--- conflicted
+++ resolved
@@ -1,143 +1,139 @@
-﻿// Copyright (c) 2007-2017 ppy Pty Ltd <contact@ppy.sh>.
-// Licensed under the MIT Licence - https://raw.githubusercontent.com/ppy/osu/master/LICENCE
-
-using System.Collections.Generic;
-using System.Linq;
-using osu.Framework.Allocation;
-using osu.Framework.Screens.Testing;
-using osu.Game.Beatmaps;
-using osu.Game.Beatmaps.Formats;
-using OpenTK;
-using osu.Framework.Graphics.Sprites;
-using osu.Game.Beatmaps.IO;
-using osu.Game.Database;
-using osu.Game.Modes;
-using osu.Game.Modes.Objects;
-using osu.Game.Modes.Osu.Objects;
-using osu.Game.Screens.Play;
-using OpenTK.Graphics;
-
-namespace osu.Desktop.VisualTests.Tests
-{
-    internal class TestCasePlayer : TestCase
-    {
-        protected Player Player;
-
-        public override string Description => @"Showing everything to play the game.";
-
-        private BeatmapDatabase db;
-        private PlayMode mode;
-
-        [BackgroundDependencyLoader]
-        private void load(BeatmapDatabase db)
-        {
-            this.db = db;
-        }
-
-        public override void Reset()
-        {
-            base.Reset();
-
-            WorkingBeatmap beatmap = null;
-
-<<<<<<< HEAD
-            var beatmapInfo = db.Query<BeatmapInfo>().Where(b => b.Mode == mode).FirstOrDefault();
-=======
-            var beatmapInfo = db.Query<BeatmapInfo>().FirstOrDefault(b => b.Mode == PlayMode.Osu);
->>>>>>> a266add6
-            if (beatmapInfo != null)
-                beatmap = db.GetWorkingBeatmap(beatmapInfo);
-
-            if (beatmap?.Track == null)
-            {
-                var objects = new List<HitObject>();
-
-                int time = 1500;
-                for (int i = 0; i < 50; i++)
-                {
-                    objects.Add(new HitCircle
-                    {
-                        StartTime = time,
-                        Position = new Vector2(i % 4 == 0 || i % 4 == 2 ? 0 : 512,
-                        i % 4 < 2 ? 0 : 384),
-                        NewCombo = i % 4 == 0
-                    });
-
-                    time += 500;
-                }
-
-                var decoder = new ConstructableBeatmapDecoder();
-
-                Beatmap b = new Beatmap
-                {
-                    HitObjects = objects,
-                    BeatmapInfo = new BeatmapInfo
-                    {
-                        Mode = mode,
-                        BaseDifficulty = new BaseDifficulty
-                        {
-                            ApproachRate = 5,
-                            CircleSize = 5,
-                            DrainRate = 5,
-                            OverallDifficulty = 5,
-                            SliderMultiplier = 1.4,
-                            SliderTickRate = 1
-                        },
-                        Metadata = new BeatmapMetadata
-                        {
-                            Artist = @"Unknown",
-                            Title = @"Sample Beatmap",
-                            Author = @"peppy",
-                        }
-                    }
-                };
-
-                decoder.Process(b);
-
-                beatmap = new TestWorkingBeatmap(b);
-            }
-
-            Add(new Box
-            {
-                RelativeSizeAxes = Framework.Graphics.Axes.Both,
-                Colour = Color4.Black,
-            });
-
-            Add(new PlayerLoader(Player = CreatePlayer(beatmap))
-            {
-                Beatmap = beatmap
-            });
-
-            AddButton("osu!", () =>
-            {
-                mode = PlayMode.Osu;
-                Reset();
-            });
-
-            AddButton("osu!taiko", () =>
-            {
-                mode = PlayMode.Taiko;
-                Reset();
-            });
-        }
-
-        protected virtual Player CreatePlayer(WorkingBeatmap beatmap)
-        {
-            return new Player
-            {
-                Beatmap = beatmap
-            };
-        }
-
-        private class TestWorkingBeatmap : WorkingBeatmap
-        {
-            public TestWorkingBeatmap(Beatmap beatmap)
-                : base(beatmap.BeatmapInfo, beatmap.BeatmapInfo.BeatmapSet)
-            {
-                Beatmap = beatmap;
-            }
-
-            protected override ArchiveReader GetReader() => null;
-        }
-    }
-}
+﻿// Copyright (c) 2007-2017 ppy Pty Ltd <contact@ppy.sh>.
+// Licensed under the MIT Licence - https://raw.githubusercontent.com/ppy/osu/master/LICENCE
+
+using System.Collections.Generic;
+using System.Linq;
+using osu.Framework.Allocation;
+using osu.Framework.Screens.Testing;
+using osu.Game.Beatmaps;
+using osu.Game.Beatmaps.Formats;
+using OpenTK;
+using osu.Framework.Graphics.Sprites;
+using osu.Game.Beatmaps.IO;
+using osu.Game.Database;
+using osu.Game.Modes;
+using osu.Game.Modes.Objects;
+using osu.Game.Modes.Osu.Objects;
+using osu.Game.Screens.Play;
+using OpenTK.Graphics;
+
+namespace osu.Desktop.VisualTests.Tests
+{
+    internal class TestCasePlayer : TestCase
+    {
+        protected Player Player;
+
+        public override string Description => @"Showing everything to play the game.";
+
+        private BeatmapDatabase db;
+        private PlayMode mode;
+
+        [BackgroundDependencyLoader]
+        private void load(BeatmapDatabase db)
+        {
+            this.db = db;
+        }
+
+        public override void Reset()
+        {
+            base.Reset();
+
+            WorkingBeatmap beatmap = null;
+
+            var beatmapInfo = db.Query<BeatmapInfo>().FirstOrDefault(b => b.Mode == mode);
+            if (beatmapInfo != null)
+                beatmap = db.GetWorkingBeatmap(beatmapInfo);
+
+            if (beatmap?.Track == null)
+            {
+                var objects = new List<HitObject>();
+
+                int time = 1500;
+                for (int i = 0; i < 50; i++)
+                {
+                    objects.Add(new HitCircle
+                    {
+                        StartTime = time,
+                        Position = new Vector2(i % 4 == 0 || i % 4 == 2 ? 0 : 512,
+                        i % 4 < 2 ? 0 : 384),
+                        NewCombo = i % 4 == 0
+                    });
+
+                    time += 500;
+                }
+
+                var decoder = new ConstructableBeatmapDecoder();
+
+                Beatmap b = new Beatmap
+                {
+                    HitObjects = objects,
+                    BeatmapInfo = new BeatmapInfo
+                    {
+                        Mode = mode,
+                        BaseDifficulty = new BaseDifficulty
+                        {
+                            ApproachRate = 5,
+                            CircleSize = 5,
+                            DrainRate = 5,
+                            OverallDifficulty = 5,
+                            SliderMultiplier = 1.4,
+                            SliderTickRate = 1
+                        },
+                        Metadata = new BeatmapMetadata
+                        {
+                            Artist = @"Unknown",
+                            Title = @"Sample Beatmap",
+                            Author = @"peppy",
+                        }
+                    }
+                };
+
+                decoder.Process(b);
+
+                beatmap = new TestWorkingBeatmap(b);
+            }
+
+            Add(new Box
+            {
+                RelativeSizeAxes = Framework.Graphics.Axes.Both,
+                Colour = Color4.Black,
+            });
+
+            Add(new PlayerLoader(Player = CreatePlayer(beatmap))
+            {
+                Beatmap = beatmap
+            });
+
+            AddButton("osu!", () =>
+            {
+                mode = PlayMode.Osu;
+                Reset();
+            });
+
+            AddButton("osu!taiko", () =>
+            {
+                mode = PlayMode.Taiko;
+                Reset();
+            });
+        }
+
+        protected virtual Player CreatePlayer(WorkingBeatmap beatmap)
+        {
+            return new Player
+            {
+                Beatmap = beatmap
+            };
+        }
+
+        private class TestWorkingBeatmap : WorkingBeatmap
+        {
+            public TestWorkingBeatmap(Beatmap beatmap)
+                : base(beatmap.BeatmapInfo, beatmap.BeatmapInfo.BeatmapSet)
+            {
+                Beatmap = beatmap;
+            }
+
+            protected override ArchiveReader GetReader() => null;
+        }
+    }
+}