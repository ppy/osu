﻿// Copyright (c) 2007-2017 ppy Pty Ltd <contact@ppy.sh>.
// Licensed under the MIT Licence - https://raw.githubusercontent.com/ppy/osu/master/LICENCE

using System.Collections.Generic;
using osu.Framework.Screens.Testing;
using osu.Framework.Graphics;
using osu.Framework.Graphics.Containers;
using osu.Framework.MathUtils;
using osu.Framework.Timing;
using osu.Game.Beatmaps;
using osu.Game.Modes.Catch.UI;
using osu.Game.Modes.Mania.UI;
using osu.Game.Modes.Objects;
using osu.Game.Modes.Osu.Objects;
using osu.Game.Modes.Osu.UI;
using osu.Game.Modes.Taiko.UI;
using OpenTK;

namespace osu.Desktop.VisualTests.Tests
{
    internal class TestCaseGamefield : TestCase
    {
        public override string Description => @"Showing hitobjects and what not.";

        public override void Reset()
        {
            base.Reset();

            List<HitObject> objects = new List<HitObject>();

            int time = 500;
            for (int i = 0; i < 100; i++)
            {
                objects.Add(new HitCircle
                {
                    StartTime = time,
                    Position = new Vector2(RNG.Next(0, 512), RNG.Next(0, 384)),
                    Scale = RNG.NextSingle(0.5f, 1.0f),
                });

                time += RNG.Next(50, 500);
            }

            Beatmap beatmap = new Beatmap
            {
                HitObjects = objects
            };

            Add(new Drawable[]
            {
<<<<<<< HEAD
                new OsuHitRenderer(beatmap)
                {
                    Scale = new Vector2(0.5f),
                    Anchor = Anchor.TopLeft,
                    Origin = Anchor.TopLeft
                },
                new TaikoHitRenderer(beatmap)
                {
                    Scale = new Vector2(0.5f),
                    Anchor = Anchor.TopRight,
                    Origin = Anchor.TopRight
                },
                new CatchHitRenderer(beatmap)
                {
                    Scale = new Vector2(0.5f),
                    Anchor = Anchor.BottomLeft,
                    Origin = Anchor.BottomLeft
                },
                new ManiaHitRenderer(beatmap)
                {
                    Scale = new Vector2(0.5f),
                    Anchor = Anchor.BottomRight,
                    Origin = Anchor.BottomRight
=======
                new Container
                {
                    RelativeSizeAxes = Axes.Both,
                    //ensure we are at offset 0
                    Clock = new FramedClock(),
                    Children = new Drawable[]
                    {
                        new OsuHitRenderer
                        {
                            Beatmap = beatmap,
                            Scale = new Vector2(0.5f),
                            Anchor = Anchor.TopLeft,
                            Origin = Anchor.TopLeft
                        },
                        new TaikoHitRenderer
                        {
                            Beatmap = beatmap,
                            Scale = new Vector2(0.5f),
                            Anchor = Anchor.TopRight,
                            Origin = Anchor.TopRight
                        },
                        new CatchHitRenderer
                        {
                            Beatmap = beatmap,
                            Scale = new Vector2(0.5f),
                            Anchor = Anchor.BottomLeft,
                            Origin = Anchor.BottomLeft
                        },
                        new ManiaHitRenderer
                        {
                            Beatmap = beatmap,
                            Scale = new Vector2(0.5f),
                            Anchor = Anchor.BottomRight,
                            Origin = Anchor.BottomRight
                        }
                    }
>>>>>>> 2fc72b37
                }
            });
        }
    }
}
<|MERGE_RESOLUTION|>--- conflicted
+++ resolved
@@ -1,117 +1,87 @@
-﻿// Copyright (c) 2007-2017 ppy Pty Ltd <contact@ppy.sh>.
-// Licensed under the MIT Licence - https://raw.githubusercontent.com/ppy/osu/master/LICENCE
-
-using System.Collections.Generic;
-using osu.Framework.Screens.Testing;
-using osu.Framework.Graphics;
-using osu.Framework.Graphics.Containers;
-using osu.Framework.MathUtils;
-using osu.Framework.Timing;
-using osu.Game.Beatmaps;
-using osu.Game.Modes.Catch.UI;
-using osu.Game.Modes.Mania.UI;
-using osu.Game.Modes.Objects;
-using osu.Game.Modes.Osu.Objects;
-using osu.Game.Modes.Osu.UI;
-using osu.Game.Modes.Taiko.UI;
-using OpenTK;
-
-namespace osu.Desktop.VisualTests.Tests
-{
-    internal class TestCaseGamefield : TestCase
-    {
-        public override string Description => @"Showing hitobjects and what not.";
-
-        public override void Reset()
-        {
-            base.Reset();
-
-            List<HitObject> objects = new List<HitObject>();
-
-            int time = 500;
-            for (int i = 0; i < 100; i++)
-            {
-                objects.Add(new HitCircle
-                {
-                    StartTime = time,
-                    Position = new Vector2(RNG.Next(0, 512), RNG.Next(0, 384)),
-                    Scale = RNG.NextSingle(0.5f, 1.0f),
-                });
-
-                time += RNG.Next(50, 500);
-            }
-
-            Beatmap beatmap = new Beatmap
-            {
-                HitObjects = objects
-            };
-
-            Add(new Drawable[]
-            {
-<<<<<<< HEAD
-                new OsuHitRenderer(beatmap)
-                {
-                    Scale = new Vector2(0.5f),
-                    Anchor = Anchor.TopLeft,
-                    Origin = Anchor.TopLeft
-                },
-                new TaikoHitRenderer(beatmap)
-                {
-                    Scale = new Vector2(0.5f),
-                    Anchor = Anchor.TopRight,
-                    Origin = Anchor.TopRight
-                },
-                new CatchHitRenderer(beatmap)
-                {
-                    Scale = new Vector2(0.5f),
-                    Anchor = Anchor.BottomLeft,
-                    Origin = Anchor.BottomLeft
-                },
-                new ManiaHitRenderer(beatmap)
-                {
-                    Scale = new Vector2(0.5f),
-                    Anchor = Anchor.BottomRight,
-                    Origin = Anchor.BottomRight
-=======
-                new Container
-                {
-                    RelativeSizeAxes = Axes.Both,
-                    //ensure we are at offset 0
-                    Clock = new FramedClock(),
-                    Children = new Drawable[]
-                    {
-                        new OsuHitRenderer
-                        {
-                            Beatmap = beatmap,
-                            Scale = new Vector2(0.5f),
-                            Anchor = Anchor.TopLeft,
-                            Origin = Anchor.TopLeft
-                        },
-                        new TaikoHitRenderer
-                        {
-                            Beatmap = beatmap,
-                            Scale = new Vector2(0.5f),
-                            Anchor = Anchor.TopRight,
-                            Origin = Anchor.TopRight
-                        },
-                        new CatchHitRenderer
-                        {
-                            Beatmap = beatmap,
-                            Scale = new Vector2(0.5f),
-                            Anchor = Anchor.BottomLeft,
-                            Origin = Anchor.BottomLeft
-                        },
-                        new ManiaHitRenderer
-                        {
-                            Beatmap = beatmap,
-                            Scale = new Vector2(0.5f),
-                            Anchor = Anchor.BottomRight,
-                            Origin = Anchor.BottomRight
-                        }
-                    }
->>>>>>> 2fc72b37
-                }
-            });
-        }
-    }
-}
+﻿// Copyright (c) 2007-2017 ppy Pty Ltd <contact@ppy.sh>.
+// Licensed under the MIT Licence - https://raw.githubusercontent.com/ppy/osu/master/LICENCE
+
+using System.Collections.Generic;
+using osu.Framework.Screens.Testing;
+using osu.Framework.Graphics;
+using osu.Framework.Graphics.Containers;
+using osu.Framework.MathUtils;
+using osu.Framework.Timing;
+using osu.Game.Beatmaps;
+using osu.Game.Modes.Catch.UI;
+using osu.Game.Modes.Mania.UI;
+using osu.Game.Modes.Objects;
+using osu.Game.Modes.Osu.Objects;
+using osu.Game.Modes.Osu.UI;
+using osu.Game.Modes.Taiko.UI;
+using OpenTK;
+
+namespace osu.Desktop.VisualTests.Tests
+{
+    internal class TestCaseGamefield : TestCase
+    {
+        public override string Description => @"Showing hitobjects and what not.";
+
+        public override void Reset()
+        {
+            base.Reset();
+
+            List<HitObject> objects = new List<HitObject>();
+
+            int time = 500;
+            for (int i = 0; i < 100; i++)
+            {
+                objects.Add(new HitCircle
+                {
+                    StartTime = time,
+                    Position = new Vector2(RNG.Next(0, 512), RNG.Next(0, 384)),
+                    Scale = RNG.NextSingle(0.5f, 1.0f),
+                });
+
+                time += RNG.Next(50, 500);
+            }
+
+            Beatmap beatmap = new Beatmap
+            {
+                HitObjects = objects
+            };
+
+            Add(new Drawable[]
+            {
+                new Container
+                {
+                    RelativeSizeAxes = Axes.Both,
+                    //ensure we are at offset 0
+                    Clock = new FramedClock(),
+                    Children = new Drawable[]
+                    {
+                        new OsuHitRenderer(beatmap)
+                        {
+                            Scale = new Vector2(0.5f),
+                            Anchor = Anchor.TopLeft,
+                            Origin = Anchor.TopLeft
+                        },
+                        new TaikoHitRenderer(beatmap)
+                        {
+                            Scale = new Vector2(0.5f),
+                            Anchor = Anchor.TopRight,
+                            Origin = Anchor.TopRight
+                        },
+                        new CatchHitRenderer(beatmap)
+                        {
+                            Scale = new Vector2(0.5f),
+                            Anchor = Anchor.BottomLeft,
+                            Origin = Anchor.BottomLeft
+                        },
+                        new ManiaHitRenderer(beatmap)
+                        {
+                            Scale = new Vector2(0.5f),
+                            Anchor = Anchor.BottomRight,
+                            Origin = Anchor.BottomRight
+                        }
+                    }
+                }
+            });
+        }
+    }
+}