--- conflicted
+++ resolved
@@ -51,13 +51,8 @@
     <Reference Include="Java.Interop" />
   </ItemGroup>
   <ItemGroup>
-<<<<<<< HEAD
-    <PackageReference Include="ppy.osu.Game.Resources" Version="2021.412.0" />
+    <PackageReference Include="ppy.osu.Game.Resources" Version="2021.422.0" />
     <ProjectReference Include="..\osu-framework\osu.Framework\osu.Framework.csproj" />
     <ProjectReference Include="..\osu-framework\osu.Framework.Android\osu.Framework.Android.csproj" />
-=======
-    <PackageReference Include="ppy.osu.Game.Resources" Version="2021.422.0" />
-    <PackageReference Include="ppy.osu.Framework.Android" Version="2021.424.1" />
->>>>>>> 6b6f4479
   </ItemGroup>
 </Project>