<Project>
  <PropertyGroup>
    <OutputPath>bin\$(Configuration)</OutputPath>
    <WarningLevel>4</WarningLevel>
    <SchemaVersion>2.0</SchemaVersion>
    <BundleAssemblies>false</BundleAssemblies>
    <AotAssemblies>false</AotAssemblies>
    <LangVersion>default</LangVersion>
    <OutputType>Library</OutputType>
    <FileAlignment>512</FileAlignment>
    <GenerateSerializationAssemblies>Off</GenerateSerializationAssemblies>
    <AndroidApplication>True</AndroidApplication>
    <AndroidHttpClientHandlerType>Xamarin.Android.Net.AndroidClientHandler</AndroidHttpClientHandlerType>
    <TargetFrameworkVersion>v9.0</TargetFrameworkVersion>
    <AndroidUseLatestPlatformSdk>false</AndroidUseLatestPlatformSdk>
  </PropertyGroup>
  <PropertyGroup Condition=" '$(Configuration)|$(Platform)' == 'Debug|AnyCPU' ">
    <DebugSymbols>True</DebugSymbols>
    <DebugType>portable</DebugType>
    <Optimize>False</Optimize>
    <DefineConstants>DEBUG;TRACE</DefineConstants>
    <ErrorReport>prompt</ErrorReport>
    <EnableLLVM>false</EnableLLVM>
    <AndroidManagedSymbols>false</AndroidManagedSymbols>
    <AndroidLinkMode>SdkOnly</AndroidLinkMode>
    <AndroidUseSharedRuntime>true</AndroidUseSharedRuntime>
    <EmbedAssembliesIntoApk>false</EmbedAssembliesIntoApk>
    <MandroidI18n>cjk,mideast,other,rare,west</MandroidI18n>
    <AndroidEnableSGenConcurrent>true</AndroidEnableSGenConcurrent>
    <AndroidSupportedAbis>armeabi-v7a;x86;arm64-v8a</AndroidSupportedAbis>
    <AllowUnsafeBlocks>true</AllowUnsafeBlocks>
  </PropertyGroup>
  <PropertyGroup Condition=" '$(Configuration)|$(Platform)' == 'Release|AnyCPU' ">
    <DebugSymbols>false</DebugSymbols>
    <DebugType>None</DebugType>
    <Optimize>True</Optimize>
    <ErrorReport>prompt</ErrorReport>
	<EnableLLVM>true</EnableLLVM>
    <AndroidManagedSymbols>false</AndroidManagedSymbols>
    <AndroidLinkMode>SdkOnly</AndroidLinkMode>
    <AndroidUseSharedRuntime>False</AndroidUseSharedRuntime>
    <EmbedAssembliesIntoApk>true</EmbedAssembliesIntoApk>
    <MandroidI18n>cjk,mideast,other,rare,west</MandroidI18n>
    <AndroidEnableSGenConcurrent>true</AndroidEnableSGenConcurrent>
    <AndroidSupportedAbis>armeabi-v7a;x86;arm64-v8a</AndroidSupportedAbis>
    <AllowUnsafeBlocks>true</AllowUnsafeBlocks>
  </PropertyGroup>
  <ItemGroup>
    <None Include="$(MSBuildThisFileDirectory)\osu.licenseheader">
      <Link>osu.licenseheader</Link>
    </None>
    <AndroidNativeLibrary Include="$(MSBuildThisFileDirectory)\osu.Android\lib\**\*.so">
      <CopyToOutputDirectory>Always</CopyToOutputDirectory>
    </AndroidNativeLibrary>
  </ItemGroup>
  <ItemGroup>
    <Reference Include="System" />
    <Reference Include="System.Net.Http" />
    <Reference Include="System.Xml" />
    <Reference Include="System.Core" />
    <Reference Include="Mono.Android" />
    <Reference Include="Java.Interop" />
  </ItemGroup>
  <ItemGroup>
    <PackageReference Include="ppy.osu.Game.Resources" Version="2019.702.0" />
<<<<<<< HEAD
    <PackageReference Include="ppy.osu.Framework.Android" Version="2019.717.1" />
    <!--Workaround for https://github.com/ppy/osu/issues/5392-->
    <PackageReference Include="System.Threading.Tasks.Extensions" Version="4.5.0" />
=======
    <PackageReference Include="ppy.osu.Framework.Android" Version="2019.719.0" />
>>>>>>> 3fde4efa
  </ItemGroup>
</Project><|MERGE_RESOLUTION|>--- conflicted
+++ resolved
@@ -63,12 +63,8 @@
   </ItemGroup>
   <ItemGroup>
     <PackageReference Include="ppy.osu.Game.Resources" Version="2019.702.0" />
-<<<<<<< HEAD
-    <PackageReference Include="ppy.osu.Framework.Android" Version="2019.717.1" />
+    <PackageReference Include="ppy.osu.Framework.Android" Version="2019.719.0" />
     <!--Workaround for https://github.com/ppy/osu/issues/5392-->
     <PackageReference Include="System.Threading.Tasks.Extensions" Version="4.5.0" />
-=======
-    <PackageReference Include="ppy.osu.Framework.Android" Version="2019.719.0" />
->>>>>>> 3fde4efa
   </ItemGroup>
 </Project>