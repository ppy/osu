﻿<Project>
  <PropertyGroup>
    <LangVersion>8.0</LangVersion>
    <OutputPath>bin\$(Configuration)</OutputPath>
    <WarningLevel>4</WarningLevel>
    <SchemaVersion>2.0</SchemaVersion>
    <BundleAssemblies>false</BundleAssemblies>
    <AotAssemblies>false</AotAssemblies>
    <OutputType>Library</OutputType>
    <FileAlignment>512</FileAlignment>
    <GenerateSerializationAssemblies>Off</GenerateSerializationAssemblies>
    <AndroidApplication>True</AndroidApplication>
    <AndroidHttpClientHandlerType>Xamarin.Android.Net.AndroidClientHandler</AndroidHttpClientHandlerType>
    <TargetFrameworkVersion>v10.0</TargetFrameworkVersion>
    <AndroidUseLatestPlatformSdk>false</AndroidUseLatestPlatformSdk>
    <AllowUnsafeBlocks>true</AllowUnsafeBlocks>
    <AndroidSupportedAbis>armeabi-v7a;x86;arm64-v8a</AndroidSupportedAbis>
    <AndroidEnableSGenConcurrent>true</AndroidEnableSGenConcurrent>
    <MandroidI18n>cjk,mideast,other,rare,west</MandroidI18n>
    <AndroidLinkMode>SdkOnly</AndroidLinkMode>
    <ErrorReport>prompt</ErrorReport>
  </PropertyGroup>
  <PropertyGroup Condition="'$(Configuration)' == 'Debug'">
    <DebugSymbols>True</DebugSymbols>
    <DebugType>portable</DebugType>
    <Optimize>False</Optimize>
    <DefineConstants>DEBUG;TRACE</DefineConstants>
    <AndroidManagedSymbols>false</AndroidManagedSymbols>
    <AndroidUseSharedRuntime>true</AndroidUseSharedRuntime>
    <EmbedAssembliesIntoApk>false</EmbedAssembliesIntoApk>
  </PropertyGroup>
  <PropertyGroup Condition="'$(Configuration)' == 'Release'">
    <DebugSymbols>false</DebugSymbols>
    <DebugType>None</DebugType>
    <Optimize>True</Optimize>
    <AndroidManagedSymbols>false</AndroidManagedSymbols>
    <AndroidUseSharedRuntime>False</AndroidUseSharedRuntime>
    <EmbedAssembliesIntoApk>true</EmbedAssembliesIntoApk>
  </PropertyGroup>
  <ItemGroup>
    <None Include="$(MSBuildThisFileDirectory)\osu.licenseheader">
      <Link>osu.licenseheader</Link>
    </None>
  </ItemGroup>
  <ItemGroup>
    <Reference Include="System" />
    <Reference Include="System.Net.Http" />
    <Reference Include="System.Xml" />
    <Reference Include="System.Core" />
    <Reference Include="Mono.Android" />
    <Reference Include="Java.Interop" />
  </ItemGroup>
  <ItemGroup>
    <PackageReference Include="ppy.osu.Game.Resources" Version="2022.422.0" />
<<<<<<< HEAD
=======
    <PackageReference Include="ppy.osu.Framework.Android" Version="2022.509.0" />
>>>>>>> 642e0062
  </ItemGroup>
  <ItemGroup Label="Transitive Dependencies">
    <!-- Realm needs to be directly referenced in all Xamarin projects, as it will not pull in its transitive dependencies otherwise. -->
    <PackageReference Include="Realm" Version="10.10.0" />
  </ItemGroup>
</Project><|MERGE_RESOLUTION|>--- conflicted
+++ resolved
@@ -52,10 +52,6 @@
   </ItemGroup>
   <ItemGroup>
     <PackageReference Include="ppy.osu.Game.Resources" Version="2022.422.0" />
-<<<<<<< HEAD
-=======
-    <PackageReference Include="ppy.osu.Framework.Android" Version="2022.509.0" />
->>>>>>> 642e0062
   </ItemGroup>
   <ItemGroup Label="Transitive Dependencies">
     <!-- Realm needs to be directly referenced in all Xamarin projects, as it will not pull in its transitive dependencies otherwise. -->
