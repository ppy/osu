<Project>
  <PropertyGroup>
    <SupportedOSPlatformVersion>21.0</SupportedOSPlatformVersion>
    <RuntimeIdentifiers>android-x86;android-arm;android-arm64</RuntimeIdentifiers>
    <AndroidPackageFormat>apk</AndroidPackageFormat>
    <MandroidI18n>CJK;Mideast;Rare;West;Other;</MandroidI18n>
    <AndroidHttpClientHandlerType>Xamarin.Android.Net.AndroidMessageHandler</AndroidHttpClientHandlerType>
  </PropertyGroup>
  <ItemGroup>
<<<<<<< HEAD
    <PackageReference Include="ppy.osu.Framework.Android" Version="2022.419.0" />
=======
    <None Include="$(MSBuildThisFileDirectory)\osu.licenseheader">
      <Link>osu.licenseheader</Link>
    </None>
  </ItemGroup>
  <ItemGroup>
    <Reference Include="System" />
    <Reference Include="System.Net.Http" />
    <Reference Include="System.Xml" />
    <Reference Include="System.Core" />
    <Reference Include="Mono.Android" />
    <Reference Include="Java.Interop" />
  </ItemGroup>
  <ItemGroup>
    <PackageReference Include="ppy.osu.Game.Resources" Version="2022.417.0" />
    <PackageReference Include="ppy.osu.Framework.Android" Version="2022.421.0" />
>>>>>>> 4dd1ed13
  </ItemGroup>
  <ItemGroup Label="Transitive Dependencies">
    <!-- Realm needs to be directly referenced in all Xamarin projects, as it will not pull in its transitive dependencies otherwise. -->
    <PackageReference Include="Realm" Version="10.10.0" />
    <!-- SQLite fails to load without this package. -->
    <PackageReference Include="SQLitePCLRaw.provider.dynamic_cdecl" Version="2.0.7" />
  </ItemGroup>
  <ItemGroup Label="ILLink">
    <TrimmerRootDescriptor Include="$(MSBuildThisFileDirectory)ILLink.Descriptors.Android.xml" />
    <None Include="@(TrimmerRootDescriptor)" />
  </ItemGroup>
  <PropertyGroup>
    <!-- Fody does not handle Android build well, and warns when unchanged.
         Since Realm objects are not declared directly in Android projects, simply disable Fody. -->
    <DisableFody>true</DisableFody>
  </PropertyGroup>
</Project><|MERGE_RESOLUTION|>--- conflicted
+++ resolved
@@ -7,25 +7,7 @@
     <AndroidHttpClientHandlerType>Xamarin.Android.Net.AndroidMessageHandler</AndroidHttpClientHandlerType>
   </PropertyGroup>
   <ItemGroup>
-<<<<<<< HEAD
-    <PackageReference Include="ppy.osu.Framework.Android" Version="2022.419.0" />
-=======
-    <None Include="$(MSBuildThisFileDirectory)\osu.licenseheader">
-      <Link>osu.licenseheader</Link>
-    </None>
-  </ItemGroup>
-  <ItemGroup>
-    <Reference Include="System" />
-    <Reference Include="System.Net.Http" />
-    <Reference Include="System.Xml" />
-    <Reference Include="System.Core" />
-    <Reference Include="Mono.Android" />
-    <Reference Include="Java.Interop" />
-  </ItemGroup>
-  <ItemGroup>
-    <PackageReference Include="ppy.osu.Game.Resources" Version="2022.417.0" />
     <PackageReference Include="ppy.osu.Framework.Android" Version="2022.421.0" />
->>>>>>> 4dd1ed13
   </ItemGroup>
   <ItemGroup Label="Transitive Dependencies">
     <!-- Realm needs to be directly referenced in all Xamarin projects, as it will not pull in its transitive dependencies otherwise. -->
