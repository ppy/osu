<Project>
  <PropertyGroup>
    <LangVersion>8.0</LangVersion>
    <OutputPath>bin\$(Configuration)</OutputPath>
    <WarningLevel>4</WarningLevel>
    <SchemaVersion>2.0</SchemaVersion>
    <BundleAssemblies>false</BundleAssemblies>
    <AotAssemblies>false</AotAssemblies>
    <OutputType>Library</OutputType>
    <FileAlignment>512</FileAlignment>
    <GenerateSerializationAssemblies>Off</GenerateSerializationAssemblies>
    <AndroidApplication>True</AndroidApplication>
    <AndroidHttpClientHandlerType>Xamarin.Android.Net.AndroidClientHandler</AndroidHttpClientHandlerType>
    <TargetFrameworkVersion>v10.0</TargetFrameworkVersion>
    <AndroidUseLatestPlatformSdk>false</AndroidUseLatestPlatformSdk>
    <AllowUnsafeBlocks>true</AllowUnsafeBlocks>
    <AndroidSupportedAbis>armeabi-v7a;x86;arm64-v8a</AndroidSupportedAbis>
    <AndroidEnableSGenConcurrent>true</AndroidEnableSGenConcurrent>
    <MandroidI18n>cjk,mideast,other,rare,west</MandroidI18n>
    <AndroidLinkMode>SdkOnly</AndroidLinkMode>
    <ErrorReport>prompt</ErrorReport>
  </PropertyGroup>
  <PropertyGroup Condition="'$(Configuration)' == 'Debug'">
    <DebugSymbols>True</DebugSymbols>
    <DebugType>portable</DebugType>
    <Optimize>False</Optimize>
    <DefineConstants>DEBUG;TRACE</DefineConstants>
    <AndroidManagedSymbols>false</AndroidManagedSymbols>
    <AndroidUseSharedRuntime>true</AndroidUseSharedRuntime>
    <EmbedAssembliesIntoApk>false</EmbedAssembliesIntoApk>
  </PropertyGroup>
  <PropertyGroup Condition="'$(Configuration)' == 'Release'">
    <DebugSymbols>false</DebugSymbols>
    <DebugType>None</DebugType>
    <Optimize>True</Optimize>
    <AndroidManagedSymbols>false</AndroidManagedSymbols>
    <AndroidUseSharedRuntime>False</AndroidUseSharedRuntime>
    <EmbedAssembliesIntoApk>true</EmbedAssembliesIntoApk>
  </PropertyGroup>
  <ItemGroup>
    <None Include="$(MSBuildThisFileDirectory)\osu.licenseheader">
      <Link>osu.licenseheader</Link>
    </None>
  </ItemGroup>
  <ItemGroup>
    <Reference Include="System" />
    <Reference Include="System.Net.Http" />
    <Reference Include="System.Xml" />
    <Reference Include="System.Core" />
    <Reference Include="Mono.Android" />
    <Reference Include="Java.Interop" />
  </ItemGroup>
  <ItemGroup>
<<<<<<< HEAD
    <PackageReference Include="ppy.osu.Game.Resources" Version="2020.402.1" />
    <PackageReference Include="ppy.osu.Framework.Android" Version="2020.403.0" />
=======
    <PackageReference Include="ppy.osu.Game.Resources" Version="2020.403.0" />
    <PackageReference Include="ppy.osu.Framework.Android" Version="2020.402.0" />
>>>>>>> 05e2ca0b
  </ItemGroup>
</Project><|MERGE_RESOLUTION|>--- conflicted
+++ resolved
@@ -51,12 +51,7 @@
     <Reference Include="Java.Interop" />
   </ItemGroup>
   <ItemGroup>
-<<<<<<< HEAD
-    <PackageReference Include="ppy.osu.Game.Resources" Version="2020.402.1" />
+    <PackageReference Include="ppy.osu.Game.Resources" Version="2020.403.0" />
     <PackageReference Include="ppy.osu.Framework.Android" Version="2020.403.0" />
-=======
-    <PackageReference Include="ppy.osu.Game.Resources" Version="2020.403.0" />
-    <PackageReference Include="ppy.osu.Framework.Android" Version="2020.402.0" />
->>>>>>> 05e2ca0b
   </ItemGroup>
 </Project>