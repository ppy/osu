--- conflicted
+++ resolved
@@ -51,12 +51,7 @@
     <Reference Include="Java.Interop" />
   </ItemGroup>
   <ItemGroup>
-<<<<<<< HEAD
-    <PackageReference Include="ppy.osu.Game.Resources" Version="2021.1215.0" />
-=======
     <PackageReference Include="ppy.osu.Game.Resources" Version="2022.115.0" />
-    <PackageReference Include="ppy.osu.Framework.Android" Version="2022.118.0" />
->>>>>>> 66ed4270
   </ItemGroup>
   <ItemGroup Label="Transitive Dependencies">
     <!-- Realm needs to be directly referenced in all Xamarin projects, as it will not pull in its transitive dependencies otherwise. -->
