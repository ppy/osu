--- conflicted
+++ resolved
@@ -5,11 +5,7 @@
   schedule:
     interval: monthly
     time: "17:00"
-<<<<<<< HEAD
-  open-pull-requests-limit: 0
-=======
   open-pull-requests-limit: 0 # disabled until https://github.com/dependabot/dependabot-core/issues/369 is resolved.
->>>>>>> f208a931
   ignore:
   - dependency-name: Microsoft.EntityFrameworkCore.Design
     versions:
