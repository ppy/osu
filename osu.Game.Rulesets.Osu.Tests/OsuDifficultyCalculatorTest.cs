--- conflicted
+++ resolved
@@ -15,13 +15,8 @@
     {
         protected override string ResourceAssembly => "osu.Game.Rulesets.Osu";
 
-<<<<<<< HEAD
         [TestCase(7.1401437238623551d, "diffcalc-test")]
         [TestCase(0.091951892765842924d, "zero-length-sliders")]
-=======
-        [TestCase(6.9311451172574934d, "diffcalc-test")]
-        [TestCase(1.0736586907780401d, "zero-length-sliders")]
->>>>>>> c644e11e
         public void Test(double expected, string name)
             => base.Test(expected, name);
 
