﻿// Copyright (c) ppy Pty Ltd <contact@ppy.sh>. Licensed under the MIT Licence.
// See the LICENCE file in the repository root for full licence text.

using System.Collections.Generic;
using System.Linq;
using NUnit.Framework;
using osu.Framework.Allocation;
using osu.Framework.Audio;
using osu.Framework.Graphics.Sprites;
using osu.Framework.Testing;
using osu.Framework.Timing;
using osu.Framework.Utils;
using osu.Game.Beatmaps;
using osu.Game.Replays;
using osu.Game.Rulesets.Objects;
using osu.Game.Rulesets.Osu.Objects;
using osu.Game.Rulesets.Osu.Objects.Drawables;
using osu.Game.Rulesets.Osu.Replays;
using osu.Game.Rulesets.Osu.UI;
using osu.Game.Rulesets.Replays;
using osu.Game.Rulesets.Scoring;
using osu.Game.Scoring;
using osu.Game.Screens.Play;
using osu.Game.Storyboards;
using osu.Game.Tests.Visual;
using osuTK;

namespace osu.Game.Rulesets.Osu.Tests
{
    public class TestSceneSpinnerRotation : TestSceneOsuPlayer
    {
        private const double spinner_start_time = 100;
        private const double spinner_duration = 6000;

        [Resolved]
        private AudioManager audioManager { get; set; }

        protected override bool Autoplay => true;

        protected override TestPlayer CreatePlayer(Ruleset ruleset) => new ScoreExposedPlayer();

        protected override WorkingBeatmap CreateWorkingBeatmap(IBeatmap beatmap, Storyboard storyboard = null)
            => new ClockBackedTestWorkingBeatmap(beatmap, storyboard, new FramedClock(new ManualClock { Rate = 1 }), audioManager);

        private DrawableSpinner drawableSpinner;
        private SpriteIcon spinnerSymbol => drawableSpinner.ChildrenOfType<SpriteIcon>().Single();

        [SetUpSteps]
        public override void SetUpSteps()
        {
            base.SetUpSteps();

            AddUntilStep("wait for track to start running", () => Beatmap.Value.Track.IsRunning);
            AddStep("retrieve spinner", () => drawableSpinner = (DrawableSpinner)Player.DrawableRuleset.Playfield.AllHitObjects.First());
        }

        [Test]
        public void TestSpinnerRewindingRotation()
        {
            addSeekStep(5000);
            AddAssert("is disc rotation not almost 0", () => !Precision.AlmostEquals(drawableSpinner.RotationTracker.Rotation, 0, 100));
            AddAssert("is disc rotation absolute not almost 0", () => !Precision.AlmostEquals(drawableSpinner.Result.RateAdjustedRotation, 0, 100));

            addSeekStep(0);
            AddAssert("is disc rotation almost 0", () => Precision.AlmostEquals(drawableSpinner.RotationTracker.Rotation, 0, trackerRotationTolerance));
            AddAssert("is disc rotation absolute almost 0", () => Precision.AlmostEquals(drawableSpinner.Result.RateAdjustedRotation, 0, 100));
        }

        [Test]
        public void TestSpinnerMiddleRewindingRotation()
        {
            double finalAbsoluteDiscRotation = 0, finalRelativeDiscRotation = 0, finalSpinnerSymbolRotation = 0;

            addSeekStep(spinner_start_time + 5000);
            AddStep("retrieve disc rotation", () =>
            {
                finalTrackerRotation = drawableSpinner.RotationTracker.Rotation;
                trackerRotationTolerance = Math.Abs(finalTrackerRotation * 0.05f);
            });
            AddStep("retrieve spinner symbol rotation", () =>
            {
                finalSpinnerSymbolRotation = spinnerSymbol.Rotation;
                spinnerSymbolRotationTolerance = Math.Abs(finalSpinnerSymbolRotation * 0.05f);
            });
            AddStep("retrieve cumulative disc rotation", () => finalCumulativeTrackerRotation = drawableSpinner.Result.RateAdjustedRotation);

<<<<<<< HEAD
            addSeekStep(2500);
            AddUntilStep("disc rotation rewound",
=======
            addSeekStep(spinner_start_time + 2500);
            AddAssert("disc rotation rewound",
>>>>>>> e925c416
                // we want to make sure that the rotation at time 2500 is in the same direction as at time 5000, but about half-way in.
                // due to the exponential damping applied we're allowing a larger margin of error of about 10%
                // (5% relative to the final rotation value, but we're half-way through the spin).
                () => Precision.AlmostEquals(drawableSpinner.RotationTracker.Rotation, finalTrackerRotation / 2, trackerRotationTolerance));
            AddAssert("symbol rotation rewound",
                () => Precision.AlmostEquals(spinnerSymbol.Rotation, finalSpinnerSymbolRotation / 2, spinnerSymbolRotationTolerance));
            AddAssert("is cumulative rotation rewound",
                // cumulative rotation is not damped, so we're treating it as the "ground truth" and allowing a comparatively smaller margin of error.
                () => Precision.AlmostEquals(drawableSpinner.Result.RateAdjustedRotation, finalCumulativeTrackerRotation / 2, 100));

            addSeekStep(spinner_start_time + 5000);
            AddAssert("is disc rotation almost same",
                () => Precision.AlmostEquals(drawableSpinner.RotationTracker.Rotation, finalRelativeDiscRotation, 100));
            AddAssert("is symbol rotation almost same",
                () => Precision.AlmostEquals(spinnerSymbol.Rotation, finalSpinnerSymbolRotation, spinnerSymbolRotationTolerance));
            AddAssert("is cumulative rotation almost same",
                () => Precision.AlmostEquals(drawableSpinner.Result.RateAdjustedRotation, finalCumulativeTrackerRotation, 100));
        }

        [Test]
        public void TestRotationDirection([Values(true, false)] bool clockwise)
        {
            if (clockwise)
                transformReplay(flip);

            addSeekStep(5000);

            AddAssert("disc spin direction correct", () => clockwise ? drawableSpinner.RotationTracker.Rotation > 0 : drawableSpinner.RotationTracker.Rotation < 0);
            AddAssert("spinner symbol direction correct", () => clockwise ? spinnerSymbol.Rotation > 0 : spinnerSymbol.Rotation < 0);
        }

        private Replay flip(Replay scoreReplay) => new Replay
        {
            Frames = scoreReplay
                     .Frames
                     .Cast<OsuReplayFrame>()
                     .Select(replayFrame =>
                     {
                         var flippedPosition = new Vector2(OsuPlayfield.BASE_SIZE.X - replayFrame.Position.X, replayFrame.Position.Y);
                         return new OsuReplayFrame(replayFrame.Time, flippedPosition, replayFrame.Actions.ToArray());
                     })
                     .Cast<ReplayFrame>()
                     .ToList()
        };

        [Test]
        public void TestSpinnerNormalBonusRewinding()
        {
            addSeekStep(spinner_start_time + 1000);

            AddAssert("player score matching expected bonus score", () =>
            {
                // multipled by 2 to nullify the score multiplier. (autoplay mod selected)
                var totalScore = ((ScoreExposedPlayer)Player).ScoreProcessor.TotalScore.Value * 2;
                return totalScore == (int)(drawableSpinner.Result.RateAdjustedRotation / 360) * new SpinnerTick().CreateJudgement().MaxNumericResult;
            });

            addSeekStep(0);

            AddAssert("player score is 0", () => ((ScoreExposedPlayer)Player).ScoreProcessor.TotalScore.Value == 0);
        }

        [Test]
        public void TestSpinnerCompleteBonusRewinding()
        {
            addSeekStep(2500);
            addSeekStep(0);

            AddAssert("player score is 0", () => ((ScoreExposedPlayer)Player).ScoreProcessor.TotalScore.Value == 0);
        }

        [Test]
        public void TestSpinPerMinuteOnRewind()
        {
            double estimatedSpm = 0;

            addSeekStep(1000);
            AddStep("retrieve spm", () => estimatedSpm = drawableSpinner.SpinsPerMinute.Value);

            addSeekStep(2000);
            AddAssert("spm still valid", () => Precision.AlmostEquals(drawableSpinner.SpinsPerMinute.Value, estimatedSpm, 1.0));

            addSeekStep(1000);
            AddAssert("spm still valid", () => Precision.AlmostEquals(drawableSpinner.SpinsPerMinute.Value, estimatedSpm, 1.0));
        }

        [TestCase(0.5)]
        [TestCase(2.0)]
        public void TestSpinUnaffectedByClockRate(double rate)
        {
            double expectedProgress = 0;
            double expectedSpm = 0;

            addSeekStep(1000);
            AddStep("retrieve spinner state", () =>
            {
                expectedProgress = drawableSpinner.Progress;
                expectedSpm = drawableSpinner.SpinsPerMinute.Value;
            });

            addSeekStep(0);

            AddStep("adjust track rate", () => ((MasterGameplayClockContainer)Player.GameplayClockContainer).UserPlaybackRate.Value = rate);

            addSeekStep(1000);
            AddAssert("progress almost same", () => Precision.AlmostEquals(expectedProgress, drawableSpinner.Progress, 0.05));
            AddAssert("spm almost same", () => Precision.AlmostEquals(expectedSpm, drawableSpinner.SpinsPerMinute.Value, 2.0));
        }

        private void addSeekStep(double time)
        {
            AddStep($"seek to {time}", () => Player.GameplayClockContainer.Seek(time));
            AddUntilStep("wait for seek to finish", () => Precision.AlmostEquals(time, Player.DrawableRuleset.FrameStableClock.CurrentTime, 100));
        }

        private void transformReplay(Func<Replay, Replay> replayTransformation) => AddStep("set replay", () =>
        {
            var drawableRuleset = this.ChildrenOfType<DrawableOsuRuleset>().Single();
            var score = drawableRuleset.ReplayScore;
            var transformedScore = new Score
            {
                ScoreInfo = score.ScoreInfo,
                Replay = replayTransformation.Invoke(score.Replay)
            };
            drawableRuleset.SetReplayScore(transformedScore);
        });

        protected override IBeatmap CreateBeatmap(RulesetInfo ruleset) => new Beatmap
        {
            HitObjects = new List<HitObject>
            {
                new Spinner
                {
                    Position = new Vector2(256, 192),
                    StartTime = spinner_start_time,
                    Duration = spinner_duration
                },
            }
        };

        private class ScoreExposedPlayer : TestPlayer
        {
            public new ScoreProcessor ScoreProcessor => base.ScoreProcessor;

            public ScoreExposedPlayer()
                : base(false, false)
            {
            }
        }
    }
}<|MERGE_RESOLUTION|>--- conflicted
+++ resolved
@@ -84,13 +84,8 @@
             });
             AddStep("retrieve cumulative disc rotation", () => finalCumulativeTrackerRotation = drawableSpinner.Result.RateAdjustedRotation);
 
-<<<<<<< HEAD
-            addSeekStep(2500);
-            AddUntilStep("disc rotation rewound",
-=======
             addSeekStep(spinner_start_time + 2500);
             AddAssert("disc rotation rewound",
->>>>>>> e925c416
                 // we want to make sure that the rotation at time 2500 is in the same direction as at time 5000, but about half-way in.
                 // due to the exponential damping applied we're allowing a larger margin of error of about 10%
                 // (5% relative to the final rotation value, but we're half-way through the spin).
