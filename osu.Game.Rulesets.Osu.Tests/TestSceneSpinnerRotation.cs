﻿// Copyright (c) ppy Pty Ltd <contact@ppy.sh>. Licensed under the MIT Licence.
// See the LICENCE file in the repository root for full licence text.

using System.Collections.Generic;
using System.Linq;
using NUnit.Framework;
using osu.Framework.Allocation;
using osu.Framework.Audio;
using osu.Framework.Bindables;
using osu.Framework.Graphics.Sprites;
using osu.Framework.Testing;
using osu.Framework.Timing;
using osu.Framework.Utils;
using osu.Game.Beatmaps;
using osu.Game.Replays;
using osu.Game.Rulesets.Objects;
using osu.Game.Rulesets.Osu.Objects;
using osu.Game.Rulesets.Osu.Objects.Drawables;
using osu.Game.Rulesets.Osu.Replays;
using osu.Game.Rulesets.Osu.UI;
using osu.Game.Rulesets.Replays;
using osu.Game.Rulesets.Scoring;
using osu.Game.Scoring;
using osu.Game.Storyboards;
using osu.Game.Tests.Visual;
using osuTK;
using static osu.Game.Tests.Visual.OsuTestScene.ClockBackedTestWorkingBeatmap;

namespace osu.Game.Rulesets.Osu.Tests
{
    public class TestSceneSpinnerRotation : TestSceneOsuPlayer
    {
        [Resolved]
        private AudioManager audioManager { get; set; }

        private TrackVirtualManual track;

        protected override bool Autoplay => true;

        protected override TestPlayer CreatePlayer(Ruleset ruleset) => new ScoreExposedPlayer();

        protected override WorkingBeatmap CreateWorkingBeatmap(IBeatmap beatmap, Storyboard storyboard = null)
        {
            var working = new ClockBackedTestWorkingBeatmap(beatmap, storyboard, new FramedClock(new ManualClock { Rate = 1 }), audioManager);
            track = (TrackVirtualManual)working.Track;
            return working;
        }

        private DrawableSpinner drawableSpinner;
        private SpriteIcon spinnerSymbol => drawableSpinner.ChildrenOfType<SpriteIcon>().Single();

        [SetUpSteps]
        public override void SetUpSteps()
        {
            base.SetUpSteps();

            AddUntilStep("wait for track to start running", () => track.IsRunning);
            AddStep("retrieve spinner", () => drawableSpinner = (DrawableSpinner)Player.DrawableRuleset.Playfield.AllHitObjects.First());
        }

        [Test]
        public void TestSpinnerRewindingRotation()
        {
            addSeekStep(5000);
            AddAssert("is disc rotation not almost 0", () => !Precision.AlmostEquals(drawableSpinner.RotationTracker.Rotation, 0, 100));
            AddAssert("is disc rotation absolute not almost 0", () => !Precision.AlmostEquals(drawableSpinner.RotationTracker.RateAdjustedRotation, 0, 100));

            addSeekStep(0);
<<<<<<< HEAD
            AddAssert("is disc rotation almost 0", () => Precision.AlmostEquals(drawableSpinner.RotationTracker.Rotation, 0, 100));
            AddAssert("is disc rotation absolute almost 0", () => Precision.AlmostEquals(drawableSpinner.RotationTracker.CumulativeRotation, 0, 100));
=======
            AddAssert("is disc rotation almost 0", () => Precision.AlmostEquals(drawableSpinner.RotationTracker.Rotation, 0, trackerRotationTolerance));
            AddAssert("is disc rotation absolute almost 0", () => Precision.AlmostEquals(drawableSpinner.RotationTracker.RateAdjustedRotation, 0, 100));
>>>>>>> 2995d60f
        }

        [Test]
        public void TestSpinnerMiddleRewindingRotation()
        {
            double finalAbsoluteDiscRotation = 0, finalRelativeDiscRotation = 0, finalSpinnerSymbolRotation = 0;

            addSeekStep(5000);
<<<<<<< HEAD
            AddStep("retrieve disc relative rotation", () => finalRelativeDiscRotation = drawableSpinner.RotationTracker.Rotation);
            AddStep("retrieve disc absolute rotation", () => finalAbsoluteDiscRotation = drawableSpinner.RotationTracker.CumulativeRotation);
            AddStep("retrieve spinner symbol rotation", () => finalSpinnerSymbolRotation = spinnerSymbol.Rotation);
=======
            AddStep("retrieve disc rotation", () =>
            {
                finalTrackerRotation = drawableSpinner.RotationTracker.Rotation;
                trackerRotationTolerance = Math.Abs(finalTrackerRotation * 0.05f);
            });
            AddStep("retrieve spinner symbol rotation", () =>
            {
                finalSpinnerSymbolRotation = spinnerSymbol.Rotation;
                spinnerSymbolRotationTolerance = Math.Abs(finalSpinnerSymbolRotation * 0.05f);
            });
            AddStep("retrieve cumulative disc rotation", () => finalCumulativeTrackerRotation = drawableSpinner.RotationTracker.RateAdjustedRotation);
>>>>>>> 2995d60f

            addSeekStep(2500);
            AddUntilStep("disc rotation rewound",
                // we want to make sure that the rotation at time 2500 is in the same direction as at time 5000, but about half-way in.
<<<<<<< HEAD
                () => Precision.AlmostEquals(drawableSpinner.RotationTracker.Rotation, finalRelativeDiscRotation / 2, 100));
            AddUntilStep("symbol rotation rewound",
                () => Precision.AlmostEquals(spinnerSymbol.Rotation, finalSpinnerSymbolRotation / 2, 100));
=======
                // due to the exponential damping applied we're allowing a larger margin of error of about 10%
                // (5% relative to the final rotation value, but we're half-way through the spin).
                () => Precision.AlmostEquals(drawableSpinner.RotationTracker.Rotation, finalTrackerRotation / 2, trackerRotationTolerance));
            AddAssert("symbol rotation rewound",
                () => Precision.AlmostEquals(spinnerSymbol.Rotation, finalSpinnerSymbolRotation / 2, spinnerSymbolRotationTolerance));
            AddAssert("is cumulative rotation rewound",
                // cumulative rotation is not damped, so we're treating it as the "ground truth" and allowing a comparatively smaller margin of error.
                () => Precision.AlmostEquals(drawableSpinner.RotationTracker.RateAdjustedRotation, finalCumulativeTrackerRotation / 2, 100));
>>>>>>> 2995d60f

            addSeekStep(5000);
            AddAssert("is disc rotation almost same",
                () => Precision.AlmostEquals(drawableSpinner.RotationTracker.Rotation, finalRelativeDiscRotation, 100));
            AddAssert("is symbol rotation almost same",
<<<<<<< HEAD
                () => Precision.AlmostEquals(spinnerSymbol.Rotation, finalSpinnerSymbolRotation, 100));
            AddAssert("is disc rotation absolute almost same",
                () => Precision.AlmostEquals(drawableSpinner.RotationTracker.CumulativeRotation, finalAbsoluteDiscRotation, 100));
=======
                () => Precision.AlmostEquals(spinnerSymbol.Rotation, finalSpinnerSymbolRotation, spinnerSymbolRotationTolerance));
            AddAssert("is cumulative rotation almost same",
                () => Precision.AlmostEquals(drawableSpinner.RotationTracker.RateAdjustedRotation, finalCumulativeTrackerRotation, 100));
>>>>>>> 2995d60f
        }

        [Test]
        public void TestRotationDirection([Values(true, false)] bool clockwise)
        {
            if (clockwise)
                transformReplay(flip);

            addSeekStep(5000);

            AddAssert("disc spin direction correct", () => clockwise ? drawableSpinner.RotationTracker.Rotation > 0 : drawableSpinner.RotationTracker.Rotation < 0);
            AddAssert("spinner symbol direction correct", () => clockwise ? spinnerSymbol.Rotation > 0 : spinnerSymbol.Rotation < 0);
        }

        private Replay flip(Replay scoreReplay) => new Replay
        {
            Frames = scoreReplay
                     .Frames
                     .Cast<OsuReplayFrame>()
                     .Select(replayFrame =>
                     {
                         var flippedPosition = new Vector2(OsuPlayfield.BASE_SIZE.X - replayFrame.Position.X, replayFrame.Position.Y);
                         return new OsuReplayFrame(replayFrame.Time, flippedPosition, replayFrame.Actions.ToArray());
                     })
                     .Cast<ReplayFrame>()
                     .ToList()
        };

        [Test]
        public void TestSpinnerNormalBonusRewinding()
        {
            addSeekStep(1000);

            AddAssert("player score matching expected bonus score", () =>
            {
                // multipled by 2 to nullify the score multiplier. (autoplay mod selected)
                var totalScore = ((ScoreExposedPlayer)Player).ScoreProcessor.TotalScore.Value * 2;
                return totalScore == (int)(drawableSpinner.RotationTracker.RateAdjustedRotation / 360) * SpinnerTick.SCORE_PER_TICK;
            });

            addSeekStep(0);

            AddAssert("player score is 0", () => ((ScoreExposedPlayer)Player).ScoreProcessor.TotalScore.Value == 0);
        }

        [Test]
        public void TestSpinnerCompleteBonusRewinding()
        {
            addSeekStep(2500);
            addSeekStep(0);

            AddAssert("player score is 0", () => ((ScoreExposedPlayer)Player).ScoreProcessor.TotalScore.Value == 0);
        }

        [Test]
        public void TestSpinPerMinuteOnRewind()
        {
            double estimatedSpm = 0;

            addSeekStep(1000);
            AddStep("retrieve spm", () => estimatedSpm = drawableSpinner.SpmCounter.SpinsPerMinute);

            addSeekStep(2000);
            AddAssert("spm still valid", () => Precision.AlmostEquals(drawableSpinner.SpmCounter.SpinsPerMinute, estimatedSpm, 1.0));

            addSeekStep(1000);
            AddAssert("spm still valid", () => Precision.AlmostEquals(drawableSpinner.SpmCounter.SpinsPerMinute, estimatedSpm, 1.0));
        }

        [TestCase(0.5)]
        [TestCase(2.0)]
        public void TestSpinUnaffectedByClockRate(double rate)
        {
            double expectedProgress = 0;
            double expectedSpm = 0;

            addSeekStep(1000);
            AddStep("retrieve spinner state", () =>
            {
                expectedProgress = drawableSpinner.Progress;
                expectedSpm = drawableSpinner.SpmCounter.SpinsPerMinute;
            });

            addSeekStep(0);

            AddStep("adjust track rate", () => track.AddAdjustment(AdjustableProperty.Tempo, new BindableDouble(rate)));
            // autoplay replay frames use track time;
            // if a spin takes 1000ms in track time and we're playing with a 2x rate adjustment, the spin will take 500ms of *real* time.
            // therefore we need to apply the rate adjustment to the replay itself to change from track time to real time,
            // as real time is what we care about for spinners
            // (so we're making the spin take 1000ms in real time *always*, regardless of the track clock's rate).
            transformReplay(replay => applyRateAdjustment(replay, rate));

            addSeekStep(1000);
            AddAssert("progress almost same", () => Precision.AlmostEquals(expectedProgress, drawableSpinner.Progress, 0.05));
            AddAssert("spm almost same", () => Precision.AlmostEquals(expectedSpm, drawableSpinner.SpmCounter.SpinsPerMinute, 2.0));
        }

        private Replay applyRateAdjustment(Replay scoreReplay, double rate) => new Replay
        {
            Frames = scoreReplay
                     .Frames
                     .Cast<OsuReplayFrame>()
                     .Select(replayFrame =>
                     {
                         var adjustedTime = replayFrame.Time * rate;
                         return new OsuReplayFrame(adjustedTime, replayFrame.Position, replayFrame.Actions.ToArray());
                     })
                     .Cast<ReplayFrame>()
                     .ToList()
        };

        private void addSeekStep(double time)
        {
            AddStep($"seek to {time}", () => track.Seek(time));

            AddUntilStep("wait for seek to finish", () => Precision.AlmostEquals(time, Player.DrawableRuleset.FrameStableClock.CurrentTime, 100));
        }

        private void transformReplay(Func<Replay, Replay> replayTransformation) => AddStep("set replay", () =>
        {
            var drawableRuleset = this.ChildrenOfType<DrawableOsuRuleset>().Single();
            var score = drawableRuleset.ReplayScore;
            var transformedScore = new Score
            {
                ScoreInfo = score.ScoreInfo,
                Replay = replayTransformation.Invoke(score.Replay)
            };
            drawableRuleset.SetReplayScore(transformedScore);
        });

        protected override IBeatmap CreateBeatmap(RulesetInfo ruleset) => new Beatmap
        {
            HitObjects = new List<HitObject>
            {
                new Spinner
                {
                    Position = new Vector2(256, 192),
                    EndTime = 6000,
                },
            }
        };

        private class ScoreExposedPlayer : TestPlayer
        {
            public new ScoreProcessor ScoreProcessor => base.ScoreProcessor;

            public ScoreExposedPlayer()
                : base(false, false)
            {
            }
        }
    }
}<|MERGE_RESOLUTION|>--- conflicted
+++ resolved
@@ -66,13 +66,8 @@
             AddAssert("is disc rotation absolute not almost 0", () => !Precision.AlmostEquals(drawableSpinner.RotationTracker.RateAdjustedRotation, 0, 100));
 
             addSeekStep(0);
-<<<<<<< HEAD
-            AddAssert("is disc rotation almost 0", () => Precision.AlmostEquals(drawableSpinner.RotationTracker.Rotation, 0, 100));
-            AddAssert("is disc rotation absolute almost 0", () => Precision.AlmostEquals(drawableSpinner.RotationTracker.CumulativeRotation, 0, 100));
-=======
             AddAssert("is disc rotation almost 0", () => Precision.AlmostEquals(drawableSpinner.RotationTracker.Rotation, 0, trackerRotationTolerance));
             AddAssert("is disc rotation absolute almost 0", () => Precision.AlmostEquals(drawableSpinner.RotationTracker.RateAdjustedRotation, 0, 100));
->>>>>>> 2995d60f
         }
 
         [Test]
@@ -81,11 +76,6 @@
             double finalAbsoluteDiscRotation = 0, finalRelativeDiscRotation = 0, finalSpinnerSymbolRotation = 0;
 
             addSeekStep(5000);
-<<<<<<< HEAD
-            AddStep("retrieve disc relative rotation", () => finalRelativeDiscRotation = drawableSpinner.RotationTracker.Rotation);
-            AddStep("retrieve disc absolute rotation", () => finalAbsoluteDiscRotation = drawableSpinner.RotationTracker.CumulativeRotation);
-            AddStep("retrieve spinner symbol rotation", () => finalSpinnerSymbolRotation = spinnerSymbol.Rotation);
-=======
             AddStep("retrieve disc rotation", () =>
             {
                 finalTrackerRotation = drawableSpinner.RotationTracker.Rotation;
@@ -97,16 +87,10 @@
                 spinnerSymbolRotationTolerance = Math.Abs(finalSpinnerSymbolRotation * 0.05f);
             });
             AddStep("retrieve cumulative disc rotation", () => finalCumulativeTrackerRotation = drawableSpinner.RotationTracker.RateAdjustedRotation);
->>>>>>> 2995d60f
 
             addSeekStep(2500);
             AddUntilStep("disc rotation rewound",
                 // we want to make sure that the rotation at time 2500 is in the same direction as at time 5000, but about half-way in.
-<<<<<<< HEAD
-                () => Precision.AlmostEquals(drawableSpinner.RotationTracker.Rotation, finalRelativeDiscRotation / 2, 100));
-            AddUntilStep("symbol rotation rewound",
-                () => Precision.AlmostEquals(spinnerSymbol.Rotation, finalSpinnerSymbolRotation / 2, 100));
-=======
                 // due to the exponential damping applied we're allowing a larger margin of error of about 10%
                 // (5% relative to the final rotation value, but we're half-way through the spin).
                 () => Precision.AlmostEquals(drawableSpinner.RotationTracker.Rotation, finalTrackerRotation / 2, trackerRotationTolerance));
@@ -115,21 +99,14 @@
             AddAssert("is cumulative rotation rewound",
                 // cumulative rotation is not damped, so we're treating it as the "ground truth" and allowing a comparatively smaller margin of error.
                 () => Precision.AlmostEquals(drawableSpinner.RotationTracker.RateAdjustedRotation, finalCumulativeTrackerRotation / 2, 100));
->>>>>>> 2995d60f
 
             addSeekStep(5000);
             AddAssert("is disc rotation almost same",
                 () => Precision.AlmostEquals(drawableSpinner.RotationTracker.Rotation, finalRelativeDiscRotation, 100));
             AddAssert("is symbol rotation almost same",
-<<<<<<< HEAD
-                () => Precision.AlmostEquals(spinnerSymbol.Rotation, finalSpinnerSymbolRotation, 100));
-            AddAssert("is disc rotation absolute almost same",
-                () => Precision.AlmostEquals(drawableSpinner.RotationTracker.CumulativeRotation, finalAbsoluteDiscRotation, 100));
-=======
                 () => Precision.AlmostEquals(spinnerSymbol.Rotation, finalSpinnerSymbolRotation, spinnerSymbolRotationTolerance));
             AddAssert("is cumulative rotation almost same",
                 () => Precision.AlmostEquals(drawableSpinner.RotationTracker.RateAdjustedRotation, finalCumulativeTrackerRotation, 100));
->>>>>>> 2995d60f
         }
 
         [Test]
