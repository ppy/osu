--- conflicted
+++ resolved
@@ -64,14 +64,8 @@
             OsuScreenStack stack;
 
             Beatmap.Value = new CustomSkinWorkingBeatmap(audio, beatmapHasColours);
-<<<<<<< HEAD
-            Child = stack = new OsuScreenStack { RelativeSizeAxes = Axes.Both };
-
-            stack.Push(player = new ExposedPlayer(userHasCustomColours));
-=======
 
             LoadScreen(player = new ExposedPlayer(userHasCustomColours));
->>>>>>> 9a1df491
 
             return player;
         }
