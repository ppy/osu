--- conflicted
+++ resolved
@@ -106,14 +106,13 @@
 
         private class AndroidBatteryInfo : BatteryInfo
         {
-<<<<<<< HEAD
             // Code copied from Xamarin.Essentials
 
             // Mono debugger crashes on loading Realms
             // when any other monoandroid dependency present.
             // https://github.com/dotnet/runtime/issues/67140
 
-            public override double ChargeLevel
+            public override double? ChargeLevel
             {
                 get
                 {
@@ -133,22 +132,17 @@
                 }
             }
 
-            public override bool IsCharging
+            public override bool OnBattery
             {
                 get
                 {
                     using (IntentFilter filter = new IntentFilter(Intent.ActionBatteryChanged))
                     using (Intent battery = Application.Context.RegisterReceiver(null, filter))
                     {
-                        return battery.GetIntExtra(BatteryManager.ExtraPlugged, -1) != 0;
+                        return battery.GetIntExtra(BatteryManager.ExtraPlugged, -1) == 0;
                     }
                 }
             }
-=======
-            public override double? ChargeLevel => Battery.ChargeLevel;
-
-            public override bool OnBattery => Battery.PowerSource == BatteryPowerSource.Battery;
->>>>>>> f1138f51
         }
     }
 }