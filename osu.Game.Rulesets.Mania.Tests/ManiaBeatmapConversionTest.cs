﻿// Copyright (c) ppy Pty Ltd <contact@ppy.sh>. Licensed under the MIT Licence.
// See the LICENCE file in the repository root for full licence text.

using System;
using System.Collections.Generic;
using NUnit.Framework;
using osu.Framework.MathUtils;
using osu.Game.Beatmaps;
using osu.Game.Rulesets.Mania.Beatmaps;
using osu.Game.Rulesets.Mania.Objects;
using osu.Game.Rulesets.Objects;
using osu.Game.Rulesets.Objects.Types;
using osu.Game.Tests.Beatmaps;

namespace osu.Game.Rulesets.Mania.Tests
{
    [TestFixture]
    public class ManiaBeatmapConversionTest : BeatmapConversionTest<ManiaConvertMapping, ConvertValue>
    {
        protected override string ResourceAssembly => "osu.Game.Rulesets.Mania";

        [TestCase("basic")]
<<<<<<< HEAD
        public void Test(string name)
        {
            base.Test(name);
        }
=======
        public void Test(string name) => base.Test(name);
>>>>>>> 73c48811

        protected override IEnumerable<ConvertValue> CreateConvertValue(HitObject hitObject)
        {
            yield return new ConvertValue
            {
                StartTime = hitObject.StartTime,
                EndTime = (hitObject as IHasEndTime)?.EndTime ?? hitObject.StartTime,
                Column = ((ManiaHitObject)hitObject).Column
            };
        }

        private readonly Dictionary<HitObject, RngSnapshot> rngSnapshots = new Dictionary<HitObject, RngSnapshot>();

        protected override void OnConversionGenerated(HitObject original, IEnumerable<HitObject> result, IBeatmapConverter beatmapConverter)
        {
            base.OnConversionGenerated(original, result, beatmapConverter);

            rngSnapshots[original] = new RngSnapshot(beatmapConverter);
        }

        protected override ManiaConvertMapping CreateConvertMapping(HitObject source) => new ManiaConvertMapping(rngSnapshots[source]);

        protected override Ruleset CreateRuleset() => new ManiaRuleset();
    }

    public class RngSnapshot
    {
        public readonly uint RandomW;
        public readonly uint RandomX;
        public readonly uint RandomY;
        public readonly uint RandomZ;

        public RngSnapshot(IBeatmapConverter converter)
        {
            var maniaConverter = (ManiaBeatmapConverter)converter;
            RandomW = maniaConverter.Random.W;
            RandomX = maniaConverter.Random.X;
            RandomY = maniaConverter.Random.Y;
            RandomZ = maniaConverter.Random.Z;
        }
    }

    public class ManiaConvertMapping : ConvertMapping<ConvertValue>, IEquatable<ManiaConvertMapping>
    {
        public uint RandomW;
        public uint RandomX;
        public uint RandomY;
        public uint RandomZ;

        public ManiaConvertMapping()
        {
        }

        public ManiaConvertMapping(RngSnapshot snapshot)
        {
            RandomW = snapshot.RandomW;
            RandomX = snapshot.RandomX;
            RandomY = snapshot.RandomY;
            RandomZ = snapshot.RandomZ;
        }

        public bool Equals(ManiaConvertMapping other) => other != null && RandomW == other.RandomW && RandomX == other.RandomX && RandomY == other.RandomY && RandomZ == other.RandomZ;
        public override bool Equals(ConvertMapping<ConvertValue> other) => base.Equals(other) && Equals(other as ManiaConvertMapping);
    }

    public struct ConvertValue : IEquatable<ConvertValue>
    {
        /// <summary>
        /// A sane value to account for osu!stable using ints everwhere.
        /// </summary>
        private const float conversion_lenience = 2;

        public double StartTime;
        public double EndTime;
        public int Column;

        public bool Equals(ConvertValue other)
            => Precision.AlmostEquals(StartTime, other.StartTime, conversion_lenience)
               && Precision.AlmostEquals(EndTime, other.EndTime, conversion_lenience)
               && Column == other.Column;
    }
}<|MERGE_RESOLUTION|>--- conflicted
+++ resolved
@@ -20,14 +20,7 @@
         protected override string ResourceAssembly => "osu.Game.Rulesets.Mania";
 
         [TestCase("basic")]
-<<<<<<< HEAD
-        public void Test(string name)
-        {
-            base.Test(name);
-        }
-=======
         public void Test(string name) => base.Test(name);
->>>>>>> 73c48811
 
         protected override IEnumerable<ConvertValue> CreateConvertValue(HitObject hitObject)
         {
