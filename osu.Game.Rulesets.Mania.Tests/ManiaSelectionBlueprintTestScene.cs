--- conflicted
+++ resolved
@@ -33,12 +33,8 @@
 
         public Column ColumnAt(Vector2 screenSpacePosition) => column;
 
-<<<<<<< HEAD
         public ManiaPlayfield Playfield => null;
-=======
+
         public Vector2 ScreenSpacePositionAtTime(double time, Column column = null) => Vector2.Zero;
-
-        public int TotalColumns => 1;
->>>>>>> 69db62b7
     }
 }