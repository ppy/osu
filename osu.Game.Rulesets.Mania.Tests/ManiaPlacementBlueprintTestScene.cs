// Copyright (c) ppy Pty Ltd <contact@ppy.sh>. Licensed under the MIT Licence.
// See the LICENCE file in the repository root for full licence text.

using System;
using System.Collections.Generic;
using osu.Framework.Allocation;
using osu.Framework.Graphics;
using osu.Framework.Graphics.Containers;
using osu.Framework.Timing;
using osu.Game.Rulesets.Edit;
using osu.Game.Rulesets.Mania.Edit;
using osu.Game.Rulesets.Mania.Objects.Drawables;
using osu.Game.Rulesets.Mania.UI;
using osu.Game.Rulesets.Mods;
using osu.Game.Rulesets.Objects.Drawables;
using osu.Game.Rulesets.UI.Scrolling;
using osu.Game.Tests.Visual;
using osuTK.Graphics;

namespace osu.Game.Rulesets.Mania.Tests
{
    [Cached(Type = typeof(IManiaHitObjectComposer))]
    public abstract class ManiaPlacementBlueprintTestScene : PlacementBlueprintTestScene, IManiaHitObjectComposer
    {
        private readonly Column column;

        [Cached(typeof(IReadOnlyList<Mod>))]
        private IReadOnlyList<Mod> mods { get; set; } = Array.Empty<Mod>();

        [Cached(typeof(IScrollingInfo))]
        private IScrollingInfo scrollingInfo;

        protected ManiaPlacementBlueprintTestScene()
        {
            scrollingInfo = ((ScrollingTestContainer)HitObjectContainer).ScrollingInfo;

            Add(column = new Column(0)
            {
                Anchor = Anchor.Centre,
                Origin = Anchor.Centre,
                AccentColour = Color4.OrangeRed,
                Clock = new FramedClock(new StopwatchClock()), // No scroll
            });
<<<<<<< HEAD
=======
        }

        protected override SnapResult SnapForBlueprint(PlacementBlueprint blueprint)
        {
            var time = column.TimeAtScreenSpacePosition(InputManager.CurrentState.Mouse.Position);
            var pos = column.ScreenSpacePositionAtTime(time);

            return new ManiaSnapResult(pos, time, column);
>>>>>>> a82c169a
        }

        protected override Container CreateHitObjectContainer() => new ScrollingTestContainer(ScrollingDirection.Down) { RelativeSizeAxes = Axes.Both };

        protected override void AddHitObject(DrawableHitObject hitObject) => column.Add((DrawableManiaHitObject)hitObject);

        public ManiaPlayfield Playfield => null;
    }
}<|MERGE_RESOLUTION|>--- conflicted
+++ resolved
@@ -41,8 +41,6 @@
                 AccentColour = Color4.OrangeRed,
                 Clock = new FramedClock(new StopwatchClock()), // No scroll
             });
-<<<<<<< HEAD
-=======
         }
 
         protected override SnapResult SnapForBlueprint(PlacementBlueprint blueprint)
@@ -51,7 +49,6 @@
             var pos = column.ScreenSpacePositionAtTime(time);
 
             return new ManiaSnapResult(pos, time, column);
->>>>>>> a82c169a
         }
 
         protected override Container CreateHitObjectContainer() => new ScrollingTestContainer(ScrollingDirection.Down) { RelativeSizeAxes = Axes.Both };
