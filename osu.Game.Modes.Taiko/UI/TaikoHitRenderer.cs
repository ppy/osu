--- conflicted
+++ resolved
@@ -1,147 +1,141 @@
-﻿// Copyright (c) 2007-2017 ppy Pty Ltd <contact@ppy.sh>.
-// Licensed under the MIT Licence - https://raw.githubusercontent.com/ppy/osu/master/LICENCE
-
-using osu.Game.Modes.Objects;
-using osu.Game.Modes.Objects.Drawables;
-using osu.Game.Modes.Taiko.Objects.Drawables;
-using osu.Game.Modes.Taiko.Objects;
-using osu.Game.Modes.UI;
-using osu.Framework.Graphics;
-using OpenTK;
-using osu.Game.Beatmaps;
-using osu.Framework.Allocation;
-using osu.Game.Beatmaps.Timing;
-using System.Collections.Generic;
-
-namespace osu.Game.Modes.Taiko.UI
-{
-    public class TaikoHitRenderer : HitRenderer<TaikoHitObject>
-    {
-        protected override HitObjectConverter<TaikoHitObject> Converter => new TaikoConverter();
-
-<<<<<<< HEAD
-        private Beatmap beatmap;
-
-        public TaikoHitRenderer(Beatmap beatmap)
-            : base(beatmap)
-        {
-            this.beatmap = beatmap;
-        }
-
-        [BackgroundDependencyLoader]
-        private void load()
-        {
-            computeBarLines();
-        }
-
-        protected override Playfield CreatePlayfield() => new TaikoPlayfield()
-        {
-            RelativePositionAxes = Axes.Y,
-            Position = new Vector2(0, 0.4f)
-        };
-
-        protected override DrawableHitObject GetVisualRepresentation(TaikoHitObject h)
-        {
-            if ((h.Type & TaikoHitType.HitCircle) > 0)
-            {
-                if ((h.Type & TaikoHitType.Don) > 0)
-                {
-                    if ((h.Type & TaikoHitType.Finisher) > 0)
-                        return new DrawableHitCircleDonFinisher(h as HitCircle);
-                    return new DrawableHitCircleDon(h as HitCircle);
-                }
-                else if ((h.Type & TaikoHitType.Katsu) > 0)
-                {
-                    if ((h.Type & TaikoHitType.Finisher) > 0)
-                        return new DrawableHitCircleKatsuFinisher(h as HitCircle);
-                    return new DrawableHitCircleKatsu(h as HitCircle);
-                }
-            }
-            else if ((h.Type & TaikoHitType.DrumRoll) > 0)
-            {
-                if ((h.Type & TaikoHitType.Finisher) > 0)
-                    return new DrawableDrumRollFinisher(h as DrumRoll);
-                return new DrawableDrumRoll(h as DrumRoll);
-            }
-            else if ((h.Type & TaikoHitType.Bash) > 0)
-                return new DrawableBash(h as Bash);
-
-            return null;
-        }
-
-        private void computeBarLines()
-        {
-            double lastHitTime = beatmap.HitObjects[beatmap.HitObjects.Count - 1].EndTime + 1;
-
-            List<ControlPoint> timingPoints = beatmap.ControlPoints?.FindAll(cp => cp.TimingChange);
-
-            if (timingPoints == null || timingPoints.Count == 0)
-                return;
-
-            int currentIndex = 0;
-
-            while (currentIndex < timingPoints.Count && timingPoints[currentIndex].BeatLength == 0)
-                currentIndex++;
-
-            double time = timingPoints[currentIndex].Time;
-            double measureLength = timingPoints[currentIndex].BeatLength * (int)timingPoints[currentIndex].TimeSignature;
-
-            // Find the bar line time closest to 0
-            time -= measureLength * (int)(time / measureLength);
-
-            // Always start barlines from a positive time
-            while (time < 0)
-                time += measureLength;
-
-            double lastBeatLength = timingPoints[currentIndex].BeatLength;
-            int currentBeat = 0;
-            while (time <= lastHitTime)
-            {
-                ControlPoint current = timingPoints[currentIndex];
-
-                if (time > current.Time || !current.OmitFirstBarLine)
-                {
-                    BarLine barLine = new BarLine()
-                    {
-                        StartTime = time
-                    };
-
-                    barLine.SetDefaultsFromBeatmap(beatmap);
-
-                    addBarLine(barLine, currentBeat % (int)current.TimeSignature == 0);
-
-                    currentBeat++;
-                }
-
-                double bl = current.BeatLength;
-
-                if (bl < 800)
-                    bl *= (int)current.TimeSignature;
-
-                time += bl;
-
-                if (currentIndex + 1 < timingPoints.Count && time >= timingPoints[currentIndex + 1].Time)
-                {
-                    currentIndex++;
-                    time = timingPoints[currentIndex].Time;
-
-                    currentBeat = 0;
-                }
-            }
-        }
-
-        private void addBarLine(BarLine barLine, bool major)
-        {
-            TaikoPlayfield tp = Playfield as TaikoPlayfield;
-            if (major)
-                tp.AddBarLine(new DrawableMajorBarLine(barLine));
-            else
-                tp.AddBarLine(new DrawableBarLine(barLine));
-        }
-=======
-        protected override Playfield<TaikoBaseHit> CreatePlayfield() => new TaikoPlayfield();
-
-        protected override DrawableHitObject<TaikoBaseHit> GetVisualRepresentation(TaikoBaseHit h) => null;// new DrawableTaikoHit(h);
->>>>>>> 2fc72b37
-    }
-}
+﻿// Copyright (c) 2007-2017 ppy Pty Ltd <contact@ppy.sh>.
+// Licensed under the MIT Licence - https://raw.githubusercontent.com/ppy/osu/master/LICENCE
+
+using osu.Game.Modes.Objects;
+using osu.Game.Modes.Objects.Drawables;
+using osu.Game.Modes.Taiko.Objects.Drawables;
+using osu.Game.Modes.Taiko.Objects;
+using osu.Game.Modes.UI;
+using osu.Framework.Graphics;
+using OpenTK;
+using osu.Game.Beatmaps;
+using osu.Framework.Allocation;
+using osu.Game.Beatmaps.Timing;
+using System.Collections.Generic;
+
+namespace osu.Game.Modes.Taiko.UI
+{
+    public class TaikoHitRenderer : HitRenderer<TaikoHitObject>
+    {
+        protected override HitObjectConverter<TaikoHitObject> Converter => new TaikoConverter();
+
+        private Beatmap beatmap;
+
+        public TaikoHitRenderer(Beatmap beatmap)
+            : base(beatmap)
+        {
+            this.beatmap = beatmap;
+        }
+
+        [BackgroundDependencyLoader]
+        private void load()
+        {
+            computeBarLines();
+        }
+
+        protected override Playfield<TaikoHitObject> CreatePlayfield() => new TaikoPlayfield()
+        {
+            RelativePositionAxes = Axes.Y,
+            Position = new Vector2(0, 0.4f)
+        };
+
+        protected override DrawableHitObject<TaikoHitObject> GetVisualRepresentation(TaikoHitObject h)
+        {
+            if ((h.Type & TaikoHitType.HitCircle) > 0)
+            {
+                if ((h.Type & TaikoHitType.Don) > 0)
+                {
+                    if ((h.Type & TaikoHitType.Finisher) > 0)
+                        return new DrawableHitCircleDonFinisher(h as HitCircle);
+                    return new DrawableHitCircleDon(h as HitCircle);
+                }
+                else if ((h.Type & TaikoHitType.Katsu) > 0)
+                {
+                    if ((h.Type & TaikoHitType.Finisher) > 0)
+                        return new DrawableHitCircleKatsuFinisher(h as HitCircle);
+                    return new DrawableHitCircleKatsu(h as HitCircle);
+                }
+            }
+            else if ((h.Type & TaikoHitType.DrumRoll) > 0)
+            {
+                if ((h.Type & TaikoHitType.Finisher) > 0)
+                    return new DrawableDrumRollFinisher(h as DrumRoll);
+                return new DrawableDrumRoll(h as DrumRoll);
+            }
+            else if ((h.Type & TaikoHitType.Bash) > 0)
+                return new DrawableBash(h as Bash);
+
+            return null;
+        }
+
+        private void computeBarLines()
+        {
+            double lastHitTime = beatmap.HitObjects[beatmap.HitObjects.Count - 1].EndTime + 1;
+
+            List<ControlPoint> timingPoints = beatmap.ControlPoints?.FindAll(cp => cp.TimingChange);
+
+            if (timingPoints == null || timingPoints.Count == 0)
+                return;
+
+            int currentIndex = 0;
+
+            while (currentIndex < timingPoints.Count && timingPoints[currentIndex].BeatLength == 0)
+                currentIndex++;
+
+            double time = timingPoints[currentIndex].Time;
+            double measureLength = timingPoints[currentIndex].BeatLength * (int)timingPoints[currentIndex].TimeSignature;
+
+            // Find the bar line time closest to 0
+            time -= measureLength * (int)(time / measureLength);
+
+            // Always start barlines from a positive time
+            while (time < 0)
+                time += measureLength;
+
+            double lastBeatLength = timingPoints[currentIndex].BeatLength;
+            int currentBeat = 0;
+            while (time <= lastHitTime)
+            {
+                ControlPoint current = timingPoints[currentIndex];
+
+                if (time > current.Time || !current.OmitFirstBarLine)
+                {
+                    BarLine barLine = new BarLine()
+                    {
+                        StartTime = time
+                    };
+
+                    barLine.SetDefaultsFromBeatmap(beatmap);
+
+                    addBarLine(barLine, currentBeat % (int)current.TimeSignature == 0);
+
+                    currentBeat++;
+                }
+
+                double bl = current.BeatLength;
+
+                if (bl < 800)
+                    bl *= (int)current.TimeSignature;
+
+                time += bl;
+
+                if (currentIndex + 1 < timingPoints.Count && time >= timingPoints[currentIndex + 1].Time)
+                {
+                    currentIndex++;
+                    time = timingPoints[currentIndex].Time;
+
+                    currentBeat = 0;
+                }
+            }
+        }
+
+        private void addBarLine(BarLine barLine, bool major)
+        {
+            TaikoPlayfield tp = Playfield as TaikoPlayfield;
+            if (major)
+                tp.AddBarLine(new DrawableMajorBarLine(barLine));
+            else
+                tp.AddBarLine(new DrawableBarLine(barLine));
+        }
+    }
+}