--- conflicted
+++ resolved
@@ -1,105 +1,96 @@
-﻿// Copyright (c) 2007-2017 ppy Pty Ltd <contact@ppy.sh>.
-// Licensed under the MIT Licence - https://raw.githubusercontent.com/ppy/osu/master/LICENCE
-
-using OpenTK.Input;
-using osu.Game.Beatmaps;
-using osu.Game.Graphics;
-using osu.Game.Modes.Objects;
-using osu.Game.Modes.Taiko.UI;
-using osu.Game.Modes.UI;
-using osu.Game.Screens.Play;
-using System.Collections.Generic;
-
-namespace osu.Game.Modes.Taiko
-{
-    public class TaikoRuleset : Ruleset
-    {
-<<<<<<< HEAD
-        public override ScoreOverlay CreateScoreOverlay() => new OsuScoreOverlay();
-
-        public override HitRenderer CreateHitRendererWith(Beatmap beatmap) => new TaikoHitRenderer(beatmap);
-=======
-        public override HitRenderer CreateHitRendererWith(Beatmap beatmap) => new TaikoHitRenderer
-        {
-            Beatmap = beatmap,
-        };
->>>>>>> 1f9ddd1c
-
-        public override IEnumerable<Mod> GetModsFor(ModType type)
-        {
-            switch (type)
-            {
-                case ModType.DifficultyReduction:
-                    return new Mod[]
-                    {
-                        new TaikoModEasy(),
-                        new TaikoModNoFail(),
-                        new TaikoModHalfTime(),
-                    };
-
-                case ModType.DifficultyIncrease:
-                    return new Mod[]
-                    {
-                        new TaikoModHardRock(),
-                        new MultiMod
-                        {
-                            Mods = new Mod[]
-                            {
-                                new TaikoModSuddenDeath(),
-                                new TaikoModPerfect(),
-                            },
-                        },
-                        new MultiMod
-                        {
-                            Mods = new Mod[]
-                            {
-                                new TaikoModDoubleTime(),
-                                new TaikoModNightcore(),
-                            },
-                        },
-                        new TaikoModHidden(),
-                        new TaikoModFlashlight(),
-                    };
-
-                case ModType.Special:
-                    return new Mod[]
-                    {
-                        new TaikoModRelax(),
-                        null,
-                        null,
-                        new MultiMod
-                        {
-                            Mods = new Mod[]
-                            {
-                                new ModAutoplay(),
-                                new ModCinema(),
-                            },
-                        },
-                    };
-
-                default:
-                    return new Mod[] { };
-            }
-        }
-
-        protected override PlayMode PlayMode => PlayMode.Taiko;
-
-        public override string Description => "osu!taiko";
-
-        public override FontAwesome Icon => FontAwesome.fa_osu_taiko_o;
-
-        public override IEnumerable<KeyCounter> CreateGameplayKeys() => new KeyCounter[]
-        {
-            new KeyCounterKeyboard(Key.D),
-            new KeyCounterKeyboard(Key.F),
-            new KeyCounterKeyboard(Key.J),
-            new KeyCounterKeyboard(Key.K)
-        };
-
-        public override ScoreProcessor CreateScoreProcessor(int hitObjectCount = 0) => null;
-
-        public override HitObjectParser CreateHitObjectParser() => new NullHitObjectParser();
-
-        public override DifficultyCalculator CreateDifficultyCalculator(Beatmap beatmap) => new TaikoDifficultyCalculator(beatmap);
-    }
-}
+﻿// Copyright (c) 2007-2017 ppy Pty Ltd <contact@ppy.sh>.
+// Licensed under the MIT Licence - https://raw.githubusercontent.com/ppy/osu/master/LICENCE
+
+using OpenTK.Input;
+using osu.Game.Beatmaps;
+using osu.Game.Graphics;
+using osu.Game.Modes.Objects;
+using osu.Game.Modes.Taiko.UI;
+using osu.Game.Modes.UI;
+using osu.Game.Screens.Play;
+using System.Collections.Generic;
+
+namespace osu.Game.Modes.Taiko
+{
+    public class TaikoRuleset : Ruleset
+    {
+        public override HitRenderer CreateHitRendererWith(Beatmap beatmap) => new TaikoHitRenderer(beatmap);
+
+        public override IEnumerable<Mod> GetModsFor(ModType type)
+        {
+            switch (type)
+            {
+                case ModType.DifficultyReduction:
+                    return new Mod[]
+                    {
+                        new TaikoModEasy(),
+                        new TaikoModNoFail(),
+                        new TaikoModHalfTime(),
+                    };
+
+                case ModType.DifficultyIncrease:
+                    return new Mod[]
+                    {
+                        new TaikoModHardRock(),
+                        new MultiMod
+                        {
+                            Mods = new Mod[]
+                            {
+                                new TaikoModSuddenDeath(),
+                                new TaikoModPerfect(),
+                            },
+                        },
+                        new MultiMod
+                        {
+                            Mods = new Mod[]
+                            {
+                                new TaikoModDoubleTime(),
+                                new TaikoModNightcore(),
+                            },
+                        },
+                        new TaikoModHidden(),
+                        new TaikoModFlashlight(),
+                    };
+
+                case ModType.Special:
+                    return new Mod[]
+                    {
+                        new TaikoModRelax(),
+                        null,
+                        null,
+                        new MultiMod
+                        {
+                            Mods = new Mod[]
+                            {
+                                new ModAutoplay(),
+                                new ModCinema(),
+                            },
+                        },
+                    };
+
+                default:
+                    return new Mod[] { };
+            }
+        }
+
+        protected override PlayMode PlayMode => PlayMode.Taiko;
+
+        public override string Description => "osu!taiko";
+
+        public override FontAwesome Icon => FontAwesome.fa_osu_taiko_o;
+
+        public override IEnumerable<KeyCounter> CreateGameplayKeys() => new KeyCounter[]
+        {
+            new KeyCounterKeyboard(Key.D),
+            new KeyCounterKeyboard(Key.F),
+            new KeyCounterKeyboard(Key.J),
+            new KeyCounterKeyboard(Key.K)
+        };
+
+        public override ScoreProcessor CreateScoreProcessor(int hitObjectCount = 0) => null;
+
+        public override HitObjectParser CreateHitObjectParser() => new NullHitObjectParser();
+
+        public override DifficultyCalculator CreateDifficultyCalculator(Beatmap beatmap) => new TaikoDifficultyCalculator(beatmap);
+    }
+}