--- conflicted
+++ resolved
@@ -1,61 +1,51 @@
-﻿// Copyright (c) 2007-2017 ppy Pty Ltd <contact@ppy.sh>.
-// Licensed under the MIT Licence - https://raw.githubusercontent.com/ppy/osu/master/LICENCE
-
-using osu.Framework.Graphics;
-using osu.Framework.Graphics.Containers;
-using osu.Framework.Graphics.Sprites;
-<<<<<<< HEAD
-using OpenTK;
-=======
-using osu.Game.Graphics.Sprites;
->>>>>>> a1aa4ed1
-
-namespace osu.Game.Modes.Taiko.Objects.Drawables.BarLines
-{
-    public class DrawableMajorBarLine : DrawableBarLine
-    {
-        public DrawableMajorBarLine(BarLine barLine)
-            : base(barLine)
-        {
-            Add(new Container
-            {
-                Anchor = Anchor.Centre,
-                Origin = Anchor.Centre,
-
-                RelativeSizeAxes = Axes.Both,
-
-                Children = new[]
-                {
-<<<<<<< HEAD
-                    new Triangle
-=======
-                    // Top
-                    new EquilateralTriangle
->>>>>>> a1aa4ed1
-                    {
-                        Anchor = Anchor.TopCentre,
-                        Origin = Anchor.TopCentre,
-                        Position = new Vector2(0, -10),
-                        EdgeSmoothness = new Vector2(1),
-                        Size = new Vector2(20, -20),
-                    },
-<<<<<<< HEAD
-                    new Triangle
-=======
-                    // Bottom
-                    new EquilateralTriangle
->>>>>>> a1aa4ed1
-                    {
-                        Anchor = Anchor.BottomCentre,
-                        Origin = Anchor.TopCentre,
-                        Position = new Vector2(0, 10),
-                        EdgeSmoothness = new Vector2(1),
-                        Size = new Vector2(20),
-                    }
-                }
-            });
-
-            Tracker.Alpha = 1f;
-        }
-    }
-}
+﻿// Copyright (c) 2007-2017 ppy Pty Ltd <contact@ppy.sh>.
+// Licensed under the MIT Licence - https://raw.githubusercontent.com/ppy/osu/master/LICENCE
+
+using OpenTK;
+using osu.Framework.Graphics;
+using osu.Framework.Graphics.Containers;
+using osu.Framework.Graphics.Sprites;
+
+namespace osu.Game.Modes.Taiko.Objects.Drawables.BarLines
+{
+    public class DrawableMajorBarLine : DrawableBarLine
+    {
+        public DrawableMajorBarLine(BarLine barLine)
+            : base(barLine)
+        {
+            Add(new Container
+            {
+                Anchor = Anchor.Centre,
+                Origin = Anchor.Centre,
+
+                RelativeSizeAxes = Axes.Both,
+
+                Children = new[]
+                {
+                    // Top
+                    new Triangle
+                    {
+                        Anchor = Anchor.TopCentre,
+                        Origin = Anchor.TopCentre,
+                        Position = new Vector2(0, -10),
+                        EdgeSmoothness = new Vector2(1),
+                        // Scaling height by 0.866 results in equiangular triangles (== 60° and equal side length)
+                        Size = new Vector2(20, 0.866f * -20),
+                    },
+                    // Bottom
+                    new Triangle
+                    {
+                        Anchor = Anchor.BottomCentre,
+                        Origin = Anchor.TopCentre,
+                        Position = new Vector2(0, 10),
+                        EdgeSmoothness = new Vector2(1),
+                        // Scaling height by 0.866 results in equiangular triangles (== 60° and equal side length)
+                        Size = new Vector2(20, 0.866f * 20),
+                    }
+                }
+            });
+
+            Tracker.Alpha = 1f;
+        }
+    }
+}