--- conflicted
+++ resolved
@@ -1,119 +1,115 @@
-﻿// Copyright (c) 2007-2017 ppy Pty Ltd <contact@ppy.sh>.
-// Licensed under the MIT Licence - https://raw.githubusercontent.com/ppy/osu/master/LICENCE
-
-using System.Collections.Generic;
-using osu.Game.Modes.Objects;
-using osu.Game.Modes.Osu.Objects;
-using osu.Game.Beatmaps;
-using System;
-using osu.Game.Beatmaps.Timing;
-using OpenTK;
-
-namespace osu.Game.Modes.Taiko.Objects
-{
-<<<<<<< HEAD
-    class TaikoConverter : HitObjectConverter<TaikoHitObject>
-=======
-    internal class TaikoConverter : HitObjectConverter<TaikoBaseHit>
->>>>>>> 2fc72b37
-    {
-        public override List<TaikoHitObject> Convert(Beatmap beatmap)
-        {
-            List<TaikoHitObject> output = new List<TaikoHitObject>();
-
-            foreach (HitObject i in beatmap.HitObjects)
-            {
-                TaikoHitObject h = i as TaikoHitObject;
-
-                if (h == null)
-                {
-                    OsuHitObject o = i as OsuHitObject;
-
-                    if (o == null)
-                        throw new HitObjectConvertException(@"Taiko", i);
-
-                    if (o is Osu.Objects.HitCircle)
-                    {
-                        h = new HitCircle()
-                        {
-                            StartTime = o.StartTime,
-                            Sample = o.Sample,
-                            NewCombo = o.NewCombo,
-                        };
-                    }
-                    else if (o is Osu.Objects.Slider)
-                    {
-                        Slider slider = o as Osu.Objects.Slider;
-
-                        // We compute slider velocity ourselves since we use double VelocityAdjustment here, whereas
-                        // the old osu! used float. This creates a veeeeeeeeeeery tiny (on the order of 2.4092825810839713E-05) offset
-                        // to slider velocity, that results in triggering the below conditional in some incorrect cases. This doesn't
-                        // seem fixable by Precision.AlmostBigger(), because the error is extremely small (and is also dependent on float precision).
-                        ControlPoint overridePoint;
-                        ControlPoint controlPoint = beatmap.TimingPointAt(slider.StartTime, out overridePoint);
-                        double origBeatLength = beatmap.BeatLengthAt(slider.StartTime);
-                        float origVelocityAdjustment = overridePoint?.FloatVelocityAdjustment ?? 1;
-
-                        double scoringDistance = 100 * beatmap.BeatmapInfo.BaseDifficulty.SliderMultiplier;
-
-                        double newSv;
-                        if (origBeatLength > 0)
-                            newSv = scoringDistance * 1000 / origBeatLength / origVelocityAdjustment;
-                        else
-                            newSv = scoringDistance;
-
-                        double l = slider.Length * TaikoHitObject.SLIDER_FUDGE_FACTOR * slider.RepeatCount;
-                        double v = newSv * TaikoHitObject.SLIDER_FUDGE_FACTOR;
-                        double bl = beatmap.BeatLengthAt(slider.StartTime);
-
-                        double skipPeriod = Math.Min(bl / beatmap.BeatmapInfo.BaseDifficulty.SliderTickRate, slider.Duration / slider.RepeatCount);
-
-                        if (skipPeriod > 0 && l / v * 1000 < 2 * bl)
-                        {
-                            for (double j = slider.StartTime; j <= slider.EndTime + skipPeriod / 8; j += skipPeriod)
-                            {
-                                // Todo: This should generate circles with different sounds for when
-                                // beatmap object has multiple sound additions
-                                h = new HitCircle()
-                                {
-                                    StartTime = j,
-                                    Sample = slider.Sample,
-                                    NewCombo = false
-                                };
-
-                                h.SetDefaultsFromBeatmap(beatmap);
-                                output.Add(h);
-                            }
-
-                            continue;
-                        }
-
-                        h = new DrumRoll()
-                        {
-                            StartTime = o.StartTime,
-                            Sample = o.Sample,
-                            NewCombo = o.NewCombo,
-                            Length = slider.Length * slider.RepeatCount,
-                        };
-                    }
-                    else if (o is Osu.Objects.Spinner)
-                    {
-                        Spinner spinner = o as Osu.Objects.Spinner;
-
-                        h = new Bash()
-                        {
-                            StartTime = o.StartTime,
-                            Sample = o.Sample,
-                            Length = spinner.Length
-                        };
-                    }
-                }
-
-                h.SetDefaultsFromBeatmap(beatmap);
-                output.Add(h);
-            }
-
-            return output;
-        }
-    }
-}
+﻿// Copyright (c) 2007-2017 ppy Pty Ltd <contact@ppy.sh>.
+// Licensed under the MIT Licence - https://raw.githubusercontent.com/ppy/osu/master/LICENCE
+
+using System.Collections.Generic;
+using osu.Game.Modes.Objects;
+using osu.Game.Modes.Osu.Objects;
+using osu.Game.Beatmaps;
+using System;
+using osu.Game.Beatmaps.Timing;
+using OpenTK;
+
+namespace osu.Game.Modes.Taiko.Objects
+{
+    internal class TaikoConverter : HitObjectConverter<TaikoHitObject>
+    {
+        public override List<TaikoHitObject> Convert(Beatmap beatmap)
+        {
+            List<TaikoHitObject> output = new List<TaikoHitObject>();
+
+            foreach (HitObject i in beatmap.HitObjects)
+            {
+                TaikoHitObject h = i as TaikoHitObject;
+
+                if (h == null)
+                {
+                    OsuHitObject o = i as OsuHitObject;
+
+                    if (o == null)
+                        throw new HitObjectConvertException(@"Taiko", i);
+
+                    if (o is Osu.Objects.HitCircle)
+                    {
+                        h = new HitCircle()
+                        {
+                            StartTime = o.StartTime,
+                            Sample = o.Sample,
+                            NewCombo = o.NewCombo,
+                        };
+                    }
+                    else if (o is Osu.Objects.Slider)
+                    {
+                        Slider slider = o as Osu.Objects.Slider;
+
+                        // We compute slider velocity ourselves since we use double VelocityAdjustment here, whereas
+                        // the old osu! used float. This creates a veeeeeeeeeeery tiny (on the order of 2.4092825810839713E-05) offset
+                        // to slider velocity, that results in triggering the below conditional in some incorrect cases. This doesn't
+                        // seem fixable by Precision.AlmostBigger(), because the error is extremely small (and is also dependent on float precision).
+                        ControlPoint overridePoint;
+                        ControlPoint controlPoint = beatmap.TimingPointAt(slider.StartTime, out overridePoint);
+                        double origBeatLength = beatmap.BeatLengthAt(slider.StartTime);
+                        float origVelocityAdjustment = overridePoint?.FloatVelocityAdjustment ?? 1;
+
+                        double scoringDistance = 100 * beatmap.BeatmapInfo.BaseDifficulty.SliderMultiplier;
+
+                        double newSv;
+                        if (origBeatLength > 0)
+                            newSv = scoringDistance * 1000 / origBeatLength / origVelocityAdjustment;
+                        else
+                            newSv = scoringDistance;
+
+                        double l = slider.Length * TaikoHitObject.SLIDER_FUDGE_FACTOR * slider.RepeatCount;
+                        double v = newSv * TaikoHitObject.SLIDER_FUDGE_FACTOR;
+                        double bl = beatmap.BeatLengthAt(slider.StartTime);
+
+                        double skipPeriod = Math.Min(bl / beatmap.BeatmapInfo.BaseDifficulty.SliderTickRate, slider.Duration / slider.RepeatCount);
+
+                        if (skipPeriod > 0 && l / v * 1000 < 2 * bl)
+                        {
+                            for (double j = slider.StartTime; j <= slider.EndTime + skipPeriod / 8; j += skipPeriod)
+                            {
+                                // Todo: This should generate circles with different sounds for when
+                                // beatmap object has multiple sound additions
+                                h = new HitCircle()
+                                {
+                                    StartTime = j,
+                                    Sample = slider.Sample,
+                                    NewCombo = false
+                                };
+
+                                h.SetDefaultsFromBeatmap(beatmap);
+                                output.Add(h);
+                            }
+
+                            continue;
+                        }
+
+                        h = new DrumRoll()
+                        {
+                            StartTime = o.StartTime,
+                            Sample = o.Sample,
+                            NewCombo = o.NewCombo,
+                            Length = slider.Length * slider.RepeatCount,
+                        };
+                    }
+                    else if (o is Osu.Objects.Spinner)
+                    {
+                        Spinner spinner = o as Osu.Objects.Spinner;
+
+                        h = new Bash()
+                        {
+                            StartTime = o.StartTime,
+                            Sample = o.Sample,
+                            Length = spinner.Length
+                        };
+                    }
+                }
+
+                h.SetDefaultsFromBeatmap(beatmap);
+                output.Add(h);
+            }
+
+            return output;
+        }
+    }
+}