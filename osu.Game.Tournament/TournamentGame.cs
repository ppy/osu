--- conflicted
+++ resolved
@@ -97,16 +97,12 @@
                         },
                     }
                 },
-<<<<<<< HEAD
-                heightWarning = new WarningBox("窗口太窄了, 拉宽一些"),
-=======
-                heightWarning = new WarningBox("Please make the window wider")
+                heightWarning = new WarningBox("窗口太窄了, 拉宽一些")
                 {
                     Anchor = Anchor.BottomCentre,
                     Origin = Anchor.BottomCentre,
                     Margin = new MarginPadding(20),
                 },
->>>>>>> 6cc81c24
                 new OsuContextMenuContainer
                 {
                     RelativeSizeAxes = Axes.Both,
