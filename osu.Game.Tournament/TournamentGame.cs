// Copyright (c) ppy Pty Ltd <contact@ppy.sh>. Licensed under the MIT Licence.
// See the LICENCE file in the repository root for full licence text.

using System.Drawing;
using System.Linq;
using osu.Framework.Allocation;
using osu.Framework.Bindables;
using osu.Framework.Configuration;
using osu.Framework.Extensions.Color4Extensions;
using osu.Framework.Graphics;
using osu.Framework.Graphics.Colour;
using osu.Framework.Graphics.Containers;
using osu.Framework.Graphics.Shapes;
using osu.Framework.Input.Handlers.Mouse;
using osu.Framework.Logging;
using osu.Framework.Platform;
using osu.Game.Graphics;
using osu.Game.Graphics.Cursor;
using osu.Game.Graphics.UserInterface;
using osu.Game.Tournament.Models;
using osuTK;
using osuTK.Graphics;

namespace osu.Game.Tournament
{
    public class TournamentGame : TournamentGameBase
    {
        public static ColourInfo GetTeamColour(TeamColour teamColour) => teamColour == TeamColour.Red ? COLOUR_RED : COLOUR_BLUE;

        public static readonly Color4 COLOUR_RED = new OsuColour().TeamColourRed;
        public static readonly Color4 COLOUR_BLUE = new OsuColour().TeamColourBlue;

        public static readonly Color4 ELEMENT_BACKGROUND_COLOUR = Color4Extensions.FromHex("#fff");
        public static readonly Color4 ELEMENT_FOREGROUND_COLOUR = Color4Extensions.FromHex("#000");

        public static readonly Color4 TEXT_COLOUR = Color4Extensions.FromHex("#fff");
        private Drawable heightWarning;
        private Bindable<Size> windowSize;
        private Bindable<WindowMode> windowMode;
        private LoadingSpinner loadingSpinner;

        [BackgroundDependencyLoader]
        private void load(FrameworkConfigManager frameworkConfig, GameHost host)
        {
            windowSize = frameworkConfig.GetBindable<Size>(FrameworkSetting.WindowedSize);
            windowMode = frameworkConfig.GetBindable<WindowMode>(FrameworkSetting.WindowMode);

            Add(loadingSpinner = new LoadingSpinner(true, true)
            {
                Anchor = Anchor.BottomRight,
                Origin = Anchor.BottomRight,
                Margin = new MarginPadding(40),
            });

            // in order to have the OS mouse cursor visible, relative mode needs to be disabled.
            // can potentially be removed when https://github.com/ppy/osu-framework/issues/4309 is resolved.
            var mouseHandler = host.AvailableInputHandlers.OfType<MouseHandler>().FirstOrDefault();

            if (mouseHandler != null)
                mouseHandler.UseRelativeMode.Value = false;

            loadingSpinner.Show();

            BracketLoadTask.ContinueWith(t =>
            {
                if (t.IsFaulted)
                {
                    Schedule(() =>
                    {
                        loadingSpinner.Hide();
                        loadingSpinner.Expire();

                        Logger.Error(t.Exception, "Couldn't load bracket with error");
                        Add(new WarningBox("Your bracket.json file could not be parsed. Please check runtime.log for more details."));
                    });

                    return;
                }

                LoadComponentsAsync(new[]
                {
                    new Container
                    {
                        CornerRadius = 10,
                        Depth = float.MinValue,
                        Position = new Vector2(5),
                        Masking = true,
                        AutoSizeAxes = Axes.Both,
                        Anchor = Anchor.BottomRight,
                        Origin = Anchor.BottomRight,
                        Children = new Drawable[]
                        {
<<<<<<< HEAD
                            Text = "保存更改",
                            Width = 140,
                            Height = 50,
                            Padding = new MarginPadding
=======
                            new Box
>>>>>>> f6c19c95
                            {
                                Colour = OsuColour.Gray(0.2f),
                                RelativeSizeAxes = Axes.Both,
                            },
                            new TourneyButton
                            {
                                Text = "Save Changes",
                                Width = 140,
                                Height = 50,
                                Padding = new MarginPadding
                                {
                                    Top = 10,
                                    Left = 10,
                                },
                                Margin = new MarginPadding
                                {
                                    Right = 10,
                                    Bottom = 10,
                                },
                                Action = SaveChanges,
                            },
                        }
                    },
                    heightWarning = new WarningBox("Please make the window wider")
                    {
                        Anchor = Anchor.BottomCentre,
                        Origin = Anchor.BottomCentre,
                        Margin = new MarginPadding(20),
                    },
                    new OsuContextMenuContainer
                    {
                        RelativeSizeAxes = Axes.Both,
                        Child = new TournamentSceneManager()
                    }
<<<<<<< HEAD
                },
                heightWarning = new WarningBox("窗口太窄了, 拉宽一些")
=======
                }, drawables =>
>>>>>>> f6c19c95
                {
                    loadingSpinner.Hide();
                    loadingSpinner.Expire();

                    AddRange(drawables);

                    windowSize.BindValueChanged(size => ScheduleAfterChildren(() =>
                    {
                        int minWidth = (int)(size.NewValue.Height / 768f * TournamentSceneManager.REQUIRED_WIDTH) - 1;
                        heightWarning.Alpha = size.NewValue.Width < minWidth ? 1 : 0;
                    }), true);

                    windowMode.BindValueChanged(mode => ScheduleAfterChildren(() =>
                    {
                        windowMode.Value = WindowMode.Windowed;
                    }), true);
                });
            });
        }
    }
}<|MERGE_RESOLUTION|>--- conflicted
+++ resolved
@@ -90,21 +90,14 @@
                         Origin = Anchor.BottomRight,
                         Children = new Drawable[]
                         {
-<<<<<<< HEAD
-                            Text = "保存更改",
-                            Width = 140,
-                            Height = 50,
-                            Padding = new MarginPadding
-=======
                             new Box
->>>>>>> f6c19c95
                             {
                                 Colour = OsuColour.Gray(0.2f),
                                 RelativeSizeAxes = Axes.Both,
                             },
                             new TourneyButton
                             {
-                                Text = "Save Changes",
+                                Text = "保存变更",
                                 Width = 140,
                                 Height = 50,
                                 Padding = new MarginPadding
@@ -121,7 +114,7 @@
                             },
                         }
                     },
-                    heightWarning = new WarningBox("Please make the window wider")
+                    heightWarning = new WarningBox("窗口太窄了, 拉宽一些")
                     {
                         Anchor = Anchor.BottomCentre,
                         Origin = Anchor.BottomCentre,
@@ -132,12 +125,7 @@
                         RelativeSizeAxes = Axes.Both,
                         Child = new TournamentSceneManager()
                     }
-<<<<<<< HEAD
-                },
-                heightWarning = new WarningBox("窗口太窄了, 拉宽一些")
-=======
                 }, drawables =>
->>>>>>> f6c19c95
                 {
                     loadingSpinner.Hide();
                     loadingSpinner.Expire();
