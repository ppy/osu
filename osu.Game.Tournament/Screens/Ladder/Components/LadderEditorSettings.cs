// Copyright (c) ppy Pty Ltd <contact@ppy.sh>. Licensed under the MIT Licence.
// See the LICENCE file in the repository root for full licence text.

using System.Collections.Generic;
using System.Collections.Specialized;
using System.Linq;
using osu.Framework.Allocation;
using osu.Framework.Bindables;
using osu.Framework.Extensions.IEnumerableExtensions;
using osu.Framework.Graphics;
using osu.Framework.Input.Events;
using osu.Game.Overlays.Settings;
using osu.Game.Screens.Play.PlayerSettings;
using osu.Game.Tournament.Components;
using osu.Game.Tournament.Models;

namespace osu.Game.Tournament.Screens.Ladder.Components
{
    public class LadderEditorSettings : PlayerSettingsGroup
    {
        private const int padding = 10;

<<<<<<< HEAD
        protected override string Title => @"数据设置";

=======
>>>>>>> 58186fc4
        private SettingsDropdown<TournamentRound> roundDropdown;
        private PlayerCheckbox losersCheckbox;
        private DateTextBox dateTimeBox;
        private SettingsTeamDropdown team1Dropdown;
        private SettingsTeamDropdown team2Dropdown;

        [Resolved]
        private LadderEditorInfo editorInfo { get; set; }

        [Resolved]
        private LadderInfo ladderInfo { get; set; }

        public LadderEditorSettings()
            : base("ladder")
        {
        }

        [BackgroundDependencyLoader]
        private void load()
        {
            Children = new Drawable[]
            {
                team1Dropdown = new SettingsTeamDropdown(ladderInfo.Teams) { LabelText = "队伍 1" },
                team2Dropdown = new SettingsTeamDropdown(ladderInfo.Teams) { LabelText = "队伍 2" },
                roundDropdown = new SettingsRoundDropdown(ladderInfo.Rounds) { LabelText = "回合" },
                losersCheckbox = new PlayerCheckbox { LabelText = "败者晋级赛" },
                dateTimeBox = new DateTextBox { LabelText = "比赛时间" },
            };

            editorInfo.Selected.ValueChanged += selection =>
            {
                roundDropdown.Bindable = selection.NewValue?.Round;
                losersCheckbox.Current = selection.NewValue?.Losers;
                dateTimeBox.Bindable = selection.NewValue?.Date;

                team1Dropdown.Bindable = selection.NewValue?.Team1;
                team2Dropdown.Bindable = selection.NewValue?.Team2;
            };

            roundDropdown.Bindable.ValueChanged += round =>
            {
                if (editorInfo.Selected.Value?.Date.Value < round.NewValue?.StartDate.Value)
                {
                    editorInfo.Selected.Value.Date.Value = round.NewValue.StartDate.Value;
                    editorInfo.Selected.TriggerChange();
                }
            };
        }

        protected override void LoadComplete()
        {
            base.LoadComplete();
            this.FadeIn();
        }

        protected override bool OnHover(HoverEvent e)
        {
            return false;
        }

        protected override void OnHoverLost(HoverLostEvent e)
        {
        }

        private class SettingsRoundDropdown : LadderSettingsDropdown<TournamentRound>
        {
            public SettingsRoundDropdown(BindableList<TournamentRound> rounds)
            {
                Bindable = new Bindable<TournamentRound>();

                foreach (var r in rounds.Prepend(new TournamentRound()))
                    add(r);

                rounds.CollectionChanged += (_, args) =>
                {
                    switch (args.Action)
                    {
                        case NotifyCollectionChangedAction.Add:
                            args.NewItems.Cast<TournamentRound>().ForEach(add);
                            break;

                        case NotifyCollectionChangedAction.Remove:
                            args.OldItems.Cast<TournamentRound>().ForEach(i => Control.RemoveDropdownItem(i));
                            break;
                    }
                };
            }

            private readonly List<IUnbindable> refBindables = new List<IUnbindable>();

            private T boundReference<T>(T obj)
                where T : IBindable
            {
                obj = (T)obj.GetBoundCopy();
                refBindables.Add(obj);
                return obj;
            }

            private void add(TournamentRound round)
            {
                Control.AddDropdownItem(round);
                boundReference(round.Name).BindValueChanged(_ =>
                {
                    Control.RemoveDropdownItem(round);
                    Control.AddDropdownItem(round);
                });
            }
        }
    }
}<|MERGE_RESOLUTION|>--- conflicted
+++ resolved
@@ -20,11 +20,6 @@
     {
         private const int padding = 10;
 
-<<<<<<< HEAD
-        protected override string Title => @"数据设置";
-
-=======
->>>>>>> 58186fc4
         private SettingsDropdown<TournamentRound> roundDropdown;
         private PlayerCheckbox losersCheckbox;
         private DateTextBox dateTimeBox;
@@ -38,7 +33,7 @@
         private LadderInfo ladderInfo { get; set; }
 
         public LadderEditorSettings()
-            : base("ladder")
+            : base("数据设置")
         {
         }
 
