--- conflicted
+++ resolved
@@ -154,11 +154,7 @@
                             }
                         }
                     },
-<<<<<<< HEAD
-                    new ScheduleContainer("接下来")
-=======
-                    comingUpNext = new ScheduleContainer("coming up next")
->>>>>>> 6cc81c24
+                    comingUpNext = new ScheduleContainer("接下来")
                     {
                         RelativeSizeAxes = Axes.Both,
                         Height = 0.25f,
@@ -203,47 +199,7 @@
                             {
                                 new ScheduleMatchDate(match.NewValue.Date.Value)
                                 {
-<<<<<<< HEAD
-                                    new ScheduleMatch(match.NewValue, false)
-                                    {
-                                        Anchor = Anchor.CentreLeft,
-                                        Origin = Anchor.CentreLeft,
-                                    },
-                                    new TournamentSpriteTextWithBackground(match.NewValue.Round.Value?.Name.Value)
-                                    {
-                                        Anchor = Anchor.CentreLeft,
-                                        Origin = Anchor.CentreLeft,
-                                        Scale = new Vector2(0.5f)
-                                    },
-                                    new TournamentSpriteText
-                                    {
-                                        Anchor = Anchor.CentreLeft,
-                                        Origin = Anchor.CentreLeft,
-                                        Text = match.NewValue.Team1.Value?.FullName + " vs " + match.NewValue.Team2.Value?.FullName,
-                                        Font = OsuFont.Torus.With(size: 24, weight: FontWeight.SemiBold)
-                                    },
-                                    new FillFlowContainer
-                                    {
-                                        AutoSizeAxes = Axes.Both,
-                                        Direction = FillDirection.Horizontal,
-                                        Anchor = Anchor.CentreLeft,
-                                        Origin = Anchor.CentreLeft,
-                                        Children = new Drawable[]
-                                        {
-                                            new ScheduleMatchDate(match.NewValue.Date.Value)
-                                            {
-                                                Font = OsuFont.Torus.With(size: 24, weight: FontWeight.Regular)
-                                            },
-                                            new TournamentSpriteText
-                                            {
-                                                Text = "开始",
-                                                Font = OsuFont.Torus.With(size: 24, weight: FontWeight.Regular)
-                                            },
-                                        }
-                                    },
-=======
                                     Font = OsuFont.Torus.With(size: 24, weight: FontWeight.Regular)
->>>>>>> 6cc81c24
                                 }
                             }
                         },
