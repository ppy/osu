--- conflicted
+++ resolved
@@ -60,13 +60,8 @@
                         },
                         new SettingsTeamDropdown(LadderInfo.Teams)
                         {
-<<<<<<< HEAD
                             LabelText = "显示指定队伍",
-                            Bindable = currentTeam,
-=======
-                            LabelText = "Show specific team",
                             Current = currentTeam,
->>>>>>> c803be2d
                         }
                     }
                 }
