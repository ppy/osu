// Copyright (c) ppy Pty Ltd <contact@ppy.sh>. Licensed under the MIT Licence.
// See the LICENCE file in the repository root for full licence text.

using osu.Framework.Allocation;
using osu.Framework.Bindables;
using osu.Framework.Graphics;
using osu.Framework.Graphics.Containers;
using osu.Framework.Graphics.Shapes;
using osu.Framework.Graphics.Sprites;
using osu.Framework.Graphics.Textures;
using osu.Framework.Platform;
using osu.Game.Graphics;
using osu.Game.Graphics.Sprites;
using osu.Game.Tournament.Components;
using osu.Game.Tournament.Models;
using osu.Game.Tournament.Screens.Ladder.Components;
using osuTK;

namespace osu.Game.Tournament.Screens.TeamIntro
{
    public class SeedingScreen : TournamentMatchScreen, IProvideVideo
    {
        private Container mainContainer;

        private readonly Bindable<TournamentTeam> currentTeam = new Bindable<TournamentTeam>();

        [BackgroundDependencyLoader]
        private void load(Storage storage)
        {
            RelativeSizeAxes = Axes.Both;

            InternalChildren = new Drawable[]
            {
                new TourneyVideo("seeding")
                {
                    RelativeSizeAxes = Axes.Both,
                    Loop = true,
                },
                mainContainer = new Container
                {
                    RelativeSizeAxes = Axes.Both,
                },
                new ControlPanel
                {
                    Children = new Drawable[]
                    {
                        new TourneyButton
                        {
                            RelativeSizeAxes = Axes.X,
<<<<<<< HEAD
                            Text = "显示第一队",
                            Action = () => currentTeam.Value = currentMatch.Value.Team1.Value,
=======
                            Text = "Show first team",
                            Action = () => currentTeam.Value = CurrentMatch.Value.Team1.Value,
>>>>>>> 6cc81c24
                        },
                        new TourneyButton
                        {
                            RelativeSizeAxes = Axes.X,
<<<<<<< HEAD
                            Text = "显示第二队",
                            Action = () => currentTeam.Value = currentMatch.Value.Team2.Value,
=======
                            Text = "Show second team",
                            Action = () => currentTeam.Value = CurrentMatch.Value.Team2.Value,
>>>>>>> 6cc81c24
                        },
                        new SettingsTeamDropdown(LadderInfo.Teams)
                        {
                            LabelText = "显示指定队伍",
                            Current = currentTeam,
                        }
                    }
                }
            };

            currentTeam.BindValueChanged(teamChanged, true);
        }

        private void teamChanged(ValueChangedEvent<TournamentTeam> team)
        {
            if (team.NewValue == null)
            {
                mainContainer.Clear();
                return;
            }

            showTeam(team.NewValue);
        }

        protected override void CurrentMatchChanged(ValueChangedEvent<TournamentMatch> match)
        {
            base.CurrentMatchChanged(match);

            if (match.NewValue == null)
                return;

            currentTeam.Value = match.NewValue.Team1.Value;
        }

        private void showTeam(TournamentTeam team)
        {
            mainContainer.Children = new Drawable[]
            {
                new LeftInfo(team) { Position = new Vector2(55, 150), },
                new RightInfo(team) { Position = new Vector2(500, 150), },
            };
        }

        private class RightInfo : CompositeDrawable
        {
            public RightInfo(TournamentTeam team)
            {
                FillFlowContainer fill;

                Width = 400;

                InternalChildren = new Drawable[]
                {
                    fill = new FillFlowContainer
                    {
                        RelativeSizeAxes = Axes.X,
                        AutoSizeAxes = Axes.Y,
                        Direction = FillDirection.Vertical,
                    },
                };

                foreach (var seeding in team.SeedingResults)
                {
                    fill.Add(new ModRow(seeding.Mod.Value, seeding.Seed.Value));
                    foreach (var beatmap in seeding.Beatmaps)
                        fill.Add(new BeatmapScoreRow(beatmap));
                }
            }

            private class BeatmapScoreRow : CompositeDrawable
            {
                public BeatmapScoreRow(SeedingBeatmap beatmap)
                {
                    RelativeSizeAxes = Axes.X;
                    AutoSizeAxes = Axes.Y;

                    InternalChildren = new Drawable[]
                    {
                        new FillFlowContainer
                        {
                            RelativeSizeAxes = Axes.X,
                            AutoSizeAxes = Axes.Y,
                            Direction = FillDirection.Horizontal,
                            Spacing = new Vector2(5),
                            Children = new Drawable[]
                            {
                                new TournamentSpriteText { Text = beatmap.BeatmapInfo.Metadata.Title, Colour = TournamentGame.TEXT_COLOUR, },
                                new TournamentSpriteText { Text = "by", Colour = TournamentGame.TEXT_COLOUR, Font = OsuFont.Torus.With(weight: FontWeight.Regular) },
                                new TournamentSpriteText { Text = beatmap.BeatmapInfo.Metadata.Artist, Colour = TournamentGame.TEXT_COLOUR, Font = OsuFont.Torus.With(weight: FontWeight.Regular) },
                            }
                        },
                        new FillFlowContainer
                        {
                            AutoSizeAxes = Axes.Y,
                            Anchor = Anchor.TopRight,
                            Origin = Anchor.TopRight,
                            Direction = FillDirection.Horizontal,
                            Spacing = new Vector2(40),
                            Children = new Drawable[]
                            {
                                new TournamentSpriteText { Text = beatmap.Score.ToString("#,0"), Colour = TournamentGame.TEXT_COLOUR, Width = 80 },
                                new TournamentSpriteText { Text = "#" + beatmap.Seed.Value.ToString("#,0"), Colour = TournamentGame.TEXT_COLOUR, Font = OsuFont.Torus.With(weight: FontWeight.Regular) },
                            }
                        },
                    };
                }
            }

            private class ModRow : CompositeDrawable
            {
                private readonly string mods;
                private readonly int seeding;

                public ModRow(string mods, int seeding)
                {
                    this.mods = mods;
                    this.seeding = seeding;

                    Padding = new MarginPadding { Vertical = 10 };

                    AutoSizeAxes = Axes.Y;
                }

                [BackgroundDependencyLoader]
                private void load(TextureStore textures)
                {
                    FillFlowContainer row;

                    InternalChildren = new Drawable[]
                    {
                        row = new FillFlowContainer
                        {
                            AutoSizeAxes = Axes.Both,
                            Direction = FillDirection.Horizontal,
                            Spacing = new Vector2(5),
                        },
                    };

                    if (!string.IsNullOrEmpty(mods))
                    {
                        row.Add(new Sprite
                        {
                            Texture = textures.Get($"mods/{mods.ToLower()}"),
                            Scale = new Vector2(0.5f)
                        });
                    }

                    row.Add(new Container
                    {
                        Size = new Vector2(50, 16),
                        CornerRadius = 10,
                        Masking = true,
                        Children = new Drawable[]
                        {
                            new Box
                            {
                                RelativeSizeAxes = Axes.Both,
                                Colour = TournamentGame.ELEMENT_BACKGROUND_COLOUR,
                            },
                            new TournamentSpriteText
                            {
                                Anchor = Anchor.Centre,
                                Origin = Anchor.Centre,
                                Text = seeding.ToString("#,0"),
                                Colour = TournamentGame.ELEMENT_FOREGROUND_COLOUR
                            },
                        }
                    });
                }
            }
        }

        private class LeftInfo : CompositeDrawable
        {
            public LeftInfo(TournamentTeam team)
            {
                FillFlowContainer fill;

                Width = 200;

                if (team == null) return;

                InternalChildren = new Drawable[]
                {
                    fill = new FillFlowContainer
                    {
                        RelativeSizeAxes = Axes.X,
                        AutoSizeAxes = Axes.Y,
                        Direction = FillDirection.Vertical,
                        Children = new Drawable[]
                        {
                            new TeamDisplay(team) { Margin = new MarginPadding { Bottom = 30 } },
                            new RowDisplay("平均排名:", $"#{team.AverageRank:#,0}"),
                            new RowDisplay("排名:", team.Seed.Value),
                            new RowDisplay("上次比赛中的排名:", team.LastYearPlacing.Value > 0 ? $"#{team.LastYearPlacing:#,0}" : "0"),
                            new Container { Margin = new MarginPadding { Bottom = 30 } },
                        }
                    },
                };

                foreach (var p in team.Players)
                    fill.Add(new RowDisplay(p.Username, p.Statistics?.GlobalRank?.ToString("\\##,0") ?? "-"));
            }

            internal class RowDisplay : CompositeDrawable
            {
                public RowDisplay(string left, string right)
                {
                    AutoSizeAxes = Axes.Y;
                    RelativeSizeAxes = Axes.X;

                    InternalChildren = new Drawable[]
                    {
                        new TournamentSpriteText
                        {
                            Text = left,
                            Colour = TournamentGame.TEXT_COLOUR,
                            Font = OsuFont.Torus.With(size: 22, weight: FontWeight.SemiBold),
                        },
                        new TournamentSpriteText
                        {
                            Text = right,
                            Colour = TournamentGame.TEXT_COLOUR,
                            Anchor = Anchor.TopRight,
                            Origin = Anchor.TopLeft,
                            Font = OsuFont.Torus.With(size: 22, weight: FontWeight.Regular),
                        },
                    };
                }
            }

            private class TeamDisplay : DrawableTournamentTeam
            {
                public TeamDisplay(TournamentTeam team)
                    : base(team)
                {
                    AutoSizeAxes = Axes.Both;

                    Flag.RelativeSizeAxes = Axes.None;
                    Flag.Scale = new Vector2(1.2f);

                    InternalChild = new FillFlowContainer
                    {
                        AutoSizeAxes = Axes.Both,
                        Direction = FillDirection.Vertical,
                        Spacing = new Vector2(0, 5),
                        Children = new Drawable[]
                        {
                            Flag,
                            new OsuSpriteText
                            {
                                Text = team?.FullName.Value ?? "???",
                                Font = OsuFont.Torus.With(size: 32, weight: FontWeight.SemiBold),
                                Colour = TournamentGame.TEXT_COLOUR,
                            },
                        }
                    };
                }
            }
        }
    }
}<|MERGE_RESOLUTION|>--- conflicted
+++ resolved
@@ -47,24 +47,14 @@
                         new TourneyButton
                         {
                             RelativeSizeAxes = Axes.X,
-<<<<<<< HEAD
                             Text = "显示第一队",
-                            Action = () => currentTeam.Value = currentMatch.Value.Team1.Value,
-=======
-                            Text = "Show first team",
                             Action = () => currentTeam.Value = CurrentMatch.Value.Team1.Value,
->>>>>>> 6cc81c24
                         },
                         new TourneyButton
                         {
                             RelativeSizeAxes = Axes.X,
-<<<<<<< HEAD
                             Text = "显示第二队",
-                            Action = () => currentTeam.Value = currentMatch.Value.Team2.Value,
-=======
-                            Text = "Show second team",
                             Action = () => currentTeam.Value = CurrentMatch.Value.Team2.Value,
->>>>>>> 6cc81c24
                         },
                         new SettingsTeamDropdown(LadderInfo.Teams)
                         {
