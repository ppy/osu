--- conflicted
+++ resolved
@@ -20,10 +20,6 @@
         }
 
         private void matchChanged(ValueChangedEvent<TournamentMatch> match) =>
-<<<<<<< HEAD
-            Text.Text = match.NewValue.Round.Value?.Name.Value ?? "未知回合";
-=======
-            Text.Text = match.NewValue?.Round.Value?.Name.Value ?? "Unknown Round";
->>>>>>> 6f03f7a6
+            Text.Text = match.NewValue?.Round.Value?.Name.Value ?? "未知回合";
     }
 }