// Copyright (c) ppy Pty Ltd <contact@ppy.sh>. Licensed under the MIT Licence.
// See the LICENCE file in the repository root for full licence text.

using osu.Framework.Allocation;
using osu.Framework.Bindables;
using osu.Framework.Graphics;
using osu.Framework.Graphics.Containers;
using osu.Framework.Graphics.Shapes;
using osu.Framework.Platform;
using osu.Framework.Threading;
using osu.Game.Graphics.UserInterface;
using osu.Game.Overlays.Settings;
using osu.Game.Tournament.Components;
using osu.Game.Tournament.IPC;
using osu.Game.Tournament.Models;
using osu.Game.Tournament.Screens.Gameplay.Components;
using osu.Game.Tournament.Screens.MapPool;
using osu.Game.Tournament.Screens.TeamWin;
using osuTK.Graphics;

namespace osu.Game.Tournament.Screens.Gameplay
{
    public class GameplayScreen : BeatmapInfoScreen, IProvideVideo
    {
        private readonly BindableBool warmup = new BindableBool();

        private readonly Bindable<TournamentMatch> currentMatch = new Bindable<TournamentMatch>();

        public readonly Bindable<TourneyState> State = new Bindable<TourneyState>();
        private OsuButton warmupButton;
        private MatchIPCInfo ipc;

        [Resolved(canBeNull: true)]
        private TournamentSceneManager sceneManager { get; set; }

        [Resolved]
        private TournamentMatchChatDisplay chat { get; set; }

        private Drawable chroma;

        [BackgroundDependencyLoader]
        private void load(LadderInfo ladder, MatchIPCInfo ipc, Storage storage)
        {
            this.ipc = ipc;

            AddRangeInternal(new Drawable[]
            {
                new TourneyVideo("gameplay")
                {
                    Loop = true,
                    RelativeSizeAxes = Axes.Both,
                },
                header = new MatchHeader
                {
                    ShowLogo = false
                },
                new Container
                {
                    RelativeSizeAxes = Axes.X,
                    AutoSizeAxes = Axes.Y,
                    Y = 110,
                    Anchor = Anchor.TopCentre,
                    Origin = Anchor.TopCentre,
                    Children = new[]
                    {
                        chroma = new Container
                        {
                            Anchor = Anchor.TopCentre,
                            Origin = Anchor.TopCentre,
                            Height = 512,
                            Children = new Drawable[]
                            {
                                new ChromaArea
                                {
                                    Name = "左侧绿幕",
                                    RelativeSizeAxes = Axes.Both,
                                    Width = 0.5f,
                                },
                                new ChromaArea
                                {
                                    Name = "右侧绿幕",
                                    RelativeSizeAxes = Axes.Both,
                                    Anchor = Anchor.TopRight,
                                    Origin = Anchor.TopRight,
                                    Width = 0.5f,
                                }
                            }
                        },
                    }
                },
                scoreDisplay = new MatchScoreDisplay
                {
                    Y = -147,
                    Anchor = Anchor.BottomCentre,
                    Origin = Anchor.TopCentre,
                },
                new ControlPanel
                {
                    Children = new Drawable[]
                    {
                        warmupButton = new TourneyButton
                        {
                            RelativeSizeAxes = Axes.X,
                            Text = "切换热身",
                            Action = () => warmup.Toggle()
                        },
                        new TourneyButton
                        {
                            RelativeSizeAxes = Axes.X,
                            Text = "切换聊天",
                            Action = () => { State.Value = State.Value == TourneyState.Idle ? TourneyState.Playing : TourneyState.Idle; }
                        },
                        new SettingsSlider<int>
                        {
<<<<<<< HEAD
                            LabelText = "绿幕宽度",
                            Bindable = LadderInfo.ChromaKeyWidth,
=======
                            LabelText = "Chroma width",
                            Current = LadderInfo.ChromaKeyWidth,
>>>>>>> c803be2d
                            KeyboardStep = 1,
                        },
                        new SettingsSlider<int>
                        {
<<<<<<< HEAD
                            LabelText = "每队玩家数量",
                            Bindable = LadderInfo.PlayersPerTeam,
=======
                            LabelText = "Players per team",
                            Current = LadderInfo.PlayersPerTeam,
>>>>>>> c803be2d
                            KeyboardStep = 1,
                        }
                    }
                }
            });

            State.BindTo(ipc.State);
            State.BindValueChanged(stateChanged, true);

            ladder.ChromaKeyWidth.BindValueChanged(width => chroma.Width = width.NewValue, true);

            currentMatch.BindValueChanged(m =>
            {
                warmup.Value = m.NewValue.Team1Score.Value + m.NewValue.Team2Score.Value == 0;
                scheduledOperation?.Cancel();
            });

            currentMatch.BindTo(ladder.CurrentMatch);

            warmup.BindValueChanged(w =>
            {
                warmupButton.Alpha = !w.NewValue ? 0.5f : 1;
                header.ShowScores = !w.NewValue;
            }, true);
        }

        private ScheduledDelegate scheduledOperation;
        private MatchScoreDisplay scoreDisplay;

        private TourneyState lastState;
        private MatchHeader header;

        private void stateChanged(ValueChangedEvent<TourneyState> state)
        {
            try
            {
                if (state.NewValue == TourneyState.Ranking)
                {
                    if (warmup.Value) return;

                    if (ipc.Score1.Value > ipc.Score2.Value)
                        currentMatch.Value.Team1Score.Value++;
                    else
                        currentMatch.Value.Team2Score.Value++;
                }

                scheduledOperation?.Cancel();

                void expand()
                {
                    chat?.Contract();

                    using (BeginDelayedSequence(300, true))
                    {
                        scoreDisplay.FadeIn(100);
                        SongBar.Expanded = true;
                    }
                }

                void contract()
                {
                    SongBar.Expanded = false;
                    scoreDisplay.FadeOut(100);
                    using (chat?.BeginDelayedSequence(500))
                        chat?.Expand();
                }

                switch (state.NewValue)
                {
                    case TourneyState.Idle:
                        contract();

                        const float delay_before_progression = 4000;

                        // if we've returned to idle and the last screen was ranking
                        // we should automatically proceed after a short delay
                        if (lastState == TourneyState.Ranking && !warmup.Value)
                        {
                            if (currentMatch.Value?.Completed.Value == true)
                                scheduledOperation = Scheduler.AddDelayed(() => { sceneManager?.SetScreen(typeof(TeamWinScreen)); }, delay_before_progression);
                            else if (currentMatch.Value?.Completed.Value == false)
                                scheduledOperation = Scheduler.AddDelayed(() => { sceneManager?.SetScreen(typeof(MapPoolScreen)); }, delay_before_progression);
                        }

                        break;

                    case TourneyState.Ranking:
                        scheduledOperation = Scheduler.AddDelayed(contract, 10000);
                        break;

                    default:
                        chat.Contract();
                        expand();
                        break;
                }
            }
            finally
            {
                lastState = state.NewValue;
            }
        }

        private class ChromaArea : CompositeDrawable
        {
            [Resolved]
            private LadderInfo ladder { get; set; }

            [BackgroundDependencyLoader]
            private void load()
            {
                // chroma key area for stable gameplay
                Colour = new Color4(0, 255, 0, 255);

                ladder.PlayersPerTeam.BindValueChanged(performLayout, true);
            }

            private void performLayout(ValueChangedEvent<int> playerCount)
            {
                switch (playerCount.NewValue)
                {
                    case 3:
                        InternalChildren = new Drawable[]
                        {
                            new Box
                            {
                                RelativeSizeAxes = Axes.Both,
                                Width = 0.5f,
                                Height = 0.5f,
                                Anchor = Anchor.TopCentre,
                                Origin = Anchor.TopCentre,
                            },
                            new Box
                            {
                                RelativeSizeAxes = Axes.Both,
                                Anchor = Anchor.BottomLeft,
                                Origin = Anchor.BottomLeft,
                                Height = 0.5f,
                            },
                        };
                        break;

                    default:
                        InternalChild = new Box
                        {
                            RelativeSizeAxes = Axes.Both,
                        };
                        break;
                }
            }
        }
    }
}<|MERGE_RESOLUTION|>--- conflicted
+++ resolved
@@ -112,24 +112,14 @@
                         },
                         new SettingsSlider<int>
                         {
-<<<<<<< HEAD
                             LabelText = "绿幕宽度",
-                            Bindable = LadderInfo.ChromaKeyWidth,
-=======
-                            LabelText = "Chroma width",
                             Current = LadderInfo.ChromaKeyWidth,
->>>>>>> c803be2d
                             KeyboardStep = 1,
                         },
                         new SettingsSlider<int>
                         {
-<<<<<<< HEAD
                             LabelText = "每队玩家数量",
-                            Bindable = LadderInfo.PlayersPerTeam,
-=======
-                            LabelText = "Players per team",
                             Current = LadderInfo.PlayersPerTeam,
->>>>>>> c803be2d
                             KeyboardStep = 1,
                         }
                     }
