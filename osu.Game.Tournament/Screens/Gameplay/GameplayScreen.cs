--- conflicted
+++ resolved
@@ -25,14 +25,10 @@
 
         public readonly Bindable<TourneyState> State = new Bindable<TourneyState>();
         private LabelledSwitchButton warmupToggle = null!;
-<<<<<<< HEAD
         private TourneyButton chatToggle = null!;
         // private SettingsSlider<float> redMultiplier = null!;
         // private SettingsSlider<float> blueMultiplier = null!;
-=======
-        private LabelledSwitchButton chatToggle = null!;
-
->>>>>>> 8ca12585
+
         private MatchIPCInfo ipc = null!;
 
         [Resolved]
