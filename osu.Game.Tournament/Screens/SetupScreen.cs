--- conflicted
+++ resolved
@@ -110,15 +110,9 @@
                 },
                 resolution = new ResolutionSelector
                 {
-<<<<<<< HEAD
                     Label = "推流区分辨率",
-                    ButtonText = "设置为1080p",
-                    Action = () =>
-=======
-                    Label = "Stream area resolution",
-                    ButtonText = "Set height",
+                    ButtonText = "设置高度",
                     Action = height =>
->>>>>>> a3e31adb
                     {
                         windowSize.Value = new Size((int)(height * aspect_ratio / TournamentSceneManager.STREAM_AREA_WIDTH * TournamentSceneManager.REQUIRED_WIDTH), height);
                     }
