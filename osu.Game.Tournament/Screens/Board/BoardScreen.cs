// Copyright (c) ppy Pty Ltd <contact@ppy.sh>. Licensed under the MIT Licence.
// See the LICENCE file in the repository root for full licence text.

using System;
using System.Collections.Generic;
using System.Collections.Specialized;
using System.Data;
using System.Linq;
using osu.Framework.Allocation;
using osu.Framework.Bindables;
using osu.Framework.Graphics;
using osu.Framework.Graphics.Containers;
using osu.Framework.Graphics.Sprites;
using osu.Framework.Graphics.Textures;
using osu.Framework.Input.Events;
using osu.Framework.Threading;
using osu.Game.Graphics.UserInterface;
using osu.Game.Graphics.UserInterfaceV2;
using osu.Game.Overlays;
using osu.Game.Overlays.Toolbar;
using osu.Game.Tournament.Components;
using osu.Game.Tournament.Models;
using osu.Game.Tournament.Screens.Board.Components;
using osu.Game.Tournament.Screens.Gameplay;
using osu.Game.Tournament.Screens.Gameplay.Components;
using osu.Game.Tournament.Screens.Setup;
using osuTK;
using osuTK.Graphics;
using osuTK.Input;

namespace osu.Game.Tournament.Screens.Board
{
    public partial class BoardScreen : TournamentMatchScreen
    {
        private Container boardContainer = null!;
        private List<BoardBeatmapPanel> boardMapList = new List<BoardBeatmapPanel>();

        [Resolved]
        private TournamentSceneManager? sceneManager { get; set; }

        private WarningBox warning = null!;

        private readonly Bindable<TournamentMatch?> currentMatch = new Bindable<TournamentMatch?>();

        private TeamColour pickTeam;
        private ChoiceType pickType;

        private bool havePendingSwap = false;
        private bool refEX = false;
        private bool refWin = false;
        private TeamColour refWinner = TeamColour.None;

        private TeamColour teamWinner = TeamColour.None;

        private OsuButton buttonRedBan = null!;
        private OsuButton buttonBlueBan = null!;
        private OsuButton buttonRedPick = null!;
        private OsuButton buttonBluePick = null!;

        private OsuButton buttonRedProtect = null!;
        private OsuButton buttonBlueProtect = null!;
        private OsuButton buttonRedWin = null!;
        private OsuButton buttonBlueWin = null!;
        private OsuButton buttonRedTrap = null!;
        private OsuButton buttonBlueTrap = null!;

        private OsuButton buttonTrapSwap = null!;

        private OsuButton buttonIndicator = null!;

        private bool useEX = false;
        private bool hasTrap = false;

        private TrapTypeDropdown trapTypeDropdown = null!;
        private Container informationDisplayContainer = null!;
        private Sprite additionalIcon = null!;

        private DrawableTeamPlayerList team1List = null!;
        private DrawableTeamPlayerList team2List = null!;
        private EmptyBox danmakuBox = null!;

        private DialogOverlay dialogOverlay = null!;

        private readonly int sideListHeight = 660;

        private ScheduledDelegate? scheduledScreenChange;

        [BackgroundDependencyLoader]
        private void load(TextureStore textures)
        {
            currentMatch.BindValueChanged(matchChanged);
            currentMatch.BindTo(LadderInfo.CurrentMatch);

            LadderInfo.UseRefereeCommands.BindValueChanged(refereeChanged);
            LadderInfo.NeedRefereeResponse.BindValueChanged(refereeNeedChanged);

            // Bind the ValueChanged event of the "Await response" switch
            LadderInfo.NeedRefereeResponse.BindValueChanged(onAwaitResponseChanged);

            dialogOverlay = new DialogOverlay();

            InternalChildren = new Drawable[]
            {
                new TourneyVideo("mappool")
                {
                    Loop = true,
                    RelativeSizeAxes = Axes.Both,
                },
                new MatchHeader
                {
                    // For OFFC
                    ShowScores = false,
                    ShowRound = false,
                },

                // Box for trap type / display of other info.
                new EmptyBox(cornerRadius: 10)
                {
                    Anchor = Anchor.BottomCentre,
                    Origin = Anchor.BottomCentre,
                    RelativeSizeAxes = Axes.None,
                    Width = 650,
                    Height = 100,
                    Margin = new MarginPadding { Bottom = 12 },
                    Colour = Color4.Black,
                    Alpha = 0.7f,
                },
                new FillFlowContainer
                {
                    Anchor = Anchor.TopLeft,
                    Origin = Anchor.TopLeft,
                    RelativeSizeAxes = Axes.None,
                    Position = new Vector2(30, 100),
                    Width = 320,
                    Height = sideListHeight,
                    Direction = FillDirection.Vertical,
                    Children = new Drawable[]
                    {
                        team1List = new DrawableTeamPlayerList(LadderInfo.CurrentMatch.Value?.Team1.Value)
                        {
                            RelativeSizeAxes = Axes.None,
                            Width = 300,
                            Anchor = Anchor.TopLeft,
                            Origin = Anchor.TopLeft,
                        },
                    },
                },
                new FillFlowContainer
                {
                    Anchor = Anchor.TopRight,
                    Origin = Anchor.TopRight,
                    RelativeSizeAxes = Axes.None,
                    Position = new Vector2(-30, 100),
                    Width = 320,
                    Height = sideListHeight,
                    Direction = FillDirection.Vertical,
                    Children = new Drawable[]
                    {
                        team2List = new DrawableTeamPlayerList(LadderInfo.CurrentMatch.Value?.Team2.Value)
                        {
                            RelativeSizeAxes = Axes.None,
                            Width = 300,
                            Anchor = Anchor.TopRight,
                            Origin = Anchor.TopRight,
                        },
                        // A single Box for livestream danmakus.
                        // Wrapped in a container for round corners.
                        danmakuBox = new EmptyBox(cornerRadius: 10)
                        {
                            Anchor = Anchor.TopRight,
                            Origin = Anchor.TopRight,
                            RelativeSizeAxes = Axes.None,
                            Width = 300,
                            Height = sideListHeight - team2List.GetHeight() - 5,
                            Colour = Color4.Black,
                            Alpha = 0.7f,
                        },
                    },
                },
                boardContainer = new Container
                {
                    Anchor = Anchor.Centre,
                    Origin = Anchor.Centre,
                    CornerRadius = 10,
                },
                informationDisplayContainer = new Container
                {
                    Anchor = Anchor.BottomCentre,
                    Origin = Anchor.BottomLeft,
                    Position = new Vector2(-300, 7),
                    Height = 100,
                    Width = 500,
                    Child = new InstructionDisplay(),
                },
                additionalIcon = new Sprite
                {
                    Anchor = Anchor.BottomCentre,
                    Origin = Anchor.BottomRight,
                    Position = new Vector2(300, -20),
                    Size = new Vector2(85),
                    Texture = textures.Get("Icons/additional-icon"),
                },
                new ToolbarClock
                {
                    Anchor = Anchor.BottomRight,
                    Origin = Anchor.BottomRight,
                    RelativeSizeAxes = Axes.None,
                    Height = 50,
                    Position = new Vector2(-30, -10),
                },
                new ControlPanel
                {
                    Children = new Drawable[]
                    {
                        new TournamentSpriteText
                        {
                            Text = "Current Mode"
                        },
                        new LabelledSwitchButton
                        {
                            RelativeSizeAxes = Axes.X,
                            Label = "Board autoControl",
                            Current = LadderInfo.UseRefereeCommands,
                        },
                        new LabelledSwitchButton
                        {
                            RelativeSizeAxes = Axes.X,
                            Label = "Await Response",
                            Current = LadderInfo.NeedRefereeResponse,
                        },
                        new GridContainer
                        {
                            RelativeSizeAxes = Axes.X,
                            Height = 40,
                            Content = new[]
                            {
                                new Drawable[]
                                {
                                    buttonRedProtect = new TourneyButton
                                    {
                                        RelativeSizeAxes = Axes.X,
                                        Text = "Red Protect",
                                        BackgroundColour = TournamentGame.COLOUR_RED,
                                        Action = () => setMode(TeamColour.Red, ChoiceType.Protect)
                                    },
                                    buttonBlueProtect = new TourneyButton
                                    {
                                        RelativeSizeAxes = Axes.X,
                                        Text = "Blue Protect",
                                        BackgroundColour = TournamentGame.COLOUR_BLUE,
                                        Action = () => setMode(TeamColour.Blue, ChoiceType.Protect)
                                    },
                                }
                            },
                        },
                        new GridContainer
                        {
                            RelativeSizeAxes = Axes.X,
                            Height = 40,
                            Content = new[]
                            {
                                new Drawable[]
                                {
                                    buttonRedBan = new TourneyButton
                                    {
                                        RelativeSizeAxes = Axes.X,
                                        Text = "Red Ban",
                                        BackgroundColour = TournamentGame.COLOUR_RED,
                                        Action = () => setMode(TeamColour.Red, ChoiceType.Ban)
                                    },
                                    buttonBlueBan = new TourneyButton
                                    {
                                        RelativeSizeAxes = Axes.X,
                                        Text = "Blue Ban",
                                        BackgroundColour = TournamentGame.COLOUR_BLUE,
                                        Action = () => setMode(TeamColour.Blue, ChoiceType.Ban)
                                    },
                                }
                            },
                        },
                        new GridContainer
                        {
                            RelativeSizeAxes = Axes.X,
                            Height = 40,
                            Content = new[]
                            {
                                new Drawable[]
                                {
                                    buttonRedPick = new TourneyButton
                                    {
                                        RelativeSizeAxes = Axes.X,
                                        Text = "Red Pick",
                                        BackgroundColour = TournamentGame.COLOUR_RED,
                                        Action = () => setMode(TeamColour.Red, ChoiceType.Pick)
                                    },
                                    buttonBluePick = new TourneyButton
                                    {
                                        RelativeSizeAxes = Axes.X,
                                        Text = "Blue Pick",
                                        BackgroundColour = TournamentGame.COLOUR_BLUE,
                                        Action = () => setMode(TeamColour.Blue, ChoiceType.Pick)
                                    },
                                }
                            },
                        },
                        new GridContainer
                        {
                            RelativeSizeAxes = Axes.X,
                            Height = 40,
                            Content = new[]
                            {
                                new Drawable[]
                                {
                                    buttonRedWin = new TourneyButton
                                    {
                                        RelativeSizeAxes = Axes.X,
                                        Text = "Red Win",
                                        BackgroundColour = TournamentGame.COLOUR_RED,
                                        Action = () => setMode(TeamColour.Red, ChoiceType.RedWin)
                                    },
                                    buttonBlueWin = new TourneyButton
                                    {
                                        RelativeSizeAxes = Axes.X,
                                        Text = "Blue Win",
                                        BackgroundColour = TournamentGame.COLOUR_BLUE,
                                        Action = () => setMode(TeamColour.Blue, ChoiceType.BlueWin)
                                    },
                                }
                            },
                        },
                        new ControlPanel.Spacer(),
                        trapTypeDropdown = new TrapTypeDropdown
                        {
                            LabelText = "Trap type"
                        },
                        new GridContainer
                        {
                            RelativeSizeAxes = Axes.X,
                            Height = 40,
                            Content = new[]
                            {
                                new Drawable[]
                                {
                                    buttonRedTrap = new TourneyButton
                                    {
                                        RelativeSizeAxes = Axes.X,
                                        Text = "Red Trap",
                                        BackgroundColour = TournamentGame.COLOUR_RED,
                                        Action = () => setMode(TeamColour.Red, ChoiceType.Trap)
                                    },
                                    buttonBlueTrap = new TourneyButton
                                    {
                                        RelativeSizeAxes = Axes.X,
                                        Text = "Blue Trap",
                                        BackgroundColour = TournamentGame.COLOUR_BLUE,
                                        Action = () => setMode(TeamColour.Blue, ChoiceType.Trap)
                                    },
                                }
                            },
                        },
                        buttonTrapSwap = new TourneyButton
                        {
                            RelativeSizeAxes = Axes.X,
                            Text = "Free Swap",
                            BackgroundColour = Color4.Indigo,
                            Action = () => setMode(TeamColour.Neutral, ChoiceType.Swap)
                        },
                        new ControlPanel.Spacer(),
                        buttonIndicator = new TourneyButton
                        {
                            RelativeSizeAxes = Axes.X,
                            Text = "EX Indicator",
                            BackgroundColour = Color4.Purple,
                            Colour = Color4.Gray,
                            Action = () => setMode(TeamColour.Neutral, ChoiceType.Neutral)
                        },
                        new TourneyButton
                        {
                            RelativeSizeAxes = Axes.X,
                            Text = "Refresh",
                            BackgroundColour = Color4.Orange,
                            Action = updateDisplay
                        },
                        new GridContainer
                        {
                            RelativeSizeAxes = Axes.X,
<<<<<<< HEAD
                            Height = 40,
                            Content = new[]
                            {
                                new Drawable[]
                                {
                                    new TourneyButton
                                    {
                                        RelativeSizeAxes = Axes.X,
                                        Text = "Reset",
                                        BackgroundColour = Color4.Orange,
                                        Action = reset
                                    },
                                    new TourneyButton
                                    {
                                        RelativeSizeAxes = Axes.X,
                                        Text = "Revert",
                                        BackgroundColour = Color4.DeepPink,
                                        Action = () => {
                                            dialogOverlay?.Push(new RevertBoardDialog(() =>
                                                {
                                                    // This will manba all elements on this view out of the screen. Don't use this!
                                                    // Expire();
                                                    reset();
                                                    revertSwaps();
                                                    // TODO: Add other helpful actions if possible
                                                }));
                                            AddInternal(dialogOverlay);
                                        },
                                    },
                                }
                            },
=======
                            Text = "Sync",
                            BackgroundColour = Color4.Orange,
                            Action = () => {
                                if (!CurrentMatch.Value.Round.Value.UseBoard.Value)
                                {
                                    var overlay = new DialogOverlay();
                                    overlay.Push(new IPCErrorDialog("Unsupported", "This round isn't set for board layout. Check this in round editor."));
                                    AddInternal(overlay);
                                }
                                else
                                {
                                    sceneManager?.SetScreen(new BoardImportScreen());
                                    sceneManager?.MoveChatTo(new Vector2(175, 150), 500, Easing.OutQuint);
                                    sceneManager?.ResizeChatTo(new Vector2(350, 450), 500, Easing.OutQuint);
                                }
                            },
                        },
                        new TourneyButton
                        {
                            RelativeSizeAxes = Axes.X,
                            Text = "Reset",
                            BackgroundColour = Color4.Orange,
                            Action = reset
>>>>>>> 58864eff
                        },
                    },
                }
            };
        }

        private void beatmapChanged(ValueChangedEvent<TournamentBeatmap?> beatmap)
        {
            if (CurrentMatch.Value?.Round.Value == null)
                return;

            int totalBansRequired = CurrentMatch.Value.Round.Value.BanCount.Value * 2;

            if (CurrentMatch.Value.PicksBans.Count(p => p.Type == ChoiceType.Ban) < totalBansRequired)
                return;

            // if bans have already been placed, beatmap changes result in a selection being made automatically
            // if (beatmap.NewValue?.OnlineID > 0)
            //     addForBeatmap(beatmap.NewValue.OnlineID);
        }

        private void matchChanged(ValueChangedEvent<TournamentMatch?> match)
        {
            if (match.OldValue != null)
            {
                match.OldValue.PendingMsgs.CollectionChanged -= msgOnCollectionChanged;
            }

            if (match.NewValue != null)
            {
                match.NewValue.PendingMsgs.CollectionChanged += msgOnCollectionChanged;

                if (!IsLoaded)
                    return;

                if (match.NewValue.Team1.Value != null) team1List.ReloadWithTeam(match.NewValue.Team1.Value);

                if (match.NewValue.Team2.Value != null)
                {
                    team2List.ReloadWithTeam(match.NewValue.Team2.Value);
                    danmakuBox.ResizeHeightTo(Height = sideListHeight - team2List.GetHeight() - 5, 500, Easing.OutCubic);
                }
            }

            Scheduler.AddOnce(parseCommands);
        }

        private void onAwaitResponseChanged(ValueChangedEvent<bool> e)
        {
            if (e.NewValue)
            {
                LadderInfo.UseRefereeCommands.Value = true;
            }
        }

        private void msgOnCollectionChanged(object? sender, NotifyCollectionChangedEventArgs e)
            => Scheduler.AddOnce(parseCommands);

        private void refereeChanged(ValueChangedEvent<bool> enableEvent)
        {
            parseCommands();
        }

        private void parseCommands()
        {
            if (CurrentMatch.Value == null)
                return;

            var msg = CurrentMatch.Value.PendingMsgs;

            foreach (var item in msg)
            {
                BotCommand command = new BotCommand().ParseFromText(item.Content);

                switch (command.Command)
                {
                    case Commands.Panic:
                        informationDisplayContainer.Child = new InstructionDisplay(step: Steps.Halt);
                        informationDisplayContainer.FadeInFromZero(duration: 200, easing: Easing.OutCubic);
                        break;

                    case Commands.EnterEX:
                        refEX = true;
                        updateBottomDisplay();
                        break;

                    case Commands.SetWin:
                        refWin = true;
                        refWinner = command.Team;
                        updateBottomDisplay(bottomOnly: false);
                        break;

                    case Commands.MarkWin:
                        pickTeam = command.Team;
                        pickType = command.Team == TeamColour.Red ? ChoiceType.RedWin : ChoiceType.BlueWin;
                        addForBeatmap(command.MapMod);
                        updateBottomDisplay(bottomOnly: false);
                        break;

                    case Commands.Ban:
                        pickTeam = command.Team;
                        pickType = ChoiceType.Ban;
                        addForBeatmap(command.MapMod);
                        updateBottomDisplay();
                        break;

                    case Commands.Protect:
                        pickTeam = command.Team;
                        pickType = ChoiceType.Protect;
                        addForBeatmap(command.MapMod);
                        updateBottomDisplay();
                        break;

                    case Commands.Pick:
                        pickTeam = command.Team;
                        pickType = ChoiceType.Pick;
                        addForBeatmap(command.MapMod);

                        var map = CurrentMatch.Value.Round.Value?.Beatmaps.FirstOrDefault(b => b.Mods + b.ModIndex == command.MapMod);
                        if (map?.Beatmap != null && CurrentMatch.Value.Traps.All(p => p.BeatmapID != map.Beatmap.OnlineID))
                            updateBottomDisplay();
                        break;

                    default:
                        break;
                }
            }
            msg.Clear();
        }

        private void setMode(TeamColour colour, ChoiceType choiceType)
        {
            pickTeam = colour;
            pickType = choiceType;

            buttonRedBan.Colour = setColour(pickTeam == TeamColour.Red && pickType == ChoiceType.Ban);
            buttonBlueBan.Colour = setColour(pickTeam == TeamColour.Blue && pickType == ChoiceType.Ban);
            buttonRedPick.Colour = setColour(pickTeam == TeamColour.Red && pickType == ChoiceType.Pick);
            buttonBluePick.Colour = setColour(pickTeam == TeamColour.Blue && pickType == ChoiceType.Pick);
            buttonRedProtect.Colour = setColour(pickTeam == TeamColour.Red && pickType == ChoiceType.Protect);
            buttonBlueProtect.Colour = setColour(pickTeam == TeamColour.Blue && pickType == ChoiceType.Protect);
            buttonRedWin.Colour = setColour(pickTeam == TeamColour.Red && pickType == ChoiceType.RedWin);
            buttonBlueWin.Colour = setColour(pickTeam == TeamColour.Blue && pickType == ChoiceType.BlueWin);
            buttonRedTrap.Colour = setColour(pickTeam == TeamColour.Red && pickType == ChoiceType.Trap);
            buttonBlueTrap.Colour = setColour(pickTeam == TeamColour.Blue && pickType == ChoiceType.Trap);
            buttonTrapSwap.Colour = setColour(pickType == ChoiceType.Swap);

            buttonTrapSwap.Text = CurrentMatch.Value?.PendingSwaps.Any() ?? false ? @$"Free Swap (Target)" : @$"Free Swap";

            static Color4 setColour(bool active) => active ? Color4.White : Color4.Gray;
            updateBottomDisplay();
        }

        private void refereeNeedChanged(ValueChangedEvent<bool>? _ = null)
            => updateBottomDisplay(bottomOnly: false);

        private void updateBottomDisplay(ValueChangedEvent<bool>? _ = null, bool bottomOnly = true, bool refresh = true)
        {
            if (CurrentMatch.Value == null) return;

            Drawable oldDisplay = informationDisplayContainer.Child;
            Drawable newDisplay;

            havePendingSwap = CurrentMatch.Value.PendingSwaps.Any();

            var color = pickTeam;
            Steps state = Steps.Default;

            if (DetectEX() && !havePendingSwap)
            {
                if (LadderInfo.UseRefereeCommands.Value && LadderInfo.NeedRefereeResponse.Value)
                {
                    state = refEX ? Steps.EX : Steps.Halt;
                }
                else
                {
                    state = Steps.EX;
                }
            }
            else if (DetectWin() && !havePendingSwap)
            {
                if (LadderInfo.UseRefereeCommands.Value && LadderInfo.NeedRefereeResponse.Value)
                {
                    state = refWin && teamWinner == refWinner && teamWinner != TeamColour.None ? Steps.FinalWin : Steps.Halt;
                    color = refWin && teamWinner == refWinner ? teamWinner : pickTeam;

                    // Special cases for a draw
                    if (teamWinner == TeamColour.Neutral && refEX)
                    {
                        state = Steps.FinalWin;
                        color = teamWinner;
                    }
                }
                else
                {
                    state = Steps.FinalWin;
                    color = teamWinner;
                }
            }
            else
            {
                switch (pickType)
                {
                    case ChoiceType.Protect:
                        state = Steps.Protect;
                        break;

                    case ChoiceType.Pick:
                        state = Steps.Pick;
                        break;

                    case ChoiceType.Trap:
                        state = Steps.Trap;
                        break;

                    case ChoiceType.Ban:
                        state = Steps.Ban;
                        break;

                    case ChoiceType.RedWin or ChoiceType.BlueWin:
                        state = Steps.Win;
                        break;
                }
            }

            newDisplay = pickType == ChoiceType.Swap ? new TrapInfoDisplay(trap: TrapType.Swap) : new InstructionDisplay(team: color, step: state);

            if (oldDisplay != newDisplay && refresh)
            {
                informationDisplayContainer.Child = newDisplay;
                informationDisplayContainer.FadeInFromZero(duration: 200, easing: Easing.InCubic);
                CurrentMatch.Value.Round.Value?.IsFinalStage.BindTo(new BindableBool(color == TeamColour.Neutral));

                if (state == Steps.FinalWin && !bottomOnly)
                {
                    sceneManager?.ShowWinAnimation(teamWinner == TeamColour.Red ? CurrentMatch.Value.Team1.Value
                        : teamWinner == TeamColour.Blue ? CurrentMatch.Value.Team2.Value
                        : null, teamWinner);
                }
            }
            else
            {
                CurrentMatch.Value.Round.Value?.IsFinalStage.BindTo(new BindableBool(false));
            }
        }

        /*
        private void setNextMode()
        {
            if (CurrentMatch.Value?.Round.Value == null)
                return;

            int totalBansRequired = CurrentMatch.Value.Round.Value.BanCount.Value * 2;

            TeamColour lastPickColour = CurrentMatch.Value.PicksBans.LastOrDefault()?.Team ?? TeamColour.Red;

            TeamColour nextColour;

            bool hasAllBans = CurrentMatch.Value.PicksBans.Count(p => p.Type == ChoiceType.Ban) >= totalBansRequired;

            if (!hasAllBans)
            {
                // Ban phase: switch teams every second ban.
                nextColour = CurrentMatch.Value.PicksBans.Count % 2 == 1
                    ? getOppositeTeamColour(lastPickColour)
                    : lastPickColour;
            }
            else
            {
                // Pick phase : switch teams every pick, except for the first pick which generally goes to the team that placed the last ban.
                nextColour = pickType == ChoiceType.Pick
                    ? getOppositeTeamColour(lastPickColour)
                    : lastPickColour;
            }

            setMode(nextColour, hasAllBans ? ChoiceType.Pick : ChoiceType.Ban);

            TeamColour getOppositeTeamColour(TeamColour colour) => colour == TeamColour.Red ? TeamColour.Blue : TeamColour.Red;
        }
        */

        protected override bool OnMouseDown(MouseDownEvent e)
        {
            var map = boardMapList.FirstOrDefault(m => m.ReceivePositionalInputAt(e.ScreenSpaceMousePosition));

            if (map != null)
            {
                if (e.Button == MouseButton.Left && map.Beatmap?.OnlineID > 0)
                {
                    // Handle updating status to Red/Blue Win
                    if (isPickWin)
                    {
                        updateWinStatusForBeatmap(map.Beatmap.OnlineID);
                    }
                    else
                    {
                        addForBeatmap(map.Beatmap.OnlineID);
                    }
                }
                else if (e.Button == MouseButton.Right)
                {
                    var existing = CurrentMatch.Value?.PicksBans.LastOrDefault(p => p.BeatmapID == map.Beatmap?.OnlineID);

                    if (existing != null)
                    {
                        CurrentMatch.Value?.PicksBans.Remove(existing);
                        // Why?
                        // hasTrap = false;
                        // setNextMode();
                    }
                    else
                    {
                        var existingProtect = CurrentMatch.Value?.Protects.LastOrDefault(p => p.BeatmapID == map.Beatmap?.OnlineID);
                        var existingTrap = CurrentMatch.Value?.Traps.LastOrDefault(p => p.BeatmapID == map.Beatmap?.OnlineID);
                        var existingPendingSwap = CurrentMatch.Value?.PendingSwaps.LastOrDefault(p => p.BeatmapID == map.Beatmap?.OnlineID);
                        if (existingProtect != null) CurrentMatch.Value?.Protects.Remove(existingProtect);
                        if (existingTrap != null) CurrentMatch.Value?.Traps.Remove(existingTrap);
                        if (existingPendingSwap != null) CurrentMatch.Value?.PendingSwaps.Remove(existingPendingSwap);
                    }
                }

                // Automatically detect EX & win conditions
                if (CurrentMatch.Value != null)
                {
                    buttonIndicator.Colour = DetectWin() ? Color4.Orange : (DetectEX() ? Color4.White : Color4.Gray);
                    havePendingSwap = CurrentMatch.Value.PendingSwaps.Any();

                    if (!hasTrap)
                    {
                        // Restore to the last state
                        updateBottomDisplay(bottomOnly: e.Button != MouseButton.Left);
                    }
                }

                return true;
            }

            return base.OnMouseDown(e);
        }

        private void updateWinStatusForBeatmap(int beatmapId)
        {
            var existing = CurrentMatch.Value?.PicksBans.FirstOrDefault(p => p.BeatmapID == beatmapId && (p.Type == ChoiceType.RedWin || p.Type == ChoiceType.BlueWin));

            if (existing != null)
            {
                CurrentMatch.Value?.PicksBans.Remove(existing);
            }

            CurrentMatch.Value?.PicksBans.Add(new BeatmapChoice
            {
                Team = pickType == ChoiceType.RedWin ? TeamColour.Red : TeamColour.Blue,
                Type = pickType,
                BeatmapID = beatmapId,
                Token = true,
            });
            // setNextMode(); // Uncomment if you still want to automatically set the next mode
        }

        private void reset()
        {
            // Clear map marking lists
            CurrentMatch.Value?.PicksBans.Clear();
            CurrentMatch.Value?.Protects.Clear();
            CurrentMatch.Value?.Traps.Clear();
            CurrentMatch.Value?.PendingSwaps.Clear();
            CurrentMatch.Value?.Round.Value?.IsFinalStage.BindTo(new BindableBool(false));

            // Reset bottom display
            informationDisplayContainer.Child = new InstructionDisplay();

            // Reset button group
            buttonBlueProtect.Colour = Color4.White;
            buttonBlueBan.Colour = Color4.White;
            buttonBluePick.Colour = Color4.White;
            buttonBlueWin.Colour = Color4.White;
            buttonBlueTrap.Colour = Color4.White;
            buttonRedProtect.Colour = Color4.White;
            buttonRedBan.Colour = Color4.White;
            buttonRedPick.Colour = Color4.White;
            buttonRedWin.Colour = Color4.White;
            buttonRedTrap.Colour = Color4.White;
            buttonTrapSwap.Colour = Color4.White;
            buttonIndicator.Colour = Color4.Gray;

            // setNextMode();
        }

        private void revertSwaps()
        {
            if (CurrentMatch.Value == null)
                return;

            var swaps = CurrentMatch.Value.SwapRecords;

            if (swaps.Count == 0)
                return;

            // Revert in Reversed order 0.0
            foreach (var rec in swaps.Reverse())
            {
                // TODO: Use a queue for swap animations
                if (rec.Key.Beatmap != null && rec.Value.Beatmap != null)
                    SwapMap(rec.Key.Beatmap.OnlineID, rec.Value.Beatmap.OnlineID);
                swaps.Remove(rec);
            }
        }

        private bool isPickWin => pickType == ChoiceType.RedWin || pickType == ChoiceType.BlueWin;

        private void addForBeatmap(string modId)
        {
            var map = CurrentMatch.Value?.Round.Value?.Beatmaps.FirstOrDefault(b => b.Mods + b.ModIndex == modId);

            if (map != null)
                addForBeatmap(map.ID);
        }

        private void addForBeatmap(int beatmapId)
        {
            bool hasReversed = false;

            bool isBP = pickType == ChoiceType.Pick || pickType == ChoiceType.Ban || isPickWin;

            if (pickType == ChoiceType.Neutral)
                return;

            if (CurrentMatch.Value?.Round.Value == null)
                return;

            if (CurrentMatch.Value.Round.Value.Beatmaps.All(b => b.Beatmap?.OnlineID != beatmapId))
                // don't attempt to add if the beatmap isn't in our pool
                return;

            if (!isPickWin && CurrentMatch.Value.PicksBans.Any(p => p.BeatmapID == beatmapId
                && (p.Type == ChoiceType.Ban || p.Type == ChoiceType.RedWin || p.Type == ChoiceType.BlueWin)
                && pickType != ChoiceType.Swap))
                // don't attempt to add if already banned / winned and it's not a win type.
                return;

            if (pickType == ChoiceType.Ban && CurrentMatch.Value.Protects.Any(p => p.BeatmapID == beatmapId))
                // don't attempt to ban a protected map
                return;

            // Perform a Swap with the latest untriggered Swap
            if (pickType == ChoiceType.Swap)
            {
                // Already have one: perform a Swap
                var source = CurrentMatch.Value.PendingSwaps.FirstOrDefault();

                if (source != null)
                {
                    CurrentMatch.Value.PendingSwaps.Add(new BeatmapChoice
                    {
                        Team = TeamColour.Neutral,
                        Type = ChoiceType.Neutral,
                        BeatmapID = beatmapId,
                        Token = true,
                    });
                    SwapMap(source.BeatmapID, beatmapId);
                }
                else
                {
                    // Add as a pending Swap operation
                    CurrentMatch.Value.PendingSwaps.Add(new BeatmapChoice
                    {
                        Team = TeamColour.Neutral,
                        Type = ChoiceType.Neutral,
                        BeatmapID = beatmapId,
                        Token = true,
                    });
                }
            }

            // Trap action specific
            if (pickType == ChoiceType.Trap)
            {
                CurrentMatch.Value.Traps.Add(new TrapInfo
                (
                    colour: pickTeam,
                    type: new TrapInfo().GetReversedType(trapTypeDropdown.Current.Value),
                    mapID: beatmapId
                ));
            }

            var introTrap = CurrentMatch.Value.Traps.LastOrDefault(p => p.BeatmapID == beatmapId && p.Team != pickTeam);

            var matchTrap = CurrentMatch.Value.Traps.Where(p => p.BeatmapID == beatmapId);

            // Remove the latest win state for Reverse Trap
            if (pickType == ChoiceType.Pick && CurrentMatch.Value.PicksBans.Any(p => p.BeatmapID == beatmapId
                && (p.Type == ChoiceType.RedWin || p.Type == ChoiceType.BlueWin)))
            {
                var latestWin = CurrentMatch.Value.PicksBans.LastOrDefault(p => p.BeatmapID == beatmapId && (p.Type == ChoiceType.RedWin || p.Type == ChoiceType.BlueWin));
                if (latestWin != null) CurrentMatch.Value.PicksBans.Remove(latestWin);
            }

            // Show the trap description
            if (matchTrap.Any())
            {
                if (pickType == ChoiceType.Pick)
                {
                    hasTrap = true;
                    bool trapActive = true;
                    var triggeredTrap = matchTrap.FirstOrDefault(t => t.Team != pickTeam);

                    if (triggeredTrap == null)
                    {
                        triggeredTrap = matchTrap.First();
                        trapActive = false;
                    }

                    informationDisplayContainer.Child = triggeredTrap.Team != pickTeam
                        ? new TrapInfoDisplay(triggeredTrap)
                        : new TrapInfoDisplay(TrapType.Unused, triggeredTrap.Team, triggeredTrap.BeatmapID);
                    CurrentMatch.Value.Traps.Remove(triggeredTrap);

                    if (triggeredTrap.Mode == TrapType.Reverse && trapActive)
                    {
                        // Add Win status first
                        hasReversed = true;
                        CurrentMatch.Value.PicksBans.Add(new BeatmapChoice
                        {
                            BeatmapID = beatmapId,
                            Team = triggeredTrap.Team == TeamColour.Red ? TeamColour.Red : TeamColour.Blue,
                            Type = triggeredTrap.Team == TeamColour.Red ? ChoiceType.RedWin : ChoiceType.BlueWin,
                            Token = true,
                        });
                        updateBottomDisplay(bottomOnly: false, refresh: false);
                    }
                }
                else
                {
                    hasTrap = false;
                }
            }
            else
            {
                hasTrap = false;
            }

            if (pickType == ChoiceType.Pick)
            {
                var introMap = CurrentMatch.Value.Round.Value.Beatmaps.FirstOrDefault(b => b.Beatmap?.OnlineID == beatmapId);

                sceneManager?.ShowMapIntro(introMap, pickTeam, introTrap);
            }

            // Trap action specific
            if (pickType == ChoiceType.Trap)
            {
                CurrentMatch.Value.Traps.Add(new TrapInfo
                (
                    colour: pickTeam,
                    type: new TrapInfo().GetReversedType(trapTypeDropdown.Current.Value),
                    mapID: beatmapId
                ));
            }

            // Not to add a same map reference of the same type twice!
            if (pickType == ChoiceType.Protect && !CurrentMatch.Value.Protects.Any(p => p.BeatmapID == beatmapId))
            {
                CurrentMatch.Value.Protects.Add(new BeatmapChoice
                {
                    Team = pickTeam,
                    Type = pickType,
                    BeatmapID = beatmapId,
                    Token = true,
                });
            }

            if (isBP && !hasReversed && !CurrentMatch.Value.PicksBans.Any(p => p.BeatmapID == beatmapId && p.Type == pickType))
            {
                CurrentMatch.Value.PicksBans.Add(new BeatmapChoice
                {
                    Team = pickTeam,
                    Type = pickType,
                    BeatmapID = beatmapId,
                    Token = true,
                });
            }

            // setNextMode(); // Uncomment if you still want to automatically set the next mode

            if (LadderInfo.AutoProgressScreens.Value)
            {
                if (pickType == ChoiceType.Pick && CurrentMatch.Value.PicksBans.Any(i => i.Type == ChoiceType.Pick))
                {
                    scheduledScreenChange?.Cancel();
                    scheduledScreenChange = Scheduler.AddDelayed(() => { sceneManager?.SetScreen(typeof(GameplayScreen)); }, 10000);
                }
            }
        }

        public override void Hide()
        {
            scheduledScreenChange?.Cancel();
            base.Hide();
        }

        protected override void CurrentMatchChanged(ValueChangedEvent<TournamentMatch?> match)
        {
            base.CurrentMatchChanged(match);
            updateDisplay();
        }

        protected void SwapMap(int sourceMapID, int targetMapID)
        {
            var sourceDrawable = boardMapList.FirstOrDefault(p => p.Beatmap?.OnlineID == sourceMapID);
            var targetDrawable = boardMapList.FirstOrDefault(p => p.Beatmap?.OnlineID == targetMapID);

            // Already detected null here, no need to do again
            if (sourceDrawable != null && targetDrawable != null)
            {
                if (CurrentMatch.Value?.Round.Value?.UseBoard.Value == false) return;

                int middleX = sourceDrawable.RealX;
                int middleY = sourceDrawable.RealY;
                float middleDX = sourceDrawable.X;
                float middleDY = sourceDrawable.Y;

                sourceDrawable.RealX = targetDrawable.RealX;
                sourceDrawable.RealY = targetDrawable.RealY;

                targetDrawable.RealX = middleX;
                targetDrawable.RealY = middleY;

                sourceDrawable.Flash();
                targetDrawable.Flash();

                sourceDrawable.Delay(200).Then().MoveTo(new Vector2(targetDrawable.X, targetDrawable.Y), 500, Easing.OutCubic);
                targetDrawable.Delay(200).Then().MoveTo(new Vector2(middleDX, middleDY), 500, Easing.OutCubic);

                DetectWin();
                DetectEX();
                // updateDisplay();
                CurrentMatch.Value?.PendingSwaps.Clear();
            }
            else
            {
                // Rare, but may happen
                throw new InvalidOperationException("Cannot get the corresponding maps.");
            }
        }

        /// <summary>
        /// Detects if someone has won the match.
        /// </summary>
        /// <returns>true if has, otherwise false</returns>
        public bool DetectWin()
        {
            // Don't detect if not defining board coordinates
            if (CurrentMatch.Value?.Round.Value?.Beatmaps == null) return false;
            if (!CurrentMatch.Value.Round.Value.UseBoard.Value) return false;
            if (CurrentMatch.Value.PendingSwaps.Any()) return false;

            List<TeamColour> winColours = new List<TeamColour>();

            TeamColour winner;

            winColours.Add(isWin(1, 1, 1, 4));
            winColours.Add(isWin(2, 1, 2, 4));
            winColours.Add(isWin(3, 1, 3, 4));
            winColours.Add(isWin(4, 1, 4, 4));
            winColours.Add(isWin(1, 1, 4, 1));
            winColours.Add(isWin(1, 2, 4, 2));
            winColours.Add(isWin(1, 3, 4, 3));
            winColours.Add(isWin(1, 4, 4, 4));
            winColours.Add(isWin(1, 1, 4, 4));
            winColours.Add(isWin(1, 4, 4, 1));

            winner = winColours.Contains(TeamColour.Red)
                ? winColours.Contains(TeamColour.Blue)
                    ? TeamColour.Neutral
                    : TeamColour.Red
                : winColours.Contains(TeamColour.Blue)
                    ? TeamColour.Blue
                    : TeamColour.None;

            teamWinner = winner;

            if (winner == TeamColour.Neutral || winner == TeamColour.None)
            {
                // Reset team scores
                CurrentMatch.Value.Team1Score.Value = 0;
                CurrentMatch.Value.Team2Score.Value = 0;

                return winner == TeamColour.Neutral;
            }
            else
            {
                CurrentMatch.Value.Team1Score.Value = winner == TeamColour.Red ? 6 : 0;
                CurrentMatch.Value.Team2Score.Value = winner == TeamColour.Blue ? 6 : 0;

                return true;
            }
        }

        /// <summary>
        /// Get all beatmaps on a specified line.
        /// </summary>
        /// <param name="startX">The start point of the line, X value.</param>
        /// <param name="startY">The start point of the line, Y value.</param>
        /// <param name="endX">The end point of the line, X value.</param>
        /// <param name="endY">The end point of the line, Y value.</param>
        /// <returns>A <see langword="List"/> of <see cref="RoundBeatmap"/>.</returns>
        private List<RoundBeatmap> getMapLine(int startX, int startY, int endX, int endY)
        {
            List<RoundBeatmap> mapLine = new List<RoundBeatmap>();

            // Reject null matches
            if (CurrentMatch.Value == null) return mapLine;

            // Vertical Lines
            if (startX == endX)
            {
                for (int i = startY; i <= endY; i++)
                {
                    var map = getBoardMap(startX, i);
                    if (map != null) mapLine.Add(map);
                }
            }
            // Horizontal line
            else if (startY == endY)
            {
                for (int i = startX; i <= endX; i++)
                {
                    var map = getBoardMap(i, startY);
                    if (map != null) mapLine.Add(map);
                }
            }
            // Diagonal line
            else
            {
                int stepX = endX > startX ? 1 : -1;
                int stepY = endY > startY ? 1 : -1;

                for (int i = 0; i <= 3; i++)
                {
                    var map = getBoardMap(startX + i * stepX, startY + i * stepY);
                    if (map != null) mapLine.Add(map);
                }
            }

            return mapLine;
        }

        /// <summary>
        /// Detects if either team has won.
        ///
        /// <br></br>The given line should be either a straight line or a diagonal line.
        /// </summary>
        /// <param name="startX">The start point of the line, X value.</param>
        /// <param name="startY">The start point of the line, Y value.</param>
        /// <param name="endX">The end point of the line, X value.</param>
        /// <param name="endY">The end point of the line, Y value.</param>
        /// <returns>the winner team's colour, or <see cref="TeamColour.Neutral"/> if there isn't one</returns>
        private TeamColour isWin(int startY, int startX, int endY, int endX)
        {
            // Currently limited to 4x4 use only
            if ((endX - startX) % 3 != 0 || (endY - startY) % 3 != 0) return TeamColour.None;

            // Reject null matches
            if (CurrentMatch.Value == null) return TeamColour.None;

            var mapLine = getMapLine(startY, startX, endY, endX);

            var result = mapLine.Select(m => CurrentMatch.Value.PicksBans.FirstOrDefault(p => p.BeatmapID == m.Beatmap?.OnlineID))
                                .GroupBy(p => p?.Type);

            if (result.FirstOrDefault(g => g.Key == ChoiceType.BlueWin)?.Count() == mapLine.Count)
            {
                return TeamColour.Blue;
            }

            if (result.FirstOrDefault(g => g.Key == ChoiceType.RedWin)?.Count() == mapLine.Count)
            {
                return TeamColour.Red;
            }

            return TeamColour.None;
        }

        /// <summary>
        /// Detects if the board satisfies the conditions to enter the EX stage.
        /// </summary>
        /// <returns>true if satisfies, otherwise false.</returns>
        public bool DetectEX()
        {
            if (CurrentMatch.Value?.Round.Value?.Beatmaps == null) return false;
            if (!CurrentMatch.Value.Round.Value.UseBoard.Value) return false;
            if (CurrentMatch.Value.PendingSwaps.Any()) return false;

            // Manba out
            bool isRowAvailable = canWin(1, 1, 1, 4) || canWin(2, 1, 2, 4) || canWin(3, 1, 3, 4) || canWin(4, 1, 4, 4);
            bool isColumnAvailable = canWin(1, 1, 4, 1) || canWin(1, 2, 4, 2) || canWin(1, 3, 4, 3) || canWin(1, 4, 4, 4);
            bool isDiagonalAvailable = canWin(1, 1, 4, 4) || canWin(1, 4, 4, 1);

            useEX = !isDiagonalAvailable && !isRowAvailable && !isColumnAvailable;
            return useEX;
        }

        /// <summary>
        /// Detects if either team could use the given line to win.
        ///
        /// <br></br>The given line should be either a straight line or a diagonal line.
        /// </summary>
        /// <param name="startX">The start point of the line, X value.</param>
        /// <param name="startY">The start point of the line, Y value.</param>
        /// <param name="endX">The end point of the line, X value.</param>
        /// <param name="endY">The end point of the line, Y value.</param>
        /// <returns>true if can, otherwise false</returns>
        private bool canWin(int startY, int startX, int endY, int endX)
        {
            List<RoundBeatmap> mapLine = new List<RoundBeatmap>();
            TeamColour thisColour = TeamColour.Neutral;

            // Currently limited to 4x4 use only
            if ((endX - startX) % 3 != 0 || (endY - startY) % 3 != 0) return false;

            // Reject null matches
            if (CurrentMatch.Value == null) return false;

            mapLine = getMapLine(startX, startY, endX, endY);

            foreach (RoundBeatmap b in mapLine)
            {
                // Get the coloured map
                var pickedMap = CurrentMatch.Value.PicksBans.FirstOrDefault(p =>
                    (p.BeatmapID == b.Beatmap?.OnlineID &&
                     (p.Type == ChoiceType.RedWin
                      || p.Type == ChoiceType.BlueWin)));

                // Have banned maps: Cannot win
                if (CurrentMatch.Value.PicksBans.Any(p => (p.BeatmapID == b.Beatmap?.OnlineID && p.Type == ChoiceType.Ban))) return false;

                if (pickedMap != null)
                {
                    // Set the default colour
                    if (thisColour == TeamColour.Neutral) { thisColour = pickedMap.Team; }
                    // Different mark colour: Cannot win
                    else
                    {
                        if (thisColour != pickedMap.Team) return false;
                    }
                }
            }

            // Finally: Can win
            return true;
        }

        /// <summary>
        /// Get a beatmap placed on a specific point on the board.
        /// </summary>
        /// <param name="X">The X coordinate value of the beatmap.</param>
        /// <param name="Y">The Y coordinate value of the beatmap.</param>
        /// <returns>A <see cref="RoundBeatmap"/>, pointing to the corresponding beatmap.</returns>
        private RoundBeatmap? getBoardMap(int X, int Y)
        {
            BoardBeatmapPanel? dMap = boardMapList.FirstOrDefault(p => p.RealX == X && p.RealY == Y && p.Mod != "EX");
            return CurrentMatch.Value?.Round.Value?.Beatmaps.FirstOrDefault(p => p.Beatmap?.OnlineID == dMap?.Beatmap?.OnlineID && p.Mods != "EX");
        }

        private void updateDisplay()
        {
            boardContainer.Clear();
            boardMapList.Clear();

            if (CurrentMatch.Value == null)
            {
                AddInternal(warning = new WarningBox("Cannot access current match, sorry ;w;"));
                return;
            }

            if (CurrentMatch.Value.Round.Value != null)
            {
                // Use predefined Board coodinate
                if (CurrentMatch.Value.Round.Value.UseBoard.Value)
                {
                    warning?.FadeOut(duration: 200, easing: Easing.OutCubic);

                    for (int i = 1; i <= 4; i++)
                    {
                        for (int j = 1; j <= 4; j++)
                        {
                            var nextMap = CurrentMatch.Value.Round.Value.Beatmaps.FirstOrDefault(p => (p.Mods != "EX" && p.BoardX == j && p.BoardY == i));
                            if (nextMap != null)
                            {
                                var hasSwappedMap = CurrentMatch.Value.PendingSwaps.FirstOrDefault(p => p.BeatmapID == nextMap.Beatmap?.OnlineID);
                                var mapDrawable = new BoardBeatmapPanel(nextMap.Beatmap, nextMap.Mods, nextMap.ModIndex, j, i)
                                {
                                    Anchor = Anchor.Centre,
                                    Origin = Anchor.Centre,
                                    X = -400 + j * 160,
                                    Y = -450 + i * 160,
                                };
                                boardContainer.Add(mapDrawable);
                                boardMapList.Add(mapDrawable);
                                if (hasSwappedMap != null) CurrentMatch.Value.PendingSwaps.Remove(hasSwappedMap);
                            }
                            else
                            {
                                // TODO: Do we need to add a placeholder here?
                            }
                        }
                    }

                    if (CurrentMatch.Value.SwapRecords.Count > 0)
                    {
                        foreach (var i in CurrentMatch.Value.SwapRecords)
                        {
                            if (i.Key.Beatmap != null && i.Value.Beatmap != null)
                                SwapMap(i.Key.Beatmap.OnlineID, i.Value.Beatmap.OnlineID);
                        }
                    }
                }
                else
                {
                    AddInternal(warning = new WarningBox("This round isn't set up for board view..."));
                    return;
                }
            }
        }
    }
}<|MERGE_RESOLUTION|>--- conflicted
+++ resolved
@@ -381,10 +381,29 @@
                             BackgroundColour = Color4.Orange,
                             Action = updateDisplay
                         },
+                        new TourneyButton
+                        {
+                            RelativeSizeAxes = Axes.X,
+                            Text = "Sync",
+                            BackgroundColour = Color4.Orange,
+                            Action = () => {
+                                if (!CurrentMatch.Value.Round.Value.UseBoard.Value)
+                                {
+                                    var overlay = new DialogOverlay();
+                                    overlay.Push(new IPCErrorDialog("Unsupported", "This round isn't set for board layout. Check this in round editor."));
+                                    AddInternal(overlay);
+                                }
+                                else
+                                {
+                                    sceneManager?.SetScreen(new BoardImportScreen());
+                                    sceneManager?.MoveChatTo(new Vector2(175, 150), 500, Easing.OutQuint);
+                                    sceneManager?.ResizeChatTo(new Vector2(350, 450), 500, Easing.OutQuint);
+                                }
+                            },
+                        },
                         new GridContainer
                         {
                             RelativeSizeAxes = Axes.X,
-<<<<<<< HEAD
                             Height = 40,
                             Content = new[]
                             {
@@ -414,34 +433,9 @@
                                             AddInternal(dialogOverlay);
                                         },
                                     },
-                                }
+                                },
                             },
-=======
-                            Text = "Sync",
-                            BackgroundColour = Color4.Orange,
-                            Action = () => {
-                                if (!CurrentMatch.Value.Round.Value.UseBoard.Value)
-                                {
-                                    var overlay = new DialogOverlay();
-                                    overlay.Push(new IPCErrorDialog("Unsupported", "This round isn't set for board layout. Check this in round editor."));
-                                    AddInternal(overlay);
-                                }
-                                else
-                                {
-                                    sceneManager?.SetScreen(new BoardImportScreen());
-                                    sceneManager?.MoveChatTo(new Vector2(175, 150), 500, Easing.OutQuint);
-                                    sceneManager?.ResizeChatTo(new Vector2(350, 450), 500, Easing.OutQuint);
-                                }
-                            },
-                        },
-                        new TourneyButton
-                        {
-                            RelativeSizeAxes = Axes.X,
-                            Text = "Reset",
-                            BackgroundColour = Color4.Orange,
-                            Action = reset
->>>>>>> 58864eff
-                        },
+                        }
                     },
                 }
             };
