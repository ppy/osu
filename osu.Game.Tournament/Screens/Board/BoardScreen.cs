// Copyright (c) ppy Pty Ltd <contact@ppy.sh>. Licensed under the MIT Licence.
// See the LICENCE file in the repository root for full licence text.

using System;
using System.Collections.Generic;
using System.Linq;
using System.Threading;
using osu.Framework.Allocation;
using osu.Framework.Bindables;
using osu.Framework.Extensions.ObjectExtensions;
using osu.Framework.Graphics;
using osu.Framework.Graphics.Containers;
using osu.Framework.Graphics.Sprites;
using osu.Framework.Graphics.Textures;
using osu.Framework.Input.Events;
using osu.Framework.Threading;
using osu.Game.Graphics.UserInterface;
using osu.Game.Tournament.Components;
using osu.Game.Tournament.Models;
using osu.Game.Tournament.Screens.Board.Components;
using osu.Game.Tournament.Screens.Gameplay;
using osu.Game.Tournament.Screens.Gameplay.Components;
using osuTK;
using osuTK.Graphics;
using osuTK.Input;

namespace osu.Game.Tournament.Screens.Board
{
    public partial class BoardScreen : TournamentMatchScreen
    {
        private FillFlowContainer<FillFlowContainer<BoardBeatmapPanel>> mapFlows = null!;

        [Resolved]
        private TournamentSceneManager? sceneManager { get; set; }

        private TeamColour pickColour;
        private ChoiceType pickType;

        private TeamColour teamWinner = TeamColour.Neutral;

        private OsuButton buttonRedBan = null!;
        private OsuButton buttonBlueBan = null!;
        private OsuButton buttonRedPick = null!;
        private OsuButton buttonBluePick = null!;

        private OsuButton buttonRedProtect = null!;
        private OsuButton buttonBlueProtect = null!;
        private OsuButton buttonRedWin = null!;
        private OsuButton buttonBlueWin = null!;
        private OsuButton buttonRedTrap = null!;
        private OsuButton buttonBlueTrap = null!;

        private OsuButton buttonTrapSwap = null!;

        private OsuButton buttonIndicator = null!;

        private bool useEX = false;
        private bool hasTrap = false;

        private TrapTypeDropdown trapTypeDropdown = null!;
        private Container informationDisplayContainer = null!;
        private Sprite additionalIcon = null!;

        private DrawableTeamPlayerList team1List = null!;
        private DrawableTeamPlayerList team2List = null!;

        private readonly int sideListHeight = 660;

        private ScheduledDelegate? scheduledScreenChange;

        [BackgroundDependencyLoader]
        private void load(TextureStore textures)
        {
            InternalChildren = new Drawable[]
            {
                new TourneyVideo("mappool")
                {
                    Loop = true,
                    RelativeSizeAxes = Axes.Both,
                },
                new MatchHeader
                {
                    // For OFFC
                    ShowScores = false,
                    ShowRound = false,
                },

                // Box for trap type / display of other info.
                new EmptyBox(cornerRadius: 10)
                {
                    Anchor = Anchor.BottomCentre,
                    Origin = Anchor.BottomCentre,
                    RelativeSizeAxes = Axes.None,
                    Width = 650,
                    Height = 100,
                    Margin = new MarginPadding { Bottom = 12 },
                    Colour = Color4.Black,
                    Alpha = 0.7f,
                },
                new FillFlowContainer
                {
                    Anchor = Anchor.TopLeft,
                    Origin = Anchor.TopLeft,
                    RelativeSizeAxes = Axes.None,
                    Position = new Vector2(30, 110),
                    Width = 320,
                    Height = sideListHeight,
                    Direction = FillDirection.Vertical,
                    Children = new Drawable[]
                    {
                        team1List = new DrawableTeamPlayerList(LadderInfo.CurrentMatch.Value?.Team1.Value)
                        {
                            RelativeSizeAxes = Axes.None,
                            Width = 300,
                            Anchor = Anchor.TopLeft,
                            Origin = Anchor.TopLeft,
                        },
                        new TournamentMatchChatDisplay(cornerRadius: 10)
                        {
                            RelativeSizeAxes = Axes.None,
                            Height = sideListHeight - team1List.GetHeight() - 5,
                            Width = 300,
                            Anchor = Anchor.TopLeft,
                            Origin = Anchor.TopLeft,
                            Margin = new MarginPadding { Top = 10 },
                        },
                    },
                },
                new FillFlowContainer
                {
                    Anchor = Anchor.TopRight,
                    Origin = Anchor.TopRight,
                    RelativeSizeAxes = Axes.None,
                    Position = new Vector2(-30, 110),
                    Width = 320,
                    Height = sideListHeight,
                    Direction = FillDirection.Vertical,
                    Children = new Drawable[]
                    {
                        team2List = new DrawableTeamPlayerList(LadderInfo.CurrentMatch.Value?.Team2.Value)
                        {
                            RelativeSizeAxes = Axes.None,
                            Width = 300,
                            Anchor = Anchor.TopRight,
                            Origin = Anchor.TopRight,
                        },
                        // A single Box for livestream danmakus.
                        // Wrapped in a container for round corners.
                        new EmptyBox(cornerRadius: 10)
                        {
                            Anchor = Anchor.TopRight,
                            Origin = Anchor.TopRight,
                            RelativeSizeAxes = Axes.None,
                            Width = 300,
                            Height = sideListHeight - team2List.GetHeight() - 5,
                            Margin = new MarginPadding { Top = 10 },
                            Colour = Color4.Black,
                            Alpha = 0.7f,
                        },
                    },
                },
                mapFlows = new FillFlowContainer<FillFlowContainer<BoardBeatmapPanel>>
                {
                    Anchor = Anchor.Centre,
                    Origin = Anchor.Centre,
                    RelativeSizeAxes = Axes.Y,
                    Direction = FillDirection.Vertical,
                    // X = 0,
                    Y = 15,
                    Height = 1f,
                    Width = 900,
                    Padding = new MarginPadding{ Left = 50 },
                    Spacing = new Vector2(10, 10),
                },
                informationDisplayContainer = new Container
                {
                    Anchor = Anchor.BottomCentre,
                    Origin = Anchor.BottomLeft,
                    Position = new Vector2(-300, 7),
                    Height = 100,
                    Width = 500,
                    Child = new InstructionDisplay(),
                },
                additionalIcon = new Sprite
                {
                    Anchor = Anchor.BottomCentre,
                    Origin = Anchor.BottomRight,
                    Position = new Vector2(300, -20),
                    Size = new Vector2(85),
                    Texture = textures.Get("Icons/additional-icon"),
                },
                new ControlPanel
                {
                    Children = new Drawable[]
                    {
                        new TournamentSpriteText
                        {
                            Text = "Current Mode"
                        },
                        buttonRedProtect = new TourneyButton
                        {
                            RelativeSizeAxes = Axes.X,
                            Text = "Red Protect",
                            BackgroundColour = TournamentGame.COLOUR_RED,
                            Action = () => setMode(TeamColour.Red, ChoiceType.Protect)
                        },
                        buttonBlueProtect = new TourneyButton
                        {
                            RelativeSizeAxes = Axes.X,
                            Text = "Blue Protect",
                            BackgroundColour = TournamentGame.COLOUR_BLUE,
                            Action = () => setMode(TeamColour.Blue, ChoiceType.Protect)
                        },
                        buttonRedBan = new TourneyButton
                        {
                            RelativeSizeAxes = Axes.X,
                            Text = "Red Ban",
                            BackgroundColour = TournamentGame.COLOUR_RED,
                            Action = () => setMode(TeamColour.Red, ChoiceType.Ban)
                        },
                        buttonBlueBan = new TourneyButton
                        {
                            RelativeSizeAxes = Axes.X,
                            Text = "Blue Ban",
                            BackgroundColour = TournamentGame.COLOUR_BLUE,
                            Action = () => setMode(TeamColour.Blue, ChoiceType.Ban)
                        },
                        buttonRedPick = new TourneyButton
                        {
                            RelativeSizeAxes = Axes.X,
                            Text = "Red Pick",
                            BackgroundColour = TournamentGame.COLOUR_RED,
                            Action = () => setMode(TeamColour.Red, ChoiceType.Pick)
                        },
                        buttonBluePick = new TourneyButton
                        {
                            RelativeSizeAxes = Axes.X,
                            Text = "Blue Pick",
                            BackgroundColour = TournamentGame.COLOUR_BLUE,
                            Action = () => setMode(TeamColour.Blue, ChoiceType.Pick)
                        },
                        buttonRedWin = new TourneyButton
                        {
                            RelativeSizeAxes = Axes.X,
                            Text = "Red Win",
                            BackgroundColour = TournamentGame.COLOUR_RED,
                            Action = () => setMode(TeamColour.Red, ChoiceType.RedWin)
                        },
                        buttonBlueWin = new TourneyButton
                        {
                            RelativeSizeAxes = Axes.X,
                            Text = "Blue Win",
                            BackgroundColour = TournamentGame.COLOUR_BLUE,
                            Action = () => setMode(TeamColour.Blue, ChoiceType.BlueWin)
                        },
                        new ControlPanel.Spacer(),
                        trapTypeDropdown = new TrapTypeDropdown
                        {
                            LabelText = "Trap type"
                        },
                        buttonRedTrap = new TourneyButton
                        {
                            RelativeSizeAxes = Axes.X,
                            Text = "Red Trap",
                            BackgroundColour = TournamentGame.COLOUR_RED,
                            Action = () => setMode(TeamColour.Red, ChoiceType.Trap)
                        },
                        buttonBlueTrap = new TourneyButton
                        {
                            RelativeSizeAxes = Axes.X,
                            Text = "Blue Trap",
                            BackgroundColour = TournamentGame.COLOUR_BLUE,
                            Action = () => setMode(TeamColour.Blue, ChoiceType.Trap)
                        },
                        buttonTrapSwap = new TourneyButton
                        {
                            RelativeSizeAxes = Axes.X,
                            Text = "Free Swap",
                            BackgroundColour = Color4.Indigo,
                            Action = () => setMode(TeamColour.Neutral, ChoiceType.Swap)
                        },
                        new ControlPanel.Spacer(),
                        buttonIndicator = new TourneyButton
                        {
                            RelativeSizeAxes = Axes.X,
                            Text = "EX Indicator",
                            BackgroundColour = Color4.Purple,
                            Colour = Color4.Gray,
                            Action = () => setMode(TeamColour.Neutral, ChoiceType.Neutral)
                        },
                        new TourneyButton
                        {
                            RelativeSizeAxes = Axes.X,
                            Text = "Reset",
                            BackgroundColour = Color4.Orange,
                            Action = reset
                        },
                    },
                }
            };
        }

        private void beatmapChanged(ValueChangedEvent<TournamentBeatmap?> beatmap)
        {
            if (CurrentMatch.Value?.Round.Value == null)
                return;

            int totalBansRequired = CurrentMatch.Value.Round.Value.BanCount.Value * 2;

            if (CurrentMatch.Value.PicksBans.Count(p => p.Type == ChoiceType.Ban) < totalBansRequired)
                return;

            // if bans have already been placed, beatmap changes result in a selection being made automatically
            if (beatmap.NewValue?.OnlineID > 0)
                addForBeatmap(beatmap.NewValue.OnlineID);
        }

        private void setMode(TeamColour colour, ChoiceType choiceType)
        {
            pickColour = colour;
            pickType = choiceType;

            buttonRedBan.Colour = setColour(pickColour == TeamColour.Red && pickType == ChoiceType.Ban);
            buttonBlueBan.Colour = setColour(pickColour == TeamColour.Blue && pickType == ChoiceType.Ban);
            buttonRedPick.Colour = setColour(pickColour == TeamColour.Red && pickType == ChoiceType.Pick);
            buttonBluePick.Colour = setColour(pickColour == TeamColour.Blue && pickType == ChoiceType.Pick);
            buttonRedProtect.Colour = setColour(pickColour == TeamColour.Red && pickType == ChoiceType.Protect);
            buttonBlueProtect.Colour = setColour(pickColour == TeamColour.Blue && pickType == ChoiceType.Protect);
            buttonRedWin.Colour = setColour(pickColour == TeamColour.Red && pickType == ChoiceType.RedWin);
            buttonBlueWin.Colour = setColour(pickColour == TeamColour.Blue && pickType == ChoiceType.BlueWin);
            buttonRedTrap.Colour = setColour(pickColour == TeamColour.Red && pickType == ChoiceType.Trap);
            buttonBlueTrap.Colour = setColour(pickColour == TeamColour.Blue && pickType == ChoiceType.Trap);
            buttonTrapSwap.Colour = setColour(pickType == ChoiceType.Swap);

<<<<<<< HEAD
            buttonTrapSwap.Text = CurrentMatch.Value?.PendingSwaps.Any() ?? false ? @$"Free Swap (Target)" : @$"Free Swap";
=======
            buttonTrapSwap.Text = CurrentMatch.Value.PendingSwaps.Any() ? @$"Free Swap (Target)" : @$"Free Swap";
>>>>>>> 2ba80b6e

            static Color4 setColour(bool active) => active ? Color4.White : Color4.Gray;

            switch (choiceType)
            {
                case ChoiceType.Protect:
                    informationDisplayContainer.Child = new InstructionDisplay(team: pickColour, step: Steps.Protect);
                    break;

                case ChoiceType.Pick:
                    informationDisplayContainer.Child = new InstructionDisplay(team: pickColour, step: Steps.Pick);
                    break;

                case ChoiceType.Trap:
                    informationDisplayContainer.Child = new InstructionDisplay(team: pickColour, step: Steps.Trap);
                    break;

                case ChoiceType.Ban:
                    informationDisplayContainer.Child = new InstructionDisplay(team: pickColour, step: Steps.Ban);
                    break;

                case ChoiceType.RedWin or ChoiceType.BlueWin:
                    informationDisplayContainer.Child = new InstructionDisplay(team: pickColour, step: Steps.Win);
                    break;

                case ChoiceType.Swap:
                    informationDisplayContainer.Child = new TrapInfoDisplay(trap: TrapType.Swap);
                    break;

                default:
                    informationDisplayContainer.Child = new InstructionDisplay(team: teamWinner, step: DetectWin() ? Steps.FinalWin : (useEX ? Steps.EX : Steps.Default));
                    break;
            }
            informationDisplayContainer.FadeInFromZero(duration: 200, easing: Easing.InCubic);
        }

        /*
        private void setNextMode()
        {
            if (CurrentMatch.Value?.Round.Value == null)
                return;

            int totalBansRequired = CurrentMatch.Value.Round.Value.BanCount.Value * 2;

            TeamColour lastPickColour = CurrentMatch.Value.PicksBans.LastOrDefault()?.Team ?? TeamColour.Red;

            TeamColour nextColour;

            bool hasAllBans = CurrentMatch.Value.PicksBans.Count(p => p.Type == ChoiceType.Ban) >= totalBansRequired;

            if (!hasAllBans)
            {
                // Ban phase: switch teams every second ban.
                nextColour = CurrentMatch.Value.PicksBans.Count % 2 == 1
                    ? getOppositeTeamColour(lastPickColour)
                    : lastPickColour;
            }
            else
            {
                // Pick phase : switch teams every pick, except for the first pick which generally goes to the team that placed the last ban.
                nextColour = pickType == ChoiceType.Pick
                    ? getOppositeTeamColour(lastPickColour)
                    : lastPickColour;
            }

            setMode(nextColour, hasAllBans ? ChoiceType.Pick : ChoiceType.Ban);

            TeamColour getOppositeTeamColour(TeamColour colour) => colour == TeamColour.Red ? TeamColour.Blue : TeamColour.Red;
        }
        */

        protected override bool OnMouseDown(MouseDownEvent e)
        {
            var maps = mapFlows.Select(f => f.FirstOrDefault(m => m.ReceivePositionalInputAt(e.ScreenSpaceMousePosition)));
            var map = maps.FirstOrDefault(m => m != null);

            if (map != null)
            {
                if (e.Button == MouseButton.Left && map.Beatmap?.OnlineID > 0)
                {
                    // Handle updating status to Red/Blue Win
                    if (isPickWin)
                    {
                        var existing = CurrentMatch.Value?.PicksBans.FirstOrDefault(p => p.BeatmapID == map.Beatmap?.OnlineID);
                        if (existing != null) CurrentMatch.Value?.PicksBans.Remove(existing);
                        updateWinStatusForBeatmap(map.Beatmap.OnlineID);
                    }
                    else
                    {
                        addForBeatmap(map.Beatmap.OnlineID);
                    }
                }
                else if (e.Button == MouseButton.Right)
                {
                    var existing = CurrentMatch.Value?.PicksBans.FirstOrDefault(p => p.BeatmapID == map.Beatmap?.OnlineID);

                    if (existing != null)
                    {
                        CurrentMatch.Value?.PicksBans.Remove(existing);
                        hasTrap = false;
                        // setNextMode();
                    }
                    else
                    {
                        var existingProtect = CurrentMatch.Value?.Protects.FirstOrDefault(p => p.BeatmapID == map.Beatmap?.OnlineID);
                        var existingTrap = CurrentMatch.Value?.Traps.FirstOrDefault(p => p.BeatmapID == map.Beatmap?.OnlineID);
                        var PBTrap = CurrentMatch.Value?.PicksBans.FirstOrDefault(p => p.BeatmapID == map.Beatmap?.OnlineID && p.Type == ChoiceType.Trap);
<<<<<<< HEAD
                        if (existingProtect != null) CurrentMatch.Value?.Protects.Remove(existingProtect);
                        if (existingTrap != null) CurrentMatch.Value?.Traps.Remove(existingTrap);
                        if (PBTrap != null) CurrentMatch.Value?.PicksBans.Remove(PBTrap);
=======
                        var existingPendingSwap = CurrentMatch.Value?.PendingSwaps.FirstOrDefault(p => p.BeatmapID == map.Beatmap?.OnlineID);
                        if (existingProtect != null) CurrentMatch.Value?.Protects.Remove(existingProtect);
                        if (existingTrap != null) CurrentMatch.Value?.Traps.Remove(existingTrap);
                        if (PBTrap != null) CurrentMatch.Value?.PicksBans.Remove(PBTrap);
                        if (existingPendingSwap != null) CurrentMatch.Value?.PendingSwaps.Remove(existingPendingSwap);
>>>>>>> 2ba80b6e
                    }
                }

                // Automatically detect EX & win conditions
                if (CurrentMatch.Value != null)
                {
                    buttonIndicator.Colour = DetectWin() ? Color4.Orange : (DetectEX() ? Color4.White : Color4.Gray);
                    bool havePendingSwap = CurrentMatch.Value.PendingSwaps.Any();

                    if (teamWinner != TeamColour.Neutral && !havePendingSwap)
                    {
                        informationDisplayContainer.Child = new InstructionDisplay(team: teamWinner, step: Steps.FinalWin);
                    }
                    else if (useEX && !havePendingSwap)
                    {
                        informationDisplayContainer.Child = new InstructionDisplay(step: Steps.EX);
                    }
                    else if (!hasTrap)
                    {
                        // Restore to the last state
                        setMode(pickColour, pickType);
                    }
                }

                return true;
            }

            return base.OnMouseDown(e);
        }

        private void updateWinStatusForBeatmap(int beatmapId)
        {
            var existing = CurrentMatch.Value?.PicksBans.FirstOrDefault(p => p.BeatmapID == beatmapId);

            if (existing != null)
            {
                existing.Type = pickType;
                // Ensure the pickColour is set correctly for the win types.
                existing.Team = pickType == ChoiceType.RedWin ? TeamColour.Red : TeamColour.Blue;
            }
            else
            {
                CurrentMatch.Value?.PicksBans.Add(new BeatmapChoice
                {
                    Team = pickType == ChoiceType.RedWin ? TeamColour.Red : TeamColour.Blue,
                    Type = pickType,
                    BeatmapID = beatmapId
                });
            }
            // setNextMode(); // Uncomment if you still want to automatically set the next mode
        }

        private void reset()
        {
            // Clear map marking lists
            CurrentMatch.Value?.PicksBans.Clear();
            CurrentMatch.Value?.Protects.Clear();
            CurrentMatch.Value?.Traps.Clear();
            CurrentMatch.Value?.PendingSwaps.Clear();

            // Reset bottom display
            informationDisplayContainer.Child = new InstructionDisplay();

            // Reset button group
            buttonBlueProtect.Colour = Color4.White;
            buttonBlueBan.Colour = Color4.White;
            buttonBluePick.Colour = Color4.White;
            buttonBlueWin.Colour = Color4.White;
            buttonBlueTrap.Colour = Color4.White;
            buttonRedProtect.Colour = Color4.White;
            buttonRedBan.Colour = Color4.White;
            buttonRedPick.Colour = Color4.White;
            buttonRedWin.Colour = Color4.White;
            buttonRedTrap.Colour = Color4.White;
            buttonTrapSwap.Colour = Color4.White;
            buttonIndicator.Colour = Color4.Gray;

            // setNextMode();
        }

        private bool isPickWin => pickType == ChoiceType.RedWin || pickType == ChoiceType.BlueWin;

        private void addForBeatmap(int beatmapId)
        {
            bool hasReversed = false;

            if (pickType == ChoiceType.Neutral)
                return;

            if (CurrentMatch.Value?.Round.Value == null)
                return;

            if (CurrentMatch.Value.Round.Value.Beatmaps.All(b => b.Beatmap?.OnlineID != beatmapId))
                // don't attempt to add if the beatmap isn't in our pool
                return;

            if (CurrentMatch.Value.PicksBans.Any(p => p.BeatmapID == beatmapId && (p.Type == ChoiceType.Ban && !isPickWin)))
                // don't attempt to add if already banned and it's not a win type.
                return;

            if (CurrentMatch.Value.Protects.Any(p => p.BeatmapID == beatmapId && pickType == ChoiceType.Ban))
                // don't attempt to ban a protected map
                return;

            // Remove the latest win state for Reverse Trap
            if (CurrentMatch.Value.PicksBans.Any(p => p.BeatmapID == beatmapId && (p.Type == ChoiceType.RedWin || p.Type == ChoiceType.BlueWin) && pickType == ChoiceType.Pick))
            {
                var latestWin = CurrentMatch.Value.PicksBans.LastOrDefault(p => p.BeatmapID == beatmapId && (p.Type == ChoiceType.RedWin || p.Type == ChoiceType.BlueWin));
                if (latestWin != null) CurrentMatch.Value.PicksBans.Remove(latestWin);
            }

            // Show the trap description
            if (CurrentMatch.Value.Traps.Any(p => p.BeatmapID == beatmapId && !p.IsTriggered))
            {
                var matchTrap = CurrentMatch.Value.Traps.FirstOrDefault(p => p.BeatmapID == beatmapId && !p.IsTriggered);
                var PBTrap = CurrentMatch.Value.PicksBans.FirstOrDefault(p => p.BeatmapID == beatmapId && p.Type == ChoiceType.Trap);

                if (pickType == ChoiceType.Pick && matchTrap != null)
                {
                    informationDisplayContainer.Child = matchTrap.Team != pickColour
                        ? new TrapInfoDisplay(trap: matchTrap.Mode, team: matchTrap.Team, mapID: matchTrap.BeatmapID)
                        : new TrapInfoDisplay(trap: TrapType.Unused, team: matchTrap.Team, mapID: matchTrap.BeatmapID);

                    CurrentMatch.Value.Traps.Remove(matchTrap);
                    if (PBTrap != null) CurrentMatch.Value.PicksBans.Remove(PBTrap);
<<<<<<< HEAD
=======
                    if (matchTrap.Mode == TrapType.Reverse)
                    {
                        // Add Win status first
                        hasReversed = true;
                        CurrentMatch.Value.PicksBans.Add(new BeatmapChoice
                        {
                            BeatmapID = beatmapId,
                            Team = matchTrap.Team == TeamColour.Red ? TeamColour.Red : TeamColour.Blue,
                            Type = matchTrap.Team == TeamColour.Red ? ChoiceType.RedWin : ChoiceType.BlueWin,
                        });
                    }
>>>>>>> 2ba80b6e
                    // matchTrap.IsTriggered = true;
                    hasTrap = true;
                }
                else
                {
                    hasTrap = false;
                }
            }

            // Perform a Swap with the latest untriggered Swap
            if (pickType == ChoiceType.Swap)
            {
                // Already have one: perform a Swap
                var source = CurrentMatch.Value.PendingSwaps.FirstOrDefault();

                if (source != null)
                {
                    // "Trigger" the trap upon final swap, after marking colors
                    var targetTrap = CurrentMatch.Value.Traps.FirstOrDefault(p => (p.BeatmapID == source.BeatmapID && !p.IsTriggered));
                    if (targetTrap != null) targetTrap.IsTriggered = true;
                    CurrentMatch.Value.PendingSwaps.Add(new BeatmapChoice
                    {
                        Team = TeamColour.Neutral,
                        Type = ChoiceType.Neutral,
                        BeatmapID = beatmapId,
                    });
                    SwapMap(source.BeatmapID, beatmapId);
                }
                else
                {
                    // Add as a pending Swap operation
                    CurrentMatch.Value.PendingSwaps.Add(new BeatmapChoice
                    {
                        Team = TeamColour.Neutral,
                        Type = ChoiceType.Neutral,
                        BeatmapID = beatmapId,
                    });
                }
            }

            // Trap action specific
            if (pickType == ChoiceType.Trap)
            {
                CurrentMatch.Value.Traps.Add(new TrapInfo
                {
                    Team = pickColour,
                    Mode = new TrapInfo().GetReversedType(trapTypeDropdown.Current.Value),
                    BeatmapID = beatmapId,
                    IsTriggered = false,
                });
            }

            // Not to add a same map reference of the same type twice!
            if (pickType == ChoiceType.Protect && !CurrentMatch.Value.Protects.Any(p => p.BeatmapID == beatmapId))
            {
                CurrentMatch.Value.Protects.Add(new BeatmapChoice
                {
                    Team = pickColour,
                    Type = pickType,
                    BeatmapID = beatmapId
                });
            }

            if (pickType != ChoiceType.Swap && !hasReversed && !CurrentMatch.Value.PicksBans.Any(p => p.BeatmapID == beatmapId && p.Type == pickType))
            {
                CurrentMatch.Value.PicksBans.Add(new BeatmapChoice
                {
                    Team = pickColour,
                    Type = pickType,
                    BeatmapID = beatmapId
                });
            }

            // setNextMode(); // Uncomment if you still want to automatically set the next mode

            if (LadderInfo.AutoProgressScreens.Value)
            {
                if (pickType == ChoiceType.Pick && CurrentMatch.Value.PicksBans.Any(i => i.Type == ChoiceType.Pick))
                {
                    scheduledScreenChange?.Cancel();
                    scheduledScreenChange = Scheduler.AddDelayed(() => { sceneManager?.SetScreen(typeof(GameplayScreen)); }, 10000);
                }
            }
        }

        public override void Hide()
        {
            scheduledScreenChange?.Cancel();
            base.Hide();
        }

        protected override void CurrentMatchChanged(ValueChangedEvent<TournamentMatch?> match)
        {
            base.CurrentMatchChanged(match);
            updateDisplay();
        }

        protected void SwapMap(int sourceMapID, int targetMapID)
        {
            var source = CurrentMatch.Value?.Round.Value?.Beatmaps.FirstOrDefault(p => p.Beatmap?.OnlineID == sourceMapID);
            var target = CurrentMatch.Value?.Round.Value?.Beatmaps.FirstOrDefault(p => p.Beatmap?.OnlineID == targetMapID);

            // Already detected null here, no need to do again
            if (source != null && target != null)
            {
                if (CurrentMatch.Value?.Round.Value?.UseBoard.Value == false) return;

                int middleX = source.BoardX;
                int middleY = source.BoardY;

                source.BoardX = target.BoardX;
                source.BoardY = target.BoardY;

                target.BoardX = middleX;
                target.BoardY = middleY;


                // TODO: A better way to reload maps
                DetectWin();
                DetectEX();
                updateDisplay();
                // CurrentMatch.Value?.PendingSwaps.Clear();
            }
            else
            {
                // Rare, but may happen
                throw new InvalidOperationException("Cannot get the corresponding maps.");
            }
        }

        /// <summary>
        /// Detects if someone has won the match.
        /// </summary>
        /// <returns>true if has, otherwise false</returns>
        public bool DetectWin()
        {
            // Don't detect if not defining board coordinates
            if (CurrentMatch.Value?.Round.Value?.Beatmaps == null) return false;
            if (!CurrentMatch.Value.Round.Value.UseBoard.Value) return false;
            if (CurrentMatch.Value.PendingSwaps.Any()) return false;

            var winner = TeamColour.Neutral;
            int i = 0;

            while (i == 0)
            {
                if ((winner = isWin(1, 1, 1, 4)) != TeamColour.Neutral) break;
                if ((winner = isWin(2, 1, 2, 4)) != TeamColour.Neutral) break;
                if ((winner = isWin(3, 1, 3, 4)) != TeamColour.Neutral) break;
                if ((winner = isWin(4, 1, 4, 4)) != TeamColour.Neutral) break;
                if ((winner = isWin(1, 1, 4, 1)) != TeamColour.Neutral) break;
                if ((winner = isWin(1, 2, 4, 2)) != TeamColour.Neutral) break;
                if ((winner = isWin(1, 3, 4, 3)) != TeamColour.Neutral) break;
                if ((winner = isWin(1, 4, 4, 4)) != TeamColour.Neutral) break;
                if ((winner = isWin(1, 1, 4, 4)) != TeamColour.Neutral) break;
                if ((winner = isWin(1, 4, 4, 1)) != TeamColour.Neutral) break;

                i++;
            }

            if (winner == TeamColour.Neutral)
            {
                // Reset the round winner to Neutral
                teamWinner = TeamColour.Neutral;
                // Reset team scores
                CurrentMatch.Value.Team1Score.Value = 0;
                CurrentMatch.Value.Team2Score.Value = 0;
                return false;
            }
            else
            {
                // 6 is just enough to fill the score bar, subject to change
                teamWinner = winner;

                if (winner == TeamColour.Red)
                {
                    CurrentMatch.Value.Team1Score.Value = 6;
                    CurrentMatch.Value.Team2Score.Value = 0;
                }
                else
                {
                    CurrentMatch.Value.Team2Score.Value = 6;
                    CurrentMatch.Value.Team1Score.Value = 0;
                }

                return true;
            }
        }

        /// <summary>
        /// Get all beatmaps on a specified line.
        /// </summary>
        /// <param name="startX">The start point of the line, X value.</param>
        /// <param name="startY">The start point of the line, Y value.</param>
        /// <param name="endX">The end point of the line, X value.</param>
        /// <param name="endY">The end point of the line, Y value.</param>
        /// <returns>A <see langword="List"/> of <see cref="RoundBeatmap"/>.</returns>
        private List<RoundBeatmap> getMapLine(int startX, int startY, int endX, int endY)
        {
            List<RoundBeatmap> mapLine = new List<RoundBeatmap>();

            // Reject null matches
            if (CurrentMatch.Value == null) return mapLine;

            if (startX == endX)
            {
                for (int i = startY; i <= endY; i++)
                {
                    var map = getBoardMap(startX, i);
                    if (map != null) mapLine.Add(map);
                }
            }
            else if (startY == endY)
            {
                for (int i = startX; i <= endX; i++)
                {
                    var map = getBoardMap(startY, i);
                    if (map != null) mapLine.Add(map);
                }
            }
            else
            {
                int stepX = endX > startX ? 1 : -1;
                int stepY = endY > startY ? 1 : -1;
                for (int i = 0; i <= 3; i++)
                {
                    var map = getBoardMap(startX + i * stepX, startY + i * stepY);
                    if (map != null) mapLine.Add(map);
                }
            }
            return mapLine;
        }

        /// <summary>
        /// Detects if either team has won.
        ///
        /// <br></br>The given line should be either a straight line or a diagonal line.
        /// </summary>
        /// <param name="startX">The start point of the line, X value.</param>
        /// <param name="startY">The start point of the line, Y value.</param>
        /// <param name="endX">The end point of the line, X value.</param>
        /// <param name="endY">The end point of the line, Y value.</param>
        /// <returns>the winner team's colour, or <see cref="TeamColour.Neutral"/> if there isn't one</returns>
        private TeamColour isWin(int startX, int startY, int endX, int endY)
        {
            List<RoundBeatmap> mapLine = new List<RoundBeatmap>();
            const TeamColour colourfalse = TeamColour.Neutral;
            TeamColour thisColour = TeamColour.Neutral;

            // Currently limited to 4x4 use only
            if ((endX - startX) % 3 != 0 || (endY - startY) % 3 != 0) return colourfalse;

            // Reject null matches
            if (CurrentMatch.Value == null) return colourfalse;

            mapLine = getMapLine(startX, startY, endX, endY);

            foreach (RoundBeatmap b in mapLine)
            {
                // Get the coloured map
                var pickedMap = CurrentMatch.Value.PicksBans.FirstOrDefault(p => (p.BeatmapID == b.Beatmap?.OnlineID &&
                        (p.Type == ChoiceType.RedWin || p.Type == ChoiceType.BlueWin)));

                // Have banned maps: Cannot win
                if (CurrentMatch.Value.PicksBans.Any(p => (p.BeatmapID == b.Beatmap?.OnlineID && p.Type == ChoiceType.Ban))) return colourfalse;
                if (pickedMap != null)
                {
                    // Set the default colour
                    if (thisColour == TeamColour.Neutral) { thisColour = pickedMap.Team; }
                    // Different mark colour: Cannot win
                    else { if (thisColour != pickedMap.Team) return colourfalse; }
                }
                else return colourfalse;
            }

            // Finally: Can win
            return thisColour;
        }

        /// <summary>
        /// Detects if the board satisfies the conditions to enter the EX stage.
        /// </summary>
        /// <returns>true if satisfies, otherwise false.</returns>
        public bool DetectEX()
        {
            if (CurrentMatch.Value?.Round.Value?.Beatmaps == null) return false;
            if (!CurrentMatch.Value.Round.Value.UseBoard.Value) return false;
            if (CurrentMatch.Value.PendingSwaps.Any()) return false;

            // Manba out
            bool isRowAvailable = canWin(1, 1, 1, 4) || canWin(2, 1, 2, 4) || canWin(3, 1, 3, 4) || canWin(4, 1, 4, 4);
            bool isColumnAvailable = canWin(1, 1, 4, 1) || canWin(1, 2, 4, 2) || canWin(1, 3, 4, 3) || canWin(1, 4, 4, 4);
            bool isDiagonalAvailable = canWin(1, 1, 4, 4) || canWin(1, 4, 4, 1);

            useEX = !isDiagonalAvailable && !isRowAvailable && !isColumnAvailable;
            return useEX;
        }

        /// <summary>
        /// Detects if either team could use the given line to win.
        ///
        /// <br></br>The given line should be either a straight line or a diagonal line.
        /// </summary>
        /// <param name="startX">The start point of the line, X value.</param>
        /// <param name="startY">The start point of the line, Y value.</param>
        /// <param name="endX">The end point of the line, X value.</param>
        /// <param name="endY">The end point of the line, Y value.</param>
        /// <returns>true if can, otherwise false</returns>
        private bool canWin(int startX, int startY, int endX, int endY)
        {
            List<RoundBeatmap> mapLine = new List<RoundBeatmap>();
            TeamColour thisColour = TeamColour.Neutral;

            // Currently limited to 4x4 use only
            if ((endX - startX) % 3 != 0 || (endY - startY) % 3 != 0) return false;

            // Reject null matches
            if (CurrentMatch.Value == null) return false;

            mapLine = getMapLine(startX, startY, endX, endY);

            foreach (RoundBeatmap b in mapLine)
            {
                // Get the coloured map
                var pickedMap = CurrentMatch.Value.PicksBans.FirstOrDefault(p =>
                    (p.BeatmapID == b.Beatmap?.OnlineID &&
                     (p.Type == ChoiceType.RedWin
                      || p.Type == ChoiceType.BlueWin)));

                // Have banned maps: Cannot win
                if (CurrentMatch.Value.PicksBans.Any(p => (p.BeatmapID == b.Beatmap?.OnlineID && p.Type == ChoiceType.Ban))) return false;

                if (pickedMap != null)
                {
                    // Set the default colour
                    if (thisColour == TeamColour.Neutral) { thisColour = pickedMap.Team; }
                    // Different mark colour: Cannot win
                    else
                    {
                        if (thisColour != pickedMap.Team) return false;
                    }
                }
            }

            // Finally: Can win
            return true;
        }

        /// <summary>
        /// Get a beatmap placed on a specific point on the board.
        /// </summary>
        /// <param name="X">The X coordinate value of the beatmap.</param>
        /// <param name="Y">The Y coordinate value of the beatmap.</param>
        /// <returns>A <see cref="RoundBeatmap"/>, pointing to the corresponding beatmap.</returns>
        private RoundBeatmap? getBoardMap(int X, int Y)
            => CurrentMatch.Value?.Round.Value?.Beatmaps.FirstOrDefault(p => (p.BoardX == X && p.BoardY == Y)) ?? null;

        private void updateDisplay()
        {
            mapFlows.Clear();

            if (CurrentMatch.Value == null)
                return;

            // const int maxRows = 4;
            int totalRows = 0;

            if (CurrentMatch.Value.Round.Value != null)
            {
                FillFlowContainer<BoardBeatmapPanel>? currentFlow = null;
                int flowCount = 0;

                // Use predefined Board coodinate
                if (CurrentMatch.Value.Round.Value.UseBoard.Value)
                {
                    for (int i = 1; i <= 4; i++)
                    {
                        mapFlows.Add(currentFlow = new FillFlowContainer<BoardBeatmapPanel>
                        {
                            Spacing = new Vector2(10, 10),
                            Direction = FillDirection.Full,
                            RelativeSizeAxes = Axes.X,
                            AutoSizeAxes = Axes.Y
                        });

                        for (int j = 1; j <= 4; j++)
                        {
                            var nextMap = CurrentMatch.Value.Round.Value.Beatmaps.FirstOrDefault(p => (p.Mods != "EX" && p.BoardX == i && p.BoardY == j));

                            if (nextMap != null)
                            {
                                var hasSwappedMap = CurrentMatch.Value.PendingSwaps.FirstOrDefault(p => p.BeatmapID == nextMap.Beatmap?.OnlineID);
                                currentFlow.Add(new BoardBeatmapPanel(nextMap.Beatmap, nextMap.Mods, nextMap.ModIndex, hasSwappedMap != null)
                                {
                                    Anchor = Anchor.TopCentre,
                                    Origin = Anchor.TopCentre,
                                    Height = 150,
                                });
                                CurrentMatch.Value.PendingSwaps.Remove(hasSwappedMap);
                            }
                        }
                    }
                }
                // Normal placement
                else
                {
                    foreach (var b in CurrentMatch.Value.Round.Value.Beatmaps)
                    {
                        // Exclude EX beatmaps from the list
                        if (b.Mods == "EX") continue;

                        if (currentFlow == null)
                        {
                            mapFlows.Add(currentFlow = new FillFlowContainer<BoardBeatmapPanel>
                            {
                                Spacing = new Vector2(10, 10),
                                Direction = FillDirection.Full,
                                RelativeSizeAxes = Axes.X,
                                AutoSizeAxes = Axes.Y
                            });

                            totalRows++;
                            flowCount = 0;
                        }

                        // One flow per row
                        if (++flowCount > 2)
                        {
                            totalRows++;
                            flowCount = 1;
                        }

                        currentFlow.Add(new BoardBeatmapPanel(b.Beatmap, b.Mods, b.ModIndex)
                        {
                            Anchor = Anchor.TopCentre,
                            Origin = Anchor.TopCentre,
                            Height = 150,
                        });
                    }
                }
            }

            mapFlows.Padding = new MarginPadding(5)
            {
                // remove horizontal padding to increase flow width to 3 panels
                Horizontal = totalRows > 9 ? 0 : 100
            };
        }
    }
}<|MERGE_RESOLUTION|>--- conflicted
+++ resolved
@@ -332,11 +332,7 @@
             buttonBlueTrap.Colour = setColour(pickColour == TeamColour.Blue && pickType == ChoiceType.Trap);
             buttonTrapSwap.Colour = setColour(pickType == ChoiceType.Swap);
 
-<<<<<<< HEAD
             buttonTrapSwap.Text = CurrentMatch.Value?.PendingSwaps.Any() ?? false ? @$"Free Swap (Target)" : @$"Free Swap";
-=======
-            buttonTrapSwap.Text = CurrentMatch.Value.PendingSwaps.Any() ? @$"Free Swap (Target)" : @$"Free Swap";
->>>>>>> 2ba80b6e
 
             static Color4 setColour(bool active) => active ? Color4.White : Color4.Gray;
 
@@ -444,17 +440,11 @@
                         var existingProtect = CurrentMatch.Value?.Protects.FirstOrDefault(p => p.BeatmapID == map.Beatmap?.OnlineID);
                         var existingTrap = CurrentMatch.Value?.Traps.FirstOrDefault(p => p.BeatmapID == map.Beatmap?.OnlineID);
                         var PBTrap = CurrentMatch.Value?.PicksBans.FirstOrDefault(p => p.BeatmapID == map.Beatmap?.OnlineID && p.Type == ChoiceType.Trap);
-<<<<<<< HEAD
-                        if (existingProtect != null) CurrentMatch.Value?.Protects.Remove(existingProtect);
-                        if (existingTrap != null) CurrentMatch.Value?.Traps.Remove(existingTrap);
-                        if (PBTrap != null) CurrentMatch.Value?.PicksBans.Remove(PBTrap);
-=======
                         var existingPendingSwap = CurrentMatch.Value?.PendingSwaps.FirstOrDefault(p => p.BeatmapID == map.Beatmap?.OnlineID);
                         if (existingProtect != null) CurrentMatch.Value?.Protects.Remove(existingProtect);
                         if (existingTrap != null) CurrentMatch.Value?.Traps.Remove(existingTrap);
                         if (PBTrap != null) CurrentMatch.Value?.PicksBans.Remove(PBTrap);
                         if (existingPendingSwap != null) CurrentMatch.Value?.PendingSwaps.Remove(existingPendingSwap);
->>>>>>> 2ba80b6e
                     }
                 }
 
@@ -580,8 +570,6 @@
 
                     CurrentMatch.Value.Traps.Remove(matchTrap);
                     if (PBTrap != null) CurrentMatch.Value.PicksBans.Remove(PBTrap);
-<<<<<<< HEAD
-=======
                     if (matchTrap.Mode == TrapType.Reverse)
                     {
                         // Add Win status first
@@ -593,7 +581,6 @@
                             Type = matchTrap.Team == TeamColour.Red ? ChoiceType.RedWin : ChoiceType.BlueWin,
                         });
                     }
->>>>>>> 2ba80b6e
                     // matchTrap.IsTriggered = true;
                     hasTrap = true;
                 }
