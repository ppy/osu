--- conflicted
+++ resolved
@@ -84,12 +84,8 @@
                     Action = () => sceneManager?.SetScreen(new StablePathSelectScreen()),
                     Value = fileBasedIpc?.IPCStorage?.GetFullPath(string.Empty) ?? "未找到",
                     Failing = fileBasedIpc?.IPCStorage == null,
-<<<<<<< HEAD
-                    Description = "将使用osu！stable安装目录作为IPC的数据源。 如果没找到，请确保在osu!stable的最新cutting-edge中创建了一个空的ipc.txt，并将其设置为默认的osu！安装目录。"
-=======
                     Description =
-                        "The osu!stable installation which is currently being used as a data source. If a source is not found, make sure you have created an empty ipc.txt in your stable cutting-edge installation."
->>>>>>> 96bcfea2
+                        "将使用osu！stable安装目录作为IPC的数据源。 如果没找到，请确保在osu!stable的最新cutting-edge中创建了一个空的ipc.txt，并将其设置为默认的osu！安装目录。"
                 },
                 new ActionableInfo
                 {
