--- conflicted
+++ resolved
@@ -2,6 +2,7 @@
 // See the LICENCE file in the repository root for full licence text.
 
 using osu.Framework.Allocation;
+using osu.Framework.Bindables;
 using osu.Framework.Graphics;
 using osu.Framework.Graphics.Containers;
 using osu.Framework.Graphics.Shapes;
@@ -40,12 +41,8 @@
         [Resolved]
         private TournamentSceneManager? sceneManager { get; set; }
 
-<<<<<<< HEAD
-=======
         private readonly IBindable<APIUser> localUser = new Bindable<APIUser>();
-        private Bindable<Size> windowSize = null!;
 
->>>>>>> be917083
         [BackgroundDependencyLoader]
         private void load()
         {
