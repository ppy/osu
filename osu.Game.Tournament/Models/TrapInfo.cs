--- conflicted
+++ resolved
@@ -59,8 +59,6 @@
                     icon.Colour = Color4.Orange;
                     break;
 
-<<<<<<< HEAD
-=======
                 case TrapType.Reverse:
                     name = @"时空之门";
                     description = @"以对方胜利进行结算，此后回到原状态";
@@ -68,7 +66,6 @@
                     icon.Colour = Color4.SkyBlue;
                     break;
 
->>>>>>> 2ba80b6e
                 case TrapType.Unused:
                     name = @"陷阱无效";
                     description = @"布置方触发了陷阱，将不会生效";
@@ -98,12 +95,9 @@
         {
             switch (typeString.ToString())
             {
-<<<<<<< HEAD
-=======
                 case @"时空之门":
                     return TrapType.Reverse;
 
->>>>>>> 2ba80b6e
                 case @"大陆漂移":
                     return TrapType.Swap;
 
@@ -127,13 +121,10 @@
         /// </summary>
         Swap,
         /// <summary>
-<<<<<<< HEAD
-=======
         /// Set a temporary Win state for this block, then reset to Pick.
         /// </summary>
         Reverse,
         /// <summary>
->>>>>>> 2ba80b6e
         /// The trap has no effect.
         /// </summary>
         Unused,
