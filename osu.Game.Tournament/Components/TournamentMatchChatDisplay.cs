// Copyright (c) ppy Pty Ltd <contact@ppy.sh>. Licensed under the MIT Licence.
// See the LICENCE file in the repository root for full licence text.

using System.Linq;
using osu.Framework.Allocation;
using osu.Framework.Bindables;
using osu.Framework.Graphics;
using osu.Game.Online.API;
using osu.Game.Online.Chat;
using osu.Game.Overlays.Chat;
using osu.Game.Tournament.IPC;
using osu.Game.Tournament.Models;

namespace osu.Game.Tournament.Components
{
    public partial class TournamentMatchChatDisplay : StandAloneChatDisplay
    {
        private readonly Bindable<string> chatChannel = new Bindable<string>();

        private ChannelManager? manager;

        [Resolved]
        private LadderInfo ladderInfo { get; set; } = null!;

        public TournamentMatchChatDisplay()
        {
            RelativeSizeAxes = Axes.X;
            Height = 144;
            Anchor = Anchor.BottomLeft;
            Origin = Anchor.BottomLeft;

<<<<<<< HEAD
            Background.Alpha = 0.8f;
=======
            Background.Alpha = 0.7f;
>>>>>>> c185cf08

            CornerRadius = 0;
        }

        [BackgroundDependencyLoader]
        private void load(MatchIPCInfo? ipc, IAPIProvider api)
        {
            if (ipc != null)
            {
                chatChannel.BindTo(ipc.ChatChannel);
                chatChannel.BindValueChanged(c =>
                {
                    if (string.IsNullOrWhiteSpace(c.NewValue))
                        return;

                    int id = int.Parse(c.NewValue);

                    if (id <= 0) return;

                    if (manager == null)
                    {
                        AddInternal(manager = new ChannelManager(api));
                        Channel.BindTo(manager.CurrentChannel);
                    }

                    foreach (var ch in manager.JoinedChannels.ToList())
                        manager.LeaveChannel(ch);

                    var channel = new Channel
                    {
                        Id = id,
                        Type = ChannelType.Public
                    };

                    manager.JoinChannel(channel);
                    manager.CurrentChannel.Value = channel;
                }, true);
            }
        }

        public void Expand() => this.FadeIn(300);

        public void Contract() => this.FadeOut(200);

        protected override ChatLine CreateMessage(Message message) => new MatchMessage(message, ladderInfo);

        protected override StandAloneDrawableChannel CreateDrawableChannel(Channel channel) => new MatchChannel(channel);

        public partial class MatchChannel : StandAloneDrawableChannel
        {
            public MatchChannel(Channel channel)
                : base(channel)
            {
                ScrollbarVisible = false;
            }
        }

        protected partial class MatchMessage : StandAloneMessage
        {
            public MatchMessage(Message message, LadderInfo info)
                : base(message)
            {
                if (info.CurrentMatch.Value is TournamentMatch match)
                {
                    if (match.Team1.Value?.Players.Any(u => u.OnlineID == Message.Sender.OnlineID) == true)
                        UsernameColour = TournamentGame.COLOUR_RED;
                    else if (match.Team2.Value?.Players.Any(u => u.OnlineID == Message.Sender.OnlineID) == true)
                        UsernameColour = TournamentGame.COLOUR_BLUE;
                }
            }
        }
    }
}<|MERGE_RESOLUTION|>--- conflicted
+++ resolved
@@ -29,11 +29,7 @@
             Anchor = Anchor.BottomLeft;
             Origin = Anchor.BottomLeft;
 
-<<<<<<< HEAD
-            Background.Alpha = 0.8f;
-=======
             Background.Alpha = 0.7f;
->>>>>>> c185cf08
 
             CornerRadius = 0;
         }
