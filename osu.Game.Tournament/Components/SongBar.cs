// Copyright (c) ppy Pty Ltd <contact@ppy.sh>. Licensed under the MIT Licence.
// See the LICENCE file in the repository root for full licence text.

using osu.Framework.Allocation;
using osu.Framework.Bindables;
using osu.Framework.Graphics;
using osu.Framework.Graphics.Containers;
using osu.Framework.Graphics.Primitives;
using osu.Framework.Graphics.Shapes;
using osu.Framework.Graphics.Sprites;
using osu.Game.Beatmaps;
using osu.Game.Beatmaps.Legacy;
using osu.Game.Extensions;
using osu.Game.Graphics;
using osu.Game.Online.API.Requests.Responses;
using osu.Game.Rulesets;
using osu.Game.Screens.Menu;
using osuTK;
using osuTK.Graphics;

namespace osu.Game.Tournament.Components
{
    public class SongBar : CompositeDrawable
    {
        private APIBeatmap beatmap;

        public const float HEIGHT = 145 / 2f;

        [Resolved]
        private IBindable<RulesetInfo> ruleset { get; set; }

        public APIBeatmap Beatmap
        {
            set
            {
                if (beatmap == value)
                    return;

                beatmap = value;
                update();
            }
        }

        private LegacyMods mods;

        public LegacyMods Mods
        {
            get => mods;
            set
            {
                mods = value;
                update();
            }
        }

        private FillFlowContainer flow;

        private bool expanded;

        public bool Expanded
        {
            get => expanded;
            set
            {
                expanded = value;
                flow.Direction = expanded ? FillDirection.Full : FillDirection.Vertical;
            }
        }

        // Todo: This is a hack for https://github.com/ppy/osu-framework/issues/3617 since this container is at the very edge of the screen and potentially initially masked away.
        protected override bool ComputeIsMaskedAway(RectangleF maskingBounds) => false;

        [BackgroundDependencyLoader]
        private void load()
        {
            RelativeSizeAxes = Axes.X;
            AutoSizeAxes = Axes.Y;

            InternalChildren = new Drawable[]
            {
                flow = new FillFlowContainer
                {
                    RelativeSizeAxes = Axes.X,
                    AutoSizeAxes = Axes.Y,
                    LayoutDuration = 500,
                    LayoutEasing = Easing.OutQuint,
                    Direction = FillDirection.Full,
                    Anchor = Anchor.BottomRight,
                    Origin = Anchor.BottomRight,
                }
            };

            Expanded = true;
        }

        private void update()
        {
            if (beatmap == null)
            {
                flow.Clear();
                return;
            }

            double bpm = beatmap.BPM;
            double length = beatmap.Length;
            string hardRockExtra = "";
            string srExtra = "";

            float ar = beatmap.Difficulty.ApproachRate;

            if ((mods & LegacyMods.HardRock) > 0)
            {
                hardRockExtra = "*";
                srExtra = "*";
            }

            if ((mods & LegacyMods.DoubleTime) > 0)
            {
                // temporary local calculation (taken from OsuDifficultyCalculator)
                double preempt = (int)IBeatmapDifficultyInfo.DifficultyRange(ar, 1800, 1200, 450) / 1.5;
                ar = (float)(preempt > 1200 ? (1800 - preempt) / 120 : (1200 - preempt) / 150 + 5);

                bpm *= 1.5f;
                length /= 1.5f;
                srExtra = "*";
            }

            (string heading, string content)[] stats;

            switch (ruleset.Value.OnlineID)
            {
                default:
                    stats = new (string heading, string content)[]
                    {
                        ("CS", $"{beatmap.Difficulty.CircleSize:0.#}{hardRockExtra}"),
                        ("AR", $"{ar:0.#}{hardRockExtra}"),
                        ("OD", $"{beatmap.Difficulty.OverallDifficulty:0.#}{hardRockExtra}"),
                    };
                    break;

                case 1:
                case 3:
                    stats = new (string heading, string content)[]
                    {
                        ("OD", $"{beatmap.Difficulty.OverallDifficulty:0.#}{hardRockExtra}"),
                        ("HP", $"{beatmap.Difficulty.DrainRate:0.#}{hardRockExtra}")
                    };
                    break;

                case 2:
                    stats = new (string heading, string content)[]
                    {
                        ("CS", $"{beatmap.Difficulty.CircleSize:0.#}{hardRockExtra}"),
                        ("AR", $"{ar:0.#}"),
                    };
                    break;
            }

            flow.Children = new Drawable[]
            {
                new Container
                {
                    RelativeSizeAxes = Axes.X,
                    Height = HEIGHT,
                    Width = 0.5f,
                    Anchor = Anchor.BottomRight,
                    Origin = Anchor.BottomRight,

                    Children = new Drawable[]
                    {
                        new GridContainer
                        {
                            RelativeSizeAxes = Axes.Both,

                            Content = new[]
                            {
                                new Drawable[]
                                {
                                    new FillFlowContainer
                                    {
                                        RelativeSizeAxes = Axes.X,
                                        AutoSizeAxes = Axes.Y,
                                        Anchor = Anchor.Centre,
                                        Origin = Anchor.Centre,
                                        Direction = FillDirection.Vertical,
                                        Children = new Drawable[]
                                        {
                                            new DiffPiece(stats),
<<<<<<< HEAD
                                            new DiffPiece(("难度星级", $"{beatmap.StarRating:0.#}{srExtra}"))
=======
                                            new DiffPiece(("Star Rating", $"{beatmap.StarRating:0.##}{srExtra}"))
>>>>>>> 1813d73d
                                        }
                                    },
                                    new FillFlowContainer
                                    {
                                        RelativeSizeAxes = Axes.X,
                                        AutoSizeAxes = Axes.Y,
                                        Anchor = Anchor.Centre,
                                        Origin = Anchor.Centre,
                                        Direction = FillDirection.Vertical,
                                        Children = new Drawable[]
                                        {
                                            new DiffPiece(("长度", length.ToFormattedDuration().ToString())),
                                            new DiffPiece(("BPM", $"{bpm:0.#}")),
                                        }
                                    },
                                    new Container
                                    {
                                        RelativeSizeAxes = Axes.Both,
                                        Children = new Drawable[]
                                        {
                                            new Box
                                            {
                                                Colour = Color4.Black,
                                                RelativeSizeAxes = Axes.Both,
                                                Alpha = 0.1f,
                                            },
                                            new OsuLogo
                                            {
                                                Triangles = false,
                                                Scale = new Vector2(0.08f),
                                                Margin = new MarginPadding(50),
                                                X = -10,
                                                Anchor = Anchor.CentreRight,
                                                Origin = Anchor.CentreRight,
                                            },
                                        }
                                    },
                                },
                            }
                        }
                    }
                },
                new TournamentBeatmapPanel(beatmap)
                {
                    RelativeSizeAxes = Axes.X,
                    Width = 0.5f,
                    Height = HEIGHT,
                    Anchor = Anchor.BottomRight,
                    Origin = Anchor.BottomRight,
                }
            };
        }

        public class DiffPiece : TextFlowContainer
        {
            public DiffPiece(params (string heading, string content)[] tuples)
            {
                Margin = new MarginPadding { Horizontal = 15, Vertical = 1 };
                AutoSizeAxes = Axes.Both;

                static void cp(SpriteText s, bool bold)
                {
                    s.Font = OsuFont.Torus.With(weight: bold ? FontWeight.Bold : FontWeight.Regular, size: 15);
                }

                for (int i = 0; i < tuples.Length; i++)
                {
                    (string heading, string content) = tuples[i];

                    if (i > 0)
                    {
                        AddText(" / ", s =>
                        {
                            cp(s, false);
                            s.Spacing = new Vector2(-2, 0);
                        });
                    }

                    AddText(new TournamentSpriteText { Text = heading }, s => cp(s, false));
                    AddText(" ", s => cp(s, false));
                    AddText(new TournamentSpriteText { Text = content }, s => cp(s, true));
                }
            }
        }
    }
}<|MERGE_RESOLUTION|>--- conflicted
+++ resolved
@@ -186,11 +186,7 @@
                                         Children = new Drawable[]
                                         {
                                             new DiffPiece(stats),
-<<<<<<< HEAD
-                                            new DiffPiece(("难度星级", $"{beatmap.StarRating:0.#}{srExtra}"))
-=======
-                                            new DiffPiece(("Star Rating", $"{beatmap.StarRating:0.##}{srExtra}"))
->>>>>>> 1813d73d
+                                            new DiffPiece(("难度星级", $"{beatmap.StarRating:0.##}{srExtra}"))
                                         }
                                     },
                                     new FillFlowContainer
