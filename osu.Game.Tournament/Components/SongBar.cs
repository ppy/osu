// Copyright (c) ppy Pty Ltd <contact@ppy.sh>. Licensed under the MIT Licence.
// See the LICENCE file in the repository root for full licence text.

using osu.Framework.Allocation;
using osu.Framework.Bindables;
using osu.Framework.Graphics;
using osu.Framework.Graphics.Containers;
using osu.Framework.Graphics.Primitives;
using osu.Framework.Graphics.Shapes;
using osu.Framework.Graphics.Sprites;
using osu.Game.Beatmaps;
using osu.Game.Beatmaps.Legacy;
using osu.Game.Extensions;
using osu.Game.Graphics;
using osu.Game.Rulesets;
using osu.Game.Screens.Menu;
using osuTK;
using osuTK.Graphics;

namespace osu.Game.Tournament.Components
{
    public class SongBar : CompositeDrawable
    {
        private BeatmapInfo beatmapInfo;

        public const float HEIGHT = 145 / 2f;

        [Resolved]
        private IBindable<RulesetInfo> ruleset { get; set; }

        public BeatmapInfo BeatmapInfo
        {
            get => beatmapInfo;
            set
            {
                if (beatmapInfo == value)
                    return;

                beatmapInfo = value;
                update();
            }
        }

        private LegacyMods mods;

        public LegacyMods Mods
        {
            get => mods;
            set
            {
                mods = value;
                update();
            }
        }

        private FillFlowContainer flow;

        private bool expanded;

        public bool Expanded
        {
            get => expanded;
            set
            {
                expanded = value;
                flow.Direction = expanded ? FillDirection.Full : FillDirection.Vertical;
            }
        }

        // Todo: This is a hack for https://github.com/ppy/osu-framework/issues/3617 since this container is at the very edge of the screen and potentially initially masked away.
        protected override bool ComputeIsMaskedAway(RectangleF maskingBounds) => false;

        [BackgroundDependencyLoader]
        private void load()
        {
            RelativeSizeAxes = Axes.X;
            AutoSizeAxes = Axes.Y;

            InternalChildren = new Drawable[]
            {
                flow = new FillFlowContainer
                {
                    RelativeSizeAxes = Axes.X,
                    AutoSizeAxes = Axes.Y,
                    LayoutDuration = 500,
                    LayoutEasing = Easing.OutQuint,
                    Direction = FillDirection.Full,
                    Anchor = Anchor.BottomRight,
                    Origin = Anchor.BottomRight,
                }
            };

            Expanded = true;
        }

        private void update()
        {
            if (beatmapInfo == null)
            {
                flow.Clear();
                return;
            }

            var bpm = beatmapInfo.BeatmapSet.OnlineInfo.BPM;
            var length = beatmapInfo.Length;
            string hardRockExtra = "";
            string srExtra = "";

            var ar = beatmapInfo.BaseDifficulty.ApproachRate;

            if ((mods & LegacyMods.HardRock) > 0)
            {
                hardRockExtra = "*";
                srExtra = "*";
            }

            if ((mods & LegacyMods.DoubleTime) > 0)
            {
                // temporary local calculation (taken from OsuDifficultyCalculator)
                double preempt = (int)IBeatmapDifficultyInfo.DifficultyRange(ar, 1800, 1200, 450) / 1.5;
                ar = (float)(preempt > 1200 ? (1800 - preempt) / 120 : (1200 - preempt) / 150 + 5);

                bpm *= 1.5f;
                length /= 1.5f;
                srExtra = "*";
            }

            (string heading, string content)[] stats;

            switch (ruleset.Value.ID)
            {
                default:
                    stats = new (string heading, string content)[]
                    {
                        ("CS", $"{beatmapInfo.BaseDifficulty.CircleSize:0.#}{hardRockExtra}"),
                        ("AR", $"{ar:0.#}{hardRockExtra}"),
                        ("OD", $"{beatmapInfo.BaseDifficulty.OverallDifficulty:0.#}{hardRockExtra}"),
                    };
                    break;

                case 1:
                case 3:
                    stats = new (string heading, string content)[]
                    {
                        ("OD", $"{beatmapInfo.BaseDifficulty.OverallDifficulty:0.#}{hardRockExtra}"),
                        ("HP", $"{beatmapInfo.BaseDifficulty.DrainRate:0.#}{hardRockExtra}")
                    };
                    break;

                case 2:
                    stats = new (string heading, string content)[]
                    {
                        ("CS", $"{beatmapInfo.BaseDifficulty.CircleSize:0.#}{hardRockExtra}"),
                        ("AR", $"{ar:0.#}"),
                    };
                    break;
            }

            flow.Children = new Drawable[]
            {
                new Container
                {
                    RelativeSizeAxes = Axes.X,
                    Height = HEIGHT,
                    Width = 0.5f,
                    Anchor = Anchor.BottomRight,
                    Origin = Anchor.BottomRight,

                    Children = new Drawable[]
                    {
                        new GridContainer
                        {
                            RelativeSizeAxes = Axes.Both,

                            Content = new[]
                            {
                                new Drawable[]
                                {
                                    new FillFlowContainer
                                    {
                                        RelativeSizeAxes = Axes.X,
                                        AutoSizeAxes = Axes.Y,
                                        Anchor = Anchor.Centre,
                                        Origin = Anchor.Centre,
                                        Direction = FillDirection.Vertical,
                                        Children = new Drawable[]
                                        {
                                            new DiffPiece(stats),
<<<<<<< HEAD
                                            new DiffPiece(("难度星级", $"{beatmap.StarDifficulty:0.#}{srExtra}"))
=======
                                            new DiffPiece(("Star Rating", $"{beatmapInfo.StarDifficulty:0.#}{srExtra}"))
>>>>>>> 622e81f4
                                        }
                                    },
                                    new FillFlowContainer
                                    {
                                        RelativeSizeAxes = Axes.X,
                                        AutoSizeAxes = Axes.Y,
                                        Anchor = Anchor.Centre,
                                        Origin = Anchor.Centre,
                                        Direction = FillDirection.Vertical,
                                        Children = new Drawable[]
                                        {
                                            new DiffPiece(("长度", length.ToFormattedDuration().ToString())),
                                            new DiffPiece(("BPM", $"{bpm:0.#}")),
                                        }
                                    },
                                    new Container
                                    {
                                        RelativeSizeAxes = Axes.Both,
                                        Children = new Drawable[]
                                        {
                                            new Box
                                            {
                                                Colour = Color4.Black,
                                                RelativeSizeAxes = Axes.Both,
                                                Alpha = 0.1f,
                                            },
                                            new OsuLogo
                                            {
                                                Triangles = false,
                                                Scale = new Vector2(0.08f),
                                                Margin = new MarginPadding(50),
                                                X = -10,
                                                Anchor = Anchor.CentreRight,
                                                Origin = Anchor.CentreRight,
                                            },
                                        }
                                    },
                                },
                            }
                        }
                    }
                },
                new TournamentBeatmapPanel(beatmapInfo)
                {
                    RelativeSizeAxes = Axes.X,
                    Width = 0.5f,
                    Height = HEIGHT,
                    Anchor = Anchor.BottomRight,
                    Origin = Anchor.BottomRight,
                }
            };
        }

        public class DiffPiece : TextFlowContainer
        {
            public DiffPiece(params (string heading, string content)[] tuples)
            {
                Margin = new MarginPadding { Horizontal = 15, Vertical = 1 };
                AutoSizeAxes = Axes.Both;

                static void cp(SpriteText s, bool bold)
                {
                    s.Font = OsuFont.Torus.With(weight: bold ? FontWeight.Bold : FontWeight.Regular, size: 15);
                }

                for (var i = 0; i < tuples.Length; i++)
                {
                    var (heading, content) = tuples[i];

                    if (i > 0)
                    {
                        AddText(" / ", s =>
                        {
                            cp(s, false);
                            s.Spacing = new Vector2(-2, 0);
                        });
                    }

                    AddText(new TournamentSpriteText { Text = heading }, s => cp(s, false));
                    AddText(" ", s => cp(s, false));
                    AddText(new TournamentSpriteText { Text = content }, s => cp(s, true));
                }
            }
        }
    }
}<|MERGE_RESOLUTION|>--- conflicted
+++ resolved
@@ -186,11 +186,7 @@
                                         Children = new Drawable[]
                                         {
                                             new DiffPiece(stats),
-<<<<<<< HEAD
-                                            new DiffPiece(("难度星级", $"{beatmap.StarDifficulty:0.#}{srExtra}"))
-=======
-                                            new DiffPiece(("Star Rating", $"{beatmapInfo.StarDifficulty:0.#}{srExtra}"))
->>>>>>> 622e81f4
+                                            new DiffPiece(("难度星级", $"{beatmapInfo.StarDifficulty:0.#}{srExtra}"))
                                         }
                                     },
                                     new FillFlowContainer
