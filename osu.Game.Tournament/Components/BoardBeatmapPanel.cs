--- conflicted
+++ resolved
@@ -298,30 +298,20 @@
                         Alpha = 0.7f;
                         Colour = Color4.Red;
                         icon.Icon = FontAwesome.Solid.Trophy;
-<<<<<<< HEAD
-                        icon.Colour = new OsuColour().TeamColourRed;
-                        icon.Alpha = 0.73f; // Added this line to distinguish last win from other wins
-=======
                         icon.Colour = new OsuColour().Red;
-                        icon.Colour = isProtected ? new OsuColour().Pink : Color4.Red;
+                        // icon.Colour = isProtected ? new OsuColour().Pink : Color4.Red;
                         /* Commented out this line, as it will cause some degree of visual distraction.
                         icon.Alpha = 0.73f; // Added this line to distinguish last win from other wins */
->>>>>>> e4b85a4e
                         break;
 
                     case ChoiceType.BlueWin:
                         Alpha = 0.7f;
                         Colour = new OsuColour().Sky;
                         icon.Icon = FontAwesome.Solid.Trophy;
-<<<<<<< HEAD
-                        icon.Colour = new OsuColour().TeamColourBlue;
-                        icon.Alpha = 0.73f; // Added this line to distinguish last win from other wins
-=======
                         icon.Colour = new OsuColour().Blue;
-                        icon.Colour = isProtected ? new OsuColour().Sky : Color4.Blue;
+                        // icon.Colour = isProtected ? new OsuColour().Sky : Color4.Blue;
                         /* Commented out this line, as it will cause some degree of visual distraction.
                         icon.Alpha = 0.73f; // Added this line to distinguish last win from other wins */
->>>>>>> e4b85a4e
                         break;
 
                     case ChoiceType.Trap:
