﻿// Copyright (c) ppy Pty Ltd <contact@ppy.sh>. Licensed under the MIT Licence.
// See the LICENCE file in the repository root for full licence text.

using osu.Framework.Allocation;
using osu.Framework.Extensions.Color4Extensions;
using osu.Framework.Graphics;
using osu.Framework.Graphics.Colour;
using osu.Framework.Graphics.Containers;
using osu.Game.Graphics;
using osu.Game.Online.API;
using osu.Game.Online.API.Requests;
using osu.Game.Online.API.Requests.Responses;
using osu.Game.Users;
using osu.Game.Users.Drawables;
using osuTK;
using osuTK.Graphics;

namespace osu.Game.Tournament.Components
{
    public partial class TeamPlayerCard : UserPanel
    {
        private readonly APIUser? teamPlayer;
        private FillFlowContainer details = null!;

        [Resolved]
        private IAPIProvider api { get; set; } = null!;

        public TeamPlayerCard(APIUser user)
            : base(user)
        {
            RelativeSizeAxes = Axes.X;
            Height = 40;
            CornerRadius = 6;
            teamPlayer = user;
        }

        [BackgroundDependencyLoader]
        private void load()
        {
            Background.Origin = Anchor.CentreRight;
            Background.Anchor = Anchor.CentreRight;
            Background.Colour = ColourInfo.GradientHorizontal(Color4.White.Opacity(1), Color4.White.Opacity(0.8f));

            var request = new GetUserRequest(User.Id);

            request.Success += user =>
            {
                Scheduler.Add(() =>
                {
                    details.Children = new Drawable[]
                    {
                        new TournamentSpriteText
                        {
                            Anchor = Anchor.CentreRight,
                            Origin = Anchor.CentreRight,
                            Text = $"{user.Statistics.PP}pp",
                            Font = OsuFont.TorusAlternate.With(weight: FontWeight.SemiBold, size: 20),
                            Shadow = true
                        },
                        new TournamentSpriteText
                        {
                            Anchor = Anchor.CentreRight,
                            Origin = Anchor.CentreRight,
                            Text = $"#{user.Statistics.GlobalRank}",
<<<<<<< HEAD
                            Font = OsuFont.TorusAlternate.With(weight: FontWeight.Medium, size: 15),
=======
                            Font = OsuFont.TorusAlternate.With(weight: FontWeight.Medium, size: 17),
>>>>>>> e4b85a4e
                            Shadow = true
                        }
                    };
                });
            };

            api.Queue(request);
        }

        protected override Drawable CreateLayout()
        {
            var layout = new Container
            {
                RelativeSizeAxes = Axes.Both,
                Children = new Drawable[]
                {
                    new FillFlowContainer
                    {
                        Anchor = Anchor.CentreLeft,
                        Origin = Anchor.CentreLeft,
                        AutoSizeAxes = Axes.Both,
                        Direction = FillDirection.Horizontal,
                        Spacing = new Vector2(10, 0),
                        Children = new Drawable[]
                        {
                            new Container
                            {
                                Anchor = Anchor.CentreLeft,
                                Origin = Anchor.CentreLeft,
                                Size = new Vector2(40),
                                Masking = true,
                                CornerRadius = 6,
                                Margin = new MarginPadding { Left = 10 },
                                Child = new UpdateableAvatar(user: teamPlayer)
                                {
                                    Anchor = Anchor.CentreLeft,
                                    Origin = Anchor.CentreLeft,
                                    Size = new Vector2(40),
                                },
                            },
                            CreateUsername().With(username =>
                            {
                                username.Anchor = Anchor.CentreLeft;
                                username.Origin = Anchor.CentreLeft;
                                username.UseFullGlyphHeight = false;
                                username.Font = OsuFont.Torus.With(weight: FontWeight.Bold, size: 24);
                            })
                        }
                    },
                    details = new FillFlowContainer
                    {
                        Anchor = Anchor.CentreRight,
                        Origin = Anchor.CentreRight,
                        AutoSizeAxes = Axes.Both,
                        Direction = FillDirection.Vertical,
                        Spacing = new Vector2(10, 0),
                        Margin = new MarginPadding { Right = 10 },
                    }
                }
            };

            return layout;
        }
    }
}<|MERGE_RESOLUTION|>--- conflicted
+++ resolved
@@ -62,11 +62,7 @@
                             Anchor = Anchor.CentreRight,
                             Origin = Anchor.CentreRight,
                             Text = $"#{user.Statistics.GlobalRank}",
-<<<<<<< HEAD
-                            Font = OsuFont.TorusAlternate.With(weight: FontWeight.Medium, size: 15),
-=======
                             Font = OsuFont.TorusAlternate.With(weight: FontWeight.Medium, size: 17),
->>>>>>> e4b85a4e
                             Shadow = true
                         }
                     };
