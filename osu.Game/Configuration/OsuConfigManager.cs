--- conflicted
+++ resolved
@@ -241,7 +241,6 @@
         UIHoldActivationDelay,
         HitLighting,
         MenuBackgroundSource,
-<<<<<<< HEAD
         OptUI,
         TrianglesEnabled,
         MvisParticleAmount,
@@ -249,9 +248,7 @@
         MvisUseOsuLogoVisualisation,
         MvisEnableStoryboard,
         MvisIdleBgDim,
-        MvisContentAlpha
-=======
+        MvisContentAlpha,
         GameplayDisableWinKey
->>>>>>> e130a097
     }
 }