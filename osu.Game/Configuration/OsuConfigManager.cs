--- conflicted
+++ resolved
@@ -128,16 +128,6 @@
             Set(OsuSetting.IntroSequence, IntroSequence.Triangles);
 
             Set(OsuSetting.MenuBackgroundSource, BackgroundSource.Skin);
-
-            Set(OsuSetting.OptUI, true);
-            Set(OsuSetting.TrianglesEnabled, true);
-
-            Set(OsuSetting.MvisParticleAmount, 350, 0, 350);
-            Set(OsuSetting.MvisContentAlpha, 1f, 0f, 1f);
-            Set(OsuSetting.MvisBgBlur, 0.2f, 0f, 1f);
-            Set(OsuSetting.MvisEnableStoryboard, false);
-            Set(OsuSetting.MvisUseOsuLogoVisualisation, false);
-            Set(OsuSetting.MvisIdleBgDim, 0.3f, 0f, 1f);
         }
 
         public OsuConfigManager(Storage storage)
@@ -243,18 +233,6 @@
         UIHoldActivationDelay,
         HitLighting,
         MenuBackgroundSource,
-<<<<<<< HEAD
-        OptUI,
-        TrianglesEnabled,
-        MvisParticleAmount,
-        MvisBgBlur,
-        MvisUseOsuLogoVisualisation,
-        MvisEnableStoryboard,
-        MvisIdleBgDim,
-        MvisContentAlpha,
-        GameplayDisableWinKey
-=======
         GameplayDisableWinKey,
->>>>>>> 58186fc4
     }
 }