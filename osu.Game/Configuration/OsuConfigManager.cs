--- conflicted
+++ resolved
@@ -29,15 +29,11 @@
     [ExcludeFromDynamicCompile]
     public class OsuConfigManager : IniConfigManager<OsuSetting>
     {
-<<<<<<< HEAD
-        public static OsuConfigManager Instance;
-=======
         public OsuConfigManager(Storage storage)
             : base(storage)
         {
             Migrate();
         }
->>>>>>> 96bcfea2
 
         protected override void InitialiseDefaults()
         {
@@ -191,16 +187,6 @@
             return false;
         }
 
-<<<<<<< HEAD
-        public OsuConfigManager(Storage storage)
-            : base(storage)
-        {
-            Instance = this;
-            Migrate();
-        }
-
-=======
->>>>>>> 96bcfea2
         public void Migrate()
         {
             // arrives as 2020.123.0
