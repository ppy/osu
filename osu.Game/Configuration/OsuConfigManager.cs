﻿// Copyright (c) ppy Pty Ltd <contact@ppy.sh>. Licensed under the MIT Licence.
// See the LICENCE file in the repository root for full licence text.

using System;
using osu.Framework;
using osu.Framework.Bindables;
using osu.Framework.Configuration;
using osu.Framework.Configuration.Tracking;
using osu.Framework.Extensions;
using osu.Framework.Extensions.LocalisationExtensions;
using osu.Framework.Localisation;
using osu.Framework.Platform;
using osu.Game.Beatmaps.Drawables.Cards;
using osu.Game.Input;
using osu.Game.Input.Bindings;
using osu.Game.Localisation;
using osu.Game.Overlays;
using osu.Game.Overlays.Mods.Input;
using osu.Game.Rulesets.Scoring;
using osu.Game.Screens.Edit.Compose.Components;
using osu.Game.Screens.OnlinePlay.Lounge.Components;
using osu.Game.Screens.Select;
using osu.Game.Screens.Select.Filter;
using osu.Game.Screens.Select.Leaderboards;
using osu.Game.Skinning;
using osu.Game.Users;

namespace osu.Game.Configuration
{
    public class OsuConfigManager : IniConfigManager<OsuSetting>, IGameplaySettings
    {
        public OsuConfigManager(Storage storage)
            : base(storage)
        {
            Migrate();
        }

        protected override void InitialiseDefaults()
        {
            // UI/selection defaults
            SetDefault(OsuSetting.Ruleset, string.Empty);
            SetDefault(OsuSetting.Skin, SkinInfo.ARGON_SKIN.ToString());

            SetDefault(OsuSetting.BeatmapDetailTab, BeatmapDetailTab.Local);
            SetDefault(OsuSetting.BeatmapDetailModsFilter, false);
            SetDefault(OsuSetting.BeatmapLeaderboardSortMode, LeaderboardSortMode.Score);

            SetDefault(OsuSetting.ShowConvertedBeatmaps, true);
            SetDefault(OsuSetting.DisplayStarsMinimum, 0.0, 0, 10, 0.1);
            SetDefault(OsuSetting.DisplayStarsMaximum, 10.1, 0, 10.1, 0.1);

            SetDefault(OsuSetting.SongSelectGroupMode, GroupMode.None);
            SetDefault(OsuSetting.SongSelectSortingMode, SortMode.Title);

            SetDefault(OsuSetting.RandomSelectAlgorithm, RandomSelectAlgorithm.RandomPermutation);
            SetDefault(OsuSetting.ModSelectHotkeyStyle, ModSelectHotkeyStyle.Sequential);
            SetDefault(OsuSetting.ModSelectTextSearchStartsActive, true);

            SetDefault(OsuSetting.ChatDisplayHeight, ChatOverlay.DEFAULT_HEIGHT, 0.2f, 1f, 0.01f);

            SetDefault(OsuSetting.BeatmapListingCardSize, BeatmapCardSize.Normal);
            SetDefault(OsuSetting.BeatmapListingFeaturedArtistFilter, true);

            SetDefault(OsuSetting.ProfileCoverExpanded, true);

            SetDefault(OsuSetting.ToolbarClockDisplayMode, ToolbarClockDisplayMode.Full);

            SetDefault(OsuSetting.SongSelectBackgroundBlur, false);

            // Online settings
            SetDefault(OsuSetting.Username, string.Empty);
            SetDefault(OsuSetting.Token, string.Empty);

            SetDefault(OsuSetting.AutomaticallyDownloadMissingBeatmaps, true);

            SetDefault(OsuSetting.SavePassword, true).ValueChanged += enabled =>
            {
                if (enabled.NewValue)
                    SetValue(OsuSetting.SaveUsername, true);
                else
                    GetBindable<string>(OsuSetting.Token).SetDefault();
            };

            SetDefault(OsuSetting.SaveUsername, true).ValueChanged += enabled =>
            {
                if (!enabled.NewValue)
                {
                    GetBindable<string>(OsuSetting.Username).SetDefault();
                    SetValue(OsuSetting.SavePassword, false);
                }
            };

            SetDefault(OsuSetting.CustomApiUrl, string.Empty);

            SetDefault(OsuSetting.ExternalLinkWarning, true);
            SetDefault(OsuSetting.PreferNoVideo, false);

            SetDefault(OsuSetting.ShowOnlineExplicitContent, false);

            SetDefault(OsuSetting.NotifyOnUsernameMentioned, true);
            SetDefault(OsuSetting.NotifyOnPrivateMessage, true);
            SetDefault(OsuSetting.NotifyOnFriendPresenceChange, true);

            // Audio
            SetDefault(OsuSetting.VolumeInactive, 0.25, 0, 1, 0.01);

            SetDefault(OsuSetting.MenuVoice, true);
            SetDefault(OsuSetting.MenuMusic, true);
            SetDefault(OsuSetting.MenuTips, true);

            SetDefault(OsuSetting.AudioOffset, 0, -500.0, 500.0, 1);

            SetDefault(OsuSetting.AutomaticallyAdjustBeatmapOffset, false);

            // Input
            SetDefault(OsuSetting.MenuCursorSize, 1.0f, 0.5f, 2f, 0.01f);
            SetDefault(OsuSetting.GameplayCursorSize, 1.0f, 0.1f, 2f, 0.01f);
            SetDefault(OsuSetting.GameplayCursorDuringTouch, false);
            SetDefault(OsuSetting.AutoCursorSize, false);

            SetDefault(OsuSetting.MouseDisableButtons, false);
            SetDefault(OsuSetting.MouseDisableWheel, false);
            SetDefault(OsuSetting.ConfineMouseMode, OsuConfineMouseMode.DuringGameplay);

            SetDefault(OsuSetting.TouchDisableGameplayTaps, false);

            // Graphics
            SetDefault(OsuSetting.ShowFpsDisplay, false);

            SetDefault(OsuSetting.ShowStoryboard, true);
            SetDefault(OsuSetting.BeatmapSkins, true);
            SetDefault(OsuSetting.BeatmapColours, true);
            SetDefault(OsuSetting.BeatmapHitsounds, true);

            SetDefault(OsuSetting.CursorRotation, true);

            SetDefault(OsuSetting.MenuParallax, true);

            // See https://stackoverflow.com/a/63307411 for default sourcing.
            SetDefault(OsuSetting.Prefer24HourTime, !CultureInfoHelper.SystemCulture.DateTimeFormat.ShortTimePattern.Contains(@"tt"));

            // Gameplay
            SetDefault(OsuSetting.PositionalHitsoundsLevel, 0.2f, 0, 1, 0.01f);
            SetDefault(OsuSetting.DimLevel, 0.7, 0, 1, 0.01);
            SetDefault(OsuSetting.BlurLevel, 0, 0, 1, 0.01);
            SetDefault(OsuSetting.LightenDuringBreaks, true);

            SetDefault(OsuSetting.HitLighting, true);
            SetDefault(OsuSetting.StarFountains, true);

            SetDefault(OsuSetting.HUDVisibilityMode, HUDVisibilityMode.Always);
            SetDefault(OsuSetting.ShowHealthDisplayWhenCantFail, true);
            SetDefault(OsuSetting.FadePlayfieldWhenHealthLow, true);
            SetDefault(OsuSetting.KeyOverlay, false);
            SetDefault(OsuSetting.ReplaySettingsOverlay, true);
            SetDefault(OsuSetting.ReplayPlaybackControlsExpanded, true);
            SetDefault(OsuSetting.GameplayLeaderboard, true);
            SetDefault(OsuSetting.AlwaysPlayFirstComboBreak, true);

            SetDefault(OsuSetting.FloatingComments, false);

            SetDefault(OsuSetting.ScoreDisplayMode, ScoringMode.Standardised);

            SetDefault(OsuSetting.IncreaseFirstObjectVisibility, true);
            SetDefault(OsuSetting.GameplayDisableWinKey, true);

            // Update
            SetDefault(OsuSetting.ReleaseStream, ReleaseStream.Lazer);

            SetDefault(OsuSetting.Version, string.Empty);

            SetDefault(OsuSetting.ShowFirstRunSetup, true);
            SetDefault(OsuSetting.ShowMobileDisclaimer, RuntimeInfo.IsMobile);

            SetDefault(OsuSetting.ScreenshotFormat, ScreenshotFormat.Jpg);
            SetDefault(OsuSetting.ScreenshotCaptureMenuCursor, false);

            SetDefault(OsuSetting.Scaling, ScalingMode.Off);
            SetDefault(OsuSetting.SafeAreaConsiderations, true);
            SetDefault(OsuSetting.ScalingBackgroundDim, 0.9f, 0.5f, 1f, 0.01f);

            SetDefault(OsuSetting.ScalingSizeX, 0.8f, 0.2f, 1f, 0.01f);
            SetDefault(OsuSetting.ScalingSizeY, 0.8f, 0.2f, 1f, 0.01f);

            SetDefault(OsuSetting.ScalingPositionX, 0.5f, 0f, 1f, 0.01f);
            SetDefault(OsuSetting.ScalingPositionY, 0.5f, 0f, 1f, 0.01f);

            if (RuntimeInfo.IsMobile)
                SetDefault(OsuSetting.UIScale, 1f, 0.8f, 1.1f, 0.01f);
            else
                SetDefault(OsuSetting.UIScale, 1f, 0.8f, 1.6f, 0.01f);

            SetDefault(OsuSetting.UIHoldActivationDelay, 200.0, 0.0, 500.0, 50.0);

            SetDefault(OsuSetting.IntroSequence, IntroSequence.Triangles);

            SetDefault(OsuSetting.MenuBackgroundSource, BackgroundSource.Skin);
            SetDefault(OsuSetting.SeasonalBackgroundMode, SeasonalBackgroundMode.Sometimes);

            SetDefault(OsuSetting.DiscordRichPresence, DiscordRichPresenceMode.Full);

            SetDefault(OsuSetting.EditorDim, 0.25f, 0f, 0.75f, 0.25f);
            SetDefault(OsuSetting.EditorWaveformOpacity, 0.25f, 0f, 1f, 0.25f);
            SetDefault(OsuSetting.EditorShowHitMarkers, true);
            SetDefault(OsuSetting.EditorAutoSeekOnPlacement, true);
            SetDefault(OsuSetting.EditorLimitedDistanceSnap, false);
            SetDefault(OsuSetting.EditorShowSpeedChanges, false);
            SetDefault(OsuSetting.EditorScaleOrigin, EditorOrigin.GridCentre);
            SetDefault(OsuSetting.EditorRotationOrigin, EditorOrigin.GridCentre);
            SetDefault(OsuSetting.EditorAdjustExistingObjectsOnTimingChanges, true);

            SetDefault(OsuSetting.HideCountryFlags, false);

            SetDefault(OsuSetting.MultiplayerRoomFilter, RoomPermissionsFilter.All);
            SetDefault(OsuSetting.MultiplayerShowInProgressFilter, true);

            SetDefault(OsuSetting.LastProcessedMetadataId, -1);

            SetDefault(OsuSetting.ComboColourNormalisationAmount, 0.2f, 0f, 1f, 0.01f);
            SetDefault(OsuSetting.UserOnlineStatus, UserStatus.Online);

            SetDefault(OsuSetting.EditorTimelineShowTimingChanges, true);
            SetDefault(OsuSetting.EditorTimelineShowBreaks, true);
            SetDefault(OsuSetting.EditorTimelineShowTicks, true);

            SetDefault(OsuSetting.EditorContractSidebars, false);

            SetDefault(OsuSetting.AlwaysShowHoldForMenuButton, false);
            SetDefault(OsuSetting.AlwaysRequireHoldingForPause, false);
            SetDefault(OsuSetting.EditorShowStoryboard, true);

            SetDefault(OsuSetting.EditorSubmissionNotifyOnDiscussionReplies, true);
            SetDefault(OsuSetting.EditorSubmissionLoadInBrowserAfterSubmission, true);

            // GU specific settings
            SetDefault(OsuSetting.DisableAutomaticUpdates, false);

            SetDefault(OsuSetting.WasSupporter, false);
        }

        protected override bool CheckLookupContainsPrivateInformation(OsuSetting lookup)
        {
            switch (lookup)
            {
                case OsuSetting.Token:
                    return true;
            }

            return false;
        }

        public void Migrate()
        {
            // arrives as 2020.123.0-lazer
            string rawVersion = Get<string>(OsuSetting.Version);

            if (rawVersion.Length < 6)
                return;

            string[] pieces = rawVersion.Split('.');

            // on a fresh install or when coming from a non-release build, execution will end here.
            // we don't want to run migrations in such cases.
            if (!int.TryParse(pieces[0], out int year)) return;
            if (!int.TryParse(pieces[1], out int monthDay)) return;

            int combined = year * 10000 + monthDay;

            if (combined < 20250214)
            {
                // UI scaling on mobile platforms has been internally adjusted such that 1x UI scale looks correctly zoomed in than before.
                if (RuntimeInfo.IsMobile)
                    GetBindable<float>(OsuSetting.UIScale).SetDefault();
            }
        }

        public override TrackedSettings CreateTrackedSettings()
        {
            return new TrackedSettings
            {
                new TrackedSetting<bool>(OsuSetting.ShowFpsDisplay, state => new SettingDescription(
                    rawValue: state,
                    name: GlobalActionKeyBindingStrings.ToggleFPSCounter,
                    value: state ? CommonStrings.Enabled.ToLower() : CommonStrings.Disabled.ToLower(),
                    shortcut: LookupKeyBindings(GlobalAction.ToggleFPSDisplay))
                ),
                new TrackedSetting<bool>(OsuSetting.MouseDisableButtons, disabledState => new SettingDescription(
                    rawValue: !disabledState,
                    name: GlobalActionKeyBindingStrings.ToggleGameplayMouseButtons,
                    value: disabledState ? CommonStrings.Disabled.ToLower() : CommonStrings.Enabled.ToLower(),
                    shortcut: LookupKeyBindings(GlobalAction.ToggleGameplayMouseButtons))
                ),
                new TrackedSetting<bool>(OsuSetting.GameplayLeaderboard, state => new SettingDescription(
                    rawValue: state,
                    name: GlobalActionKeyBindingStrings.ToggleInGameLeaderboard,
                    value: state ? CommonStrings.Enabled.ToLower() : CommonStrings.Disabled.ToLower(),
                    shortcut: LookupKeyBindings(GlobalAction.ToggleInGameLeaderboard))
                ),
                new TrackedSetting<HUDVisibilityMode>(OsuSetting.HUDVisibilityMode, visibilityMode => new SettingDescription(
                    rawValue: visibilityMode,
                    name: GameplaySettingsStrings.HUDVisibilityMode,
                    value: visibilityMode.GetLocalisableDescription(),
                    shortcut: new TranslatableString(@"_", @"{0}: {1} {2}: {3}",
                        GlobalActionKeyBindingStrings.ToggleInGameInterface,
                        LookupKeyBindings(GlobalAction.ToggleInGameInterface),
                        GlobalActionKeyBindingStrings.HoldForHUD,
                        LookupKeyBindings(GlobalAction.HoldForHUD)))
                ),
                new TrackedSetting<ScalingMode>(OsuSetting.Scaling, scalingMode => new SettingDescription(
                        rawValue: scalingMode,
                        name: GraphicsSettingsStrings.ScreenScaling,
                        value: scalingMode.GetLocalisableDescription()
                    )
                ),
                new TrackedSetting<string>(OsuSetting.Skin, skin =>
                {
                    string skinName = string.Empty;

                    if (Guid.TryParse(skin, out var id))
                        skinName = LookupSkinName(id);

                    return new SettingDescription(
                        rawValue: skinName,
                        name: SkinSettingsStrings.SkinSectionHeader,
                        value: skinName,
                        shortcut: new TranslatableString(@"_", @"{0}: {1}",
                            GlobalActionKeyBindingStrings.RandomSkin,
                            LookupKeyBindings(GlobalAction.RandomSkin))
                    );
                }),
                new TrackedSetting<float>(OsuSetting.UIScale, scale => new SettingDescription(
                        rawValue: scale,
                        name: GraphicsSettingsStrings.UIScaling,
                        value: $"{scale:N2}x"
                        // TODO: implement lookup for framework platform key bindings
                    )
                ),
            };
        }

        public Func<Guid, string> LookupSkinName { private get; set; } = _ => @"unknown";
        public Func<GlobalAction, LocalisableString> LookupKeyBindings { private get; set; } = _ => @"unknown";

        IBindable<float> IGameplaySettings.ComboColourNormalisationAmount => GetOriginalBindable<float>(OsuSetting.ComboColourNormalisationAmount);
        IBindable<float> IGameplaySettings.PositionalHitsoundsLevel => GetOriginalBindable<float>(OsuSetting.PositionalHitsoundsLevel);
    }

    // IMPORTANT: These are used in user configuration files.
    // The naming of these keys should not be changed once they are deployed in a release, unless migration logic is also added.
    public enum OsuSetting
    {
        Ruleset,
        Token,
        MenuCursorSize,
        GameplayCursorSize,
        AutoCursorSize,
        GameplayCursorDuringTouch,
        DimLevel,
        BlurLevel,
        EditorDim,
        LightenDuringBreaks,
        ShowStoryboard,
        KeyOverlay,
        GameplayLeaderboard,
        PositionalHitsoundsLevel,
        AlwaysPlayFirstComboBreak,
        FloatingComments,
        HUDVisibilityMode,

        ShowHealthDisplayWhenCantFail,
        FadePlayfieldWhenHealthLow,

        /// <summary>
        /// Disables mouse buttons clicks during gameplay.
        /// </summary>
        MouseDisableButtons,
        MouseDisableWheel,
        ConfineMouseMode,

        /// <summary>
        /// Globally applied audio offset.
        /// This is added to the audio track's current time. Higher values will cause gameplay to occur earlier, relative to the audio track.
        /// </summary>
        AudioOffset,

        VolumeInactive,
        MenuMusic,
        MenuVoice,
        MenuTips,
        CursorRotation,
        MenuParallax,
        Prefer24HourTime,
        BeatmapDetailTab,
        BeatmapDetailModsFilter,
        Username,
        ReleaseStream,
        SavePassword,
        SaveUsername,
        DisplayStarsMinimum,
        DisplayStarsMaximum,
        SongSelectGroupMode,
        SongSelectSortingMode,
        RandomSelectAlgorithm,
        ModSelectHotkeyStyle,
        ShowFpsDisplay,
        ChatDisplayHeight,
        BeatmapListingCardSize,
        ToolbarClockDisplayMode,
        SongSelectBackgroundBlur,
        Version,
        ShowFirstRunSetup,
        ShowConvertedBeatmaps,
        Skin,
        ScreenshotFormat,
        ScreenshotCaptureMenuCursor,
        BeatmapSkins,
        BeatmapColours,
        BeatmapHitsounds,
        IncreaseFirstObjectVisibility,
        ScoreDisplayMode,
        ExternalLinkWarning,
        PreferNoVideo,
        Scaling,
        ScalingPositionX,
        ScalingPositionY,
        ScalingSizeX,
        ScalingSizeY,
        ScalingBackgroundDim,
        UIScale,
        IntroSequence,
        NotifyOnUsernameMentioned,
        NotifyOnPrivateMessage,
        NotifyOnFriendPresenceChange,
        UIHoldActivationDelay,
        HitLighting,
        StarFountains,
        MenuBackgroundSource,
        GameplayDisableWinKey,
        SeasonalBackgroundMode,
        EditorWaveformOpacity,
        EditorShowHitMarkers,
        EditorAutoSeekOnPlacement,
        DiscordRichPresence,

        ShowOnlineExplicitContent,
        LastProcessedMetadataId,
        SafeAreaConsiderations,
        ComboColourNormalisationAmount,
        ProfileCoverExpanded,
        EditorLimitedDistanceSnap,
        ReplaySettingsOverlay,
        ReplayPlaybackControlsExpanded,
        AutomaticallyDownloadMissingBeatmaps,
        EditorShowSpeedChanges,
        TouchDisableGameplayTaps,
        ModSelectTextSearchStartsActive,

        /// <summary>
        /// The status for the current user to broadcast to other players.
        /// </summary>
        UserOnlineStatus,

        MultiplayerRoomFilter,
        HideCountryFlags,
        EditorTimelineShowTimingChanges,
        EditorTimelineShowTicks,
        AlwaysShowHoldForMenuButton,
        EditorContractSidebars,
        EditorScaleOrigin,
        EditorRotationOrigin,
        EditorTimelineShowBreaks,
        EditorAdjustExistingObjectsOnTimingChanges,
        AlwaysRequireHoldingForPause,
        MultiplayerShowInProgressFilter,
        BeatmapListingFeaturedArtistFilter,
        ShowMobileDisclaimer,
        EditorShowStoryboard,
        EditorSubmissionNotifyOnDiscussionReplies,
        EditorSubmissionLoadInBrowserAfterSubmission,

        /// <summary>
        /// Custom API endpoint URL.
        /// </summary>
        CustomApiUrl,

        /// <summary>
        /// Cached state of whether local user is a supporter.
        /// Used to allow early checks (ie for startup samples) to be in the correct state, even if the API authentication process has not completed.
        /// </summary>
        WasSupporter,

<<<<<<< HEAD
        /// <summary>
        /// Disables automatic updates for the GU version.
        /// </summary>
        DisableAutomaticUpdates,

        /// <summary>
        /// The selected sort mode for the beatmap leaderboard in song select.
        /// </summary>
        BeatmapLeaderboardSortMode,

        /// <summary>
        /// Date of the last time online beatmap tags were populated into the local database.
        /// </summary>
        LastOnlineTagsPopulation
=======
        LastOnlineTagsPopulation,

        AutomaticallyAdjustBeatmapOffset,
>>>>>>> af27bd11
    }
}<|MERGE_RESOLUTION|>--- conflicted
+++ resolved
@@ -489,7 +489,6 @@
         /// </summary>
         WasSupporter,
 
-<<<<<<< HEAD
         /// <summary>
         /// Disables automatic updates for the GU version.
         /// </summary>
@@ -503,11 +502,12 @@
         /// <summary>
         /// Date of the last time online beatmap tags were populated into the local database.
         /// </summary>
-        LastOnlineTagsPopulation
-=======
         LastOnlineTagsPopulation,
 
+        /// <summary>
+        /// Automatically adjust beatmap offset based on detection.
+        /// </summary>
         AutomaticallyAdjustBeatmapOffset,
->>>>>>> af27bd11
+
     }
 }