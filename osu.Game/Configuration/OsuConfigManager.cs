// Copyright (c) ppy Pty Ltd <contact@ppy.sh>. Licensed under the MIT Licence.
// See the LICENCE file in the repository root for full licence text.

using System;
using System.Diagnostics;
using osu.Framework.Configuration;
using osu.Framework.Configuration.Tracking;
using osu.Framework.Extensions;
using osu.Framework.Extensions.LocalisationExtensions;
using osu.Framework.Localisation;
using osu.Framework.Platform;
using osu.Framework.Testing;
using osu.Game.Input;
using osu.Game.Input.Bindings;
using osu.Game.Localisation;
using osu.Game.Overlays;
using osu.Game.Rulesets.Scoring;
using osu.Game.Screens.Select;
using osu.Game.Screens.Select.Filter;

namespace osu.Game.Configuration
{
    [ExcludeFromDynamicCompile]
    public class OsuConfigManager : IniConfigManager<OsuSetting>
    {
        protected override void InitialiseDefaults()
        {
            // UI/selection defaults
            SetDefault(OsuSetting.Ruleset, 0, 0, int.MaxValue);
            SetDefault(OsuSetting.Skin, 0, -1, int.MaxValue);

            SetDefault(OsuSetting.BeatmapDetailTab, PlayBeatmapDetailArea.TabType.Details);
            SetDefault(OsuSetting.BeatmapDetailModsFilter, false);

            SetDefault(OsuSetting.ShowConvertedBeatmaps, true);
            SetDefault(OsuSetting.DisplayStarsMinimum, 0.0, 0, 10, 0.1);
            SetDefault(OsuSetting.DisplayStarsMaximum, 10.1, 0, 10.1, 0.1);

            SetDefault(OsuSetting.SongSelectGroupingMode, GroupMode.All);
            SetDefault(OsuSetting.SongSelectSortingMode, SortMode.Title);

            SetDefault(OsuSetting.RandomSelectAlgorithm, RandomSelectAlgorithm.RandomPermutation);

            SetDefault(OsuSetting.ChatDisplayHeight, ChatOverlay.DEFAULT_HEIGHT, 0.2f, 1f);

            // Online settings
            SetDefault(OsuSetting.Username, string.Empty);
            SetDefault(OsuSetting.Token, string.Empty);

            SetDefault(OsuSetting.AutomaticallyDownloadWhenSpectating, false);

            SetDefault(OsuSetting.SavePassword, false).ValueChanged += enabled =>
            {
                if (enabled.NewValue) SetValue(OsuSetting.SaveUsername, true);
            };

            SetDefault(OsuSetting.SaveUsername, true).ValueChanged += enabled =>
            {
                if (!enabled.NewValue) SetValue(OsuSetting.SavePassword, false);
            };

            SetDefault(OsuSetting.ExternalLinkWarning, true);
            SetDefault(OsuSetting.PreferNoVideo, false);

            SetDefault(OsuSetting.ShowOnlineExplicitContent, false);

            SetDefault(OsuSetting.NotifyOnUsernameMentioned, true);
            SetDefault(OsuSetting.NotifyOnPrivateMessage, true);

            // Audio
            SetDefault(OsuSetting.VolumeInactive, 0.25, 0, 1, 0.01);

            SetDefault(OsuSetting.MenuVoice, true);
            SetDefault(OsuSetting.MenuMusic, true);

            SetDefault(OsuSetting.AudioOffset, 0, -500.0, 500.0, 1);

            // Input
            SetDefault(OsuSetting.MenuCursorSize, 1.0f, 0.5f, 2f, 0.01f);
            SetDefault(OsuSetting.GameplayCursorSize, 1.0f, 0.1f, 2f, 0.01f);
            SetDefault(OsuSetting.AutoCursorSize, false);

            SetDefault(OsuSetting.MouseDisableButtons, false);
            SetDefault(OsuSetting.MouseDisableWheel, false);
            SetDefault(OsuSetting.ConfineMouseMode, OsuConfineMouseMode.DuringGameplay);

            // Graphics
            SetDefault(OsuSetting.ShowFpsDisplay, false);

            SetDefault(OsuSetting.ShowStoryboard, true);
            SetDefault(OsuSetting.BeatmapSkins, true);
            SetDefault(OsuSetting.BeatmapColours, true);
            SetDefault(OsuSetting.BeatmapHitsounds, true);

            SetDefault(OsuSetting.CursorRotation, true);

            SetDefault(OsuSetting.MenuParallax, true);

            // Gameplay
            SetDefault(OsuSetting.DimLevel, 0.8, 0, 1, 0.01);
            SetDefault(OsuSetting.BlurLevel, 0, 0, 1, 0.01);
            SetDefault(OsuSetting.LightenDuringBreaks, true);

            SetDefault(OsuSetting.HitLighting, true);

            SetDefault(OsuSetting.HUDVisibilityMode, HUDVisibilityMode.Always);
            SetDefault(OsuSetting.ShowProgressGraph, true);
            SetDefault(OsuSetting.ShowHealthDisplayWhenCantFail, true);
            SetDefault(OsuSetting.FadePlayfieldWhenHealthLow, true);
            SetDefault(OsuSetting.KeyOverlay, false);
            SetDefault(OsuSetting.PositionalHitSounds, true);
            SetDefault(OsuSetting.AlwaysPlayFirstComboBreak, true);

            SetDefault(OsuSetting.FloatingComments, false);

            SetDefault(OsuSetting.ScoreDisplayMode, ScoringMode.Standardised);

            SetDefault(OsuSetting.IncreaseFirstObjectVisibility, true);
            SetDefault(OsuSetting.GameplayDisableWinKey, true);

            // Update
            SetDefault(OsuSetting.ReleaseStream, ReleaseStream.M);

            SetDefault(OsuSetting.Version, string.Empty);

            SetDefault(OsuSetting.ScreenshotFormat, ScreenshotFormat.Jpg);
            SetDefault(OsuSetting.ScreenshotCaptureMenuCursor, false);

            SetDefault(OsuSetting.SongSelectRightMouseScroll, false);

            SetDefault(OsuSetting.Scaling, ScalingMode.Off);

            SetDefault(OsuSetting.ScalingSizeX, 0.8f, 0.2f, 1f);
            SetDefault(OsuSetting.ScalingSizeY, 0.8f, 0.2f, 1f);

            SetDefault(OsuSetting.ScalingPositionX, 0.5f, 0f, 1f);
            SetDefault(OsuSetting.ScalingPositionY, 0.5f, 0f, 1f);

            SetDefault(OsuSetting.UIScale, 1f, 0.8f, 1.6f, 0.01f);

            SetDefault(OsuSetting.UIHoldActivationDelay, 200f, 0f, 500f, 50f);

            SetDefault(OsuSetting.IntroSequence, IntroSequence.Triangles);

            SetDefault(OsuSetting.MenuBackgroundSource, BackgroundSource.Skin);
            SetDefault(OsuSetting.SeasonalBackgroundMode, SeasonalBackgroundMode.Sometimes);

            SetDefault(OsuSetting.DiscordRichPresence, DiscordRichPresenceMode.Full);

            SetDefault(OsuSetting.EditorWaveformOpacity, 0.25f);
            SetDefault(OsuSetting.EditorHitAnimations, false);
        }

        public OsuConfigManager(Storage storage)
            : base(storage)
        {
            Migrate();
        }

        public void Migrate()
        {
            // arrives as 2020.123.0
            string rawVersion = Get<string>(OsuSetting.Version);

            if (rawVersion.Length < 6)
                return;

            string[] pieces = rawVersion.Split('.');

            // on a fresh install or when coming from a non-release build, execution will end here.
            // we don't want to run migrations in such cases.
            if (!int.TryParse(pieces[0], out int year)) return;
            if (!int.TryParse(pieces[1], out int monthDay)) return;

            int combined = (year * 10000) + monthDay;

            if (combined < 20210413)
            {
                SetValue(OsuSetting.EditorWaveformOpacity, 0.25f);
            }
        }

        public override TrackedSettings CreateTrackedSettings()
        {
            // these need to be assigned in normal game startup scenarios.
            Debug.Assert(LookupKeyBindings != null);
            Debug.Assert(LookupSkinName != null);

            return new TrackedSettings
            {
<<<<<<< HEAD
                new TrackedSetting<bool>(OsuSetting.MouseDisableButtons, v => new SettingDescription(!v, "游戏内鼠标按键", v ? "已禁用" : "已启用", LookupKeyBindings(GlobalAction.ToggleGameplayMouseButtons))),
                new TrackedSetting<HUDVisibilityMode>(OsuSetting.HUDVisibilityMode, m => new SettingDescription(m, "HUD可见度", m.GetDescription(), $"切换: {LookupKeyBindings(GlobalAction.ToggleInGameInterface)} 快速预览: {LookupKeyBindings(GlobalAction.HoldForHUD)}")),
                new TrackedSetting<ScalingMode>(OsuSetting.Scaling, m => new SettingDescription(m, "缩放", m.GetDescription())),
                new TrackedSetting<int>(OsuSetting.Skin, m =>
                {
                    string skinName = LookupSkinName(m) ?? string.Empty;
                    return new SettingDescription(skinName, "皮肤", skinName, $"随机: {LookupKeyBindings(GlobalAction.RandomSkin)}");
                })
=======
                new TrackedSetting<bool>(OsuSetting.MouseDisableButtons, disabledState => new SettingDescription(
                    rawValue: !disabledState,
                    name: GlobalActionKeyBindingStrings.ToggleGameplayMouseButtons,
                    value: disabledState ? CommonStrings.Disabled.ToLower() : CommonStrings.Enabled.ToLower(),
                    shortcut: LookupKeyBindings(GlobalAction.ToggleGameplayMouseButtons))
                ),
                new TrackedSetting<HUDVisibilityMode>(OsuSetting.HUDVisibilityMode, visibilityMode => new SettingDescription(
                    rawValue: visibilityMode,
                    name: GameplaySettingsStrings.HUDVisibilityMode,
                    value: visibilityMode.GetLocalisableDescription(),
                    shortcut: new TranslatableString(@"_", @"{0}: {1} {2}: {3}",
                        GlobalActionKeyBindingStrings.ToggleInGameInterface,
                        LookupKeyBindings(GlobalAction.ToggleInGameInterface),
                        GlobalActionKeyBindingStrings.HoldForHUD,
                        LookupKeyBindings(GlobalAction.HoldForHUD)))
                ),
                new TrackedSetting<ScalingMode>(OsuSetting.Scaling, scalingMode => new SettingDescription(
                        rawValue: scalingMode,
                        name: GraphicsSettingsStrings.ScreenScaling,
                        value: scalingMode.GetLocalisableDescription()
                    )
                ),
                new TrackedSetting<int>(OsuSetting.Skin, skin =>
                {
                    string skinName = LookupSkinName(skin) ?? string.Empty;

                    return new SettingDescription(
                        rawValue: skinName,
                        name: SkinSettingsStrings.SkinSectionHeader,
                        value: skinName,
                        shortcut: new TranslatableString(@"_", @"{0}: {1}",
                            GlobalActionKeyBindingStrings.RandomSkin,
                            LookupKeyBindings(GlobalAction.RandomSkin))
                    );
                }),
                new TrackedSetting<float>(OsuSetting.UIScale, scale => new SettingDescription(
                        rawValue: scale,
                        name: GraphicsSettingsStrings.UIScaling,
                        value: $"{scale:N2}x"
                        // TODO: implement lookup for framework platform key bindings
                    )
                ),
>>>>>>> f6c19c95
            };
        }

        public Func<int, string> LookupSkinName { private get; set; }

        public Func<GlobalAction, LocalisableString> LookupKeyBindings { get; set; }
    }

    // IMPORTANT: These are used in user configuration files.
    // The naming of these keys should not be changed once they are deployed in a release, unless migration logic is also added.
    public enum OsuSetting
    {
        Ruleset,
        Token,
        MenuCursorSize,
        GameplayCursorSize,
        AutoCursorSize,
        DimLevel,
        BlurLevel,
        LightenDuringBreaks,
        ShowStoryboard,
        KeyOverlay,
        PositionalHitSounds,
        AlwaysPlayFirstComboBreak,
        FloatingComments,
        HUDVisibilityMode,
        ShowProgressGraph,
        ShowHealthDisplayWhenCantFail,
        FadePlayfieldWhenHealthLow,
        MouseDisableButtons,
        MouseDisableWheel,
        ConfineMouseMode,
        AudioOffset,
        VolumeInactive,
        MenuMusic,
        MenuVoice,
        CursorRotation,
        MenuParallax,
        BeatmapDetailTab,
        BeatmapDetailModsFilter,
        Username,
        ReleaseStream,
        SavePassword,
        SaveUsername,
        DisplayStarsMinimum,
        DisplayStarsMaximum,
        SongSelectGroupingMode,
        SongSelectSortingMode,
        RandomSelectAlgorithm,
        ShowFpsDisplay,
        ChatDisplayHeight,
        Version,
        ShowConvertedBeatmaps,
        Skin,
        ScreenshotFormat,
        ScreenshotCaptureMenuCursor,
        SongSelectRightMouseScroll,
        BeatmapSkins,
        BeatmapColours,
        BeatmapHitsounds,
        IncreaseFirstObjectVisibility,
        ScoreDisplayMode,
        ExternalLinkWarning,
        PreferNoVideo,
        Scaling,
        ScalingPositionX,
        ScalingPositionY,
        ScalingSizeX,
        ScalingSizeY,
        UIScale,
        IntroSequence,
        NotifyOnUsernameMentioned,
        NotifyOnPrivateMessage,
        UIHoldActivationDelay,
        HitLighting,
        MenuBackgroundSource,
        GameplayDisableWinKey,
        SeasonalBackgroundMode,
        EditorWaveformOpacity,
        EditorHitAnimations,
        DiscordRichPresence,
        AutomaticallyDownloadWhenSpectating,
        ShowOnlineExplicitContent,
    }
}<|MERGE_RESOLUTION|>--- conflicted
+++ resolved
@@ -188,16 +188,6 @@
 
             return new TrackedSettings
             {
-<<<<<<< HEAD
-                new TrackedSetting<bool>(OsuSetting.MouseDisableButtons, v => new SettingDescription(!v, "游戏内鼠标按键", v ? "已禁用" : "已启用", LookupKeyBindings(GlobalAction.ToggleGameplayMouseButtons))),
-                new TrackedSetting<HUDVisibilityMode>(OsuSetting.HUDVisibilityMode, m => new SettingDescription(m, "HUD可见度", m.GetDescription(), $"切换: {LookupKeyBindings(GlobalAction.ToggleInGameInterface)} 快速预览: {LookupKeyBindings(GlobalAction.HoldForHUD)}")),
-                new TrackedSetting<ScalingMode>(OsuSetting.Scaling, m => new SettingDescription(m, "缩放", m.GetDescription())),
-                new TrackedSetting<int>(OsuSetting.Skin, m =>
-                {
-                    string skinName = LookupSkinName(m) ?? string.Empty;
-                    return new SettingDescription(skinName, "皮肤", skinName, $"随机: {LookupKeyBindings(GlobalAction.RandomSkin)}");
-                })
-=======
                 new TrackedSetting<bool>(OsuSetting.MouseDisableButtons, disabledState => new SettingDescription(
                     rawValue: !disabledState,
                     name: GlobalActionKeyBindingStrings.ToggleGameplayMouseButtons,
@@ -240,7 +230,6 @@
                         // TODO: implement lookup for framework platform key bindings
                     )
                 ),
->>>>>>> f6c19c95
             };
         }
 
