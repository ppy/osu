--- conflicted
+++ resolved
@@ -177,25 +177,19 @@
 
         public override TrackedSettings CreateTrackedSettings()
         {
-<<<<<<< HEAD
-            new TrackedSetting<bool>(OsuSetting.MouseDisableButtons, v => new SettingDescription(!v, "游戏内鼠标按键", v ? "已禁用" : "已启用")),
-            new TrackedSetting<HUDVisibilityMode>(OsuSetting.HUDVisibilityMode, m => new SettingDescription(m, "HUD可见度", m.GetDescription())),
-            new TrackedSetting<ScalingMode>(OsuSetting.Scaling, m => new SettingDescription(m, "缩放", m.GetDescription())),
-        };
-=======
             // these need to be assigned in normal game startup scenarios.
             Debug.Assert(LookupKeyBindings != null);
             Debug.Assert(LookupSkinName != null);
 
             return new TrackedSettings
             {
-                new TrackedSetting<bool>(OsuSetting.MouseDisableButtons, v => new SettingDescription(!v, "gameplay mouse buttons", v ? "disabled" : "enabled", LookupKeyBindings(GlobalAction.ToggleGameplayMouseButtons))),
-                new TrackedSetting<HUDVisibilityMode>(OsuSetting.HUDVisibilityMode, m => new SettingDescription(m, "HUD Visibility", m.GetDescription(), $"cycle: shift-tab quick view: {LookupKeyBindings(GlobalAction.HoldForHUD)}")),
-                new TrackedSetting<ScalingMode>(OsuSetting.Scaling, m => new SettingDescription(m, "scaling", m.GetDescription())),
+                new TrackedSetting<bool>(OsuSetting.MouseDisableButtons, v => new SettingDescription(!v, "游戏内鼠标按键", v ? "已禁用" : "已启用", LookupKeyBindings(GlobalAction.ToggleGameplayMouseButtons))),
+                new TrackedSetting<HUDVisibilityMode>(OsuSetting.HUDVisibilityMode, m => new SettingDescription(m, "HUD可见度", m.GetDescription(), $"切换: shift-tab快速浏览: {LookupKeyBindings(GlobalAction.HoldForHUD)}")),
+                new TrackedSetting<ScalingMode>(OsuSetting.Scaling, m => new SettingDescription(m, "缩放", m.GetDescription())),
                 new TrackedSetting<int>(OsuSetting.Skin, m =>
                 {
                     string skinName = LookupSkinName(m) ?? string.Empty;
-                    return new SettingDescription(skinName, "skin", skinName, $"random: {LookupKeyBindings(GlobalAction.RandomSkin)}");
+                    return new SettingDescription(skinName, "皮肤", skinName, $"随机: {LookupKeyBindings(GlobalAction.RandomSkin)}");
                 })
             };
         }
@@ -203,7 +197,6 @@
         public Func<int, string> LookupSkinName { private get; set; }
 
         public Func<GlobalAction, string> LookupKeyBindings { private get; set; }
->>>>>>> 41a17309
     }
 
     public enum OsuSetting
