﻿// Copyright (c) ppy Pty Ltd <contact@ppy.sh>. Licensed under the MIT Licence.
// See the LICENCE file in the repository root for full licence text.

using System;
using osu.Framework;
using osu.Framework.Bindables;
using osu.Framework.Configuration;
using osu.Framework.Configuration.Tracking;
using osu.Framework.Extensions;
using osu.Framework.Extensions.LocalisationExtensions;
using osu.Framework.Localisation;
using osu.Framework.Platform;
using osu.Game.Beatmaps.Drawables.Cards;
using osu.Game.Input;
using osu.Game.Input.Bindings;
using osu.Game.Localisation;
using osu.Game.Overlays;
using osu.Game.Overlays.Mods.Input;
using osu.Game.Rulesets.Scoring;
using osu.Game.Screens.Edit.Compose.Components;
using osu.Game.Screens.OnlinePlay.Lounge.Components;
using osu.Game.Screens.Select;
using osu.Game.Screens.Select.Filter;
using osu.Game.Skinning;
using osu.Game.Users;

namespace osu.Game.Configuration
{
    public class OsuConfigManager : IniConfigManager<OsuSetting>, IGameplaySettings
    {
        public OsuConfigManager(Storage storage)
            : base(storage)
        {
            Migrate();
        }

        protected override void InitialiseDefaults()
        {
            // UI/selection defaults
            SetDefault(OsuSetting.Ruleset, string.Empty);
            SetDefault(OsuSetting.Skin, SkinInfo.ARGON_SKIN.ToString());

            SetDefault(OsuSetting.BeatmapDetailTab, PlayBeatmapDetailArea.TabType.Local);
            SetDefault(OsuSetting.BeatmapDetailModsFilter, false);

            SetDefault(OsuSetting.ShowConvertedBeatmaps, true);
            SetDefault(OsuSetting.DisplayStarsMinimum, 0.0, 0, 10, 0.1);
            SetDefault(OsuSetting.DisplayStarsMaximum, 10.1, 0, 10.1, 0.1);

            SetDefault(OsuSetting.SongSelectGroupingMode, GroupMode.All);
            SetDefault(OsuSetting.SongSelectSortingMode, SortMode.Title);

            SetDefault(OsuSetting.RandomSelectAlgorithm, RandomSelectAlgorithm.RandomPermutation);
            SetDefault(OsuSetting.ModSelectHotkeyStyle, ModSelectHotkeyStyle.Sequential);
            SetDefault(OsuSetting.ModSelectTextSearchStartsActive, true);

            SetDefault(OsuSetting.ChatDisplayHeight, ChatOverlay.DEFAULT_HEIGHT, 0.2f, 1f, 0.01f);

            SetDefault(OsuSetting.BeatmapListingCardSize, BeatmapCardSize.Normal);
            SetDefault(OsuSetting.BeatmapListingFeaturedArtistFilter, true);

            SetDefault(OsuSetting.ProfileCoverExpanded, true);

            SetDefault(OsuSetting.ToolbarClockDisplayMode, ToolbarClockDisplayMode.Full);

            SetDefault(OsuSetting.SongSelectBackgroundBlur, true);

            // Online settings
            SetDefault(OsuSetting.Username, string.Empty);
            SetDefault(OsuSetting.Token, string.Empty);

            SetDefault(OsuSetting.AutomaticallyDownloadMissingBeatmaps, true);

            SetDefault(OsuSetting.SavePassword, true).ValueChanged += enabled =>
            {
                if (enabled.NewValue)
                    SetValue(OsuSetting.SaveUsername, true);
                else
                    GetBindable<string>(OsuSetting.Token).SetDefault();
            };

            SetDefault(OsuSetting.SaveUsername, true).ValueChanged += enabled =>
            {
                if (!enabled.NewValue)
                {
                    GetBindable<string>(OsuSetting.Username).SetDefault();
                    SetValue(OsuSetting.SavePassword, false);
                }
            };

            SetDefault(OsuSetting.ExternalLinkWarning, true);
            SetDefault(OsuSetting.PreferNoVideo, false);

            SetDefault(OsuSetting.ShowOnlineExplicitContent, false);

            SetDefault(OsuSetting.NotifyOnUsernameMentioned, true);
            SetDefault(OsuSetting.NotifyOnPrivateMessage, true);
            SetDefault(OsuSetting.NotifyOnFriendPresenceChange, true);

            // Audio
            SetDefault(OsuSetting.VolumeInactive, 0.25, 0, 1, 0.01);

            SetDefault(OsuSetting.MenuVoice, true);
            SetDefault(OsuSetting.MenuMusic, true);
            SetDefault(OsuSetting.MenuTips, true);

            SetDefault(OsuSetting.AudioOffset, 0, -500.0, 500.0, 1);

            // Input
            SetDefault(OsuSetting.MenuCursorSize, 1.0f, 0.5f, 2f, 0.01f);
            SetDefault(OsuSetting.GameplayCursorSize, 1.0f, 0.1f, 2f, 0.01f);
            SetDefault(OsuSetting.GameplayCursorDuringTouch, false);
            SetDefault(OsuSetting.AutoCursorSize, false);

            SetDefault(OsuSetting.MouseDisableButtons, false);
            SetDefault(OsuSetting.MouseDisableWheel, false);
            SetDefault(OsuSetting.ConfineMouseMode, OsuConfineMouseMode.DuringGameplay);

            SetDefault(OsuSetting.TouchDisableGameplayTaps, false);

            // Graphics
            SetDefault(OsuSetting.ShowFpsDisplay, false);

            SetDefault(OsuSetting.ShowStoryboard, true);
            SetDefault(OsuSetting.BeatmapSkins, true);
            SetDefault(OsuSetting.BeatmapColours, true);
            SetDefault(OsuSetting.BeatmapHitsounds, true);

            SetDefault(OsuSetting.CursorRotation, true);

            SetDefault(OsuSetting.MenuParallax, true);

            // See https://stackoverflow.com/a/63307411 for default sourcing.
            SetDefault(OsuSetting.Prefer24HourTime, !CultureInfoHelper.SystemCulture.DateTimeFormat.ShortTimePattern.Contains(@"tt"));

            // Gameplay
            SetDefault(OsuSetting.PositionalHitsoundsLevel, 0.2f, 0, 1, 0.01f);
            SetDefault(OsuSetting.DimLevel, 0.7, 0, 1, 0.01);
            SetDefault(OsuSetting.BlurLevel, 0, 0, 1, 0.01);
            SetDefault(OsuSetting.LightenDuringBreaks, true);

            SetDefault(OsuSetting.HitLighting, true);
            SetDefault(OsuSetting.StarFountains, true);

            SetDefault(OsuSetting.HUDVisibilityMode, HUDVisibilityMode.Always);
            SetDefault(OsuSetting.ShowHealthDisplayWhenCantFail, true);
            SetDefault(OsuSetting.FadePlayfieldWhenHealthLow, true);
            SetDefault(OsuSetting.KeyOverlay, false);
            SetDefault(OsuSetting.ReplaySettingsOverlay, true);
            SetDefault(OsuSetting.ReplayPlaybackControlsExpanded, true);
            SetDefault(OsuSetting.GameplayLeaderboard, true);
            SetDefault(OsuSetting.AlwaysPlayFirstComboBreak, true);

            SetDefault(OsuSetting.FloatingComments, false);

            SetDefault(OsuSetting.ScoreDisplayMode, ScoringMode.Standardised);

            SetDefault(OsuSetting.IncreaseFirstObjectVisibility, true);
            SetDefault(OsuSetting.GameplayDisableWinKey, true);

            // Update
            SetDefault(OsuSetting.ReleaseStream, ReleaseStream.Lazer);

            SetDefault(OsuSetting.Version, string.Empty);

            SetDefault(OsuSetting.ShowFirstRunSetup, true);
            SetDefault(OsuSetting.ShowMobileDisclaimer, RuntimeInfo.IsMobile);

            SetDefault(OsuSetting.ScreenshotFormat, ScreenshotFormat.Jpg);
            SetDefault(OsuSetting.ScreenshotCaptureMenuCursor, false);

            SetDefault(OsuSetting.Scaling, ScalingMode.Off);
            SetDefault(OsuSetting.SafeAreaConsiderations, true);
            SetDefault(OsuSetting.ScalingBackgroundDim, 0.9f, 0.5f, 1f, 0.01f);

            SetDefault(OsuSetting.ScalingSizeX, 0.8f, 0.2f, 1f, 0.01f);
            SetDefault(OsuSetting.ScalingSizeY, 0.8f, 0.2f, 1f, 0.01f);

            SetDefault(OsuSetting.ScalingPositionX, 0.5f, 0f, 1f, 0.01f);
            SetDefault(OsuSetting.ScalingPositionY, 0.5f, 0f, 1f, 0.01f);

            if (RuntimeInfo.IsMobile)
                SetDefault(OsuSetting.UIScale, 1f, 0.8f, 1.1f, 0.01f);
            else
                SetDefault(OsuSetting.UIScale, 1f, 0.8f, 1.6f, 0.01f);

            SetDefault(OsuSetting.UIHoldActivationDelay, 200.0, 0.0, 500.0, 50.0);

            SetDefault(OsuSetting.IntroSequence, IntroSequence.Triangles);

            SetDefault(OsuSetting.MenuBackgroundSource, BackgroundSource.Skin);
            SetDefault(OsuSetting.SeasonalBackgroundMode, SeasonalBackgroundMode.Sometimes);

            SetDefault(OsuSetting.DiscordRichPresence, DiscordRichPresenceMode.Full);

<<<<<<< HEAD
            SetDefault(OsuSetting.EditorWaveformOpacity, 0.25f);
            SetDefault(OsuSetting.EditorHitAnimations, false);
            SetDefault(OsuSetting.BroadcastGameState, false);
=======
            SetDefault(OsuSetting.EditorDim, 0.25f, 0f, 0.75f, 0.25f);
            SetDefault(OsuSetting.EditorWaveformOpacity, 0.25f, 0f, 1f, 0.25f);
            SetDefault(OsuSetting.EditorShowHitMarkers, true);
            SetDefault(OsuSetting.EditorAutoSeekOnPlacement, true);
            SetDefault(OsuSetting.EditorLimitedDistanceSnap, false);
            SetDefault(OsuSetting.EditorShowSpeedChanges, false);
            SetDefault(OsuSetting.EditorScaleOrigin, EditorOrigin.GridCentre);
            SetDefault(OsuSetting.EditorRotationOrigin, EditorOrigin.GridCentre);
            SetDefault(OsuSetting.EditorAdjustExistingObjectsOnTimingChanges, true);

            SetDefault(OsuSetting.HideCountryFlags, false);

            SetDefault(OsuSetting.MultiplayerRoomFilter, RoomPermissionsFilter.All);
            SetDefault(OsuSetting.MultiplayerShowInProgressFilter, true);

            SetDefault(OsuSetting.LastProcessedMetadataId, -1);

            SetDefault(OsuSetting.ComboColourNormalisationAmount, 0.2f, 0f, 1f, 0.01f);
            SetDefault(OsuSetting.UserOnlineStatus, UserStatus.Online);

            SetDefault(OsuSetting.EditorTimelineShowTimingChanges, true);
            SetDefault(OsuSetting.EditorTimelineShowBreaks, true);
            SetDefault(OsuSetting.EditorTimelineShowTicks, true);

            SetDefault(OsuSetting.EditorContractSidebars, false);

            SetDefault(OsuSetting.AlwaysShowHoldForMenuButton, false);
            SetDefault(OsuSetting.AlwaysRequireHoldingForPause, false);
            SetDefault(OsuSetting.EditorShowStoryboard, true);

            SetDefault(OsuSetting.EditorSubmissionNotifyOnDiscussionReplies, true);
            SetDefault(OsuSetting.EditorSubmissionLoadInBrowserAfterSubmission, true);

            SetDefault(OsuSetting.WasSupporter, false);
>>>>>>> 6d8c457c
        }

        protected override bool CheckLookupContainsPrivateInformation(OsuSetting lookup)
        {
            switch (lookup)
            {
                case OsuSetting.Token:
                    return true;
            }

            return false;
        }

        public void Migrate()
        {
            // arrives as 2020.123.0-lazer
            string rawVersion = Get<string>(OsuSetting.Version);

            if (rawVersion.Length < 6)
                return;

            string[] pieces = rawVersion.Split('.');

            // on a fresh install or when coming from a non-release build, execution will end here.
            // we don't want to run migrations in such cases.
            if (!int.TryParse(pieces[0], out int year)) return;
            if (!int.TryParse(pieces[1], out int monthDay)) return;

            int combined = year * 10000 + monthDay;

            if (combined < 20250214)
            {
                // UI scaling on mobile platforms has been internally adjusted such that 1x UI scale looks correctly zoomed in than before.
                if (RuntimeInfo.IsMobile)
                    GetBindable<float>(OsuSetting.UIScale).SetDefault();
            }
        }

        public override TrackedSettings CreateTrackedSettings()
        {
            return new TrackedSettings
            {
                new TrackedSetting<bool>(OsuSetting.ShowFpsDisplay, state => new SettingDescription(
                    rawValue: state,
                    name: GlobalActionKeyBindingStrings.ToggleFPSCounter,
                    value: state ? CommonStrings.Enabled.ToLower() : CommonStrings.Disabled.ToLower(),
                    shortcut: LookupKeyBindings(GlobalAction.ToggleFPSDisplay))
                ),
                new TrackedSetting<bool>(OsuSetting.MouseDisableButtons, disabledState => new SettingDescription(
                    rawValue: !disabledState,
                    name: GlobalActionKeyBindingStrings.ToggleGameplayMouseButtons,
                    value: disabledState ? CommonStrings.Disabled.ToLower() : CommonStrings.Enabled.ToLower(),
                    shortcut: LookupKeyBindings(GlobalAction.ToggleGameplayMouseButtons))
                ),
                new TrackedSetting<bool>(OsuSetting.GameplayLeaderboard, state => new SettingDescription(
                    rawValue: state,
                    name: GlobalActionKeyBindingStrings.ToggleInGameLeaderboard,
                    value: state ? CommonStrings.Enabled.ToLower() : CommonStrings.Disabled.ToLower(),
                    shortcut: LookupKeyBindings(GlobalAction.ToggleInGameLeaderboard))
                ),
                new TrackedSetting<HUDVisibilityMode>(OsuSetting.HUDVisibilityMode, visibilityMode => new SettingDescription(
                    rawValue: visibilityMode,
                    name: GameplaySettingsStrings.HUDVisibilityMode,
                    value: visibilityMode.GetLocalisableDescription(),
                    shortcut: new TranslatableString(@"_", @"{0}: {1} {2}: {3}",
                        GlobalActionKeyBindingStrings.ToggleInGameInterface,
                        LookupKeyBindings(GlobalAction.ToggleInGameInterface),
                        GlobalActionKeyBindingStrings.HoldForHUD,
                        LookupKeyBindings(GlobalAction.HoldForHUD)))
                ),
                new TrackedSetting<ScalingMode>(OsuSetting.Scaling, scalingMode => new SettingDescription(
                        rawValue: scalingMode,
                        name: GraphicsSettingsStrings.ScreenScaling,
                        value: scalingMode.GetLocalisableDescription()
                    )
                ),
                new TrackedSetting<string>(OsuSetting.Skin, skin =>
                {
                    string skinName = string.Empty;

                    if (Guid.TryParse(skin, out var id))
                        skinName = LookupSkinName(id);

                    return new SettingDescription(
                        rawValue: skinName,
                        name: SkinSettingsStrings.SkinSectionHeader,
                        value: skinName,
                        shortcut: new TranslatableString(@"_", @"{0}: {1}",
                            GlobalActionKeyBindingStrings.RandomSkin,
                            LookupKeyBindings(GlobalAction.RandomSkin))
                    );
                }),
                new TrackedSetting<float>(OsuSetting.UIScale, scale => new SettingDescription(
                        rawValue: scale,
                        name: GraphicsSettingsStrings.UIScaling,
                        value: $"{scale:N2}x"
                        // TODO: implement lookup for framework platform key bindings
                    )
                ),
            };
        }

        public Func<Guid, string> LookupSkinName { private get; set; } = _ => @"unknown";
        public Func<GlobalAction, LocalisableString> LookupKeyBindings { private get; set; } = _ => @"unknown";

        IBindable<float> IGameplaySettings.ComboColourNormalisationAmount => GetOriginalBindable<float>(OsuSetting.ComboColourNormalisationAmount);
        IBindable<float> IGameplaySettings.PositionalHitsoundsLevel => GetOriginalBindable<float>(OsuSetting.PositionalHitsoundsLevel);
    }

    // IMPORTANT: These are used in user configuration files.
    // The naming of these keys should not be changed once they are deployed in a release, unless migration logic is also added.
    public enum OsuSetting
    {
        Ruleset,
        Token,
        MenuCursorSize,
        GameplayCursorSize,
        AutoCursorSize,
        GameplayCursorDuringTouch,
        DimLevel,
        BlurLevel,
        EditorDim,
        LightenDuringBreaks,
        ShowStoryboard,
        KeyOverlay,
        GameplayLeaderboard,
        PositionalHitsoundsLevel,
        AlwaysPlayFirstComboBreak,
        FloatingComments,
        HUDVisibilityMode,

        ShowHealthDisplayWhenCantFail,
        FadePlayfieldWhenHealthLow,

        /// <summary>
        /// Disables mouse buttons clicks during gameplay.
        /// </summary>
        MouseDisableButtons,
        MouseDisableWheel,
        ConfineMouseMode,

        /// <summary>
        /// Globally applied audio offset.
        /// This is added to the audio track's current time. Higher values will cause gameplay to occur earlier, relative to the audio track.
        /// </summary>
        AudioOffset,

        VolumeInactive,
        MenuMusic,
        MenuVoice,
        MenuTips,
        CursorRotation,
        MenuParallax,
        Prefer24HourTime,
        BeatmapDetailTab,
        BeatmapDetailModsFilter,
        Username,
        ReleaseStream,
        SavePassword,
        SaveUsername,
        DisplayStarsMinimum,
        DisplayStarsMaximum,
        SongSelectGroupingMode,
        SongSelectSortingMode,
        RandomSelectAlgorithm,
        ModSelectHotkeyStyle,
        ShowFpsDisplay,
        ChatDisplayHeight,
        BeatmapListingCardSize,
        ToolbarClockDisplayMode,
        SongSelectBackgroundBlur,
        Version,
        ShowFirstRunSetup,
        ShowConvertedBeatmaps,
        Skin,
        ScreenshotFormat,
        ScreenshotCaptureMenuCursor,
        BeatmapSkins,
        BeatmapColours,
        BeatmapHitsounds,
        IncreaseFirstObjectVisibility,
        ScoreDisplayMode,
        ExternalLinkWarning,
        PreferNoVideo,
        Scaling,
        ScalingPositionX,
        ScalingPositionY,
        ScalingSizeX,
        ScalingSizeY,
        ScalingBackgroundDim,
        UIScale,
        IntroSequence,
        NotifyOnUsernameMentioned,
        NotifyOnPrivateMessage,
        NotifyOnFriendPresenceChange,
        UIHoldActivationDelay,
        HitLighting,
        StarFountains,
        MenuBackgroundSource,
        GameplayDisableWinKey,
        SeasonalBackgroundMode,
        EditorWaveformOpacity,
        EditorShowHitMarkers,
        EditorAutoSeekOnPlacement,
        DiscordRichPresence,

        ShowOnlineExplicitContent,
<<<<<<< HEAD
        BroadcastGameState,
=======
        LastProcessedMetadataId,
        SafeAreaConsiderations,
        ComboColourNormalisationAmount,
        ProfileCoverExpanded,
        EditorLimitedDistanceSnap,
        ReplaySettingsOverlay,
        ReplayPlaybackControlsExpanded,
        AutomaticallyDownloadMissingBeatmaps,
        EditorShowSpeedChanges,
        TouchDisableGameplayTaps,
        ModSelectTextSearchStartsActive,

        /// <summary>
        /// The status for the current user to broadcast to other players.
        /// </summary>
        UserOnlineStatus,

        MultiplayerRoomFilter,
        HideCountryFlags,
        EditorTimelineShowTimingChanges,
        EditorTimelineShowTicks,
        AlwaysShowHoldForMenuButton,
        EditorContractSidebars,
        EditorScaleOrigin,
        EditorRotationOrigin,
        EditorTimelineShowBreaks,
        EditorAdjustExistingObjectsOnTimingChanges,
        AlwaysRequireHoldingForPause,
        MultiplayerShowInProgressFilter,
        BeatmapListingFeaturedArtistFilter,
        ShowMobileDisclaimer,
        EditorShowStoryboard,
        EditorSubmissionNotifyOnDiscussionReplies,
        EditorSubmissionLoadInBrowserAfterSubmission,

        /// <summary>
        /// Cached state of whether local user is a supporter.
        /// Used to allow early checks (ie for startup samples) to be in the correct state, even if the API authentication process has not completed.
        /// </summary>
        WasSupporter
>>>>>>> 6d8c457c
    }
}<|MERGE_RESOLUTION|>--- conflicted
+++ resolved
@@ -193,11 +193,6 @@
 
             SetDefault(OsuSetting.DiscordRichPresence, DiscordRichPresenceMode.Full);
 
-<<<<<<< HEAD
-            SetDefault(OsuSetting.EditorWaveformOpacity, 0.25f);
-            SetDefault(OsuSetting.EditorHitAnimations, false);
-            SetDefault(OsuSetting.BroadcastGameState, false);
-=======
             SetDefault(OsuSetting.EditorDim, 0.25f, 0f, 0.75f, 0.25f);
             SetDefault(OsuSetting.EditorWaveformOpacity, 0.25f, 0f, 1f, 0.25f);
             SetDefault(OsuSetting.EditorShowHitMarkers, true);
@@ -232,7 +227,9 @@
             SetDefault(OsuSetting.EditorSubmissionLoadInBrowserAfterSubmission, true);
 
             SetDefault(OsuSetting.WasSupporter, false);
->>>>>>> 6d8c457c
+            SetDefault(OsuSetting.EditorWaveformOpacity, 0.25f);
+            SetDefault(OsuSetting.EditorHitAnimations, false);
+            SetDefault(OsuSetting.BroadcastGameState, false);
         }
 
         protected override bool CheckLookupContainsPrivateInformation(OsuSetting lookup)
@@ -440,9 +437,7 @@
         DiscordRichPresence,
 
         ShowOnlineExplicitContent,
-<<<<<<< HEAD
         BroadcastGameState,
-=======
         LastProcessedMetadataId,
         SafeAreaConsiderations,
         ComboColourNormalisationAmount,
@@ -483,6 +478,5 @@
         /// Used to allow early checks (ie for startup samples) to be in the correct state, even if the API authentication process has not completed.
         /// </summary>
         WasSupporter
->>>>>>> 6d8c457c
     }
 }