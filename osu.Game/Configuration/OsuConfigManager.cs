﻿// Copyright (c) ppy Pty Ltd <contact@ppy.sh>. Licensed under the MIT Licence.
// See the LICENCE file in the repository root for full licence text.

using osu.Framework.Bindables;
using osu.Framework.Configuration;
using osu.Framework.Configuration.Tracking;
using osu.Framework.Extensions;
using osu.Framework.Platform;
using osu.Framework.Testing;
using osu.Game.Input;
using osu.Game.Overlays;
using osu.Game.Rulesets.Scoring;
using osu.Game.Screens.Select;
using osu.Game.Screens.Select.Filter;

namespace osu.Game.Configuration
{
    [ExcludeFromDynamicCompile]
    public class OsuConfigManager : IniConfigManager<OsuSetting>
    {
        protected override void InitialiseDefaults()
        {
            // UI/selection defaults
            Set(OsuSetting.Ruleset, 0, 0, int.MaxValue);
            Set(OsuSetting.Skin, 0, -1, int.MaxValue);

            Set(OsuSetting.BeatmapDetailTab, PlayBeatmapDetailArea.TabType.Details);
            Set(OsuSetting.BeatmapDetailModsFilter, false);

            Set(OsuSetting.ShowConvertedBeatmaps, true);
            Set(OsuSetting.DisplayStarsMinimum, 0.0, 0, 10, 0.1);
            Set(OsuSetting.DisplayStarsMaximum, 10.1, 0, 10.1, 0.1);

            Set(OsuSetting.SongSelectGroupingMode, GroupMode.All);
            Set(OsuSetting.SongSelectSortingMode, SortMode.Title);

            Set(OsuSetting.RandomSelectAlgorithm, RandomSelectAlgorithm.RandomPermutation);

            Set(OsuSetting.ChatDisplayHeight, ChatOverlay.DEFAULT_HEIGHT, 0.2f, 1f);

            // Online settings
            Set(OsuSetting.Username, string.Empty);
            Set(OsuSetting.Token, string.Empty);

            Set(OsuSetting.SavePassword, false).ValueChanged += enabled =>
            {
                if (enabled.NewValue) Set(OsuSetting.SaveUsername, true);
            };

            Set(OsuSetting.SaveUsername, true).ValueChanged += enabled =>
            {
                if (!enabled.NewValue) Set(OsuSetting.SavePassword, false);
            };

            Set(OsuSetting.ExternalLinkWarning, true);
            Set(OsuSetting.PreferNoVideo, false);

            // Audio
            Set(OsuSetting.VolumeInactive, 0.25, 0, 1, 0.01);

            Set(OsuSetting.MenuVoice, true);
            Set(OsuSetting.MenuMusic, true);

            Set(OsuSetting.AudioOffset, 0, -500.0, 500.0, 1);

            // Input
            Set(OsuSetting.MenuCursorSize, 1.0f, 0.5f, 2f, 0.01f);
            Set(OsuSetting.GameplayCursorSize, 1.0f, 0.1f, 2f, 0.01f);
            Set(OsuSetting.AutoCursorSize, false);

            Set(OsuSetting.MouseDisableButtons, false);
            Set(OsuSetting.MouseDisableWheel, false);
            Set(OsuSetting.ConfineMouseMode, OsuConfineMouseMode.DuringGameplay);

            // Graphics
            Set(OsuSetting.ShowFpsDisplay, false);

            Set(OsuSetting.ShowStoryboard, true);
            Set(OsuSetting.BeatmapSkins, true);
            Set(OsuSetting.BeatmapHitsounds, true);

            Set(OsuSetting.CursorRotation, true);

            Set(OsuSetting.MenuParallax, true);

            // Gameplay
            Set(OsuSetting.DimLevel, 0.8, 0, 1, 0.01);
            Set(OsuSetting.BlurLevel, 0, 0, 1, 0.01);
            Set(OsuSetting.LightenDuringBreaks, true);

            Set(OsuSetting.HitLighting, true);

            Set(OsuSetting.HUDVisibilityMode, HUDVisibilityMode.Always);
            Set(OsuSetting.ShowProgressGraph, true);
            Set(OsuSetting.ShowHealthDisplayWhenCantFail, true);
            Set(OsuSetting.FadePlayfieldWhenHealthLow, true);
            Set(OsuSetting.KeyOverlay, false);
            Set(OsuSetting.PositionalHitSounds, true);
            Set(OsuSetting.AlwaysPlayFirstComboBreak, true);
            Set(OsuSetting.ScoreMeter, ScoreMeterType.HitErrorBoth);

            Set(OsuSetting.FloatingComments, false);

            Set(OsuSetting.ScoreDisplayMode, ScoringMode.Standardised);

            Set(OsuSetting.IncreaseFirstObjectVisibility, true);
            Set(OsuSetting.GameplayDisableWinKey, true);

            // Update
            Set(OsuSetting.ReleaseStream, ReleaseStream.Lazer);

            Set(OsuSetting.Version, string.Empty);

            Set(OsuSetting.ScreenshotFormat, ScreenshotFormat.Jpg);
            Set(OsuSetting.ScreenshotCaptureMenuCursor, false);

            Set(OsuSetting.SongSelectRightMouseScroll, false);

            Set(OsuSetting.Scaling, ScalingMode.Off);

            Set(OsuSetting.ScalingSizeX, 0.8f, 0.2f, 1f);
            Set(OsuSetting.ScalingSizeY, 0.8f, 0.2f, 1f);

            Set(OsuSetting.ScalingPositionX, 0.5f, 0f, 1f);
            Set(OsuSetting.ScalingPositionY, 0.5f, 0f, 1f);

            Set(OsuSetting.UIScale, 1f, 0.8f, 1.6f, 0.01f);

            Set(OsuSetting.UIHoldActivationDelay, 200f, 0f, 500f, 50f);

            Set(OsuSetting.IntroSequence, IntroSequence.Triangles);

            Set(OsuSetting.MenuBackgroundSource, BackgroundSource.Skin);
            Set(OsuSetting.SeasonalBackgroundMode, SeasonalBackgroundMode.Sometimes);
        }

        public OsuConfigManager(Storage storage)
            : base(storage)
        {
            Migrate();
        }

        public void Migrate()
        {
            // arrives as 2020.123.0
            var rawVersion = Get<string>(OsuSetting.Version);

            if (rawVersion.Length < 6)
                return;

            var pieces = rawVersion.Split('.');

            // on a fresh install or when coming from a non-release build, execution will end here.
            // we don't want to run migrations in such cases.
            if (!int.TryParse(pieces[0], out int year)) return;
            if (!int.TryParse(pieces[1], out int monthDay)) return;

            int combined = (year * 10000) + monthDay;

            if (combined < 20200305)
            {
                // the maximum value of this setting was changed.
                // if we don't manually increase this, it causes song select to filter out beatmaps the user expects to see.
                var maxStars = (BindableDouble)GetOriginalBindable<double>(OsuSetting.DisplayStarsMaximum);

                if (maxStars.Value == 10)
                    maxStars.Value = maxStars.MaxValue;
            }
        }

        public override TrackedSettings CreateTrackedSettings() => new TrackedSettings
        {
<<<<<<< HEAD
            new TrackedSetting<bool>(OsuSetting.MouseDisableButtons, v => new SettingDescription(!v, "游戏内鼠标按键", v ? "已关闭" : "已开启")),
            new TrackedSetting<ScalingMode>(OsuSetting.Scaling, m => new SettingDescription(m, "屏幕缩放", m.GetDescription())),
=======
            new TrackedSetting<bool>(OsuSetting.MouseDisableButtons, v => new SettingDescription(!v, "gameplay mouse buttons", v ? "disabled" : "enabled")),
            new TrackedSetting<HUDVisibilityMode>(OsuSetting.HUDVisibilityMode, m => new SettingDescription(m, "HUD Visibility", m.GetDescription())),
            new TrackedSetting<ScalingMode>(OsuSetting.Scaling, m => new SettingDescription(m, "scaling", m.GetDescription())),
>>>>>>> ea007af5
        };
    }

    public enum OsuSetting
    {
        Ruleset,
        Token,
        MenuCursorSize,
        GameplayCursorSize,
        AutoCursorSize,
        DimLevel,
        BlurLevel,
        LightenDuringBreaks,
        ShowStoryboard,
        KeyOverlay,
        PositionalHitSounds,
        AlwaysPlayFirstComboBreak,
        ScoreMeter,
        FloatingComments,
        HUDVisibilityMode,
        ShowProgressGraph,
        ShowHealthDisplayWhenCantFail,
        FadePlayfieldWhenHealthLow,
        MouseDisableButtons,
        MouseDisableWheel,
        ConfineMouseMode,
        AudioOffset,
        VolumeInactive,
        MenuMusic,
        MenuVoice,
        CursorRotation,
        MenuParallax,
        BeatmapDetailTab,
        BeatmapDetailModsFilter,
        Username,
        ReleaseStream,
        SavePassword,
        SaveUsername,
        DisplayStarsMinimum,
        DisplayStarsMaximum,
        SongSelectGroupingMode,
        SongSelectSortingMode,
        RandomSelectAlgorithm,
        ShowFpsDisplay,
        ChatDisplayHeight,
        Version,
        ShowConvertedBeatmaps,
        Skin,
        ScreenshotFormat,
        ScreenshotCaptureMenuCursor,
        SongSelectRightMouseScroll,
        BeatmapSkins,
        BeatmapHitsounds,
        IncreaseFirstObjectVisibility,
        ScoreDisplayMode,
        ExternalLinkWarning,
        PreferNoVideo,
        Scaling,
        ScalingPositionX,
        ScalingPositionY,
        ScalingSizeX,
        ScalingSizeY,
        UIScale,
        IntroSequence,
        UIHoldActivationDelay,
        HitLighting,
        MenuBackgroundSource,
        GameplayDisableWinKey,
        SeasonalBackgroundMode
    }
}<|MERGE_RESOLUTION|>--- conflicted
+++ resolved
@@ -170,14 +170,9 @@
 
         public override TrackedSettings CreateTrackedSettings() => new TrackedSettings
         {
-<<<<<<< HEAD
-            new TrackedSetting<bool>(OsuSetting.MouseDisableButtons, v => new SettingDescription(!v, "游戏内鼠标按键", v ? "已关闭" : "已开启")),
-            new TrackedSetting<ScalingMode>(OsuSetting.Scaling, m => new SettingDescription(m, "屏幕缩放", m.GetDescription())),
-=======
-            new TrackedSetting<bool>(OsuSetting.MouseDisableButtons, v => new SettingDescription(!v, "gameplay mouse buttons", v ? "disabled" : "enabled")),
-            new TrackedSetting<HUDVisibilityMode>(OsuSetting.HUDVisibilityMode, m => new SettingDescription(m, "HUD Visibility", m.GetDescription())),
-            new TrackedSetting<ScalingMode>(OsuSetting.Scaling, m => new SettingDescription(m, "scaling", m.GetDescription())),
->>>>>>> ea007af5
+            new TrackedSetting<bool>(OsuSetting.MouseDisableButtons, v => new SettingDescription(!v, "游戏内鼠标按键", v ? "已禁用" : "已启用")),
+            new TrackedSetting<HUDVisibilityMode>(OsuSetting.HUDVisibilityMode, m => new SettingDescription(m, "HUD可见度", m.GetDescription())),
+            new TrackedSetting<ScalingMode>(OsuSetting.Scaling, m => new SettingDescription(m, "缩放", m.GetDescription())),
         };
     }
 
