--- conflicted
+++ resolved
@@ -144,14 +144,10 @@
 
             SetDefault(OsuSetting.DiscordRichPresence, DiscordRichPresenceMode.Full);
 
-<<<<<<< HEAD
             SetDefault(OsuSetting.EditorWaveformOpacity, 1f);
-
             SetDefault(OsuSetting.PublishGameState, false);
-=======
             SetDefault(OsuSetting.EditorWaveformOpacity, 0.25f);
             SetDefault(OsuSetting.EditorHitAnimations, false);
->>>>>>> 8643c725
         }
 
         public OsuConfigManager(Storage storage)
