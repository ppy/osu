--- conflicted
+++ resolved
@@ -10,17 +10,10 @@
 {
     public enum RandomSelectAlgorithm
     {
-<<<<<<< HEAD
-        [Description("永不重复")]
-        RandomPermutation,
-
-        [Description("随机")]
-=======
         [LocalisableDescription(typeof(UserInterfaceStrings), nameof(UserInterfaceStrings.NeverRepeat))]
         RandomPermutation,
 
         [LocalisableDescription(typeof(UserInterfaceStrings), nameof(UserInterfaceStrings.TrueRandom))]
->>>>>>> 96bcfea2
         Random
     }
 }