// Copyright (c) ppy Pty Ltd <contact@ppy.sh>. Licensed under the MIT Licence.
// See the LICENCE file in the repository root for full licence text.

#nullable disable

using osu.Framework.Localisation;
using osu.Game.Localisation;

namespace osu.Game.Configuration
{
    public enum HUDVisibilityMode
    {
<<<<<<< HEAD
        [Description("从不显示")]
        Never,

        [Description("在非游玩时段显示")]
        HideDuringGameplay,

        [Description("总是显示")]
=======
        [LocalisableDescription(typeof(GameplaySettingsStrings), nameof(GameplaySettingsStrings.NeverShowHUD))]
        Never,

        [LocalisableDescription(typeof(GameplaySettingsStrings), nameof(GameplaySettingsStrings.HideDuringGameplay))]
        HideDuringGameplay,

        [LocalisableDescription(typeof(GameplaySettingsStrings), nameof(GameplaySettingsStrings.AlwaysShowHUD))]
>>>>>>> 96bcfea2
        Always
    }
}<|MERGE_RESOLUTION|>--- conflicted
+++ resolved
@@ -10,15 +10,6 @@
 {
     public enum HUDVisibilityMode
     {
-<<<<<<< HEAD
-        [Description("从不显示")]
-        Never,
-
-        [Description("在非游玩时段显示")]
-        HideDuringGameplay,
-
-        [Description("总是显示")]
-=======
         [LocalisableDescription(typeof(GameplaySettingsStrings), nameof(GameplaySettingsStrings.NeverShowHUD))]
         Never,
 
@@ -26,7 +17,6 @@
         HideDuringGameplay,
 
         [LocalisableDescription(typeof(GameplaySettingsStrings), nameof(GameplaySettingsStrings.AlwaysShowHUD))]
->>>>>>> 96bcfea2
         Always
     }
 }