// Copyright (c) ppy Pty Ltd <contact@ppy.sh>. Licensed under the MIT Licence.
// See the LICENCE file in the repository root for full licence text.

using System.ComponentModel;

namespace osu.Game.Configuration
{
    public enum IntroSequence
    {
        [Description("圆周")]
        Circles,
        [Description("三角")]
        Triangles,
        [Description("圆周(中文)")]
        CirclesCN,
        [Description("三角(中文)")]
        TrianglesCN,
<<<<<<< HEAD
=======
        [Description("略过开场")]
        SkippedIntro,
>>>>>>> 0d533a77
        [Description("随机")]
        Random
    }
}<|MERGE_RESOLUTION|>--- conflicted
+++ resolved
@@ -15,11 +15,8 @@
         CirclesCN,
         [Description("三角(中文)")]
         TrianglesCN,
-<<<<<<< HEAD
-=======
         [Description("略过开场")]
         SkippedIntro,
->>>>>>> 0d533a77
         [Description("随机")]
         Random
     }
