// Copyright (c) ppy Pty Ltd <contact@ppy.sh>. Licensed under the MIT Licence.
// See the LICENCE file in the repository root for full licence text.

#nullable disable

using osu.Framework.Localisation;
using osu.Game.Localisation;

namespace osu.Game.Configuration
{
    public enum ScalingMode
    {
<<<<<<< HEAD
        [Description("关")]
        Off,

        [Description("所有元素")]
        Everything,

        [Description("Overlay除外")]
        ExcludeOverlays,

        [Description("仅游戏内界面")]
=======
        [LocalisableDescription(typeof(LayoutSettingsStrings), nameof(LayoutSettingsStrings.ScalingOff))]
        Off,

        [LocalisableDescription(typeof(LayoutSettingsStrings), nameof(LayoutSettingsStrings.ScaleEverything))]
        Everything,

        [LocalisableDescription(typeof(LayoutSettingsStrings), nameof(LayoutSettingsStrings.ScaleEverythingExcludingOverlays))]
        ExcludeOverlays,

        [LocalisableDescription(typeof(LayoutSettingsStrings), nameof(LayoutSettingsStrings.ScaleGameplay))]
>>>>>>> 96bcfea2
        Gameplay,
    }
}<|MERGE_RESOLUTION|>--- conflicted
+++ resolved
@@ -10,18 +10,6 @@
 {
     public enum ScalingMode
     {
-<<<<<<< HEAD
-        [Description("关")]
-        Off,
-
-        [Description("所有元素")]
-        Everything,
-
-        [Description("Overlay除外")]
-        ExcludeOverlays,
-
-        [Description("仅游戏内界面")]
-=======
         [LocalisableDescription(typeof(LayoutSettingsStrings), nameof(LayoutSettingsStrings.ScalingOff))]
         Off,
 
@@ -32,7 +20,6 @@
         ExcludeOverlays,
 
         [LocalisableDescription(typeof(LayoutSettingsStrings), nameof(LayoutSettingsStrings.ScaleGameplay))]
->>>>>>> 96bcfea2
         Gameplay,
     }
 }