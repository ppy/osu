﻿// Copyright (c) ppy Pty Ltd <contact@ppy.sh>. Licensed under the MIT Licence.
// See the LICENCE file in the repository root for full licence text.

#nullable disable

using osu.Framework.Localisation;
using osu.Game.Localisation;

namespace osu.Game.Configuration
{
    public enum ScreenshotFormat
    {
<<<<<<< HEAD
        [Description("JPG (适合网络传输)")]
        Jpg = 1,

        [Description("PNG (无损)")]
=======
        [LocalisableDescription(typeof(GraphicsSettingsStrings), nameof(GraphicsSettingsStrings.Jpg))]
        Jpg = 1,

        [LocalisableDescription(typeof(GraphicsSettingsStrings), nameof(GraphicsSettingsStrings.Png))]
>>>>>>> 96bcfea2
        Png = 2
    }
}<|MERGE_RESOLUTION|>--- conflicted
+++ resolved
@@ -10,17 +10,10 @@
 {
     public enum ScreenshotFormat
     {
-<<<<<<< HEAD
-        [Description("JPG (适合网络传输)")]
-        Jpg = 1,
-
-        [Description("PNG (无损)")]
-=======
         [LocalisableDescription(typeof(GraphicsSettingsStrings), nameof(GraphicsSettingsStrings.Jpg))]
         Jpg = 1,
 
         [LocalisableDescription(typeof(GraphicsSettingsStrings), nameof(GraphicsSettingsStrings.Png))]
->>>>>>> 96bcfea2
         Png = 2
     }
 }