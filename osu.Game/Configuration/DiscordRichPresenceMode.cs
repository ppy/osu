--- conflicted
+++ resolved
@@ -10,15 +10,6 @@
 {
     public enum DiscordRichPresenceMode
     {
-<<<<<<< HEAD
-        [Description("禁用")]
-        Off,
-
-        [Description("开启(隐藏可供辨识的信息)")]
-        Limited,
-
-        [Description("开启(全部)")]
-=======
         [LocalisableDescription(typeof(OnlineSettingsStrings), nameof(OnlineSettingsStrings.DiscordPresenceOff))]
         Off,
 
@@ -26,7 +17,6 @@
         Limited,
 
         [LocalisableDescription(typeof(OnlineSettingsStrings), nameof(OnlineSettingsStrings.DiscordPresenceFull))]
->>>>>>> 96bcfea2
         Full
     }
 }