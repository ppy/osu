--- conflicted
+++ resolved
@@ -110,11 +110,7 @@
                             Origin = Anchor.TopCentre,
                             TextAnchor = Anchor.TopCentre,
                             AutoSizeAxes = Axes.Both,
-<<<<<<< HEAD
-                            Text = state.NewValue == APIState.Failing ? "连接失败，将尝试重新连接... " : "连接中... ",
-=======
                             Text = state.NewValue == APIState.Failing ? ToolbarStrings.AttemptingToReconnect : ToolbarStrings.Connecting,
->>>>>>> 96bcfea2
                             Margin = new MarginPadding { Top = 10, Bottom = 10 },
                         },
                     };
