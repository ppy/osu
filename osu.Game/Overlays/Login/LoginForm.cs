--- conflicted
+++ resolved
@@ -52,22 +52,14 @@
             {
                 username = new OsuTextBox
                 {
-<<<<<<< HEAD
-                    PlaceholderText = "用户名",
-=======
                     PlaceholderText = UsersStrings.LoginUsername.ToLower(),
->>>>>>> ed894d64
                     RelativeSizeAxes = Axes.X,
                     Text = api?.ProvidedUsername ?? string.Empty,
                     TabbableContentContainer = this
                 },
                 password = new OsuPasswordTextBox
                 {
-<<<<<<< HEAD
-                    PlaceholderText = "密码",
-=======
                     PlaceholderText = UsersStrings.LoginPassword.ToLower(),
->>>>>>> ed894d64
                     RelativeSizeAxes = Axes.X,
                     TabbableContentContainer = this,
                 },
@@ -98,11 +90,7 @@
                             AutoSizeAxes = Axes.Y,
                             Child = new SettingsButton
                             {
-<<<<<<< HEAD
-                                Text = "登录",
-=======
                                 Text = UsersStrings.LoginButton,
->>>>>>> ed894d64
                                 Action = performLogin
                             },
                         }
