// Copyright (c) ppy Pty Ltd <contact@ppy.sh>. Licensed under the MIT Licence.
// See the LICENCE file in the repository root for full licence text.

using System;
using System.Collections.Generic;
using System.Diagnostics;
using System.IO;
using System.Linq;
using System.Threading.Tasks;
using Newtonsoft.Json;
using osu.Framework;
using osu.Framework.Allocation;
using osu.Framework.Bindables;
using osu.Framework.Extensions;
using osu.Framework.Graphics;
using osu.Framework.Graphics.Containers;
using osu.Framework.Graphics.UserInterface;
using osu.Framework.Input;
using osu.Framework.Input.Bindings;
using osu.Framework.Input.Events;
using osu.Framework.Localisation;
using Web = osu.Game.Resources.Localisation.Web;
using osu.Framework.Testing;
using osu.Game.Database;
using osu.Game.Graphics;
using osu.Game.Graphics.Containers;
using osu.Game.Graphics.Cursor;
using osu.Game.Graphics.UserInterface;
using osu.Game.Localisation;
using osu.Game.Overlays.Dialog;
using osu.Game.Overlays.OSD;
using osu.Game.Overlays.Settings;
using osu.Game.Screens.Edit;
using osu.Game.Screens.Edit.Components;
using osu.Game.Screens.Edit.Components.Menus;
using osu.Game.Skinning;

namespace osu.Game.Overlays.SkinEditor
{
    [Cached(typeof(SkinEditor))]
    public partial class SkinEditor : VisibilityContainer, ICanAcceptFiles, IKeyBindingHandler<PlatformAction>, IEditorChangeHandler
    {
        public const double TRANSITION_DURATION = 300;

        public const float MENU_HEIGHT = 40;

        public readonly BindableList<ISerialisableDrawable> SelectedComponents = new BindableList<ISerialisableDrawable>();

        protected override bool StartHidden => true;

        private Drawable? targetScreen;

        private OsuTextFlowContainer headerText = null!;

        private Bindable<Skin> currentSkin = null!;
        private Bindable<string> clipboardContent = null!;

        [Resolved]
        private OsuGame? game { get; set; }

        [Resolved]
        private SkinManager skins { get; set; } = null!;

        [Resolved]
        private OsuColour colours { get; set; } = null!;

        [Resolved]
        private RealmAccess realm { get; set; } = null!;

        [Resolved]
        private SkinEditorOverlay? skinEditorOverlay { get; set; }

        [Cached]
        private readonly OverlayColourProvider colourProvider = new OverlayColourProvider(OverlayColourScheme.Blue);

        private readonly Bindable<ISkinComponentLookup?> selectedTarget = new Bindable<ISkinComponentLookup?>();

        private bool hasBegunMutating;

        private Container? content;

        private EditorSidebar componentsSidebar = null!;
        private EditorSidebar settingsSidebar = null!;

        private SkinEditorChangeHandler? changeHandler;

        private EditorMenuItem undoMenuItem = null!;
        private EditorMenuItem redoMenuItem = null!;

        private EditorMenuItem cutMenuItem = null!;
        private EditorMenuItem copyMenuItem = null!;
        private EditorMenuItem cloneMenuItem = null!;
        private EditorMenuItem pasteMenuItem = null!;

        private readonly BindableWithCurrent<bool> canCut = new BindableWithCurrent<bool>();
        private readonly BindableWithCurrent<bool> canCopy = new BindableWithCurrent<bool>();
        private readonly BindableWithCurrent<bool> canPaste = new BindableWithCurrent<bool>();

        [Resolved]
        private OnScreenDisplay? onScreenDisplay { get; set; }

        [Resolved]
        private IDialogOverlay? dialogOverlay { get; set; }

        public SkinEditor()
        {
        }

        public SkinEditor(Drawable targetScreen)
        {
            UpdateTargetScreen(targetScreen);
        }

        [BackgroundDependencyLoader]
        private void load(EditorClipboard clipboard)
        {
            RelativeSizeAxes = Axes.Both;

            InternalChild = new OsuContextMenuContainer
            {
                RelativeSizeAxes = Axes.Both,
                Child = new GridContainer
                {
                    RelativeSizeAxes = Axes.Both,
                    RowDimensions = new[]
                    {
                        new Dimension(GridSizeMode.AutoSize),
                        new Dimension(GridSizeMode.AutoSize),
                        new Dimension(),
                    },

                    Content = new[]
                    {
                        new Drawable[]
                        {
                            new Container
                            {
                                Name = @"Menu container",
                                RelativeSizeAxes = Axes.X,
                                Depth = float.MinValue,
                                Height = MENU_HEIGHT,
                                Children = new Drawable[]
                                {
                                    new EditorMenuBar
                                    {
                                        Anchor = Anchor.CentreLeft,
                                        Origin = Anchor.CentreLeft,
                                        RelativeSizeAxes = Axes.Both,
                                        Items = new[]
                                        {
                                            new MenuItem(CommonStrings.MenuBarFile)
                                            {
                                                Items = new OsuMenuItem[]
                                                {
                                                    new EditorMenuItem(Web.CommonStrings.ButtonsSave, MenuItemType.Standard, () => Save()),
                                                    new EditorMenuItem(CommonStrings.Export, MenuItemType.Standard, () => skins.ExportCurrentSkin()) { Action = { Disabled = !RuntimeInfo.IsDesktop } },
                                                    new OsuMenuItemSpacer(),
                                                    new EditorMenuItem(CommonStrings.RevertToDefault, MenuItemType.Destructive, () => dialogOverlay?.Push(new RevertConfirmDialog(revert))),
                                                    new OsuMenuItemSpacer(),
                                                    new EditorMenuItem(CommonStrings.Exit, MenuItemType.Standard, () => skinEditorOverlay?.Hide()),
                                                },
                                            },
                                            new MenuItem(CommonStrings.MenuBarEdit)
                                            {
                                                Items = new OsuMenuItem[]
                                                {
                                                    undoMenuItem = new EditorMenuItem(CommonStrings.Undo, MenuItemType.Standard, Undo),
                                                    redoMenuItem = new EditorMenuItem(CommonStrings.Redo, MenuItemType.Standard, Redo),
                                                    new OsuMenuItemSpacer(),
                                                    cutMenuItem = new EditorMenuItem(CommonStrings.Cut, MenuItemType.Standard, Cut),
                                                    copyMenuItem = new EditorMenuItem(CommonStrings.Copy, MenuItemType.Standard, Copy),
                                                    pasteMenuItem = new EditorMenuItem(CommonStrings.Paste, MenuItemType.Standard, Paste),
                                                    cloneMenuItem = new EditorMenuItem(CommonStrings.Clone, MenuItemType.Standard, Clone),
                                                }
                                            },
                                        }
                                    },
                                    headerText = new OsuTextFlowContainer
                                    {
                                        TextAnchor = Anchor.TopRight,
                                        Padding = new MarginPadding(5),
                                        Anchor = Anchor.TopRight,
                                        Origin = Anchor.TopRight,
                                        AutoSizeAxes = Axes.X,
                                        RelativeSizeAxes = Axes.Y,
                                    },
                                },
                            },
                        },
                        new Drawable[]
                        {
                            new SkinEditorSceneLibrary
                            {
                                RelativeSizeAxes = Axes.X,
                            },
                        },
                        new Drawable[]
                        {
                            new GridContainer
                            {
                                RelativeSizeAxes = Axes.Both,
                                ColumnDimensions = new[]
                                {
                                    new Dimension(GridSizeMode.AutoSize),
                                    new Dimension(),
                                    new Dimension(GridSizeMode.AutoSize),
                                },
                                Content = new[]
                                {
                                    new Drawable[]
                                    {
                                        componentsSidebar = new EditorSidebar(),
                                        content = new Container
                                        {
                                            Depth = float.MaxValue,
                                            RelativeSizeAxes = Axes.Both,
                                        },
                                        settingsSidebar = new EditorSidebar(),
                                    }
                                }
                            }
                        },
                    }
                }
            };

            clipboardContent = clipboard.Content.GetBoundCopy();
        }

        protected override void LoadComplete()
        {
            base.LoadComplete();

            canCut.Current.BindValueChanged(cut => cutMenuItem.Action.Disabled = !cut.NewValue, true);

            canCopy.Current.BindValueChanged(copy =>
            {
                copyMenuItem.Action.Disabled = !copy.NewValue;
                cloneMenuItem.Action.Disabled = !copy.NewValue;
            }, true);

            canPaste.Current.BindValueChanged(paste => pasteMenuItem.Action.Disabled = !paste.NewValue, true);

<<<<<<< HEAD
            SelectedComponents.BindCollectionChanged((_, _) => updateActions());
            clipboard.Content.BindValueChanged(_ => updateActions());
            selectedTarget.BindValueChanged(_ => updateActions(), true);
=======
            clipboardContent.BindValueChanged(content => canPaste.Value = !string.IsNullOrEmpty(content.NewValue), true);
>>>>>>> ca525f6a

            Show();

            game?.RegisterImportHandler(this);

            // as long as the skin editor is loaded, let's make sure we can modify the current skin.
            currentSkin = skins.CurrentSkin.GetBoundCopy();

            // schedule ensures this only happens when the skin editor is visible.
            // also avoid some weird endless recursion / bindable feedback loop (something to do with tracking skins across three different bindable types).
            // probably something which will be factored out in a future database refactor so not too concerning for now.
            currentSkin.BindValueChanged(_ =>
            {
                hasBegunMutating = false;
                Scheduler.AddOnce(skinChanged);
            }, true);

            SelectedComponents.BindCollectionChanged((_, _) => Scheduler.AddOnce(populateSettings), true);

            selectedTarget.BindValueChanged(targetChanged, true);
        }

        public bool OnPressed(KeyBindingPressEvent<PlatformAction> e)
        {
            switch (e.Action)
            {
                case PlatformAction.Cut:
                    Cut();
                    return true;

                case PlatformAction.Copy:
                    Copy();
                    return true;

                case PlatformAction.Paste:
                    Paste();
                    return true;

                case PlatformAction.Undo:
                    Undo();
                    return true;

                case PlatformAction.Redo:
                    Redo();
                    return true;

                case PlatformAction.Save:
                    if (e.Repeat)
                        return false;

                    Save();
                    return true;
            }

            return false;
        }

        public void OnReleased(KeyBindingReleaseEvent<PlatformAction> e)
        {
        }

        public void UpdateTargetScreen(Drawable targetScreen)
        {
            this.targetScreen = targetScreen;

            changeHandler?.Dispose();

            // Immediately clear the previous blueprint container to ensure it doesn't try to interact with the old target.
            if (content?.Child is SkinBlueprintContainer)
                content.Clear();

            Scheduler.AddOnce(loadBlueprintContainer);
            Scheduler.AddOnce(populateSettings);

            void loadBlueprintContainer()
            {
                selectedTarget.Default = getFirstTarget()?.Lookup;

                if (!availableTargets.Any(t => t.Lookup.Equals(selectedTarget.Value)))
                    selectedTarget.SetDefault();
            }
        }

        private void targetChanged(ValueChangedEvent<ISkinComponentLookup?> target)
        {
            foreach (var toolbox in componentsSidebar.OfType<SkinComponentToolbox>())
                toolbox.Expire();

            componentsSidebar.Clear();
            SelectedComponents.Clear();

            Debug.Assert(content != null);

            var container = getTarget(target.NewValue);

            if (target.NewValue == null || container == null)
            {
                content.Child = new NonSkinnableScreenPlaceholder();
                return;
            }

            changeHandler = new SkinEditorChangeHandler((Drawable)container);
            changeHandler.CanUndo.BindValueChanged(v => undoMenuItem.Action.Disabled = !v.NewValue, true);
            changeHandler.CanRedo.BindValueChanged(v => redoMenuItem.Action.Disabled = !v.NewValue, true);

            content.Child = new SkinBlueprintContainer(container);

            componentsSidebar.Children = new[]
            {
                new EditorSidebarSection("Current working layer")
                {
                    Children = new Drawable[]
                    {
                        new TargetDropdown
                        {
                            Items = availableTargets.Select(t => t.Lookup).Distinct(),
                            Current = selectedTarget,
                        }
                    }
                },
            };

            if (!container.IsStatic)
            {
                // If the new target has a ruleset, let's show ruleset-specific items at the top, and the rest below.
                if (target.NewValue.Ruleset != null)
                {
                    componentsSidebar.Add(new SkinComponentToolbox(container, target.NewValue.Ruleset)
                    {
                        RequestPlacement = requestPlacement
                    });
                }

                // Remove the ruleset from the lookup to get base components.
                componentsSidebar.Add(new SkinComponentToolbox(container, null)
                {
                    RequestPlacement = requestPlacement
                });

                void requestPlacement(Type type)
                {
                    if (!(Activator.CreateInstance(type) is ISerialisableDrawable component))
                        throw new InvalidOperationException($"Attempted to instantiate a component for placement which was not an {typeof(ISerialisableDrawable)}.");

                    SelectedComponents.Clear();
                    placeComponent(component);
                }
            }
        }

        private void skinChanged()
        {
            headerText.Clear();

            headerText.AddParagraph(SkinEditorStrings.SkinEditor, cp => cp.Font = OsuFont.Default.With(size: 16));
            headerText.NewParagraph();
            headerText.AddText(SkinEditorStrings.CurrentlyEditing, cp =>
            {
                cp.Font = OsuFont.Default.With(size: 12);
                cp.Colour = colours.Yellow;
            });

            headerText.AddText($" {currentSkin.Value.SkinInfo}", cp =>
            {
                cp.Font = OsuFont.Default.With(size: 12, weight: FontWeight.Bold);
                cp.Colour = colours.Yellow;
            });

            changeHandler?.Dispose();

            skins.EnsureMutableSkin();

            var targetContainer = getTarget(selectedTarget.Value);

            if (targetContainer != null)
                changeHandler = new SkinEditorChangeHandler((Drawable)targetContainer);
            hasBegunMutating = true;
        }

        /// <summary>
        /// Attempt to place a given component in the current target. If successful, the new component will be added to <see cref="SelectedComponents"/>.
        /// </summary>
        /// <param name="component">The component to be placed.</param>
        /// <param name="applyDefaults">Whether to apply default anchor / origin / position values.</param>
        /// <returns>Whether placement succeeded. Could fail if no target is available, or if the current target has missing dependency requirements for the component.</returns>
        private bool placeComponent(ISerialisableDrawable component, bool applyDefaults = true)
        {
            var targetContainer = getTarget(selectedTarget.Value);

            if (targetContainer == null)
                return false;

            var drawableComponent = (Drawable)component;

            if (applyDefaults)
            {
                // give newly added components a sane starting location.
                drawableComponent.Origin = Anchor.TopCentre;
                drawableComponent.Anchor = Anchor.TopCentre;
                drawableComponent.Y = targetContainer.DrawSize.Y / 2;
            }

            try
            {
                targetContainer.Add(component);
            }
            catch
            {
                // May fail if dependencies are not available, for instance.
                return false;
            }

            SelectedComponents.Add(component);
            return true;
        }

        private void updateActions()
        {
            if (getTarget(selectedTarget.Value)?.IsStatic == true)
            {
                canCopy.Value = false;
                canCut.Value = false;
                canPaste.Value = false;
                return;
            }

            canCopy.Value = canCut.Value = SelectedComponents.Any();
            canPaste.Value = !string.IsNullOrEmpty(clipboard.Content.Value);
        }

        private void populateSettings()
        {
            settingsSidebar.Clear();

            foreach (var component in SelectedComponents.OfType<Drawable>())
                settingsSidebar.Add(new SkinSettingsToolbox(component));
        }

        private IEnumerable<ISerialisableDrawableContainer> availableTargets => targetScreen.ChildrenOfType<ISerialisableDrawableContainer>()
                                                                                            .Where(c => c.IsEditable);

        private ISerialisableDrawableContainer? getFirstTarget() => availableTargets.FirstOrDefault();

        private ISerialisableDrawableContainer? getTarget(ISkinComponentLookup? target) => availableTargets.FirstOrDefault(c => c.Lookup.Equals(target));

        private void revert()
        {
            ISerialisableDrawableContainer[] targetContainers = availableTargets.ToArray();

            foreach (var t in targetContainers)
            {
                currentSkin.Value.ResetDrawableTarget(t);

                // add back default components
                getTarget(t.Lookup)?.Reload();
            }
        }

        protected void Cut()
        {
            if (!canCut.Value)
                return;

            Copy();
            DeleteItems(SelectedComponents.ToArray());
        }

        protected void Copy()
        {
<<<<<<< HEAD
            if (!canCopy.Value)
                return;

            clipboard.Content.Value = JsonConvert.SerializeObject(SelectedComponents.Cast<Drawable>().Select(s => s.CreateSerialisedInfo()).ToArray());
=======
            clipboardContent.Value = JsonConvert.SerializeObject(SelectedComponents.Cast<Drawable>().Select(s => s.CreateSerialisedInfo()).ToArray());
>>>>>>> ca525f6a
        }

        protected void Clone()
        {
            // Avoid attempting to clone if copying is not available (as it may result in pasting something unexpected).
            if (!canCopy.Value)
                return;

            Copy();
            Paste();
        }

        protected void Paste()
        {
            if (!canPaste.Value)
                return;

            changeHandler?.BeginChange();

            var drawableInfo = JsonConvert.DeserializeObject<SerialisedDrawableInfo[]>(clipboardContent.Value);

            if (drawableInfo == null)
                return;

            var instances = drawableInfo.Select(d => d.CreateInstance())
                                        .OfType<ISerialisableDrawable>()
                                        .ToArray();

            SelectedComponents.Clear();

            foreach (var i in instances)
                placeComponent(i, false);

            changeHandler?.EndChange();
        }

        protected void Undo() => changeHandler?.RestoreState(-1);

        protected void Redo() => changeHandler?.RestoreState(1);

        public void Save(bool userTriggered = true)
        {
            if (!hasBegunMutating)
                return;

            if (targetScreen?.IsLoaded != true)
                return;

            ISerialisableDrawableContainer[] targetContainers = availableTargets.ToArray();

            if (!targetContainers.All(c => c.ComponentsLoaded))
                return;

            foreach (var t in targetContainers)
                currentSkin.Value.UpdateDrawableTarget(t);

            // In the case the save was user triggered, always show the save message to make them feel confident.
            if (skins.Save(skins.CurrentSkin.Value) || userTriggered)
                onScreenDisplay?.Display(new SkinEditorToast(ToastStrings.SkinSaved, currentSkin.Value.SkinInfo.ToString() ?? "Unknown"));
        }

        protected override bool OnHover(HoverEvent e) => true;

        protected override bool OnMouseDown(MouseDownEvent e) => true;

        public override void Hide()
        {
            base.Hide();
            SelectedComponents.Clear();
        }

        protected override void PopIn()
        {
            this.FadeIn(TRANSITION_DURATION, Easing.OutQuint);
        }

        protected override void PopOut()
        {
            this.FadeOut(TRANSITION_DURATION, Easing.OutQuint);
        }

        public void DeleteItems(ISerialisableDrawable[] items)
        {
            changeHandler?.BeginChange();

            foreach (var item in items)
            {
                ISerialisableDrawableContainer? target = availableTargets.FirstOrDefault(t => t.Components.Contains(item));

                if (target != null && !target.IsStatic)
                    target.Remove(item, true);
            }

            changeHandler?.EndChange();
        }

        public void BringSelectionToFront()
        {
            if (getTarget(selectedTarget.Value) is not SkinComponentsContainer target)
                return;

            changeHandler?.BeginChange();

            // Iterating by target components order ensures we maintain the same order across selected components, regardless
            // of the order they were selected in.
            foreach (var d in target.Components.ToArray())
            {
                if (!SelectedComponents.Contains(d))
                    continue;

                target.Remove(d, false);

                // Selection would be reset by the remove.
                SelectedComponents.Add(d);
                target.Add(d);
            }

            changeHandler?.EndChange();
        }

        public void SendSelectionToBack()
        {
            if (getTarget(selectedTarget.Value) is not SkinComponentsContainer target)
                return;

            changeHandler?.BeginChange();

            foreach (var d in target.Components.ToArray())
            {
                if (SelectedComponents.Contains(d))
                    continue;

                target.Remove(d, false);
                target.Add(d);
            }

            changeHandler?.EndChange();
        }

        #region Drag & drop import handling

        public Task Import(params string[] paths)
        {
            Schedule(() =>
            {
                var file = new FileInfo(paths.First());

                // import to skin
                currentSkin.Value.SkinInfo.PerformWrite(skinInfo =>
                {
                    using (var contents = file.OpenRead())
                        skins.AddFile(skinInfo, contents, file.Name);
                });

                // Even though we are 100% on an update thread, we need to wait for realm callbacks to fire (to correctly invalidate caches in RealmBackedResourceStore).
                // See https://github.com/realm/realm-dotnet/discussions/2634#discussioncomment-2483573 for further discussion.
                // This is the best we can do for now.
                realm.Run(r => r.Refresh());

                // Import still should happen for now, even if not placeable (as it allows a user to import skin resources that would apply to legacy gameplay skins).
                if (getTarget(selectedTarget.Value) is not SkinComponentsContainer target)
                    return;

                // place component
                var sprite = new SkinnableSprite
                {
                    SpriteName = { Value = file.Name },
                    Origin = Anchor.Centre,
                    Position = target.ToLocalSpace(GetContainingInputManager().CurrentState.Mouse.Position),
                };

                SelectedComponents.Clear();
                placeComponent(sprite, false);

                SkinSelectionHandler.ApplyClosestAnchor(sprite);
            });

            return Task.CompletedTask;
        }

        Task ICanAcceptFiles.Import(ImportTask[] tasks, ImportParameters parameters) => throw new NotImplementedException();

        public IEnumerable<string> HandledExtensions => new[] { ".jpg", ".jpeg", ".png" };

        #endregion

        protected override void Dispose(bool isDisposing)
        {
            base.Dispose(isDisposing);

            game?.UnregisterImportHandler(this);
        }

        private partial class SkinEditorToast : Toast
        {
            public SkinEditorToast(LocalisableString value, string skinDisplayName)
                : base(SkinSettingsStrings.SkinLayoutEditor, value, skinDisplayName)
            {
            }
        }

        public partial class RevertConfirmDialog : DangerousActionDialog
        {
            public RevertConfirmDialog(Action revert)
            {
                HeaderText = CommonStrings.RevertToDefault;
                BodyText = SkinEditorStrings.RevertToDefaultDescription;
                DangerousAction = revert;
            }
        }

        #region Delegation of IEditorChangeHandler

        public event Action? OnStateChange
        {
            add => throw new NotImplementedException();
            remove => throw new NotImplementedException();
        }

        private IEditorChangeHandler? beginChangeHandler;

        public void BeginChange()
        {
            // Change handler may change between begin and end, which can cause unbalanced operations.
            // Let's track the one that was used when beginning the change so we can call EndChange on it specifically.
            (beginChangeHandler = changeHandler)?.BeginChange();
        }

        public void EndChange() => beginChangeHandler?.EndChange();
        public void SaveState() => changeHandler?.SaveState();

        #endregion

        private partial class TargetDropdown : SettingsDropdown<ISkinComponentLookup?>
        {
            protected override OsuDropdown<ISkinComponentLookup?> CreateDropdown() => new TargetDropdownControl();

            private partial class TargetDropdownControl : DropdownControl
            {
                protected override LocalisableString GenerateItemText(ISkinComponentLookup? item)
                {
                    if (item == null)
                        return base.GenerateItemText(item);

                    if (item.Ruleset == null)
                        return item.Target.GetDescription();

                    return $"{item.Target.GetDescription()} (\"{item.Ruleset.Name}\" only)";
                }
            }
        }
    }
}<|MERGE_RESOLUTION|>--- conflicted
+++ resolved
@@ -241,13 +241,9 @@
 
             canPaste.Current.BindValueChanged(paste => pasteMenuItem.Action.Disabled = !paste.NewValue, true);
 
-<<<<<<< HEAD
             SelectedComponents.BindCollectionChanged((_, _) => updateActions());
-            clipboard.Content.BindValueChanged(_ => updateActions());
+            clipboardContent.BindValueChanged(_ => updateActions());
             selectedTarget.BindValueChanged(_ => updateActions(), true);
-=======
-            clipboardContent.BindValueChanged(content => canPaste.Value = !string.IsNullOrEmpty(content.NewValue), true);
->>>>>>> ca525f6a
 
             Show();
 
@@ -475,7 +471,7 @@
             }
 
             canCopy.Value = canCut.Value = SelectedComponents.Any();
-            canPaste.Value = !string.IsNullOrEmpty(clipboard.Content.Value);
+            canPaste.Value = !string.IsNullOrEmpty(clipboardContent.Value);
         }
 
         private void populateSettings()
@@ -517,14 +513,10 @@
 
         protected void Copy()
         {
-<<<<<<< HEAD
             if (!canCopy.Value)
                 return;
 
-            clipboard.Content.Value = JsonConvert.SerializeObject(SelectedComponents.Cast<Drawable>().Select(s => s.CreateSerialisedInfo()).ToArray());
-=======
             clipboardContent.Value = JsonConvert.SerializeObject(SelectedComponents.Cast<Drawable>().Select(s => s.CreateSerialisedInfo()).ToArray());
->>>>>>> ca525f6a
         }
 
         protected void Clone()
