--- conflicted
+++ resolved
@@ -321,33 +321,6 @@
                                                 Origin = Anchor.CentreLeft,
                                                 Anchor = Anchor.CentreLeft,
                                             },
-<<<<<<< HEAD
-                                            MultiplierSection = new FillFlowContainer
-                                            {
-                                                AutoSizeAxes = Axes.Both,
-                                                Spacing = new Vector2(footer_button_spacing / 2, 0),
-                                                Origin = Anchor.CentreLeft,
-                                                Anchor = Anchor.CentreLeft,
-                                                Children = new Drawable[]
-                                                {
-                                                    new OsuSpriteText
-                                                    {
-                                                        Text = "分数倍率: ",
-                                                        Font = OsuFont.GetFont(size: 30),
-                                                        Origin = Anchor.CentreLeft,
-                                                        Anchor = Anchor.CentreLeft,
-                                                    },
-                                                    MultiplierLabel = new OsuSpriteText
-                                                    {
-                                                        Font = OsuFont.GetFont(size: 30, weight: FontWeight.Bold),
-                                                        Origin = Anchor.CentreLeft,
-                                                        Anchor = Anchor.CentreLeft,
-                                                        Width = 70, // make width fixed so reflow doesn't occur when multiplier number changes.
-                                                    },
-                                                },
-                                            },
-=======
->>>>>>> a9084db6
                                         }
                                     }
                                 },
