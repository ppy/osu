﻿// Copyright (c) ppy Pty Ltd <contact@ppy.sh>. Licensed under the MIT Licence.
// See the LICENCE file in the repository root for full licence text.

using System;
using System.Collections.Generic;
using System.Linq;
using osu.Framework.Allocation;
using osu.Framework.Audio;
using osu.Framework.Audio.Sample;
using osu.Framework.Bindables;
using osu.Framework.Extensions.Color4Extensions;
using osu.Framework.Graphics;
using osu.Framework.Graphics.Containers;
using osu.Framework.Graphics.Shapes;
using osu.Framework.Input.Events;
using osu.Game.Graphics;
using osu.Game.Graphics.Backgrounds;
using osu.Game.Graphics.Containers;
using osu.Game.Graphics.Sprites;
using osu.Game.Graphics.UserInterface;
using osu.Game.Input.Bindings;
using osu.Game.Overlays.Mods.Sections;
using osu.Game.Rulesets.Mods;
using osu.Game.Screens;
using osuTK;
using osuTK.Graphics;
using osuTK.Input;

namespace osu.Game.Overlays.Mods
{
    public class ModSelectOverlay : WaveOverlayContainer
    {
        public const float HEIGHT = 510;

        protected readonly TriangleButton DeselectAllButton;
        protected readonly TriangleButton CustomiseButton;
        protected readonly TriangleButton CloseButton;

        protected readonly OsuSpriteText MultiplierLabel;

        protected override bool BlockNonPositionalInput => false;

        protected override bool DimMainContent => false;

        protected readonly FillFlowContainer<ModSection> ModSectionsContainer;

        protected readonly ModSettingsContainer ModSettingsContainer;

        public readonly Bindable<IReadOnlyList<Mod>> SelectedMods = new Bindable<IReadOnlyList<Mod>>(Array.Empty<Mod>());

        private Bindable<Dictionary<ModType, IReadOnlyList<Mod>>> availableMods;

        protected Color4 LowMultiplierColour;
        protected Color4 HighMultiplierColour;

        private const float content_width = 0.8f;
        private const float footer_button_spacing = 20;

        private readonly FillFlowContainer footerContainer;

        private SampleChannel sampleOn, sampleOff;

        public ModSelectOverlay()
        {
            Waves.FirstWaveColour = Color4Extensions.FromHex(@"19b0e2");
            Waves.SecondWaveColour = Color4Extensions.FromHex(@"2280a2");
            Waves.ThirdWaveColour = Color4Extensions.FromHex(@"005774");
            Waves.FourthWaveColour = Color4Extensions.FromHex(@"003a4e");

            RelativeSizeAxes = Axes.Both;

            Padding = new MarginPadding { Horizontal = -OsuScreen.HORIZONTAL_OVERFLOW_PADDING };

            Children = new Drawable[]
            {
                new Container
                {
                    RelativeSizeAxes = Axes.Both,
                    Masking = true,
                    Children = new Drawable[]
                    {
                        new Box
                        {
                            RelativeSizeAxes = Axes.Both,
                            Colour = new Color4(36, 50, 68, 255)
                        },
                        new Triangles
                        {
                            TriangleScale = 5,
                            RelativeSizeAxes = Axes.Both,
                            ColourLight = new Color4(53, 66, 82, 255),
                            ColourDark = new Color4(41, 54, 70, 255),
                        },
                    },
                },
                new GridContainer
                {
                    RelativeSizeAxes = Axes.Both,
                    Anchor = Anchor.BottomCentre,
                    Origin = Anchor.BottomCentre,
                    RowDimensions = new[]
                    {
                        new Dimension(GridSizeMode.Absolute, 90),
                        new Dimension(GridSizeMode.Distributed),
                        new Dimension(GridSizeMode.AutoSize),
                    },
                    Content = new[]
                    {
                        new Drawable[]
                        {
                            new Container
                            {
                                RelativeSizeAxes = Axes.Both,
                                Origin = Anchor.TopCentre,
                                Anchor = Anchor.TopCentre,
                                Children = new Drawable[]
                                {
                                    new Box
                                    {
                                        RelativeSizeAxes = Axes.Both,
                                        Colour = OsuColour.Gray(10).Opacity(100),
                                    },
                                    new FillFlowContainer
                                    {
                                        Origin = Anchor.Centre,
                                        Anchor = Anchor.Centre,
                                        RelativeSizeAxes = Axes.X,
                                        AutoSizeAxes = Axes.Y,
                                        Direction = FillDirection.Vertical,
                                        Width = content_width,
                                        Padding = new MarginPadding { Horizontal = OsuScreen.HORIZONTAL_OVERFLOW_PADDING },
                                        Children = new Drawable[]
                                        {
                                            new OsuSpriteText
                                            {
                                                Text = @"游戏Mods",
                                                Font = OsuFont.GetFont(size: 22, weight: FontWeight.Bold),
                                                Shadow = true,
                                                Margin = new MarginPadding
                                                {
                                                    Bottom = 4,
                                                },
                                            },
                                            new OsuTextFlowContainer(text =>
                                            {
                                                text.Font = text.Font.With(size: 18);
                                                text.Shadow = true;
                                            })
                                            {
                                                RelativeSizeAxes = Axes.X,
                                                AutoSizeAxes = Axes.Y,
                                                Text = "游戏Mods提供了多种多样的游玩方式\n有一些会对您的分数等产生影响,还有一些仅供娱乐",
                                            },
                                        },
                                    },
                                },
                            },
                        },
                        new Drawable[]
                        {
                            new Container
                            {
                                RelativeSizeAxes = Axes.Both,
                                Children = new Drawable[]
                                {
                                    // Body
                                    new OsuScrollContainer
                                    {
                                        ScrollbarVisible = false,
                                        Origin = Anchor.TopCentre,
                                        Anchor = Anchor.TopCentre,
                                        RelativeSizeAxes = Axes.Both,
                                        Padding = new MarginPadding
                                        {
                                            Vertical = 10,
                                            Horizontal = OsuScreen.HORIZONTAL_OVERFLOW_PADDING
                                        },
                                        Children = new Drawable[]
                                        {
                                            ModSectionsContainer = new FillFlowContainer<ModSection>
                                            {
                                                Origin = Anchor.TopCentre,
                                                Anchor = Anchor.TopCentre,
                                                RelativeSizeAxes = Axes.X,
                                                AutoSizeAxes = Axes.Y,
                                                Spacing = new Vector2(0f, 10f),
                                                Width = content_width,
                                                LayoutDuration = 200,
                                                LayoutEasing = Easing.OutQuint,
                                                Children = new ModSection[]
                                                {
                                                    new DifficultyReductionSection { Action = modButtonPressed },
                                                    new DifficultyIncreaseSection { Action = modButtonPressed },
                                                    new AutomationSection { Action = modButtonPressed },
                                                    new ConversionSection { Action = modButtonPressed },
                                                    new FunSection { Action = modButtonPressed },
                                                }
                                            },
                                        }
                                    },
                                    ModSettingsContainer = new ModSettingsContainer
                                    {
                                        RelativeSizeAxes = Axes.Both,
                                        Anchor = Anchor.BottomRight,
                                        Origin = Anchor.BottomRight,
                                        Width = 0.3f,
                                        Alpha = 0,
                                        Padding = new MarginPadding(30),
                                        SelectedMods = { BindTarget = SelectedMods },
                                    },
                                }
                            },
                        },
                        new Drawable[]
                        {
                            // Footer
                            new Container
                            {
                                RelativeSizeAxes = Axes.X,
                                AutoSizeAxes = Axes.Y,
                                Origin = Anchor.TopCentre,
                                Anchor = Anchor.TopCentre,
                                Children = new Drawable[]
                                {
                                    new Box
                                    {
                                        RelativeSizeAxes = Axes.Both,
                                        Colour = new Color4(172, 20, 116, 255),
                                        Alpha = 0.5f,
                                    },
                                    footerContainer = new FillFlowContainer
                                    {
                                        Origin = Anchor.BottomCentre,
                                        Anchor = Anchor.BottomCentre,
                                        AutoSizeAxes = Axes.Y,
                                        RelativeSizeAxes = Axes.X,
                                        Width = content_width,
                                        Spacing = new Vector2(footer_button_spacing, footer_button_spacing / 2),
                                        LayoutDuration = 100,
                                        LayoutEasing = Easing.OutQuint,
                                        Padding = new MarginPadding
                                        {
                                            Vertical = 15,
                                            Horizontal = OsuScreen.HORIZONTAL_OVERFLOW_PADDING
                                        },
                                        Children = new Drawable[]
                                        {
                                            DeselectAllButton = new TriangleButton
                                            {
                                                Width = 180,
                                                Text = "重置",
                                                Action = DeselectAll,
                                                Origin = Anchor.CentreLeft,
                                                Anchor = Anchor.CentreLeft,
                                            },
                                            CustomiseButton = new TriangleButton
                                            {
                                                Width = 180,
<<<<<<< HEAD
                                                Text = "自定义",
                                                Action = () => ModSettingsContainer.Alpha = ModSettingsContainer.Alpha == 1 ? 0 : 1,
=======
                                                Text = "Customisation",
                                                Action = () => ModSettingsContainer.ToggleVisibility(),
>>>>>>> 0739f099
                                                Enabled = { Value = false },
                                                Origin = Anchor.CentreLeft,
                                                Anchor = Anchor.CentreLeft,
                                            },
                                            CloseButton = new TriangleButton
                                            {
                                                Width = 180,
                                                Text = "关闭",
                                                Action = Hide,
                                                Origin = Anchor.CentreLeft,
                                                Anchor = Anchor.CentreLeft,
                                            },
                                            new FillFlowContainer
                                            {
                                                AutoSizeAxes = Axes.Both,
                                                Spacing = new Vector2(footer_button_spacing / 2, 0),
                                                Origin = Anchor.CentreLeft,
                                                Anchor = Anchor.CentreLeft,
                                                Children = new Drawable[]
                                                {
                                                    new OsuSpriteText
                                                    {
                                                        Text = @"分数倍率:",
                                                        Font = OsuFont.GetFont(size: 30),
                                                        Origin = Anchor.CentreLeft,
                                                        Anchor = Anchor.CentreLeft,
                                                    },
                                                    MultiplierLabel = new OsuSpriteText
                                                    {
                                                        Font = OsuFont.GetFont(size: 30, weight: FontWeight.Bold),
                                                        Origin = Anchor.CentreLeft,
                                                        Anchor = Anchor.CentreLeft,
                                                        Width = 70, // make width fixed so reflow doesn't occur when multiplier number changes.
                                                    },
                                                },
                                            },
                                        }
                                    }
                                },
                            }
                        },
                    },
                },
            };

            ((IBindable<bool>)CustomiseButton.Enabled).BindTo(ModSettingsContainer.HasSettingsForSelection);
        }

        [BackgroundDependencyLoader(true)]
        private void load(OsuColour colours, AudioManager audio, OsuGameBase osu)
        {
            LowMultiplierColour = colours.Red;
            HighMultiplierColour = colours.Green;

            availableMods = osu.AvailableMods.GetBoundCopy();

            sampleOn = audio.Samples.Get(@"UI/check-on");
            sampleOff = audio.Samples.Get(@"UI/check-off");
        }

        public void DeselectAll()
        {
            foreach (var section in ModSectionsContainer.Children)
                section.DeselectAll();

            refreshSelectedMods();
        }

        /// <summary>
        /// Deselect one or more mods.
        /// </summary>
        /// <param name="modTypes">The types of <see cref="Mod"/>s which should be deselected.</param>
        /// <param name="immediate">Set to true to bypass animations and update selections immediately.</param>
        public void DeselectTypes(Type[] modTypes, bool immediate = false)
        {
            if (modTypes.Length == 0) return;

            foreach (var section in ModSectionsContainer.Children)
                section.DeselectTypes(modTypes, immediate);
        }

        protected override void LoadComplete()
        {
            base.LoadComplete();

            availableMods.BindValueChanged(availableModsChanged, true);
            SelectedMods.BindValueChanged(selectedModsChanged, true);
        }

        protected override void PopOut()
        {
            base.PopOut();

            footerContainer.MoveToX(footerContainer.DrawSize.X, WaveContainer.DISAPPEAR_DURATION, Easing.InSine);
            footerContainer.FadeOut(WaveContainer.DISAPPEAR_DURATION, Easing.InSine);

            foreach (var section in ModSectionsContainer.Children)
            {
                section.ButtonsContainer.TransformSpacingTo(new Vector2(100f, 0f), WaveContainer.DISAPPEAR_DURATION, Easing.InSine);
                section.ButtonsContainer.MoveToX(100f, WaveContainer.DISAPPEAR_DURATION, Easing.InSine);
                section.ButtonsContainer.FadeOut(WaveContainer.DISAPPEAR_DURATION, Easing.InSine);
            }
        }

        protected override void PopIn()
        {
            base.PopIn();

            footerContainer.MoveToX(0, WaveContainer.APPEAR_DURATION, Easing.OutQuint);
            footerContainer.FadeIn(WaveContainer.APPEAR_DURATION, Easing.OutQuint);

            foreach (var section in ModSectionsContainer.Children)
            {
                section.ButtonsContainer.TransformSpacingTo(new Vector2(50f, 0f), WaveContainer.APPEAR_DURATION, Easing.OutQuint);
                section.ButtonsContainer.MoveToX(0, WaveContainer.APPEAR_DURATION, Easing.OutQuint);
                section.ButtonsContainer.FadeIn(WaveContainer.APPEAR_DURATION, Easing.OutQuint);
            }
        }

        protected override bool OnKeyDown(KeyDownEvent e)
        {
            // don't absorb control as ToolbarRulesetSelector uses control + number to navigate
            if (e.ControlPressed) return false;

            switch (e.Key)
            {
                case Key.Number1:
                    DeselectAllButton.Click();
                    return true;

                case Key.Number2:
                    CloseButton.Click();
                    return true;
            }

            return base.OnKeyDown(e);
        }

        public override bool OnPressed(GlobalAction action) => false; // handled by back button

        private void availableModsChanged(ValueChangedEvent<Dictionary<ModType, IReadOnlyList<Mod>>> mods)
        {
            if (mods.NewValue == null) return;

            foreach (var section in ModSectionsContainer.Children)
                section.Mods = mods.NewValue[section.ModType];
        }

        private void selectedModsChanged(ValueChangedEvent<IReadOnlyList<Mod>> mods)
        {
            foreach (var section in ModSectionsContainer.Children)
                section.SelectTypes(mods.NewValue.Select(m => m.GetType()).ToList());

            updateMods();
        }

        private void updateMods()
        {
            var multiplier = 1.0;

            foreach (var mod in SelectedMods.Value)
            {
                multiplier *= mod.ScoreMultiplier;
            }

            MultiplierLabel.Text = $"{multiplier:N2}x";
            if (multiplier > 1.0)
                MultiplierLabel.FadeColour(HighMultiplierColour, 200);
            else if (multiplier < 1.0)
                MultiplierLabel.FadeColour(LowMultiplierColour, 200);
            else
                MultiplierLabel.FadeColour(Color4.White, 200);
        }

        private void modButtonPressed(Mod selectedMod)
        {
            if (selectedMod != null)
            {
                if (State.Value == Visibility.Visible) sampleOn?.Play();

                DeselectTypes(selectedMod.IncompatibleMods, true);

                if (selectedMod.RequiresConfiguration) ModSettingsContainer.Show();
            }
            else
            {
                if (State.Value == Visibility.Visible) sampleOff?.Play();
            }

            refreshSelectedMods();
        }

        private void refreshSelectedMods() => SelectedMods.Value = ModSectionsContainer.Children.SelectMany(s => s.SelectedMods).ToArray();

        #region Disposal

        protected override void Dispose(bool isDisposing)
        {
            base.Dispose(isDisposing);

            availableMods?.UnbindAll();
            SelectedMods?.UnbindAll();
        }

        #endregion
    }
}<|MERGE_RESOLUTION|>--- conflicted
+++ resolved
@@ -256,13 +256,8 @@
                                             CustomiseButton = new TriangleButton
                                             {
                                                 Width = 180,
-<<<<<<< HEAD
                                                 Text = "自定义",
-                                                Action = () => ModSettingsContainer.Alpha = ModSettingsContainer.Alpha == 1 ? 0 : 1,
-=======
-                                                Text = "Customisation",
                                                 Action = () => ModSettingsContainer.ToggleVisibility(),
->>>>>>> 0739f099
                                                 Enabled = { Value = false },
                                                 Origin = Anchor.CentreLeft,
                                                 Anchor = Anchor.CentreLeft,
