// Copyright (c) ppy Pty Ltd <contact@ppy.sh>. Licensed under the MIT Licence.
// See the LICENCE file in the repository root for full licence text.

using System;
using System.Collections.Generic;
using System.Diagnostics;
using System.Linq;
using osu.Framework.Allocation;
using osu.Framework.Audio;
using osu.Framework.Audio.Sample;
using osu.Framework.Bindables;
using osu.Framework.Graphics;
using osu.Framework.Graphics.Containers;
using osu.Framework.Graphics.Cursor;
using osu.Framework.Input.Events;
using osu.Framework.Utils;
using osu.Game.Audio;
using osu.Game.Configuration;
using osu.Game.Graphics;
using osu.Game.Graphics.Containers;
using osu.Game.Graphics.Cursor;
using osu.Game.Graphics.UserInterface;
using osu.Game.Input.Bindings;
using osu.Game.Localisation;
using osu.Game.Rulesets.Mods;
using osu.Game.Utils;
using osuTK;

namespace osu.Game.Overlays.Mods
{
    public abstract class ModSelectOverlay : ShearedOverlayContainer, ISamplePlaybackDisabler
    {
        public const int BUTTON_WIDTH = 200;

        protected override string PopInSampleName => "";
        protected override string PopOutSampleName => @"SongSelect/mod-select-overlay-pop-out";

        [Cached]
        public Bindable<IReadOnlyList<Mod>> SelectedMods { get; private set; } = new Bindable<IReadOnlyList<Mod>>(Array.Empty<Mod>());

        /// <summary>
        /// Contains a dictionary with the current <see cref="ModState"/> of all mods applicable for the current ruleset.
        /// </summary>
        /// <remarks>
        /// Contrary to <see cref="OsuGameBase.AvailableMods"/> and <see cref="globalAvailableMods"/>, the <see cref="Mod"/> instances
        /// inside the <see cref="ModState"/> objects are owned solely by this <see cref="ModSelectOverlay"/> instance.
        /// </remarks>
        public Bindable<Dictionary<ModType, IReadOnlyList<ModState>>> AvailableMods { get; } =
            new Bindable<Dictionary<ModType, IReadOnlyList<ModState>>>(new Dictionary<ModType, IReadOnlyList<ModState>>());

        private Func<Mod, bool> isValidMod = _ => true;

        /// <summary>
        /// A function determining whether each mod in the column should be displayed.
        /// A return value of <see langword="true"/> means that the mod is not filtered and therefore its corresponding panel should be displayed.
        /// A return value of <see langword="false"/> means that the mod is filtered out and therefore its corresponding panel should be hidden.
        /// </summary>
        public Func<Mod, bool> IsValidMod
        {
            get => isValidMod;
            set
            {
                isValidMod = value ?? throw new ArgumentNullException(nameof(value));
                filterMods();
            }
        }

        /// <summary>
        /// Whether the total score multiplier calculated from the current selected set of mods should be shown.
        /// </summary>
        protected virtual bool ShowTotalMultiplier => true;

        /// <summary>
        /// Whether per-mod customisation controls are visible.
        /// </summary>
        protected virtual bool AllowCustomisation => true;

        /// <summary>
        /// Whether the column with available mod presets should be shown.
        /// </summary>
        protected virtual bool ShowPresets => false;

        protected virtual ModColumn CreateModColumn(ModType modType) => new ModColumn(modType, false);

        protected virtual IReadOnlyList<Mod> ComputeNewModsFromSelection(IReadOnlyList<Mod> oldSelection, IReadOnlyList<Mod> newSelection) => newSelection;

        protected virtual IEnumerable<ShearedButton> CreateFooterButtons()
        {
            if (AllowCustomisation)
            {
                yield return CustomisationButton = new ShearedToggleButton(BUTTON_WIDTH)
                {
                    Text = ModSelectOverlayStrings.ModCustomisation,
                    Active = { BindTarget = customisationVisible }
                };
            }

            yield return new DeselectAllModsButton(this);
        }

        private readonly Bindable<Dictionary<ModType, IReadOnlyList<Mod>>> globalAvailableMods = new Bindable<Dictionary<ModType, IReadOnlyList<Mod>>>();

        private IEnumerable<ModState> allAvailableMods => AvailableMods.Value.SelectMany(pair => pair.Value);

        private readonly BindableBool customisationVisible = new BindableBool();

        private ModSettingsArea modSettingsArea = null!;
        private ColumnScrollContainer columnScroll = null!;
        private ColumnFlowContainer columnFlow = null!;
        private FillFlowContainer<ShearedButton> footerButtonFlow = null!;

        private DifficultyMultiplierDisplay? multiplierDisplay;

        protected ShearedButton BackButton { get; private set; } = null!;
        protected ShearedToggleButton? CustomisationButton { get; private set; }

        private Sample? columnAppearSample;

        protected ModSelectOverlay(OverlayColourScheme colourScheme = OverlayColourScheme.Green)
            : base(colourScheme)
        {
        }

        [BackgroundDependencyLoader]
        private void load(OsuGameBase game, OsuColour colours, AudioManager audio)
        {
            Header.Title = ModSelectOverlayStrings.ModSelectTitle;
            Header.Description = ModSelectOverlayStrings.ModSelectDescription;

            columnAppearSample = audio.Samples.Get(@"SongSelect/mod-column-pop-in");

            AddRange(new Drawable[]
            {
                new ClickToReturnContainer
                {
                    RelativeSizeAxes = Axes.Both,
                    HandleMouse = { BindTarget = customisationVisible },
                    OnClicked = () => customisationVisible.Value = false
                },
                modSettingsArea = new ModSettingsArea
                {
                    Anchor = Anchor.BottomCentre,
                    Origin = Anchor.BottomCentre,
                    Height = 0
                }
            });

            MainAreaContent.AddRange(new Drawable[]
            {
                new OsuContextMenuContainer
                {
                    RelativeSizeAxes = Axes.Both,
                    Child = new PopoverContainer
                    {
                        Padding = new MarginPadding
                        {
                            Top = (ShowTotalMultiplier ? ModsEffectDisplay.HEIGHT : 0) + PADDING,
                            Bottom = PADDING
                        },
                        RelativeSizeAxes = Axes.Both,
                        RelativePositionAxes = Axes.Both,
                        Children = new Drawable[]
                        {
                            columnScroll = new ColumnScrollContainer
                            {
                                RelativeSizeAxes = Axes.Both,
                                Masking = false,
                                ClampExtension = 100,
                                ScrollbarOverlapsContent = false,
                                Child = columnFlow = new ColumnFlowContainer
                                {
                                    Anchor = Anchor.BottomLeft,
                                    Origin = Anchor.BottomLeft,
                                    Direction = FillDirection.Horizontal,
                                    Shear = new Vector2(SHEAR, 0),
                                    RelativeSizeAxes = Axes.Y,
                                    AutoSizeAxes = Axes.X,
                                    Margin = new MarginPadding { Horizontal = 70 },
                                    Padding = new MarginPadding { Bottom = 10 },
                                    ChildrenEnumerable = createColumns()
                                }
                            }
                        }
                    }
                }
            });

            if (ShowTotalMultiplier)
            {
                MainAreaContent.Add(new FillFlowContainer
                {
                    Anchor = Anchor.TopRight,
                    Origin = Anchor.TopRight,
                    AutoSizeAxes = Axes.X,
<<<<<<< HEAD
                    Direction = FillDirection.Horizontal,
                    Height = DifficultyMultiplierDisplay.HEIGHT,
=======
                    Height = ModsEffectDisplay.HEIGHT,
>>>>>>> a2492a4f
                    Margin = new MarginPadding { Horizontal = 100 },
                    Spacing = new Vector2(5, 0),
                    Children = new Drawable[]
                    {
                        new BpmDisplay(),
                        multiplierDisplay = new DifficultyMultiplierDisplay()
                    }
                });
            }

            FooterContent.Child = footerButtonFlow = new FillFlowContainer<ShearedButton>
            {
                RelativeSizeAxes = Axes.X,
                AutoSizeAxes = Axes.Y,
                Direction = FillDirection.Horizontal,
                Anchor = Anchor.BottomLeft,
                Origin = Anchor.BottomLeft,
                Padding = new MarginPadding
                {
                    Vertical = PADDING,
                    Horizontal = 70
                },
                Spacing = new Vector2(10),
                ChildrenEnumerable = CreateFooterButtons().Prepend(BackButton = new ShearedButton(BUTTON_WIDTH)
                {
                    Text = CommonStrings.Back,
                    Action = Hide,
                    DarkerColour = colours.Pink2,
                    LighterColour = colours.Pink1
                })
            };

            globalAvailableMods.BindTo(game.AvailableMods);
        }

        private ModSettingChangeTracker? modSettingChangeTracker;

        protected override void LoadComplete()
        {
            // this is called before base call so that the mod state is populated early, and the transition in `PopIn()` can play out properly.
            globalAvailableMods.BindValueChanged(_ => createLocalMods(), true);

            base.LoadComplete();

            State.BindValueChanged(_ => samplePlaybackDisabled.Value = State.Value == Visibility.Hidden, true);

            // This is an optimisation to prevent refreshing the available settings controls when it can be
            // reasonably assumed that the settings panel is never to be displayed (e.g. FreeModSelectOverlay).
            if (AllowCustomisation)
                ((IBindable<IReadOnlyList<Mod>>)modSettingsArea.SelectedMods).BindTo(SelectedMods);

            SelectedMods.BindValueChanged(val =>
            {
                modSettingChangeTracker?.Dispose();

                updateMultiplier();
                updateFromExternalSelection();
                updateCustomisation();

                if (AllowCustomisation)
                {
                    modSettingChangeTracker = new ModSettingChangeTracker(val.NewValue);
                    modSettingChangeTracker.SettingChanged += _ => updateMultiplier();
                }
            }, true);

            customisationVisible.BindValueChanged(_ => updateCustomisationVisualState(), true);

            // Start scrolled slightly to the right to give the user a sense that
            // there is more horizontal content available.
            ScheduleAfterChildren(() =>
            {
                columnScroll.ScrollTo(200, false);
                columnScroll.ScrollToStart();
            });
        }

        /// <summary>
        /// Select all visible mods in all columns.
        /// </summary>
        public void SelectAll()
        {
            foreach (var column in columnFlow.Columns.OfType<ModColumn>())
                column.SelectAll();
        }

        /// <summary>
        /// Deselect all visible mods in all columns.
        /// </summary>
        public void DeselectAll()
        {
            foreach (var column in columnFlow.Columns.OfType<ModColumn>())
                column.DeselectAll();
        }

        private IEnumerable<ColumnDimContainer> createColumns()
        {
            if (ShowPresets)
            {
                yield return new ColumnDimContainer(new ModPresetColumn
                {
                    Margin = new MarginPadding { Right = 10 }
                });
            }

            yield return createModColumnContent(ModType.DifficultyReduction);
            yield return createModColumnContent(ModType.DifficultyIncrease);
            yield return createModColumnContent(ModType.Automation);
            yield return createModColumnContent(ModType.Conversion);
            yield return createModColumnContent(ModType.Fun);
        }

        private ColumnDimContainer createModColumnContent(ModType modType)
        {
            var column = CreateModColumn(modType).With(column =>
            {
                // spacing applied here rather than via `columnFlow.Spacing` to avoid uneven gaps when some of the columns are hidden.
                column.Margin = new MarginPadding { Right = 10 };
            });

            return new ColumnDimContainer(column);
        }

        private void createLocalMods()
        {
            var newLocalAvailableMods = new Dictionary<ModType, IReadOnlyList<ModState>>();

            foreach (var (modType, mods) in globalAvailableMods.Value)
            {
                var modStates = mods.SelectMany(ModUtils.FlattenMod)
                                    .Select(mod => new ModState(mod.DeepClone()))
                                    .ToArray();

                foreach (var modState in modStates)
                    modState.Active.BindValueChanged(_ => updateFromInternalSelection());

                newLocalAvailableMods[modType] = modStates;
            }

            AvailableMods.Value = newLocalAvailableMods;
            filterMods();

            foreach (var column in columnFlow.Columns.OfType<ModColumn>())
                column.AvailableMods = AvailableMods.Value.GetValueOrDefault(column.ModType, Array.Empty<ModState>());
        }

        private void filterMods()
        {
            foreach (var modState in allAvailableMods)
                modState.Filtered.Value = !modState.Mod.HasImplementation || !IsValidMod.Invoke(modState.Mod);
        }

        private void updateMultiplier()
        {
            if (multiplierDisplay == null)
                return;

            double multiplier = 1.0;

            foreach (var mod in SelectedMods.Value)
                multiplier *= mod.ScoreMultiplier;

            multiplierDisplay.Current.Value = multiplier;
        }

        private void updateCustomisation()
        {
            if (CustomisationButton == null)
                return;

            bool anyCustomisableModActive = false;
            bool anyModPendingConfiguration = false;

            foreach (var modState in allAvailableMods)
            {
                anyCustomisableModActive |= modState.Active.Value && modState.Mod.GetSettingsSourceProperties().Any();
                anyModPendingConfiguration |= modState.PendingConfiguration;
                modState.PendingConfiguration = false;
            }

            if (anyCustomisableModActive)
            {
                customisationVisible.Disabled = false;

                if (anyModPendingConfiguration && !customisationVisible.Value)
                    customisationVisible.Value = true;
            }
            else
            {
                if (customisationVisible.Value)
                    customisationVisible.Value = false;

                customisationVisible.Disabled = true;
            }
        }

        private void updateCustomisationVisualState()
        {
            const double transition_duration = 300;

            MainAreaContent.FadeColour(customisationVisible.Value ? Colour4.Gray : Colour4.White, transition_duration, Easing.InOutCubic);

            foreach (var button in footerButtonFlow)
            {
                if (button != CustomisationButton)
                    button.Enabled.Value = !customisationVisible.Value;
            }

            float modAreaHeight = customisationVisible.Value ? ModSettingsArea.HEIGHT : 0;

            modSettingsArea.ResizeHeightTo(modAreaHeight, transition_duration, Easing.InOutCubic);
            TopLevelContent.MoveToY(-modAreaHeight, transition_duration, Easing.InOutCubic);
        }

        /// <summary>
        /// This flag helps to determine the source of changes to <see cref="SelectedMods"/>.
        /// If the value is false, then <see cref="SelectedMods"/> are changing due to a user selection on the UI.
        /// If the value is true, then <see cref="SelectedMods"/> are changing due to an external <see cref="SelectedMods"/> change.
        /// </summary>
        private bool externalSelectionUpdateInProgress;

        private void updateFromExternalSelection()
        {
            if (externalSelectionUpdateInProgress)
                return;

            externalSelectionUpdateInProgress = true;

            var newSelection = new List<Mod>();

            foreach (var modState in allAvailableMods)
            {
                var matchingSelectedMod = SelectedMods.Value.SingleOrDefault(selected => selected.GetType() == modState.Mod.GetType());

                if (matchingSelectedMod != null)
                {
                    modState.Mod.CopyFrom(matchingSelectedMod);
                    modState.Active.Value = true;
                    newSelection.Add(modState.Mod);
                }
                else
                {
                    modState.Mod.ResetSettingsToDefaults();
                    modState.Active.Value = false;
                }
            }

            SelectedMods.Value = newSelection;

            externalSelectionUpdateInProgress = false;
        }

        private void updateFromInternalSelection()
        {
            if (externalSelectionUpdateInProgress)
                return;

            var candidateSelection = allAvailableMods.Where(modState => modState.Active.Value)
                                                     .Select(modState => modState.Mod)
                                                     .ToArray();

            SelectedMods.Value = ComputeNewModsFromSelection(SelectedMods.Value, candidateSelection);
        }

        #region Transition handling

        private const float distance = 700;

        protected override void PopIn()
        {
            const double fade_in_duration = 400;

            base.PopIn();

            multiplierDisplay?
                .FadeIn(fade_in_duration, Easing.OutQuint)
                .MoveToY(0, fade_in_duration, Easing.OutQuint);

            int nonFilteredColumnCount = 0;

            for (int i = 0; i < columnFlow.Count; i++)
            {
                var column = columnFlow[i].Column;

                bool allFiltered = column is ModColumn modColumn && modColumn.AvailableMods.All(modState => modState.Filtered.Value);

                double delay = allFiltered ? 0 : nonFilteredColumnCount * 30;
                double duration = allFiltered ? 0 : fade_in_duration;
                float startingYPosition = 0;
                if (!allFiltered)
                    startingYPosition = nonFilteredColumnCount % 2 == 0 ? -distance : distance;

                column.TopLevelContent
                      .MoveToY(startingYPosition)
                      .Delay(delay)
                      .MoveToY(0, duration, Easing.OutQuint)
                      .FadeIn(duration, Easing.OutQuint);

                if (allFiltered)
                    continue;

                int columnNumber = nonFilteredColumnCount;
                Scheduler.AddDelayed(() =>
                {
                    var channel = columnAppearSample?.GetChannel();
                    if (channel == null) return;

                    // Still play sound effects for off-screen columns up to a certain point.
                    if (columnNumber > 5 && !column.Active.Value) return;

                    // use X position of the column on screen as a basis for panning the sample
                    float balance = column.Parent.BoundingBox.Centre.X / RelativeToAbsoluteFactor.X;

                    // dip frequency and ramp volume of sample over the first 5 displayed columns
                    float progress = Math.Min(1, columnNumber / 5f);

                    channel.Frequency.Value = 1.3 - (progress * 0.3) + RNG.NextDouble(0.1);
                    channel.Volume.Value = Math.Max(progress, 0.2);
                    channel.Balance.Value = -1 + balance * 2;
                    channel.Play();
                }, delay);

                nonFilteredColumnCount += 1;
            }
        }

        protected override void PopOut()
        {
            const double fade_out_duration = 500;

            base.PopOut();

            multiplierDisplay?
                .FadeOut(fade_out_duration / 2, Easing.OutQuint)
                .MoveToY(-distance, fade_out_duration / 2, Easing.OutQuint);

            int nonFilteredColumnCount = 0;

            for (int i = 0; i < columnFlow.Count; i++)
            {
                var column = columnFlow[i].Column;

                bool allFiltered = false;

                if (column is ModColumn modColumn)
                {
                    allFiltered = modColumn.AvailableMods.All(modState => modState.Filtered.Value);
                    modColumn.FlushPendingSelections();
                }

                double duration = allFiltered ? 0 : fade_out_duration;
                float newYPosition = 0;
                if (!allFiltered)
                    newYPosition = nonFilteredColumnCount % 2 == 0 ? -distance : distance;

                column.TopLevelContent
                      .MoveToY(newYPosition, duration, Easing.OutQuint)
                      .FadeOut(duration, Easing.OutQuint);

                if (!allFiltered)
                    nonFilteredColumnCount += 1;
            }
        }

        #endregion

        #region Input handling

        public override bool OnPressed(KeyBindingPressEvent<GlobalAction> e)
        {
            if (e.Repeat)
                return false;

            switch (e.Action)
            {
                case GlobalAction.Back:
                    // Pressing the back binding should only go back one step at a time.
                    hideOverlay(false);
                    return true;

                // This is handled locally here because this overlay is being registered at the game level
                // and therefore takes away keyboard focus from the screen stack.
                case GlobalAction.ToggleModSelection:
                case GlobalAction.Select:
                {
                    // Pressing toggle or select should completely hide the overlay in one shot.
                    hideOverlay(true);
                    return true;
                }
            }

            return base.OnPressed(e);

            void hideOverlay(bool immediate)
            {
                if (customisationVisible.Value)
                {
                    Debug.Assert(CustomisationButton != null);
                    CustomisationButton.TriggerClick();

                    if (!immediate)
                        return;
                }

                BackButton.TriggerClick();
            }
        }

        #endregion

        #region Sample playback control

        private readonly Bindable<bool> samplePlaybackDisabled = new BindableBool(true);
        IBindable<bool> ISamplePlaybackDisabler.SamplePlaybackDisabled => samplePlaybackDisabled;

        #endregion

        /// <summary>
        /// Manages horizontal scrolling of mod columns, along with the "active" states of each column based on visibility.
        /// </summary>
        [Cached]
        internal class ColumnScrollContainer : OsuScrollContainer<ColumnFlowContainer>
        {
            public ColumnScrollContainer()
                : base(Direction.Horizontal)
            {
            }

            protected override void Update()
            {
                base.Update();

                // the bounds below represent the horizontal range of scroll items to be considered fully visible/active, in the scroll's internal coordinate space.
                // note that clamping is applied to the left scroll bound to ensure scrolling past extents does not change the set of active columns.
                float leftVisibleBound = Math.Clamp(Current, 0, ScrollableExtent);
                float rightVisibleBound = leftVisibleBound + DrawWidth;

                // if a movement is occurring at this time, the bounds below represent the full range of columns that the scroll movement will encompass.
                // this will be used to ensure that columns do not change state from active to inactive back and forth until they are fully scrolled past.
                float leftMovementBound = Math.Min(Current, Target);
                float rightMovementBound = Math.Max(Current, Target) + DrawWidth;

                foreach (var column in Child)
                {
                    // DrawWidth/DrawPosition do not include shear effects, and we want to know the full extents of the columns post-shear,
                    // so we have to manually compensate.
                    var topLeft = column.ToSpaceOfOtherDrawable(Vector2.Zero, ScrollContent);
                    var bottomRight = column.ToSpaceOfOtherDrawable(new Vector2(column.DrawWidth - column.DrawHeight * SHEAR, 0), ScrollContent);

                    bool isCurrentlyVisible = Precision.AlmostBigger(topLeft.X, leftVisibleBound)
                                              && Precision.DefinitelyBigger(rightVisibleBound, bottomRight.X);
                    bool isBeingScrolledToward = Precision.AlmostBigger(topLeft.X, leftMovementBound)
                                                 && Precision.DefinitelyBigger(rightMovementBound, bottomRight.X);

                    column.Active.Value = isCurrentlyVisible || isBeingScrolledToward;
                }
            }
        }

        /// <summary>
        /// Manages layout of mod columns.
        /// </summary>
        internal class ColumnFlowContainer : FillFlowContainer<ColumnDimContainer>
        {
            public IEnumerable<ModSelectColumn> Columns => Children.Select(dimWrapper => dimWrapper.Column);

            public override void Add(ColumnDimContainer dimContainer)
            {
                base.Add(dimContainer);

                Debug.Assert(dimContainer != null);
                dimContainer.Column.Shear = Vector2.Zero;
            }
        }

        /// <summary>
        /// Encapsulates a column and provides dim and input blocking based on an externally managed "active" state.
        /// </summary>
        internal class ColumnDimContainer : Container
        {
            public ModSelectColumn Column { get; }

            /// <summary>
            /// Tracks whether this column is in an interactive state. Generally only the case when the column is on-screen.
            /// </summary>
            public readonly Bindable<bool> Active = new BindableBool();

            /// <summary>
            /// Invoked when the column is clicked while not active, requesting a scroll to be performed to bring it on-screen.
            /// </summary>
            public Action<ColumnDimContainer>? RequestScroll { get; set; }

            [Resolved]
            private OsuColour colours { get; set; } = null!;

            public ColumnDimContainer(ModSelectColumn column)
            {
                AutoSizeAxes = Axes.X;
                RelativeSizeAxes = Axes.Y;

                Child = Column = column;
                column.Active.BindTo(Active);
            }

            [BackgroundDependencyLoader]
            private void load(ColumnScrollContainer columnScroll)
            {
                RequestScroll = col => columnScroll.ScrollIntoView(col, extraScroll: 140);
            }

            protected override void LoadComplete()
            {
                base.LoadComplete();

                Active.BindValueChanged(_ => updateState(), true);
                FinishTransforms();
            }

            protected override bool RequiresChildrenUpdate
            {
                get
                {
                    bool result = base.RequiresChildrenUpdate;

                    if (Column is ModColumn modColumn)
                        result |= !modColumn.ItemsLoaded || modColumn.SelectionAnimationRunning;

                    return result;
                }
            }

            private void updateState()
            {
                Colour4 targetColour;

                if (Column.Active.Value)
                    targetColour = Colour4.White;
                else
                    targetColour = IsHovered ? colours.GrayC : colours.Gray8;

                this.FadeColour(targetColour, 800, Easing.OutQuint);
            }

            protected override bool OnClick(ClickEvent e)
            {
                if (!Active.Value)
                    RequestScroll?.Invoke(this);

                return true;
            }

            protected override bool OnHover(HoverEvent e)
            {
                base.OnHover(e);
                updateState();
                return Active.Value;
            }

            protected override void OnHoverLost(HoverLostEvent e)
            {
                base.OnHoverLost(e);
                updateState();
            }
        }

        /// <summary>
        /// A container which blocks and handles input, managing the "return from customisation" state change.
        /// </summary>
        private class ClickToReturnContainer : Container
        {
            public BindableBool HandleMouse { get; } = new BindableBool();

            public Action? OnClicked { get; set; }

            public override bool HandlePositionalInput => base.HandlePositionalInput && HandleMouse.Value;

            protected override bool Handle(UIEvent e)
            {
                if (!HandleMouse.Value)
                    return base.Handle(e);

                switch (e)
                {
                    case ClickEvent:
                        OnClicked?.Invoke();
                        return true;

                    case MouseEvent:
                        return true;
                }

                return base.Handle(e);
            }
        }
    }
}<|MERGE_RESOLUTION|>--- conflicted
+++ resolved
@@ -192,12 +192,8 @@
                     Anchor = Anchor.TopRight,
                     Origin = Anchor.TopRight,
                     AutoSizeAxes = Axes.X,
-<<<<<<< HEAD
                     Direction = FillDirection.Horizontal,
-                    Height = DifficultyMultiplierDisplay.HEIGHT,
-=======
                     Height = ModsEffectDisplay.HEIGHT,
->>>>>>> a2492a4f
                     Margin = new MarginPadding { Horizontal = 100 },
                     Spacing = new Vector2(5, 0),
                     Children = new Drawable[]
