// Copyright (c) ppy Pty Ltd <contact@ppy.sh>. Licensed under the MIT Licence.
// See the LICENCE file in the repository root for full licence text.

using System;
using System.Collections.Generic;
using System.Diagnostics;
using System.Linq;
using osu.Framework.Allocation;
using osu.Framework.Audio;
using osu.Framework.Audio.Sample;
using osu.Framework.Bindables;
using osu.Framework.Graphics;
using osu.Framework.Graphics.Containers;
using osu.Framework.Graphics.Cursor;
using osu.Framework.Input;
using osu.Framework.Input.Bindings;
using osu.Framework.Input.Events;
using osu.Framework.Utils;
using osu.Game.Audio;
using osu.Game.Beatmaps;
using osu.Game.Configuration;
using osu.Game.Graphics;
using osu.Game.Graphics.Containers;
using osu.Game.Graphics.Cursor;
using osu.Game.Graphics.UserInterface;
using osu.Game.Input.Bindings;
using osu.Game.Localisation;
using osu.Game.Rulesets.Mods;
using osu.Game.Utils;
using osuTK;
using osuTK.Input;

namespace osu.Game.Overlays.Mods
{
    public abstract partial class ModSelectOverlay : ShearedOverlayContainer, ISamplePlaybackDisabler, IKeyBindingHandler<PlatformAction>
    {
        public const int BUTTON_WIDTH = 200;

        protected override string PopInSampleName => "";
        protected override string PopOutSampleName => @"SongSelect/mod-select-overlay-pop-out";

        [Cached]
        public Bindable<IReadOnlyList<Mod>> SelectedMods { get; private set; } = new Bindable<IReadOnlyList<Mod>>(Array.Empty<Mod>());

        /// <summary>
        /// Contains a dictionary with the current <see cref="ModState"/> of all mods applicable for the current ruleset.
        /// </summary>
        /// <remarks>
        /// Contrary to <see cref="OsuGameBase.AvailableMods"/> and <see cref="globalAvailableMods"/>, the <see cref="Mod"/> instances
        /// inside the <see cref="ModState"/> objects are owned solely by this <see cref="ModSelectOverlay"/> instance.
        /// </remarks>
        public Bindable<Dictionary<ModType, IReadOnlyList<ModState>>> AvailableMods { get; } =
            new Bindable<Dictionary<ModType, IReadOnlyList<ModState>>>(new Dictionary<ModType, IReadOnlyList<ModState>>());

        private Func<Mod, bool> isValidMod = _ => true;

        /// <summary>
        /// A function determining whether each mod in the column should be displayed.
        /// A return value of <see langword="true"/> means that the mod is not filtered and therefore its corresponding panel should be displayed.
        /// A return value of <see langword="false"/> means that the mod is filtered out and therefore its corresponding panel should be hidden.
        /// </summary>
        public Func<Mod, bool> IsValidMod
        {
            get => isValidMod;
            set
            {
                isValidMod = value ?? throw new ArgumentNullException(nameof(value));
                filterMods();
            }
        }

        public string SearchTerm
        {
            get => SearchTextBox.Current.Value;
            set => SearchTextBox.Current.Value = value;
        }

        public ShearedSearchTextBox SearchTextBox { get; private set; } = null!;

        /// <summary>
        /// Whether the effects (on score multiplier, on or beatmap difficulty) of the current selected set of mods should be shown.
        /// </summary>
        protected virtual bool ShowModEffects => true;

        /// <summary>
        /// Whether per-mod customisation controls are visible.
        /// </summary>
        protected virtual bool AllowCustomisation => true;

        /// <summary>
        /// Whether the column with available mod presets should be shown.
        /// </summary>
        protected virtual bool ShowPresets => false;

        protected virtual ModColumn CreateModColumn(ModType modType) => new ModColumn(modType, false);

        protected virtual IReadOnlyList<Mod> ComputeNewModsFromSelection(IReadOnlyList<Mod> oldSelection, IReadOnlyList<Mod> newSelection) => newSelection;

        protected virtual IEnumerable<ShearedButton> CreateFooterButtons()
        {
            if (AllowCustomisation)
            {
                yield return CustomisationButton = new ShearedToggleButton(BUTTON_WIDTH)
                {
                    Text = ModSelectOverlayStrings.ModCustomisation,
                    Active = { BindTarget = customisationVisible }
                };
            }

            yield return deselectAllModsButton = new DeselectAllModsButton(this);
        }

        private readonly Bindable<Dictionary<ModType, IReadOnlyList<Mod>>> globalAvailableMods = new Bindable<Dictionary<ModType, IReadOnlyList<Mod>>>();

        public IEnumerable<ModState> AllAvailableMods => AvailableMods.Value.SelectMany(pair => pair.Value);

        private readonly BindableBool customisationVisible = new BindableBool();
        private Bindable<bool> textSearchStartsActive = null!;

        private ModSettingsArea modSettingsArea = null!;
        private ColumnScrollContainer columnScroll = null!;
        private ColumnFlowContainer columnFlow = null!;
        private FillFlowContainer<ShearedButton> footerButtonFlow = null!;
        private FillFlowContainer footerContentFlow = null!;
        private DeselectAllModsButton deselectAllModsButton = null!;

        private Container aboveColumnsContent = null!;
        private ScoreMultiplierDisplay? multiplierDisplay;
        private BeatmapAttributesDisplay? beatmapAttributesDisplay;

        protected ShearedButton BackButton { get; private set; } = null!;
        protected ShearedToggleButton? CustomisationButton { get; private set; }
        protected SelectAllModsButton? SelectAllModsButton { get; set; }

        private bool textBoxShouldFocus;

        private Sample? columnAppearSample;

        private WorkingBeatmap? beatmap;

        public WorkingBeatmap? Beatmap
        {
            get => beatmap;
            set
            {
                if (beatmap == value) return;

                beatmap = value;
                if (IsLoaded && beatmapAttributesDisplay != null)
                    beatmapAttributesDisplay.BeatmapInfo.Value = beatmap?.BeatmapInfo;
            }
        }

        protected ModSelectOverlay(OverlayColourScheme colourScheme = OverlayColourScheme.Green)
            : base(colourScheme)
        {
        }

        [BackgroundDependencyLoader]
        private void load(OsuGameBase game, OsuColour colours, AudioManager audio, OsuConfigManager configManager)
        {
            Header.Title = ModSelectOverlayStrings.ModSelectTitle;
            Header.Description = ModSelectOverlayStrings.ModSelectDescription;

            columnAppearSample = audio.Samples.Get(@"SongSelect/mod-column-pop-in");

            AddRange(new Drawable[]
            {
                new ClickToReturnContainer
                {
                    RelativeSizeAxes = Axes.Both,
                    HandleMouse = { BindTarget = customisationVisible },
                    OnClicked = () => customisationVisible.Value = false
                },
                modSettingsArea = new ModSettingsArea
                {
                    Anchor = Anchor.BottomCentre,
                    Origin = Anchor.BottomCentre,
                    Height = 0
                }
            });

            MainAreaContent.AddRange(new Drawable[]
            {
                aboveColumnsContent = new Container
                {
                    RelativeSizeAxes = Axes.X,
                    Height = ScoreMultiplierDisplay.HEIGHT,
                    Padding = new MarginPadding { Horizontal = 100 },
                    Child = SearchTextBox = new ShearedSearchTextBox
                    {
                        HoldFocus = false,
                        Width = 300
                    }
                },
                new OsuContextMenuContainer
                {
                    RelativeSizeAxes = Axes.Both,
                    Child = new PopoverContainer
                    {
                        Padding = new MarginPadding
                        {
                            Top = ScoreMultiplierDisplay.HEIGHT + PADDING,
                            Bottom = PADDING
                        },
                        RelativeSizeAxes = Axes.Both,
                        RelativePositionAxes = Axes.Both,
                        Children = new Drawable[]
                        {
                            columnScroll = new ColumnScrollContainer
                            {
                                RelativeSizeAxes = Axes.Both,
                                Masking = false,
                                ClampExtension = 100,
                                ScrollbarOverlapsContent = false,
                                Child = columnFlow = new ColumnFlowContainer
                                {
                                    Anchor = Anchor.BottomLeft,
                                    Origin = Anchor.BottomLeft,
                                    Direction = FillDirection.Horizontal,
                                    Shear = new Vector2(SHEAR, 0),
                                    RelativeSizeAxes = Axes.Y,
                                    AutoSizeAxes = Axes.X,
                                    Margin = new MarginPadding { Horizontal = 70 },
                                    Padding = new MarginPadding { Bottom = 10 },
                                    ChildrenEnumerable = createColumns()
                                }
                            }
                        }
                    }
                }
            });

            FooterContent.Add(footerButtonFlow = new FillFlowContainer<ShearedButton>
            {
                RelativeSizeAxes = Axes.X,
                AutoSizeAxes = Axes.Y,
                Direction = FillDirection.Horizontal,
                Anchor = Anchor.BottomLeft,
                Origin = Anchor.BottomLeft,
                Padding = new MarginPadding
                {
                    Vertical = PADDING,
                    Horizontal = 70
                },
                Spacing = new Vector2(10),
                ChildrenEnumerable = CreateFooterButtons().Prepend(BackButton = new ShearedButton(BUTTON_WIDTH)
                {
                    Text = CommonStrings.Back,
                    Action = Hide,
                    DarkerColour = colours.Pink2,
                    LighterColour = colours.Pink1
                })
            });

            if (ShowModEffects)
            {
                FooterContent.Add(footerContentFlow = new FillFlowContainer
                {
                    AutoSizeAxes = Axes.Both,
                    Direction = FillDirection.Vertical,
                    Spacing = new Vector2(30, 10),
                    Anchor = Anchor.BottomRight,
                    Origin = Anchor.BottomRight,
                    Margin = new MarginPadding
                    {
                        Vertical = PADDING,
                        Horizontal = 20
                    },
                    Children = new Drawable[]
                    {
                        multiplierDisplay = new ScoreMultiplierDisplay
                        {
                            Anchor = Anchor.BottomRight,
                            Origin = Anchor.BottomRight
                        },
                        beatmapAttributesDisplay = new BeatmapAttributesDisplay
                        {
                            Anchor = Anchor.BottomRight,
                            Origin = Anchor.BottomRight,
                            BeatmapInfo = { Value = beatmap?.BeatmapInfo }
                        },
                    }
                });
            }

            globalAvailableMods.BindTo(game.AvailableMods);

            textSearchStartsActive = configManager.GetBindable<bool>(OsuSetting.ModSelectTextSearchStartsActive);
        }

        public override void Hide()
        {
            base.Hide();

            // clear search for next user interaction with mod overlay
            SearchTextBox.Current.Value = string.Empty;
        }

        private ModSettingChangeTracker? modSettingChangeTracker;

        protected override void LoadComplete()
        {
            // this is called before base call so that the mod state is populated early, and the transition in `PopIn()` can play out properly.
            globalAvailableMods.BindValueChanged(_ => createLocalMods(), true);

            base.LoadComplete();

            State.BindValueChanged(_ => samplePlaybackDisabled.Value = State.Value == Visibility.Hidden, true);

            // This is an optimisation to prevent refreshing the available settings controls when it can be
            // reasonably assumed that the settings panel is never to be displayed (e.g. FreeModSelectOverlay).
            if (AllowCustomisation)
                ((IBindable<IReadOnlyList<Mod>>)modSettingsArea.SelectedMods).BindTo(SelectedMods);

            SelectedMods.BindValueChanged(_ =>
            {
                updateMultiplier();
                updateFromExternalSelection();
                updateCustomisation();

                modSettingChangeTracker?.Dispose();

                if (AllowCustomisation)
                {
                    // Importantly, use SelectedMods.Value here (and not the ValueChanged NewValue) as the latter can
                    // potentially be stale, due to complexities in the way change trackers work.
                    //
                    // See https://github.com/ppy/osu/pull/23284#issuecomment-1529056988
                    modSettingChangeTracker = new ModSettingChangeTracker(SelectedMods.Value);
                    modSettingChangeTracker.SettingChanged += _ => updateMultiplier();
                }
            }, true);

            customisationVisible.BindValueChanged(_ => updateCustomisationVisualState(), true);

            SearchTextBox.Current.BindValueChanged(query =>
            {
                foreach (var column in columnFlow.Columns)
                    column.SearchTerm = query.NewValue;
            }, true);

            // Start scrolled slightly to the right to give the user a sense that
            // there is more horizontal content available.
            ScheduleAfterChildren(() =>
            {
                columnScroll.ScrollTo(200, false);
                columnScroll.ScrollToStart();
            });
        }

        protected override void Update()
        {
            base.Update();

            SearchTextBox.PlaceholderText = SearchTextBox.HasFocus ? Resources.Localisation.Web.CommonStrings.InputSearch : ModSelectOverlayStrings.TabToSearch;

            if (beatmapAttributesDisplay != null)
            {
                float rightEdgeOfLastButton = footerButtonFlow.Last().ScreenSpaceDrawQuad.TopRight.X;

                // this is cheating a bit; the 640 value is hardcoded based on how wide the expanded panel _generally_ is.
                // due to the transition applied, the raw screenspace quad of the panel cannot be used, as it will trigger an ugly feedback cycle of expanding and collapsing.
                float projectedLeftEdgeOfExpandedBeatmapAttributesDisplay = footerButtonFlow.ToScreenSpace(footerButtonFlow.DrawSize - new Vector2(640, 0)).X;

                bool screenIsntWideEnough = rightEdgeOfLastButton > projectedLeftEdgeOfExpandedBeatmapAttributesDisplay;

                // only update preview panel's collapsed state after we are fully visible, to ensure all the buttons are where we expect them to be.
                if (Alpha == 1)
                    beatmapAttributesDisplay.Collapsed.Value = screenIsntWideEnough;

                footerContentFlow.LayoutDuration = 200;
                footerContentFlow.LayoutEasing = Easing.OutQuint;
                footerContentFlow.Direction = screenIsntWideEnough ? FillDirection.Vertical : FillDirection.Horizontal;
            }
        }

        /// <summary>
        /// Select all visible mods in all columns.
        /// </summary>
        public void SelectAll()
        {
            foreach (var column in columnFlow.Columns.OfType<ModColumn>())
                column.SelectAll();
        }

        /// <summary>
        /// Deselect all visible mods in all columns.
        /// </summary>
        public void DeselectAll()
        {
            foreach (var column in columnFlow.Columns.OfType<ModColumn>())
                column.DeselectAll();
        }

        private IEnumerable<ColumnDimContainer> createColumns()
        {
            if (ShowPresets)
            {
                yield return new ColumnDimContainer(new ModPresetColumn
                {
                    Margin = new MarginPadding { Right = 10 }
                });
            }

            yield return createModColumnContent(ModType.DifficultyReduction);
            yield return createModColumnContent(ModType.DifficultyIncrease);
            yield return createModColumnContent(ModType.Automation);
            yield return createModColumnContent(ModType.Conversion);
            yield return createModColumnContent(ModType.Fun);
        }

        private ColumnDimContainer createModColumnContent(ModType modType)
        {
            var column = CreateModColumn(modType).With(column =>
            {
                // spacing applied here rather than via `columnFlow.Spacing` to avoid uneven gaps when some of the columns are hidden.
                column.Margin = new MarginPadding { Right = 10 };
            });

            return new ColumnDimContainer(column);
        }

        private void createLocalMods()
        {
            var newLocalAvailableMods = new Dictionary<ModType, IReadOnlyList<ModState>>();

            foreach (var (modType, mods) in globalAvailableMods.Value)
            {
                var modStates = mods.SelectMany(ModUtils.FlattenMod)
                                    .Select(mod => new ModState(mod.DeepClone()))
                                    .ToArray();

                foreach (var modState in modStates)
                    modState.Active.BindValueChanged(_ => updateFromInternalSelection());

                newLocalAvailableMods[modType] = modStates;
            }

            AvailableMods.Value = newLocalAvailableMods;
            filterMods();

            foreach (var column in columnFlow.Columns.OfType<ModColumn>())
                column.AvailableMods = AvailableMods.Value.GetValueOrDefault(column.ModType, Array.Empty<ModState>());
        }

        private void filterMods()
        {
            foreach (var modState in AllAvailableMods)
                modState.ValidForSelection.Value = modState.Mod.HasImplementation && IsValidMod.Invoke(modState.Mod);
        }

        private void updateMultiplier()
        {
            if (multiplierDisplay == null)
                return;

            double multiplier = 1.0;

            foreach (var mod in SelectedMods.Value)
                multiplier *= mod.ScoreMultiplier;

            multiplierDisplay.Current.Value = multiplier;
        }

        private void updateCustomisation()
        {
            if (CustomisationButton == null)
                return;

            bool anyCustomisableModActive = false;
            bool anyModPendingConfiguration = false;

            foreach (var modState in AllAvailableMods)
            {
                anyCustomisableModActive |= modState.Active.Value && modState.Mod.GetSettingsSourceProperties().Any();
                anyModPendingConfiguration |= modState.PendingConfiguration;
                modState.PendingConfiguration = false;
            }

            if (anyCustomisableModActive)
            {
                customisationVisible.Disabled = false;

                if (anyModPendingConfiguration && !customisationVisible.Value)
                    customisationVisible.Value = true;
            }
            else
            {
                if (customisationVisible.Value)
                    customisationVisible.Value = false;

                customisationVisible.Disabled = true;
            }
        }

        private void updateCustomisationVisualState()
        {
            const double transition_duration = 300;

            MainAreaContent.FadeColour(customisationVisible.Value ? Colour4.Gray : Colour4.White, transition_duration, Easing.InOutCubic);

            foreach (var button in footerButtonFlow)
            {
                if (button != CustomisationButton)
                    button.Enabled.Value = !customisationVisible.Value;
            }

            float modAreaHeight = customisationVisible.Value ? ModSettingsArea.HEIGHT : 0;

            modSettingsArea.ResizeHeightTo(modAreaHeight, transition_duration, Easing.InOutCubic);
            TopLevelContent.MoveToY(-modAreaHeight, transition_duration, Easing.InOutCubic);

            if (customisationVisible.Value)
<<<<<<< HEAD
                GetContainingInputManager().ChangeFocus(modSettingsArea);
            else
                Scheduler.Add(() => GetContainingInputManager().ChangeFocus(null));
=======
                SearchTextBox.KillFocus();
            else
                setTextBoxFocus(textBoxShouldFocus);
>>>>>>> 1ebb6262
        }

        /// <summary>
        /// This flag helps to determine the source of changes to <see cref="SelectedMods"/>.
        /// If the value is false, then <see cref="SelectedMods"/> are changing due to a user selection on the UI.
        /// If the value is true, then <see cref="SelectedMods"/> are changing due to an external <see cref="SelectedMods"/> change.
        /// </summary>
        private bool externalSelectionUpdateInProgress;

        private void updateFromExternalSelection()
        {
            if (externalSelectionUpdateInProgress)
                return;

            externalSelectionUpdateInProgress = true;

            var newSelection = new List<Mod>();

            foreach (var modState in AllAvailableMods)
            {
                var matchingSelectedMod = SelectedMods.Value.SingleOrDefault(selected => selected.GetType() == modState.Mod.GetType());

                if (matchingSelectedMod != null)
                {
                    modState.Mod.CopyFrom(matchingSelectedMod);
                    modState.Active.Value = true;
                    newSelection.Add(modState.Mod);
                }
                else
                {
                    modState.Mod.ResetSettingsToDefaults();
                    modState.Active.Value = false;
                }
            }

            SelectedMods.Value = newSelection;

            externalSelectionUpdateInProgress = false;
        }

        private void updateFromInternalSelection()
        {
            if (externalSelectionUpdateInProgress)
                return;

            var candidateSelection = AllAvailableMods.Where(modState => modState.Active.Value)
                                                     .Select(modState => modState.Mod)
                                                     .ToArray();

            SelectedMods.Value = ComputeNewModsFromSelection(SelectedMods.Value, candidateSelection);
        }

        #region Transition handling

        private const float distance = 700;

        protected override void PopIn()
        {
            const double fade_in_duration = 400;

            base.PopIn();

            aboveColumnsContent
                .FadeIn(fade_in_duration, Easing.OutQuint)
                .MoveToY(0, fade_in_duration, Easing.OutQuint);

            int nonFilteredColumnCount = 0;

            for (int i = 0; i < columnFlow.Count; i++)
            {
                var column = columnFlow[i].Column;

                bool allFiltered = column is ModColumn modColumn && modColumn.AvailableMods.All(modState => !modState.Visible);

                double delay = allFiltered ? 0 : nonFilteredColumnCount * 30;
                double duration = allFiltered ? 0 : fade_in_duration;
                float startingYPosition = 0;
                if (!allFiltered)
                    startingYPosition = nonFilteredColumnCount % 2 == 0 ? -distance : distance;

                column.TopLevelContent
                      .MoveToY(startingYPosition)
                      .Delay(delay)
                      .MoveToY(0, duration, Easing.OutQuint)
                      .FadeIn(duration, Easing.OutQuint);

                if (allFiltered)
                    continue;

                int columnNumber = nonFilteredColumnCount;
                Scheduler.AddDelayed(() =>
                {
                    var channel = columnAppearSample?.GetChannel();
                    if (channel == null) return;

                    // Still play sound effects for off-screen columns up to a certain point.
                    if (columnNumber > 5 && !column.Active.Value) return;

                    // use X position of the column on screen as a basis for panning the sample
                    float balance = column.Parent!.BoundingBox.Centre.X / RelativeToAbsoluteFactor.X;

                    // dip frequency and ramp volume of sample over the first 5 displayed columns
                    float progress = Math.Min(1, columnNumber / 5f);

                    channel.Frequency.Value = 1.3 - (progress * 0.3) + RNG.NextDouble(0.1);
                    channel.Volume.Value = Math.Max(progress, 0.2);
                    channel.Balance.Value = -1 + balance * 2;
                    channel.Play();
                }, delay);

                nonFilteredColumnCount += 1;
            }

<<<<<<< HEAD
            if (textSearchStartsActive.Value)
                SearchTextBox.HoldFocus = true;
=======
            setTextBoxFocus(textSearchStartsActive.Value);
>>>>>>> 1ebb6262
        }

        protected override void PopOut()
        {
            const double fade_out_duration = 500;

            base.PopOut();

            aboveColumnsContent
                .FadeOut(fade_out_duration / 2, Easing.OutQuint)
                .MoveToY(-distance, fade_out_duration / 2, Easing.OutQuint);

            int nonFilteredColumnCount = 0;

            for (int i = 0; i < columnFlow.Count; i++)
            {
                var column = columnFlow[i].Column;

                bool allFiltered = false;

                if (column is ModColumn modColumn)
                {
                    allFiltered = modColumn.AvailableMods.All(modState => !modState.Visible);
                    modColumn.FlushPendingSelections();
                }

                double duration = allFiltered ? 0 : fade_out_duration;
                float newYPosition = 0;
                if (!allFiltered)
                    newYPosition = nonFilteredColumnCount % 2 == 0 ? -distance : distance;

                column.TopLevelContent
                      .MoveToY(newYPosition, duration, Easing.OutQuint)
                      .FadeOut(duration, Easing.OutQuint);

                if (!allFiltered)
                    nonFilteredColumnCount += 1;
            }
        }

        #endregion

        #region Input handling

        public override bool OnPressed(KeyBindingPressEvent<GlobalAction> e)
        {
            if (e.Repeat)
                return false;

            switch (e.Action)
            {
                case GlobalAction.Back:
                    // Pressing the back binding should only go back one step at a time.
                    hideOverlay(false);
                    return true;

                // This is handled locally here because this overlay is being registered at the game level
                // and therefore takes away keyboard focus from the screen stack.
                case GlobalAction.ToggleModSelection:
                    // Pressing toggle should completely hide the overlay in one shot.
                    hideOverlay(true);
                    return true;

                // This is handled locally here due to conflicts in input handling between the search text box and the deselect all mods button.
                // Attempting to handle this action locally in both places leads to a possible scenario
                // wherein activating the binding will both change the contents of the search text box and deselect all mods.
                case GlobalAction.DeselectAllMods:
                {
                    if (!SearchTextBox.HasFocus)
                    {
                        deselectAllModsButton.TriggerClick();
                        return true;
                    }

                    break;
                }

                case GlobalAction.Select:
                {
                    // Pressing select should select first filtered mod if a search is in progress.
                    // If there is no search in progress, it should exit the dialog (a bit weird, but this is the expectation from stable).
                    if (string.IsNullOrEmpty(SearchTerm))
                    {
                        hideOverlay(true);
                        return true;
                    }

                    ModState? firstMod = columnFlow.Columns.OfType<ModColumn>().FirstOrDefault(m => m.IsPresent)?.AvailableMods.FirstOrDefault(x => x.Visible);

                    if (firstMod is not null)
                        firstMod.Active.Value = !firstMod.Active.Value;

                    return true;
                }
            }

            return base.OnPressed(e);

            void hideOverlay(bool immediate)
            {
                if (customisationVisible.Value)
                {
                    Debug.Assert(CustomisationButton != null);
                    CustomisationButton.TriggerClick();

                    if (!immediate)
                        return;
                }

                BackButton.TriggerClick();
            }
        }

        /// <inheritdoc cref="IKeyBindingHandler{PlatformAction}"/>
        /// <remarks>
        /// This is handled locally here due to conflicts in input handling between the search text box and the select all mods button.
        /// Attempting to handle this action locally in both places leads to a possible scenario
        /// wherein activating the "select all" platform binding will both select all text in the search box and select all mods.
        /// </remarks>>
        public bool OnPressed(KeyBindingPressEvent<PlatformAction> e)
        {
            if (e.Repeat || e.Action != PlatformAction.SelectAll || SelectAllModsButton is null)
                return false;

            SelectAllModsButton.TriggerClick();
            return true;
        }

        public void OnReleased(KeyBindingReleaseEvent<PlatformAction> e)
        {
        }

        protected override bool OnKeyDown(KeyDownEvent e)
        {
            if (e.Repeat || e.Key != Key.Tab)
                return false;

            // TODO: should probably eventually support typical platform search shortcuts (`Ctrl-F`, `/`)
<<<<<<< HEAD
            SearchTextBox.HoldFocus = !SearchTextBox.HoldFocus;
            if (SearchTextBox.HoldFocus)
                SearchTextBox.TakeFocus();
=======
            setTextBoxFocus(!textBoxShouldFocus);
>>>>>>> 1ebb6262
            return true;
        }

        private void setTextBoxFocus(bool keepFocus)
        {
            textBoxShouldFocus = keepFocus;

            if (textBoxShouldFocus)
                SearchTextBox.TakeFocus();
            else
                SearchTextBox.KillFocus();
        }

        #endregion

        #region Sample playback control

        private readonly Bindable<bool> samplePlaybackDisabled = new BindableBool(true);
        IBindable<bool> ISamplePlaybackDisabler.SamplePlaybackDisabled => samplePlaybackDisabled;

        #endregion

        /// <summary>
        /// Manages horizontal scrolling of mod columns, along with the "active" states of each column based on visibility.
        /// </summary>
        [Cached]
        internal partial class ColumnScrollContainer : OsuScrollContainer<ColumnFlowContainer>
        {
            public ColumnScrollContainer()
                : base(Direction.Horizontal)
            {
            }

            protected override void Update()
            {
                base.Update();

                // the bounds below represent the horizontal range of scroll items to be considered fully visible/active, in the scroll's internal coordinate space.
                // note that clamping is applied to the left scroll bound to ensure scrolling past extents does not change the set of active columns.
                float leftVisibleBound = Math.Clamp(Current, 0, ScrollableExtent);
                float rightVisibleBound = leftVisibleBound + DrawWidth;

                // if a movement is occurring at this time, the bounds below represent the full range of columns that the scroll movement will encompass.
                // this will be used to ensure that columns do not change state from active to inactive back and forth until they are fully scrolled past.
                float leftMovementBound = Math.Min(Current, Target);
                float rightMovementBound = Math.Max(Current, Target) + DrawWidth;

                foreach (var column in Child)
                {
                    // DrawWidth/DrawPosition do not include shear effects, and we want to know the full extents of the columns post-shear,
                    // so we have to manually compensate.
                    var topLeft = column.ToSpaceOfOtherDrawable(Vector2.Zero, ScrollContent);
                    var bottomRight = column.ToSpaceOfOtherDrawable(new Vector2(column.DrawWidth - column.DrawHeight * SHEAR, 0), ScrollContent);

                    bool isCurrentlyVisible = Precision.AlmostBigger(topLeft.X, leftVisibleBound)
                                              && Precision.DefinitelyBigger(rightVisibleBound, bottomRight.X);
                    bool isBeingScrolledToward = Precision.AlmostBigger(topLeft.X, leftMovementBound)
                                                 && Precision.DefinitelyBigger(rightMovementBound, bottomRight.X);

                    column.Active.Value = isCurrentlyVisible || isBeingScrolledToward;
                }
            }
        }

        /// <summary>
        /// Manages layout of mod columns.
        /// </summary>
        internal partial class ColumnFlowContainer : FillFlowContainer<ColumnDimContainer>
        {
            public IEnumerable<ModSelectColumn> Columns => Children.Select(dimWrapper => dimWrapper.Column);

            public override void Add(ColumnDimContainer dimContainer)
            {
                base.Add(dimContainer);

                Debug.Assert(dimContainer != null);
                dimContainer.Column.Shear = Vector2.Zero;
            }
        }

        /// <summary>
        /// Encapsulates a column and provides dim and input blocking based on an externally managed "active" state.
        /// </summary>
        internal partial class ColumnDimContainer : Container
        {
            public ModSelectColumn Column { get; }

            /// <summary>
            /// Tracks whether this column is in an interactive state. Generally only the case when the column is on-screen.
            /// </summary>
            public readonly Bindable<bool> Active = new BindableBool();

            /// <summary>
            /// Invoked when the column is clicked while not active, requesting a scroll to be performed to bring it on-screen.
            /// </summary>
            public Action<ColumnDimContainer>? RequestScroll { get; set; }

            [Resolved]
            private OsuColour colours { get; set; } = null!;

            public ColumnDimContainer(ModSelectColumn column)
            {
                AutoSizeAxes = Axes.X;
                RelativeSizeAxes = Axes.Y;

                Child = Column = column;
                column.Active.BindTo(Active);
            }

            [BackgroundDependencyLoader]
            private void load(ColumnScrollContainer columnScroll)
            {
                RequestScroll = col => columnScroll.ScrollIntoView(col, extraScroll: 140);
            }

            protected override void LoadComplete()
            {
                base.LoadComplete();

                Active.BindValueChanged(_ => updateState(), true);
                FinishTransforms();
            }

            protected override bool RequiresChildrenUpdate
            {
                get
                {
                    bool result = base.RequiresChildrenUpdate;

                    if (Column is ModColumn modColumn)
                        result |= !modColumn.ItemsLoaded || modColumn.SelectionAnimationRunning;

                    return result;
                }
            }

            private void updateState()
            {
                Colour4 targetColour;

                if (Column.Active.Value)
                    targetColour = Colour4.White;
                else
                    targetColour = IsHovered ? colours.GrayC : colours.Gray8;

                this.FadeColour(targetColour, 800, Easing.OutQuint);
            }

            protected override bool OnClick(ClickEvent e)
            {
                if (!Active.Value)
                    RequestScroll?.Invoke(this);

                // Killing focus is done here because it's the only feasible place on ModSelectOverlay you can click on without triggering any action.
                Scheduler.Add(() => GetContainingInputManager().ChangeFocus(null));

                return true;
            }

            protected override bool OnHover(HoverEvent e)
            {
                base.OnHover(e);
                updateState();
                return Active.Value;
            }

            protected override void OnHoverLost(HoverLostEvent e)
            {
                base.OnHoverLost(e);
                updateState();
            }
        }

        /// <summary>
        /// A container which blocks and handles input, managing the "return from customisation" state change.
        /// </summary>
        private partial class ClickToReturnContainer : Container
        {
            public BindableBool HandleMouse { get; } = new BindableBool();

            public Action? OnClicked { get; set; }

            public override bool HandlePositionalInput => base.HandlePositionalInput && HandleMouse.Value;

            protected override bool Handle(UIEvent e)
            {
                if (!HandleMouse.Value)
                    return base.Handle(e);

                switch (e)
                {
                    case ClickEvent:
                        OnClicked?.Invoke();
                        return true;

                    case HoverEvent:
                        return false;

                    case MouseEvent:
                        return true;
                }

                return base.Handle(e);
            }
        }
    }
}<|MERGE_RESOLUTION|>--- conflicted
+++ resolved
@@ -512,15 +512,9 @@
             TopLevelContent.MoveToY(-modAreaHeight, transition_duration, Easing.InOutCubic);
 
             if (customisationVisible.Value)
-<<<<<<< HEAD
-                GetContainingInputManager().ChangeFocus(modSettingsArea);
-            else
-                Scheduler.Add(() => GetContainingInputManager().ChangeFocus(null));
-=======
                 SearchTextBox.KillFocus();
             else
                 setTextBoxFocus(textBoxShouldFocus);
->>>>>>> 1ebb6262
         }
 
         /// <summary>
@@ -634,12 +628,7 @@
                 nonFilteredColumnCount += 1;
             }
 
-<<<<<<< HEAD
-            if (textSearchStartsActive.Value)
-                SearchTextBox.HoldFocus = true;
-=======
             setTextBoxFocus(textSearchStartsActive.Value);
->>>>>>> 1ebb6262
         }
 
         protected override void PopOut()
@@ -778,13 +767,7 @@
                 return false;
 
             // TODO: should probably eventually support typical platform search shortcuts (`Ctrl-F`, `/`)
-<<<<<<< HEAD
-            SearchTextBox.HoldFocus = !SearchTextBox.HoldFocus;
-            if (SearchTextBox.HoldFocus)
-                SearchTextBox.TakeFocus();
-=======
             setTextBoxFocus(!textBoxShouldFocus);
->>>>>>> 1ebb6262
             return true;
         }
 
