--- conflicted
+++ resolved
@@ -31,78 +31,11 @@
 
             SwitchContainer.Child = new ModSwitchSmall(Mod)
             {
-<<<<<<< HEAD
-                Background = new Box
-                {
-                    RelativeSizeAxes = Axes.Both
-                },
-                SwitchContainer = new Container
-                {
-                    RelativeSizeAxes = Axes.Y,
-                    Child = new ModSwitchSmall(Mod)
-                    {
-                        Anchor = Anchor.Centre,
-                        Origin = Anchor.Centre,
-                        Active = { BindTarget = Active },
-                        Shear = new Vector2(-ShearedOverlayContainer.SHEAR, 0),
-                        Scale = new Vector2(HEIGHT / ModSwitchSmall.DEFAULT_SIZE)
-                    }
-                },
-                MainContentContainer = new Container
-                {
-                    RelativeSizeAxes = Axes.Both,
-                    Child = new Container
-                    {
-                        RelativeSizeAxes = Axes.Both,
-                        Masking = true,
-                        CornerRadius = CORNER_RADIUS,
-                        Children = new Drawable[]
-                        {
-                            TextBackground = new Box
-                            {
-                                RelativeSizeAxes = Axes.Both
-                            },
-                            TextFlow = new FillFlowContainer
-                            {
-                                RelativeSizeAxes = Axes.Both,
-                                Padding = new MarginPadding
-                                {
-                                    Horizontal = 17.5f,
-                                    Vertical = 4
-                                },
-                                Direction = FillDirection.Vertical,
-                                Children = new[]
-                                {
-                                    new OsuSpriteText
-                                    {
-                                        Text = Mod.Name,
-                                        Font = OsuFont.TorusAlternate.With(size: 18, weight: FontWeight.SemiBold),
-                                        Shear = new Vector2(-ShearedOverlayContainer.SHEAR, 0),
-                                        Margin = new MarginPadding
-                                        {
-                                            Left = -18 * ShearedOverlayContainer.SHEAR
-                                        }
-                                    },
-                                    new OsuSpriteText
-                                    {
-                                        Text = Mod.Description,
-                                        Font = OsuFont.Default.With(size: 15),
-                                        RelativeSizeAxes = Axes.X,
-                                        Truncate = true,
-                                        Shear = new Vector2(-ShearedOverlayContainer.SHEAR, 0)
-                                    }
-                                }
-                            }
-                        }
-                    }
-                }
-=======
                 Anchor = Anchor.Centre,
                 Origin = Anchor.Centre,
                 Active = { BindTarget = Active },
                 Shear = new Vector2(-ShearedOverlayContainer.SHEAR, 0),
                 Scale = new Vector2(HEIGHT / ModSwitchSmall.DEFAULT_SIZE)
->>>>>>> 96bcfea2
             };
         }
 
