--- conflicted
+++ resolved
@@ -47,53 +47,25 @@
                 Spacing = new Vector2(0, 20),
                 Children = new Drawable[]
                 {
-<<<<<<< HEAD
-                    new ReverseChildIDFillFlowContainer<Drawable>
-=======
-                    RelativeSizeAxes = Axes.Both,
-                    ScrollbarVisible = false,
-                    Child = new ReverseChildIDFillFlowContainer<BeatmapSetLayoutSection>
->>>>>>> 2c0b8ab9
+                    new BeatmapSetLayoutSection
                     {
-                        AutoSizeAxes = Axes.Y,
-                        RelativeSizeAxes = Axes.X,
-                        Direction = FillDirection.Vertical,
-<<<<<<< HEAD
-                        Children = new Drawable[]
+                        Child = new ReverseChildIDFillFlowContainer<Drawable>
                         {
-                            Header = new Header(),
-                            info = new Info()
-                        }
-=======
-                        Spacing = new Vector2(0, 20),
-                        Children = new[]
-                        {
-                            new BeatmapSetLayoutSection
+                            AutoSizeAxes = Axes.Y,
+                            RelativeSizeAxes = Axes.X,
+                            Direction = FillDirection.Vertical,
+                            Children = new Drawable[]
                             {
-                                Child = new ReverseChildIDFillFlowContainer<Drawable>
-                                {
-                                    AutoSizeAxes = Axes.Y,
-                                    RelativeSizeAxes = Axes.X,
-                                    Direction = FillDirection.Vertical,
-                                    Children = new Drawable[]
-                                    {
-                                        Header = new Header(),
-                                        info = new Info()
-                                    }
-                                },
-                            },
-                            new ScoresContainer
-                            {
-                                Beatmap = { BindTarget = Header.Picker.Beatmap }
-                            },
-                            comments = new CommentsSection()
+                                Header = new Header(),
+                                info = new Info()
+                            }
                         },
->>>>>>> 2c0b8ab9
                     },
                     new ScoresContainer
                     {
                         Beatmap = { BindTarget = Header.Picker.Beatmap }
-                    }
+                    },
+                    comments = new CommentsSection()
                 },
             });
 
