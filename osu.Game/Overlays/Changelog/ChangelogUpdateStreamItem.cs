// Copyright (c) ppy Pty Ltd <contact@ppy.sh>. Licensed under the MIT Licence.
// See the LICENCE file in the repository root for full licence text.

<<<<<<< HEAD
=======
#nullable disable

using Humanizer;
>>>>>>> 315a73fb
using osu.Framework.Localisation;
using osu.Game.Graphics;
using osu.Game.Online.API.Requests.Responses;
using osuTK.Graphics;

namespace osu.Game.Overlays.Changelog
{
    public class ChangelogUpdateStreamItem : OverlayStreamItem<APIUpdateStream>
    {
        public ChangelogUpdateStreamItem(APIUpdateStream stream)
            : base(stream)
        {
            if (stream.IsFeatured)
                Width *= 2;
        }

        protected override LocalisableString MainText => Value.DisplayName;

        protected override LocalisableString AdditionalText => Value.LatestBuild.DisplayVersion;

        protected override LocalisableString InfoText => Value.LatestBuild.Users > 0 ? $"{Value.LatestBuild.Users}位玩家在线" : null;

        protected override Color4 GetBarColour(OsuColour colours) => Value.Colour;
    }
}<|MERGE_RESOLUTION|>--- conflicted
+++ resolved
@@ -1,12 +1,9 @@
 // Copyright (c) ppy Pty Ltd <contact@ppy.sh>. Licensed under the MIT Licence.
 // See the LICENCE file in the repository root for full licence text.
 
-<<<<<<< HEAD
-=======
 #nullable disable
 
 using Humanizer;
->>>>>>> 315a73fb
 using osu.Framework.Localisation;
 using osu.Game.Graphics;
 using osu.Game.Online.API.Requests.Responses;
