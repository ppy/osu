﻿// Copyright (c) ppy Pty Ltd <contact@ppy.sh>. Licensed under the MIT Licence.
// See the LICENCE file in the repository root for full licence text.

using osu.Framework.Graphics;
using osu.Framework.Graphics.Containers;
using osu.Framework.Graphics.Sprites;
using osu.Game.Graphics;
using osu.Game.Graphics.Containers;
using osu.Game.Online.API.Requests.Responses;
using System;
using System.Linq;
using osu.Game.Graphics.Sprites;
using osu.Framework.Allocation;

namespace osu.Game.Overlays.Changelog
{
    public class ChangelogBuild : FillFlowContainer
    {
        public const float HORIZONTAL_PADDING = 70;

        public Action<APIChangelogBuild> SelectBuild;

        protected readonly APIChangelogBuild Build;

        public readonly FillFlowContainer ChangelogEntries;

        public ChangelogBuild(APIChangelogBuild build)
        {
            Build = build;

            RelativeSizeAxes = Axes.X;
            AutoSizeAxes = Axes.Y;
            Direction = FillDirection.Vertical;
            Padding = new MarginPadding { Horizontal = HORIZONTAL_PADDING };

            Children = new Drawable[]
            {
                CreateHeader(),
                ChangelogEntries = new FillFlowContainer
                {
                    RelativeSizeAxes = Axes.X,
                    AutoSizeAxes = Axes.Y,
                    Direction = FillDirection.Vertical,
                },
            };
        }

        [BackgroundDependencyLoader]
        private void load(OsuColour colours, OverlayColourProvider colourProvider)
        {
            foreach (var categoryEntries in Build.ChangelogEntries.GroupBy(b => b.Category).OrderBy(c => c.Key))
            {
                ChangelogEntries.Add(new OsuSpriteText
                {
                    Text = categoryEntries.Key,
                    Font = OsuFont.GetFont(weight: FontWeight.Bold, size: 18),
                    Margin = new MarginPadding { Top = 35, Bottom = 15 },
                });

<<<<<<< HEAD
                var fontLarge = OsuFont.GetFont(size: 16);
                var fontMedium = OsuFont.GetFont(size: 12);

                foreach (var entry in categoryEntries)
                {
                    var entryColour = entry.Major ? colours.YellowLight : Color4.White;

                    LinkFlowContainer title;

                    var titleContainer = new Container
                    {
                        AutoSizeAxes = Axes.Y,
                        RelativeSizeAxes = Axes.X,
                        Margin = new MarginPadding { Vertical = 5 },
                        Children = new Drawable[]
                        {
                            new SpriteIcon
                            {
                                Anchor = Anchor.CentreLeft,
                                Origin = Anchor.CentreRight,
                                Size = new Vector2(10),
                                Icon = entry.Type == ChangelogEntryType.Fix ? FontAwesome.Solid.Check : FontAwesome.Solid.Plus,
                                Colour = entryColour.Opacity(0.5f),
                                Margin = new MarginPadding { Right = 5 },
                            },
                            title = new LinkFlowContainer
                            {
                                Direction = FillDirection.Full,
                                RelativeSizeAxes = Axes.X,
                                AutoSizeAxes = Axes.Y,
                                TextAnchor = Anchor.BottomLeft,
                            }
                        }
                    };

                    title.AddText(entry.Title, t =>
                    {
                        t.Font = fontLarge;
                        t.Colour = entryColour;
                    });

                    if (!string.IsNullOrEmpty(entry.Repository))
                    {
                        title.AddText(" (", t =>
                        {
                            t.Font = fontLarge;
                            t.Colour = entryColour;
                        });
                        title.AddLink($"{entry.Repository.Replace("ppy/", "")}#{entry.GithubPullRequestId}", entry.GithubUrl,
                            creationParameters: t =>
                            {
                                t.Font = fontLarge;
                                t.Colour = entryColour;
                            });
                        title.AddText(")", t =>
                        {
                            t.Font = fontLarge;
                            t.Colour = entryColour;
                        });
                    }

                    title.AddText("by ", t =>
                    {
                        t.Font = fontMedium.With(italics: true);
                        t.Colour = entryColour;
                        t.Padding = new MarginPadding { Left = 10 };
                    });

                    if (entry.GithubUser != null)
                    {
                        if (entry.GithubUser.UserId != null)
                        {
                            title.AddUserLink(new User
                            {
                                Username = entry.GithubUser.OsuUsername,
                                Id = entry.GithubUser.UserId.Value
                            }, t =>
                            {
                                t.Font = fontMedium;
                                t.Colour = entryColour;
                            });
                        }
                        else if (entry.GithubUser.GithubUrl != null)
                        {
                            title.AddLink(entry.GithubUser.DisplayName, entry.GithubUser.GithubUrl, t =>
                            {
                                t.Font = fontMedium;
                                t.Colour = entryColour;
                            });
                        }
                        else
                        {
                            title.AddText(entry.GithubUser.DisplayName, t =>
                            {
                                t.Font = fontMedium;
                                t.Colour = entryColour;
                            });
                        }
                    }

                    ChangelogEntries.Add(titleContainer);

                    if (!string.IsNullOrEmpty(entry.MessageHtml))
                    {
                        var message = new TextFlowContainer
                        {
                            AutoSizeAxes = Axes.Y,
                            RelativeSizeAxes = Axes.X,
                        };

                        // todo: use markdown parsing once API returns markdown
                        message.AddText(WebUtility.HtmlDecode(Regex.Replace(entry.MessageHtml, @"<(.|\n)*?>", string.Empty)), t =>
                        {
                            t.Font = fontMedium;
                            t.Colour = colourProvider.Foreground1;
                        });

                        ChangelogEntries.Add(message);
                    }
                }
=======
                ChangelogEntries.AddRange(categoryEntries.Select(entry => new ChangelogEntry(entry)));
>>>>>>> d155f2c0
            }
        }

        protected virtual FillFlowContainer CreateHeader() => new FillFlowContainer
        {
            Anchor = Anchor.TopCentre,
            Origin = Anchor.TopCentre,
            AutoSizeAxes = Axes.Both,
            Direction = FillDirection.Horizontal,
            Margin = new MarginPadding { Top = 20 },
            Children = new Drawable[]
            {
                new OsuHoverContainer
                {
                    Anchor = Anchor.Centre,
                    Origin = Anchor.Centre,
                    AutoSizeAxes = Axes.Both,
                    Action = () => SelectBuild?.Invoke(Build),
                    Child = new FillFlowContainer<SpriteText>
                    {
                        AutoSizeAxes = Axes.Both,
                        Margin = new MarginPadding { Horizontal = 40 },
                        Children = new[]
                        {
                            new OsuSpriteText
                            {
                                Text = Build.UpdateStream.DisplayName,
                                Font = OsuFont.GetFont(weight: FontWeight.Medium, size: 19),
                            },
                            new OsuSpriteText
                            {
                                Text = " ",
                                Font = OsuFont.GetFont(weight: FontWeight.Medium, size: 19),
                            },
                            new OsuSpriteText
                            {
                                Text = Build.DisplayVersion,
                                Font = OsuFont.GetFont(weight: FontWeight.Light, size: 19),
                                Colour = Build.UpdateStream.Colour,
                            },
                        }
                    }
                },
            }
        };
    }
}<|MERGE_RESOLUTION|>--- conflicted
+++ resolved
@@ -57,130 +57,7 @@
                     Margin = new MarginPadding { Top = 35, Bottom = 15 },
                 });
 
-<<<<<<< HEAD
-                var fontLarge = OsuFont.GetFont(size: 16);
-                var fontMedium = OsuFont.GetFont(size: 12);
-
-                foreach (var entry in categoryEntries)
-                {
-                    var entryColour = entry.Major ? colours.YellowLight : Color4.White;
-
-                    LinkFlowContainer title;
-
-                    var titleContainer = new Container
-                    {
-                        AutoSizeAxes = Axes.Y,
-                        RelativeSizeAxes = Axes.X,
-                        Margin = new MarginPadding { Vertical = 5 },
-                        Children = new Drawable[]
-                        {
-                            new SpriteIcon
-                            {
-                                Anchor = Anchor.CentreLeft,
-                                Origin = Anchor.CentreRight,
-                                Size = new Vector2(10),
-                                Icon = entry.Type == ChangelogEntryType.Fix ? FontAwesome.Solid.Check : FontAwesome.Solid.Plus,
-                                Colour = entryColour.Opacity(0.5f),
-                                Margin = new MarginPadding { Right = 5 },
-                            },
-                            title = new LinkFlowContainer
-                            {
-                                Direction = FillDirection.Full,
-                                RelativeSizeAxes = Axes.X,
-                                AutoSizeAxes = Axes.Y,
-                                TextAnchor = Anchor.BottomLeft,
-                            }
-                        }
-                    };
-
-                    title.AddText(entry.Title, t =>
-                    {
-                        t.Font = fontLarge;
-                        t.Colour = entryColour;
-                    });
-
-                    if (!string.IsNullOrEmpty(entry.Repository))
-                    {
-                        title.AddText(" (", t =>
-                        {
-                            t.Font = fontLarge;
-                            t.Colour = entryColour;
-                        });
-                        title.AddLink($"{entry.Repository.Replace("ppy/", "")}#{entry.GithubPullRequestId}", entry.GithubUrl,
-                            creationParameters: t =>
-                            {
-                                t.Font = fontLarge;
-                                t.Colour = entryColour;
-                            });
-                        title.AddText(")", t =>
-                        {
-                            t.Font = fontLarge;
-                            t.Colour = entryColour;
-                        });
-                    }
-
-                    title.AddText("by ", t =>
-                    {
-                        t.Font = fontMedium.With(italics: true);
-                        t.Colour = entryColour;
-                        t.Padding = new MarginPadding { Left = 10 };
-                    });
-
-                    if (entry.GithubUser != null)
-                    {
-                        if (entry.GithubUser.UserId != null)
-                        {
-                            title.AddUserLink(new User
-                            {
-                                Username = entry.GithubUser.OsuUsername,
-                                Id = entry.GithubUser.UserId.Value
-                            }, t =>
-                            {
-                                t.Font = fontMedium;
-                                t.Colour = entryColour;
-                            });
-                        }
-                        else if (entry.GithubUser.GithubUrl != null)
-                        {
-                            title.AddLink(entry.GithubUser.DisplayName, entry.GithubUser.GithubUrl, t =>
-                            {
-                                t.Font = fontMedium;
-                                t.Colour = entryColour;
-                            });
-                        }
-                        else
-                        {
-                            title.AddText(entry.GithubUser.DisplayName, t =>
-                            {
-                                t.Font = fontMedium;
-                                t.Colour = entryColour;
-                            });
-                        }
-                    }
-
-                    ChangelogEntries.Add(titleContainer);
-
-                    if (!string.IsNullOrEmpty(entry.MessageHtml))
-                    {
-                        var message = new TextFlowContainer
-                        {
-                            AutoSizeAxes = Axes.Y,
-                            RelativeSizeAxes = Axes.X,
-                        };
-
-                        // todo: use markdown parsing once API returns markdown
-                        message.AddText(WebUtility.HtmlDecode(Regex.Replace(entry.MessageHtml, @"<(.|\n)*?>", string.Empty)), t =>
-                        {
-                            t.Font = fontMedium;
-                            t.Colour = colourProvider.Foreground1;
-                        });
-
-                        ChangelogEntries.Add(message);
-                    }
-                }
-=======
                 ChangelogEntries.AddRange(categoryEntries.Select(entry => new ChangelogEntry(entry)));
->>>>>>> d155f2c0
             }
         }
 
