﻿// Copyright (c) ppy Pty Ltd <contact@ppy.sh>. Licensed under the MIT Licence.
// See the LICENCE file in the repository root for full licence text.

using System;
using System.Collections.Generic;
using osu.Framework.Allocation;
using osu.Framework.Extensions.Color4Extensions;
using osu.Framework.Graphics;
using osu.Framework.Graphics.Containers;
using osu.Framework.Graphics.Cursor;
using osu.Framework.Graphics.Shapes;
using osu.Framework.Graphics.Sprites;
using osu.Framework.Graphics.Textures;
using osu.Framework.Input.Events;
using osu.Framework.Platform;
using osu.Game.Graphics;
using osu.Game.Graphics.Containers;
using osu.Game.Graphics.Sprites;
using osu.Game.Online.API.Requests.Responses;

namespace osu.Game.Overlays.News
{
    public class NewsCard : OsuHoverContainer
    {
        protected override IEnumerable<Drawable> EffectTargets => new[] { background };

        private readonly APINewsPost post;

        private Box background;
        private TextFlowContainer main;

        public NewsCard(APINewsPost post)
        {
            this.post = post;

            RelativeSizeAxes = Axes.X;
            AutoSizeAxes = Axes.Y;
            Masking = true;
            CornerRadius = 6;
        }

        [BackgroundDependencyLoader]
        private void load(OverlayColourProvider colourProvider, GameHost host)
        {
            if (post.Slug != null)
            {
                TooltipText = "在浏览器中查看";
                Action = () => host.OpenUrlExternally("https://osu.ppy.sh/home/news/" + post.Slug);
            }

            NewsBackground bg;
            AddRange(new Drawable[]
            {
                background = new Box
                {
                    RelativeSizeAxes = Axes.Both
                },
                new FillFlowContainer
                {
                    RelativeSizeAxes = Axes.X,
                    AutoSizeAxes = Axes.Y,
                    Direction = FillDirection.Vertical,
                    Children = new Drawable[]
                    {
                        new Container
                        {
                            RelativeSizeAxes = Axes.X,
                            Height = 160,
                            Masking = true,
                            CornerRadius = 6,
                            Children = new Drawable[]
                            {
                                new DelayedLoadWrapper(bg = new NewsBackground(post.FirstImage)
                                {
                                    RelativeSizeAxes = Axes.Both,
                                    FillMode = FillMode.Fill,
                                    Anchor = Anchor.Centre,
                                    Origin = Anchor.Centre,
                                    Alpha = 0
                                })
                                {
                                    RelativeSizeAxes = Axes.Both
                                },
                                new DateContainer(post.PublishedAt)
                                {
                                    Anchor = Anchor.TopRight,
                                    Origin = Anchor.TopRight,
                                    Margin = new MarginPadding
                                    {
                                        Top = 10,
                                        Right = 15
                                    }
                                }
                            }
                        },
                        new Container
                        {
                            RelativeSizeAxes = Axes.X,
                            AutoSizeAxes = Axes.Y,
                            Padding = new MarginPadding
                            {
                                Horizontal = 15,
                                Vertical = 10
                            },
                            Child = main = new TextFlowContainer
                            {
                                RelativeSizeAxes = Axes.X,
                                AutoSizeAxes = Axes.Y
                            }
                        }
                    }
                }
            });

            IdleColour = colourProvider.Background4;
            HoverColour = colourProvider.Background3;

            bg.OnLoadComplete += d => d.FadeIn(250, Easing.In);

            main.AddParagraph(post.Title, t => t.Font = OsuFont.GetFont(size: 20, weight: FontWeight.SemiBold));
            main.AddParagraph(post.Preview, t => t.Font = OsuFont.GetFont(size: 12)); // Should use sans-serif font
            main.AddParagraph("by ", t => t.Font = OsuFont.GetFont(size: 12));
            main.AddText(post.Author, t => t.Font = OsuFont.GetFont(size: 12, weight: FontWeight.SemiBold));
        }

        [LongRunningLoad]
        private class NewsBackground : Sprite
        {
            private readonly string sourceUrl;

            public NewsBackground(string sourceUrl)
            {
                this.sourceUrl = sourceUrl;
            }

            [BackgroundDependencyLoader]
            private void load(LargeTextureStore store)
            {
                Texture = store.Get(createUrl(sourceUrl));
            }

            private string createUrl(string source)
            {
                if (string.IsNullOrEmpty(source))
                    return "Headers/news";

                if (source.StartsWith('/'))
                    return "https://osu.ppy.sh" + source;

                return source;
            }
        }

        private class DateContainer : CircularContainer, IHasCustomTooltip
        {
            public ITooltip GetCustomTooltip() => new DateTooltip();

            public object TooltipContent => date;

            private readonly DateTimeOffset date;

            public DateContainer(DateTimeOffset date)
            {
                this.date = date;
            }

            [BackgroundDependencyLoader]
            private void load(OverlayColourProvider colourProvider)
            {
                AutoSizeAxes = Axes.Both;
                Masking = true;
                Children = new Drawable[]
                {
                    new Box
                    {
                        RelativeSizeAxes = Axes.Both,
                        Colour = colourProvider.Background6.Opacity(0.5f)
                    },
                    new OsuSpriteText
                    {
                        Text = date.ToString("yyyy MMM d").ToUpper(),
<<<<<<< HEAD
                        Font = OsuFont.GetFont(size: 10, weight: FontWeight.SemiBold),
=======
                        Font = OsuFont.GetFont(size: 14, weight: FontWeight.SemiBold),
>>>>>>> bb643ada
                        Margin = new MarginPadding
                        {
                            Horizontal = 20,
                            Vertical = 5
                        }
                    }
                };
            }

            protected override bool OnClick(ClickEvent e) => true; // Protects the NewsCard from clicks while hovering DateContainer
        }
    }
}<|MERGE_RESOLUTION|>--- conflicted
+++ resolved
@@ -179,11 +179,7 @@
                     new OsuSpriteText
                     {
                         Text = date.ToString("yyyy MMM d").ToUpper(),
-<<<<<<< HEAD
-                        Font = OsuFont.GetFont(size: 10, weight: FontWeight.SemiBold),
-=======
                         Font = OsuFont.GetFont(size: 14, weight: FontWeight.SemiBold),
->>>>>>> bb643ada
                         Margin = new MarginPadding
                         {
                             Horizontal = 20,
