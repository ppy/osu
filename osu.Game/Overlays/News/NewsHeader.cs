﻿// Copyright (c) ppy Pty Ltd <contact@ppy.sh>. Licensed under the MIT Licence.
// See the LICENCE file in the repository root for full licence text.

using System;
using osu.Framework.Bindables;
using osu.Framework.Graphics;

namespace osu.Game.Overlays.News
{
    public class NewsHeader : BreadcrumbControlOverlayHeader
    {
        private const string front_page_string = "首页";
<<<<<<< HEAD

        public readonly Bindable<string> Post = new Bindable<string>(null);
=======
>>>>>>> bb643ada

        public Action ShowFrontPage;

        private readonly Bindable<string> article = new Bindable<string>(null);

        public NewsHeader()
        {
            TabControl.AddItem(front_page_string);

            Current.BindValueChanged(e =>
            {
                if (e.NewValue == front_page_string)
                    ShowFrontPage?.Invoke();
            });

            article.BindValueChanged(onArticleChanged, true);
        }

        public void SetFrontPage() => article.Value = null;

        public void SetArticle(string slug) => article.Value = slug;

        private void onArticleChanged(ValueChangedEvent<string> e)
        {
            if (e.OldValue != null)
                TabControl.RemoveItem(e.OldValue);

            if (e.NewValue != null)
            {
                TabControl.AddItem(e.NewValue);
                Current.Value = e.NewValue;
            }
            else
            {
                Current.Value = front_page_string;
            }
        }

        protected override Drawable CreateBackground() => new OverlayHeaderBackground(@"Headers/news");

        protected override OverlayTitle CreateTitle() => new NewsHeaderTitle();

        private class NewsHeaderTitle : OverlayTitle
        {
            public NewsHeaderTitle()
            {
                Title = "新闻";
                IconTexture = "Icons/news";
            }
        }
    }
}<|MERGE_RESOLUTION|>--- conflicted
+++ resolved
@@ -10,11 +10,6 @@
     public class NewsHeader : BreadcrumbControlOverlayHeader
     {
         private const string front_page_string = "首页";
-<<<<<<< HEAD
-
-        public readonly Bindable<string> Post = new Bindable<string>(null);
-=======
->>>>>>> bb643ada
 
         public Action ShowFrontPage;
 
