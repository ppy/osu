--- conflicted
+++ resolved
@@ -9,33 +9,11 @@
 {
     public enum SearchCategory
     {
-<<<<<<< HEAD
-        [Description("所有谱面")]
-        Any,
-
-        [Description("拥有排行榜的谱面")]
-        Leaderboard,
-        [Description("计入排名的谱面")]
-        Ranked,
-        [Description("质量合格的谱面")]
-        Qualified,
-        [Description("Loved谱面")]
-        Loved,
-        [Description("喜欢的谱面")]
-        Favourites,
-
-        [Description("审核中、制作中的谱面")]
-        Pending,
-        [Description("坟图")]
-        Graveyard,
-
-        [Description("我制作的谱面")]
-=======
         [LocalisableDescription(typeof(BeatmapsStrings), nameof(BeatmapsStrings.StatusAny))]
         Any,
 
         [LocalisableDescription(typeof(BeatmapsStrings), nameof(BeatmapsStrings.StatusLeaderboard))]
-        [Description("Has Leaderboard")]
+        [Description("拥有排行榜的谱面")]
         Leaderboard,
 
         [LocalisableDescription(typeof(BeatmapsStrings), nameof(BeatmapsStrings.StatusRanked))]
@@ -58,8 +36,7 @@
         Graveyard,
 
         [LocalisableDescription(typeof(BeatmapsStrings), nameof(BeatmapsStrings.StatusMine))]
-        [Description("My Maps")]
->>>>>>> 5f170fee
+        [Description("我制作的谱面")]
         Mine,
     }
 }