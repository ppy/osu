﻿// Copyright (c) ppy Pty Ltd <contact@ppy.sh>. Licensed under the MIT Licence.
// See the LICENCE file in the repository root for full licence text.

using JetBrains.Annotations;
using osu.Framework.Allocation;
using osu.Framework.Bindables;
using osu.Framework.Graphics;
using osu.Framework.Graphics.Containers;
using osu.Framework.Graphics.UserInterface;
using osu.Game.Graphics;
using osu.Game.Graphics.Sprites;
using osu.Game.Graphics.UserInterface;
using osuTK;
using Humanizer;
using osu.Game.Utils;

namespace osu.Game.Overlays.BeatmapListing
{
    public class BeatmapSearchFilterRow<T> : CompositeDrawable, IHasCurrentValue<T>
    {
        private readonly BindableWithCurrent<T> current = new BindableWithCurrent<T>();

        public Bindable<T> Current
        {
            get => current.Current;
            set => current.Current = value;
        }

        public BeatmapSearchFilterRow(string headerName)
        {
            Drawable filter;
            AutoSizeAxes = Axes.Y;
            RelativeSizeAxes = Axes.X;
            AddInternal(new GridContainer
            {
                AutoSizeAxes = Axes.Y,
                RelativeSizeAxes = Axes.X,
                ColumnDimensions = new[]
                {
                    new Dimension(GridSizeMode.Absolute, size: 100),
                    new Dimension()
                },
                RowDimensions = new[]
                {
                    new Dimension(GridSizeMode.AutoSize)
                },
                Content = new[]
                {
                    new[]
                    {
                        new OsuSpriteText
                        {
                            Anchor = Anchor.BottomLeft,
                            Origin = Anchor.BottomLeft,
                            Font = OsuFont.GetFont(size: 17),
                            Text = headerName.Titleize()
                        },
                        filter = CreateFilter()
                    }
                }
            });

            if (filter is IHasCurrentValue<T> filterWithValue)
                Current = filterWithValue.Current;
        }

        [NotNull]
        protected virtual Drawable CreateFilter() => new BeatmapSearchFilter();

        protected class BeatmapSearchFilter : TabControl<T>
        {
            public BeatmapSearchFilter()
            {
                Anchor = Anchor.BottomLeft;
                Origin = Anchor.BottomLeft;
                RelativeSizeAxes = Axes.X;
                Height = 15;

                TabContainer.Spacing = new Vector2(10, 0);

                if (typeof(T).IsEnum)
                {
                    foreach (var val in OrderAttributeUtils.GetValuesInOrder<T>())
                        AddItem(val);
                }
            }

            [BackgroundDependencyLoader]
            private void load(OverlayColourProvider colourProvider)
            {
                if (Dropdown is FilterDropdown fd)
                    fd.AccentColour = colourProvider.Light2;
            }

            protected override Dropdown<T> CreateDropdown() => new FilterDropdown();

<<<<<<< HEAD
            protected override TabItem<T> CreateTabItem(T value) => new FilterTabItem(value);

            protected class FilterTabItem : TabItem<T>
            {
                protected virtual float TextSize => 17;

                [Resolved]
                private OverlayColourProvider colourProvider { get; set; }

                private readonly OsuSpriteText text;

                public FilterTabItem(T value)
                    : base(value)
                {
                    AutoSizeAxes = Axes.Both;
                    Anchor = Anchor.BottomLeft;
                    Origin = Anchor.BottomLeft;
                    AddRangeInternal(new Drawable[]
                    {
                        text = new OsuSpriteText
                        {
                            Font = OsuFont.GetFont(size: TextSize, weight: FontWeight.Regular),
                            Text = (value as Enum)?.GetDescription() ?? value.ToString()
                        },
                        new HoverClickSounds()
                    });

                    Enabled.Value = true;
                }

                [BackgroundDependencyLoader]
                private void load()
                {
                    updateState();
                }

                protected override bool OnHover(HoverEvent e)
                {
                    base.OnHover(e);
                    updateState();
                    return true;
                }

                protected override void OnHoverLost(HoverLostEvent e)
                {
                    base.OnHoverLost(e);
                    updateState();
                }

                protected override void OnActivated() => updateState();

                protected override void OnDeactivated() => updateState();

                private void updateState() => text.FadeColour(Active.Value ? Color4.White : getStateColour(), 200, Easing.OutQuint);

                private Color4 getStateColour() => IsHovered ? colourProvider.Light1 : colourProvider.Light3;
            }
=======
            protected override TabItem<T> CreateTabItem(T value) => new FilterTabItem<T>(value);
>>>>>>> 05fecc34

            private class FilterDropdown : OsuTabDropdown<T>
            {
                protected override DropdownHeader CreateHeader() => new FilterHeader
                {
                    Anchor = Anchor.TopRight,
                    Origin = Anchor.TopRight
                };

                private class FilterHeader : OsuTabDropdownHeader
                {
                    public FilterHeader()
                    {
                        Background.Height = 1;
                    }
                }
            }
        }
    }
}<|MERGE_RESOLUTION|>--- conflicted
+++ resolved
@@ -94,67 +94,7 @@
 
             protected override Dropdown<T> CreateDropdown() => new FilterDropdown();
 
-<<<<<<< HEAD
-            protected override TabItem<T> CreateTabItem(T value) => new FilterTabItem(value);
-
-            protected class FilterTabItem : TabItem<T>
-            {
-                protected virtual float TextSize => 17;
-
-                [Resolved]
-                private OverlayColourProvider colourProvider { get; set; }
-
-                private readonly OsuSpriteText text;
-
-                public FilterTabItem(T value)
-                    : base(value)
-                {
-                    AutoSizeAxes = Axes.Both;
-                    Anchor = Anchor.BottomLeft;
-                    Origin = Anchor.BottomLeft;
-                    AddRangeInternal(new Drawable[]
-                    {
-                        text = new OsuSpriteText
-                        {
-                            Font = OsuFont.GetFont(size: TextSize, weight: FontWeight.Regular),
-                            Text = (value as Enum)?.GetDescription() ?? value.ToString()
-                        },
-                        new HoverClickSounds()
-                    });
-
-                    Enabled.Value = true;
-                }
-
-                [BackgroundDependencyLoader]
-                private void load()
-                {
-                    updateState();
-                }
-
-                protected override bool OnHover(HoverEvent e)
-                {
-                    base.OnHover(e);
-                    updateState();
-                    return true;
-                }
-
-                protected override void OnHoverLost(HoverLostEvent e)
-                {
-                    base.OnHoverLost(e);
-                    updateState();
-                }
-
-                protected override void OnActivated() => updateState();
-
-                protected override void OnDeactivated() => updateState();
-
-                private void updateState() => text.FadeColour(Active.Value ? Color4.White : getStateColour(), 200, Easing.OutQuint);
-
-                private Color4 getStateColour() => IsHovered ? colourProvider.Light1 : colourProvider.Light3;
-            }
-=======
             protected override TabItem<T> CreateTabItem(T value) => new FilterTabItem<T>(value);
->>>>>>> 05fecc34
 
             private class FilterDropdown : OsuTabDropdown<T>
             {
