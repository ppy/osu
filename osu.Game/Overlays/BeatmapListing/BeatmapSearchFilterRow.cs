--- conflicted
+++ resolved
@@ -52,13 +52,8 @@
                         {
                             Anchor = Anchor.BottomLeft,
                             Origin = Anchor.BottomLeft,
-<<<<<<< HEAD
                             Font = OsuFont.GetFont(size: 17),
-                            Text = headerName.Titleize()
-=======
-                            Font = OsuFont.GetFont(size: 13),
                             Text = header
->>>>>>> 3f336d88
                         },
                         filter = CreateFilter()
                     }
