﻿// Copyright (c) ppy Pty Ltd <contact@ppy.sh>. Licensed under the MIT Licence.
// See the LICENCE file in the repository root for full licence text.

using osu.Framework.Allocation;
using osu.Framework.Graphics;
using osu.Framework.Localisation;
using osu.Game.Resources.Localisation.Web;
using osu.Game.Rulesets;

namespace osu.Game.Overlays.BeatmapListing
{
    public class BeatmapSearchRulesetFilterRow : BeatmapSearchFilterRow<RulesetInfo>
    {
        public BeatmapSearchRulesetFilterRow()
            : base(BeatmapsStrings.ListingSearchFiltersMode)
        {
        }

        protected override Drawable CreateFilter() => new RulesetFilter();

        private class RulesetFilter : BeatmapSearchFilter
        {
            [BackgroundDependencyLoader]
            private void load(RulesetStore rulesets)
            {
<<<<<<< HEAD
                AddItem(new RulesetInfo
                {
                    Name = @"所有"
                });
=======
                AddTabItem(new RulesetFilterTabItemAny());
>>>>>>> a9084db6

                foreach (var r in rulesets.AvailableRulesets)
                    AddItem(r);
            }
        }

        private class RulesetFilterTabItemAny : FilterTabItem<RulesetInfo>
        {
            protected override LocalisableString LabelFor(RulesetInfo info) => BeatmapsStrings.ModeAny;

            public RulesetFilterTabItemAny()
                : base(new RulesetInfo())
            {
            }
        }
    }
}<|MERGE_RESOLUTION|>--- conflicted
+++ resolved
@@ -23,14 +23,7 @@
             [BackgroundDependencyLoader]
             private void load(RulesetStore rulesets)
             {
-<<<<<<< HEAD
-                AddItem(new RulesetInfo
-                {
-                    Name = @"所有"
-                });
-=======
                 AddTabItem(new RulesetFilterTabItemAny());
->>>>>>> a9084db6
 
                 foreach (var r in rulesets.AvailableRulesets)
                     AddItem(r);
