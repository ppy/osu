--- conflicted
+++ resolved
@@ -82,15 +82,10 @@
 
         protected virtual void UpdateState()
         {
-<<<<<<< HEAD
             bool highlightHover = IsHovered && (!Active.Value || HighlightOnHoverWhenActive);
 
             text.FadeColour(highlightHover ? ColourProvider.Content2 : GetStateColour(), 200, Easing.OutQuint);
-            text.Font = text.Font.With(weight: Active.Value ? FontWeight.SemiBold : FontWeight.Regular);
-=======
-            text.FadeColour(IsHovered ? colourProvider.Light1 : GetStateColour(), 200, Easing.OutQuint);
             text.Font = text.Font.With(weight: Active.Value ? FontWeight.Bold : FontWeight.Regular);
->>>>>>> 99f2bbe7
         }
 
         protected virtual Color4 GetStateColour() => Active.Value ? ColourProvider.Content1 : ColourProvider.Light2;
