// Copyright (c) ppy Pty Ltd <contact@ppy.sh>. Licensed under the MIT Licence.
// See the LICENCE file in the repository root for full licence text.

using System.ComponentModel;
using osu.Framework.Localisation;
using osu.Game.Resources.Localisation.Web;

namespace osu.Game.Overlays.BeatmapListing
{
    public enum SearchGeneral
    {
        [LocalisableDescription(typeof(BeatmapsStrings), nameof(BeatmapsStrings.GeneralRecommended))]
        [Description("推荐难度")]
        Recommended,

        [LocalisableDescription(typeof(BeatmapsStrings), nameof(BeatmapsStrings.GeneralConverts))]
        [Description("包括转谱")]
        Converts,

        [LocalisableDescription(typeof(BeatmapsStrings), nameof(BeatmapsStrings.GeneralFollows))]
<<<<<<< HEAD
        [Description("已关注的谱师")]
        Follows
=======
        [Description("Subscribed mappers")]
        Follows,

        [LocalisableDescription(typeof(BeatmapsStrings), nameof(BeatmapsStrings.GeneralFeaturedArtists))]
        [Description("Featured artists")]
        FeaturedArtists
>>>>>>> 87434333
    }
}<|MERGE_RESOLUTION|>--- conflicted
+++ resolved
@@ -18,16 +18,11 @@
         Converts,
 
         [LocalisableDescription(typeof(BeatmapsStrings), nameof(BeatmapsStrings.GeneralFollows))]
-<<<<<<< HEAD
         [Description("已关注的谱师")]
-        Follows
-=======
-        [Description("Subscribed mappers")]
         Follows,
 
         [LocalisableDescription(typeof(BeatmapsStrings), nameof(BeatmapsStrings.GeneralFeaturedArtists))]
-        [Description("Featured artists")]
+        [Description("精选艺术家")]
         FeaturedArtists
->>>>>>> 87434333
     }
 }