--- conflicted
+++ resolved
@@ -9,26 +9,16 @@
 {
     public enum SearchGeneral
     {
-<<<<<<< HEAD
+        [LocalisableDescription(typeof(BeatmapsStrings), nameof(BeatmapsStrings.GeneralRecommended))]
         [Description("推荐难度")]
         Recommended,
 
+        [LocalisableDescription(typeof(BeatmapsStrings), nameof(BeatmapsStrings.GeneralConverts))]
         [Description("包括转谱")]
         Converts,
 
+        [LocalisableDescription(typeof(BeatmapsStrings), nameof(BeatmapsStrings.GeneralFollows))]
         [Description("已关注的谱师")]
-=======
-        [LocalisableDescription(typeof(BeatmapsStrings), nameof(BeatmapsStrings.GeneralRecommended))]
-        [Description("Recommended difficulty")]
-        Recommended,
-
-        [LocalisableDescription(typeof(BeatmapsStrings), nameof(BeatmapsStrings.GeneralConverts))]
-        [Description("Include converted beatmaps")]
-        Converts,
-
-        [LocalisableDescription(typeof(BeatmapsStrings), nameof(BeatmapsStrings.GeneralFollows))]
-        [Description("Subscribed mappers")]
->>>>>>> 5f170fee
         Follows
     }
 }