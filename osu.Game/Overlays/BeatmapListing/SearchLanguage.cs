// Copyright (c) ppy Pty Ltd <contact@ppy.sh>. Licensed under the MIT Licence.
// See the LICENCE file in the repository root for full licence text.

<<<<<<< HEAD
using System.ComponentModel;
=======
using System;
using osu.Framework.Localisation;
>>>>>>> 3f336d88
using osu.Framework.Utils;
using osu.Game.Resources.Localisation.Web;

namespace osu.Game.Overlays.BeatmapListing
{
    [LocalisableEnum(typeof(SearchLanguageEnumLocalisationMapper))]
    [HasOrderedElements]
    public enum SearchLanguage
    {
        [Description("任意")]
        [Order(0)]
        Any,

        [Description("未指定")]
        [Order(14)]
        Unspecified,

        [Description("英语")]
        [Order(1)]
        English,

        [Description("日语")]
        [Order(6)]
        Japanese,

        [Description("汉语")]
        [Order(2)]
        Chinese,

        [Description("乐器")]
        [Order(12)]
        Instrumental,

        [Description("韩语")]
        [Order(7)]
        Korean,

        [Description("法语")]
        [Order(3)]
        French,

        [Description("德语")]
        [Order(4)]
        German,

        [Description("瑞典语")]
        [Order(9)]
        Swedish,

        [Description("西班牙语")]
        [Order(8)]
        Spanish,

        [Description("意大利语")]
        [Order(5)]
        Italian,

        [Description("俄语")]
        [Order(10)]
        Russian,

        [Description("波兰语")]
        [Order(11)]
        Polish,

        [Description("其他")]
        [Order(13)]
        Other
    }

    public class SearchLanguageEnumLocalisationMapper : EnumLocalisationMapper<SearchLanguage>
    {
        public override LocalisableString Map(SearchLanguage value)
        {
            switch (value)
            {
                case SearchLanguage.Any:
                    return BeatmapsStrings.LanguageAny;

                case SearchLanguage.Unspecified:
                    return BeatmapsStrings.LanguageUnspecified;

                case SearchLanguage.English:
                    return BeatmapsStrings.LanguageEnglish;

                case SearchLanguage.Japanese:
                    return BeatmapsStrings.LanguageJapanese;

                case SearchLanguage.Chinese:
                    return BeatmapsStrings.LanguageChinese;

                case SearchLanguage.Instrumental:
                    return BeatmapsStrings.LanguageInstrumental;

                case SearchLanguage.Korean:
                    return BeatmapsStrings.LanguageKorean;

                case SearchLanguage.French:
                    return BeatmapsStrings.LanguageFrench;

                case SearchLanguage.German:
                    return BeatmapsStrings.LanguageGerman;

                case SearchLanguage.Swedish:
                    return BeatmapsStrings.LanguageSwedish;

                case SearchLanguage.Spanish:
                    return BeatmapsStrings.LanguageSpanish;

                case SearchLanguage.Italian:
                    return BeatmapsStrings.LanguageItalian;

                case SearchLanguage.Russian:
                    return BeatmapsStrings.LanguageRussian;

                case SearchLanguage.Polish:
                    return BeatmapsStrings.LanguagePolish;

                case SearchLanguage.Other:
                    return BeatmapsStrings.LanguageOther;

                default:
                    throw new ArgumentOutOfRangeException(nameof(value), value, null);
            }
        }
    }
}<|MERGE_RESOLUTION|>--- conflicted
+++ resolved
@@ -1,12 +1,9 @@
 // Copyright (c) ppy Pty Ltd <contact@ppy.sh>. Licensed under the MIT Licence.
 // See the LICENCE file in the repository root for full licence text.
 
-<<<<<<< HEAD
 using System.ComponentModel;
-=======
 using System;
 using osu.Framework.Localisation;
->>>>>>> 3f336d88
 using osu.Framework.Utils;
 using osu.Game.Resources.Localisation.Web;
 
