--- conflicted
+++ resolved
@@ -13,14 +13,9 @@
         [Order(0)]
         Any,
 
-<<<<<<< HEAD
-        [Description("其他")]
-        [Order(11)]
-        Other,
-=======
+        [Description("未指定")]
         [Order(14)]
         Unspecified,
->>>>>>> 66544aa7
 
         [Description("英语")]
         [Order(1)]
@@ -34,12 +29,8 @@
         [Order(2)]
         Chinese,
 
-<<<<<<< HEAD
         [Description("乐器")]
-        [Order(10)]
-=======
         [Order(12)]
->>>>>>> 66544aa7
         Instrumental,
 
         [Description("韩语")]
@@ -66,12 +57,15 @@
         [Order(5)]
         Italian,
 
+        [Description("俄语")]
         [Order(10)]
         Russian,
 
+        [Description("波兰语")]
         [Order(11)]
         Polish,
 
+        [Description("其他")]
         [Order(13)]
         Other
     }
