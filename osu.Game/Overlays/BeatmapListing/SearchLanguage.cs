--- conflicted
+++ resolved
@@ -1,11 +1,6 @@
 // Copyright (c) ppy Pty Ltd <contact@ppy.sh>. Licensed under the MIT Licence.
 // See the LICENCE file in the repository root for full licence text.
 
-<<<<<<< HEAD
-using System.ComponentModel;
-using System;
-=======
->>>>>>> 5f170fee
 using osu.Framework.Localisation;
 using osu.Framework.Utils;
 using osu.Game.Resources.Localisation.Web;
@@ -15,65 +10,6 @@
     [HasOrderedElements]
     public enum SearchLanguage
     {
-<<<<<<< HEAD
-        [Description("任意")]
-        [Order(0)]
-        Any,
-
-        [Description("未指定")]
-        [Order(14)]
-        Unspecified,
-
-        [Description("英语")]
-        [Order(1)]
-        English,
-
-        [Description("日语")]
-        [Order(6)]
-        Japanese,
-
-        [Description("汉语")]
-        [Order(2)]
-        Chinese,
-
-        [Description("乐器")]
-        [Order(12)]
-        Instrumental,
-
-        [Description("韩语")]
-        [Order(7)]
-        Korean,
-
-        [Description("法语")]
-        [Order(3)]
-        French,
-
-        [Description("德语")]
-        [Order(4)]
-        German,
-
-        [Description("瑞典语")]
-        [Order(9)]
-        Swedish,
-
-        [Description("西班牙语")]
-        [Order(8)]
-        Spanish,
-
-        [Description("意大利语")]
-        [Order(5)]
-        Italian,
-
-        [Description("俄语")]
-        [Order(10)]
-        Russian,
-
-        [Description("波兰语")]
-        [Order(11)]
-        Polish,
-
-        [Description("其他")]
-=======
         [LocalisableDescription(typeof(BeatmapsStrings), nameof(BeatmapsStrings.LanguageAny))]
         [Order(0)]
         Any,
@@ -131,7 +67,6 @@
         Polish,
 
         [LocalisableDescription(typeof(BeatmapsStrings), nameof(BeatmapsStrings.LanguageOther))]
->>>>>>> 5f170fee
         [Order(13)]
         Other
     }
