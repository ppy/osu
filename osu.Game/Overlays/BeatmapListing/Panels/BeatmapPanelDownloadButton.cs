--- conflicted
+++ resolved
@@ -42,9 +42,6 @@
             {
                 shakeContainer = new ShakeContainer
                 {
-<<<<<<< HEAD
-                    RelativeSizeAxes = Axes.Both
-=======
                     RelativeSizeAxes = Axes.Both,
                     Child = button = new DownloadButton
                     {
@@ -55,7 +52,6 @@
                 DownloadTracker = new BeatmapDownloadTracker(beatmapSet)
                 {
                     State = { BindTarget = State }
->>>>>>> b85bdd60
                 }
             };
 
@@ -90,11 +86,7 @@
                         break;
 
                     default:
-<<<<<<< HEAD
-                        beatmaps.Download(BeatmapSet.Value, false, mfconfig.Get<bool>(MSetting.UseSayobot), noVideoSetting.Value);
-=======
-                        beatmaps.Download(beatmapSet, noVideoSetting.Value);
->>>>>>> b85bdd60
+                        beatmaps.Download(beatmapSet, false, mfconfig.Get<bool>(MSetting.UseSayobot), noVideoSetting.Value);
                         break;
                 }
             };
