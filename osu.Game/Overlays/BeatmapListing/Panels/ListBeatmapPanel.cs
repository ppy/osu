--- conflicted
+++ resolved
@@ -196,26 +196,16 @@
                                         }.With(d =>
                                         {
                                             d.AutoSizeAxes = Axes.Both;
-<<<<<<< HEAD
-                                            d.AddText("谱师：");
-                                            d.AddUserLink(SetInfo.Metadata.Author);
-=======
-                                            d.AddText("mapped by ");
+                                            d.AddText("谱师: ");
                                             d.AddUserLink(SetInfo.Author);
->>>>>>> b85bdd60
                                         }),
                                         new OsuSpriteText
                                         {
                                             Text = SetInfo.Source,
                                             Anchor = Anchor.TopRight,
                                             Origin = Anchor.TopRight,
-<<<<<<< HEAD
-                                            Font = OsuFont.GetFont(size: 15),
-                                            Alpha = string.IsNullOrEmpty(SetInfo.Metadata.Source) ? 0f : 1f,
-=======
                                             Font = OsuFont.GetFont(size: 14),
                                             Alpha = string.IsNullOrEmpty(SetInfo.Source) ? 0f : 1f,
->>>>>>> b85bdd60
                                         },
                                     },
                                 },
