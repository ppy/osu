// Copyright (c) ppy Pty Ltd <contact@ppy.sh>. Licensed under the MIT Licence.
// See the LICENCE file in the repository root for full licence text.

using System;
using System.Collections.Generic;
using System.Diagnostics;
using System.Linq;
using osu.Framework.Allocation;
using osu.Framework.Bindables;
using osu.Framework.Extensions.Color4Extensions;
using osu.Framework.Graphics;
using osu.Framework.Graphics.Containers;
using osu.Framework.Graphics.Cursor;
using osu.Framework.Graphics.Effects;
using osu.Framework.Graphics.Shapes;
using osu.Framework.Graphics.Sprites;
using osu.Framework.Graphics.UserInterface;
using osu.Framework.Input.Events;
using osu.Framework.Logging;
using osu.Game.Audio;
using osu.Game.Beatmaps;
using osu.Game.Beatmaps.Drawables;
using osu.Game.Graphics;
using osu.Game.Graphics.Containers;
using osu.Game.Graphics.Sprites;
using osu.Game.Graphics.UserInterface;
using osu.Game.Online.API.Requests.Responses;
using osuTK;
using osuTK.Graphics;

namespace osu.Game.Overlays.BeatmapListing.Panels
{
    public abstract class BeatmapPanel : OsuClickableContainer, IHasContextMenu
    {
        public readonly APIBeatmapSet SetInfo;

        private const double hover_transition_time = 400;
        private const int maximum_difficulty_icons = 10;

        private Container content;

        public PreviewTrack Preview => PlayButton.Preview;
        public IBindable<bool> PreviewPlaying => PlayButton?.Playing;

        protected abstract PlayButton PlayButton { get; }
        protected abstract Box PreviewBar { get; }

        protected virtual bool FadePlayButton => true;

        protected override Container<Drawable> Content => content;

        protected Action ViewBeatmap;

        protected BeatmapPanel(APIBeatmapSet setInfo)
            : base(HoverSampleSet.Submit)
        {
            Debug.Assert(setInfo.OnlineID > 0);

            SetInfo = setInfo;
        }

        private readonly EdgeEffectParameters edgeEffectNormal = new EdgeEffectParameters
        {
            Type = EdgeEffectType.Shadow,
            Offset = new Vector2(0f, 1f),
            Radius = 2f,
            Colour = Color4.Black.Opacity(0.25f),
        };

        private readonly EdgeEffectParameters edgeEffectHovered = new EdgeEffectParameters
        {
            Type = EdgeEffectType.Shadow,
            Offset = new Vector2(0f, 5f),
            Radius = 10f,
            Colour = Color4.Black.Opacity(0.3f),
        };

        [BackgroundDependencyLoader(permitNulls: true)]
        private void load(BeatmapManager beatmaps, OsuColour colours, BeatmapSetOverlay beatmapSetOverlay)
        {
            AddInternal(content = new Container
            {
                RelativeSizeAxes = Axes.Both,
                Masking = true,
                EdgeEffect = edgeEffectNormal,
                Children = new[]
                {
                    CreateBackground(),
                    new DownloadProgressBar(SetInfo)
                    {
                        Anchor = Anchor.BottomLeft,
                        Origin = Anchor.BottomLeft,
                        Depth = -1,
                    },
                }
            });

            Action = ViewBeatmap = () =>
            {
                Debug.Assert(SetInfo.OnlineID > 0);
                beatmapSetOverlay?.FetchAndShowBeatmapSet(SetInfo.OnlineID);
            };
        }

        protected override void Update()
        {
            base.Update();

            if (PreviewPlaying.Value && Preview != null && Preview.TrackLoaded)
            {
                PreviewBar.Width = (float)(Preview.CurrentTime / Preview.Length);
            }
        }

        protected override bool OnHover(HoverEvent e)
        {
            content.TweenEdgeEffectTo(edgeEffectHovered, hover_transition_time, Easing.OutQuint);
            content.MoveToY(-4, hover_transition_time, Easing.OutQuint);
            if (FadePlayButton)
                PlayButton.FadeIn(120, Easing.InOutQuint);

            return base.OnHover(e);
        }

        protected override void OnHoverLost(HoverLostEvent e)
        {
            content.TweenEdgeEffectTo(edgeEffectNormal, hover_transition_time, Easing.OutQuint);
            content.MoveToY(0, hover_transition_time, Easing.OutQuint);
            if (FadePlayButton && !PreviewPlaying.Value)
                PlayButton.FadeOut(120, Easing.InOutQuint);

            base.OnHoverLost(e);
        }

        protected override void LoadComplete()
        {
            base.LoadComplete();
            this.FadeInFromZero(200, Easing.Out);

            PreviewPlaying.ValueChanged += playing =>
            {
                PlayButton.FadeTo(playing.NewValue || IsHovered || !FadePlayButton ? 1 : 0, 120, Easing.InOutQuint);
                PreviewBar.FadeTo(playing.NewValue ? 1 : 0, 120, Easing.InOutQuint);
            };
        }

        protected List<DifficultyIcon> GetDifficultyIcons(OsuColour colours)
        {
            var icons = new List<DifficultyIcon>();

<<<<<<< HEAD
            if (SetInfo.Beatmaps == null)
            {
                Logger.Log("SetInfo.Beatmaps是null");
                return icons;
            }

            if (SetInfo.Beatmaps.Count > maximum_difficulty_icons)
=======
            if (SetInfo.Beatmaps.Length > maximum_difficulty_icons)
>>>>>>> b85bdd60
            {
                foreach (var ruleset in SetInfo.Beatmaps.Select(b => b.Ruleset).Distinct())
                    icons.Add(new GroupedDifficultyIcon(SetInfo.Beatmaps.Where(b => b.RulesetID == ruleset.OnlineID).ToList(), ruleset, this is ListBeatmapPanel ? Color4.White : colours.Gray5));
            }
            else
            {
                foreach (var b in SetInfo.Beatmaps.OrderBy(beatmap => beatmap.RulesetID).ThenBy(beatmap => beatmap.StarRating))
                    icons.Add(new DifficultyIcon(b));
            }

            return icons;
        }

        protected Drawable CreateBackground() => new UpdateableOnlineBeatmapSetCover
        {
            RelativeSizeAxes = Axes.Both,
            OnlineInfo = SetInfo,
        };

        public class Statistic : FillFlowContainer
        {
            private readonly SpriteText text;

            private int value;

            public int Value
            {
                get => value;
                set
                {
                    this.value = value;
                    text.Text = Value.ToString(@"N0");
                }
            }

            public Statistic(IconUsage icon, int value = 0)
            {
                Anchor = Anchor.TopRight;
                Origin = Anchor.TopRight;
                AutoSizeAxes = Axes.Both;
                Direction = FillDirection.Horizontal;
                Spacing = new Vector2(5f, 0f);

                Children = new Drawable[]
                {
                    text = new OsuSpriteText { Font = OsuFont.GetFont(weight: FontWeight.SemiBold, italics: true) },
                    new SpriteIcon
                    {
                        Anchor = Anchor.CentreLeft,
                        Origin = Anchor.CentreLeft,
                        Icon = icon,
                        Shadow = true,
                        Size = new Vector2(14),
                    },
                };

                Value = value;
            }
        }

        public MenuItem[] ContextMenuItems => new MenuItem[]
        {
            new OsuMenuItem("查看该谱面", MenuItemType.Highlighted, ViewBeatmap),
        };
    }
}<|MERGE_RESOLUTION|>--- conflicted
+++ resolved
@@ -148,17 +148,7 @@
         {
             var icons = new List<DifficultyIcon>();
 
-<<<<<<< HEAD
-            if (SetInfo.Beatmaps == null)
-            {
-                Logger.Log("SetInfo.Beatmaps是null");
-                return icons;
-            }
-
-            if (SetInfo.Beatmaps.Count > maximum_difficulty_icons)
-=======
             if (SetInfo.Beatmaps.Length > maximum_difficulty_icons)
->>>>>>> b85bdd60
             {
                 foreach (var ruleset in SetInfo.Beatmaps.Select(b => b.Ruleset).Distinct())
                     icons.Add(new GroupedDifficultyIcon(SetInfo.Beatmaps.Where(b => b.RulesetID == ruleset.OnlineID).ToList(), ruleset, this is ListBeatmapPanel ? Color4.White : colours.Gray5));
