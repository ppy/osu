--- conflicted
+++ resolved
@@ -129,12 +129,8 @@
                                     languageFilter = new BeatmapSearchFilterRow<SearchLanguage>(@"语言"),
                                     extraFilter = new BeatmapSearchMultipleSelectionFilterRow<SearchExtra>(@"其他"),
                                     ranksFilter = new BeatmapSearchScoreFilterRow(),
-<<<<<<< HEAD
-                                    playedFilter = new BeatmapSearchFilterRow<SearchPlayed>(@"玩过")
-=======
-                                    playedFilter = new BeatmapSearchFilterRow<SearchPlayed>(@"Played"),
-                                    explicitContentFilter = new BeatmapSearchFilterRow<SearchExplicit>(@"Explicit Content"),
->>>>>>> e74ecebf
+                                    playedFilter = new BeatmapSearchFilterRow<SearchPlayed>(@"玩过"),
+                                    explicitContentFilter = new BeatmapSearchFilterRow<SearchExplicit>(@"不合适的内容"),
                                 }
                             }
                         }
