--- conflicted
+++ resolved
@@ -112,18 +112,12 @@
                                 Children = new Drawable[]
                                 {
                                     modeFilter = new BeatmapSearchRulesetFilterRow(),
-<<<<<<< HEAD
                                     categoryFilter = new BeatmapSearchFilterRow<SearchCategory>(@"分类"),
                                     genreFilter = new BeatmapSearchFilterRow<SearchGenre>(@"流派"),
                                     languageFilter = new BeatmapSearchFilterRow<SearchLanguage>(@"语言"),
-=======
-                                    categoryFilter = new BeatmapSearchFilterRow<SearchCategory>(@"Categories"),
-                                    genreFilter = new BeatmapSearchFilterRow<SearchGenre>(@"Genre"),
-                                    languageFilter = new BeatmapSearchFilterRow<SearchLanguage>(@"Language"),
-                                    extraFilter = new BeatmapSearchMultipleSelectionFilterRow<SearchExtra>(@"Extra"),
+                                    extraFilter = new BeatmapSearchMultipleSelectionFilterRow<SearchExtra>(@"其他"),
                                     ranksFilter = new BeatmapSearchScoreFilterRow(),
-                                    playedFilter = new BeatmapSearchFilterRow<SearchPlayed>(@"Played")
->>>>>>> 05fecc34
+                                    playedFilter = new BeatmapSearchFilterRow<SearchPlayed>(@"玩过")
                                 }
                             }
                         }
