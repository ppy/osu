﻿// Copyright (c) ppy Pty Ltd <contact@ppy.sh>. Licensed under the MIT Licence.
// See the LICENCE file in the repository root for full licence text.

using osu.Game.Localisation;
using osu.Game.Resources.Localisation.Web;

namespace osu.Game.Overlays.BeatmapListing
{
    public class BeatmapListingHeader : OverlayHeader
    {
        protected override OverlayTitle CreateTitle() => new BeatmapListingTitle();

        private class BeatmapListingTitle : OverlayTitle
        {
            public BeatmapListingTitle()
            {
<<<<<<< HEAD
                Title = "谱面列表";
                Description = "看看有没有什么新的谱面";
=======
                Title = PageTitleStrings.MainBeatmapsetsControllerIndex;
                Description = NamedOverlayComponentStrings.BeatmapListingDescription;
>>>>>>> 5f170fee
                IconTexture = "Icons/Hexacons/beatmap";
            }
        }
    }
}<|MERGE_RESOLUTION|>--- conflicted
+++ resolved
@@ -14,13 +14,8 @@
         {
             public BeatmapListingTitle()
             {
-<<<<<<< HEAD
-                Title = "谱面列表";
-                Description = "看看有没有什么新的谱面";
-=======
                 Title = PageTitleStrings.MainBeatmapsetsControllerIndex;
                 Description = NamedOverlayComponentStrings.BeatmapListingDescription;
->>>>>>> 5f170fee
                 IconTexture = "Icons/Hexacons/beatmap";
             }
         }
