﻿// Copyright (c) ppy Pty Ltd <contact@ppy.sh>. Licensed under the MIT Licence.
// See the LICENCE file in the repository root for full licence text.

namespace osu.Game.Overlays.BeatmapListing
{
    public class BeatmapListingHeader : OverlayHeader
    {
        protected override OverlayTitle CreateTitle() => new BeatmapListingTitle();

        private class BeatmapListingTitle : OverlayTitle
        {
            public BeatmapListingTitle()
            {
<<<<<<< HEAD
                Title = "谱面列表";
                IconTexture = "Icons/changelog";
=======
                Title = "beatmap listing";
                Description = "Browse for new beatmaps";
                IconTexture = "Icons/Hexacons/beatmap";
>>>>>>> ebed7d09
            }
        }
    }
}<|MERGE_RESOLUTION|>--- conflicted
+++ resolved
@@ -11,14 +11,9 @@
         {
             public BeatmapListingTitle()
             {
-<<<<<<< HEAD
                 Title = "谱面列表";
-                IconTexture = "Icons/changelog";
-=======
-                Title = "beatmap listing";
-                Description = "Browse for new beatmaps";
+                Description = "看看有没有什么新的谱面";
                 IconTexture = "Icons/Hexacons/beatmap";
->>>>>>> ebed7d09
             }
         }
     }
