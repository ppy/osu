﻿// Copyright (c) ppy Pty Ltd <contact@ppy.sh>. Licensed under the MIT Licence.
// See the LICENCE file in the repository root for full licence text.

using System;
using System.Linq;
using osu.Framework.Allocation;
using osu.Framework.Graphics;
using osu.Framework.Graphics.Containers;
using osu.Framework.Graphics.Shapes;
using osu.Framework.Graphics.UserInterface;
using osu.Framework.Input.Events;
using osu.Game.Graphics.Containers;
using osu.Game.Online.API.Requests;
using osu.Game.Overlays.Profile;
using osu.Game.Overlays.Profile.Sections;
using osu.Game.Users;
using osuTK;

namespace osu.Game.Overlays
{
    public class UserProfileOverlay : FullscreenOverlay<ProfileHeader>
    {
        private ProfileSection lastSection;
        private ProfileSection[] sections;
        private GetUserRequest userReq;
<<<<<<< HEAD
        private readonly ProfileHeader header;
        private readonly ProfileSectionsContainer sectionsContainer;
        private readonly ProfileTabControl tabs;
=======
        private ProfileSectionsContainer sectionsContainer;
        private ProfileSectionTabControl tabs;
>>>>>>> fa94703b

        public const float CONTENT_X_MARGIN = 70;

        public UserProfileOverlay()
<<<<<<< HEAD
        {
            Children = new Drawable[]
            {
                new Box
                {
                    RelativeSizeAxes = Axes.Both,
                    Colour = OsuColour.Gray(0.1f)
=======
            : base(OverlayColourScheme.Pink, new ProfileHeader())
        {
        }

        public void ShowUser(int userId) => ShowUser(new User { Id = userId });

        public void ShowUser(User user, bool fetchOnline = true)
        {
            if (user == User.SYSTEM_USER)
                return;

            Show();

            if (user.Id == Header?.User.Value?.Id)
                return;

            if (sectionsContainer != null)
                sectionsContainer.ExpandableHeader = null;

            userReq?.Cancel();
            Clear();
            lastSection = null;

            sections = !user.IsBot
                ? new ProfileSection[]
                {
                    //new AboutSection(),
                    new RecentSection(),
                    new RanksSection(),
                    //new MedalsSection(),
                    new HistoricalSection(),
                    new BeatmapsSection(),
                    new KudosuSection()
                }
                : Array.Empty<ProfileSection>();

            tabs = new ProfileSectionTabControl
            {
                RelativeSizeAxes = Axes.X,
                Anchor = Anchor.TopCentre,
                Origin = Anchor.TopCentre,
            };

            Add(new Box
            {
                RelativeSizeAxes = Axes.Both,
                Colour = ColourProvider.Background6
            });

            Add(sectionsContainer = new ProfileSectionsContainer
            {
                ExpandableHeader = Header,
                FixedHeader = tabs,
                HeaderBackground = new Box
                {
                    // this is only visible as the ProfileTabControl background
                    Colour = ColourProvider.Background5,
                    RelativeSizeAxes = Axes.Both
>>>>>>> fa94703b
                },
                sectionsContainer = new ProfileSectionsContainer
                {
                    ExpandableHeader = header = new ProfileHeader(),
                    FixedHeader = tabs = new ProfileTabControl
                    {
                        RelativeSizeAxes = Axes.X,
                        Anchor = Anchor.TopCentre,
                        Origin = Anchor.TopCentre,
                        Height = 30
                    },
                    HeaderBackground = new Box
                    {
                        Colour = OsuColour.Gray(34),
                        RelativeSizeAxes = Axes.Both
                    },
                }
            };

            sectionsContainer.SelectedSection.ValueChanged += section =>
            {
                if (lastSection != section.NewValue)
                {
                    lastSection = section.NewValue;
                    tabs.Current.Value = lastSection;
                }
            };

            tabs.Current.ValueChanged += section =>
            {
                if (lastSection == null)
                {
                    lastSection = sectionsContainer.Children.FirstOrDefault();
                    if (lastSection != null)
                        tabs.Current.Value = lastSection;
                    return;
                }

                if (lastSection != section.NewValue)
                {
                    lastSection = section.NewValue;
                    sectionsContainer.ScrollTo(lastSection);
                }
            };
        }

        public void ShowUser(long userId) => ShowUser(new User { Id = userId });

        public void ShowUser(User user, bool fetchOnline = true)
        {
            if (user == User.SYSTEM_USER) return;

            Show();

            if (user.Id == header.User.Value?.Id)
                return;

            userReq?.Cancel();
            lastSection = null;

            sections = new ProfileSection[]
            {
                //new AboutSection(),
                new RecentSection(),
                new RanksSection(),
                //new MedalsSection(),
                new HistoricalSection(),
                new BeatmapsSection(),
                new KudosuSection()
            };

            sectionsContainer.Clear();
            tabs.Clear();
            header.User.Value = null;

            if (fetchOnline)
            {
                userReq = new GetUserRequest(user.Id);
                userReq.Success += userLoadComplete;
                API.Queue(userReq);
            }
            else
            {
                userReq = null;
                userLoadComplete(user);
            }

            sectionsContainer.ScrollToTop();
        }

        private void userLoadComplete(User user)
        {
            header.User.Value = user;

            if (user.ProfileOrder != null)
            {
                foreach (string id in user.ProfileOrder)
                {
                    var sec = sections.FirstOrDefault(s => s.Identifier == id);

                    if (sec != null)
                    {
                        sec.User.Value = user;

                        sectionsContainer.Add(sec);
                        tabs.AddItem(sec);
                    }
                }
            }
        }

        private class ProfileSectionTabControl : OverlayTabControl<ProfileSection>
        {
            private const float bar_height = 2;

            public ProfileSectionTabControl()
            {
                TabContainer.RelativeSizeAxes &= ~Axes.X;
                TabContainer.AutoSizeAxes |= Axes.X;
                TabContainer.Anchor |= Anchor.x1;
                TabContainer.Origin |= Anchor.x1;

                Height = 36 + bar_height;
                BarHeight = bar_height;
            }

            protected override TabItem<ProfileSection> CreateTabItem(ProfileSection value) => new ProfileSectionTabItem(value)
            {
                AccentColour = AccentColour,
            };

            [BackgroundDependencyLoader]
            private void load(OverlayColourProvider colourProvider)
            {
                AccentColour = colourProvider.Highlight1;
            }

            protected override bool OnClick(ClickEvent e) => true;

            protected override bool OnHover(HoverEvent e) => true;

            private class ProfileSectionTabItem : OverlayTabItem
            {
                public ProfileSectionTabItem(ProfileSection value)
                    : base(value)
                {
                    Text.Text = value.Title;
                    Text.Font = Text.Font.With(size: 16);
                    Text.Margin = new MarginPadding { Bottom = 10 + bar_height };
                    Bar.ExpandedSize = 10;
                    Bar.Margin = new MarginPadding { Bottom = bar_height };
                }
            }
        }

        private class ProfileSectionsContainer : SectionsContainer<ProfileSection>
        {
            public ProfileSectionsContainer()
            {
                RelativeSizeAxes = Axes.Both;
            }

            protected override OsuScrollContainer CreateScrollContainer() => new OverlayScrollContainer();

            protected override FlowContainer<ProfileSection> CreateScrollContentContainer() => new FillFlowContainer<ProfileSection>
            {
                Direction = FillDirection.Vertical,
                AutoSizeAxes = Axes.Y,
                RelativeSizeAxes = Axes.X,
                Spacing = new Vector2(0, 20),
            };
        }
    }
}<|MERGE_RESOLUTION|>--- conflicted
+++ resolved
@@ -23,27 +23,13 @@
         private ProfileSection lastSection;
         private ProfileSection[] sections;
         private GetUserRequest userReq;
-<<<<<<< HEAD
         private readonly ProfileHeader header;
         private readonly ProfileSectionsContainer sectionsContainer;
         private readonly ProfileTabControl tabs;
-=======
-        private ProfileSectionsContainer sectionsContainer;
-        private ProfileSectionTabControl tabs;
->>>>>>> fa94703b
 
         public const float CONTENT_X_MARGIN = 70;
 
         public UserProfileOverlay()
-<<<<<<< HEAD
-        {
-            Children = new Drawable[]
-            {
-                new Box
-                {
-                    RelativeSizeAxes = Axes.Both,
-                    Colour = OsuColour.Gray(0.1f)
-=======
             : base(OverlayColourScheme.Pink, new ProfileHeader())
         {
         }
@@ -102,7 +88,6 @@
                     // this is only visible as the ProfileTabControl background
                     Colour = ColourProvider.Background5,
                     RelativeSizeAxes = Axes.Both
->>>>>>> fa94703b
                 },
                 sectionsContainer = new ProfileSectionsContainer
                 {
