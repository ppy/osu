--- conflicted
+++ resolved
@@ -67,13 +67,8 @@
                 },
                 ValueText = new OsuSpriteText
                 {
-<<<<<<< HEAD
                     Font = OsuFont.GetFont(size: 28, weight: FontWeight.Light),
-                    Padding = new MarginPadding { Left = 10, Right = 10 },
-=======
-                    Font = OsuFont.GetFont(size: 24, weight: FontWeight.Light),
                     Padding = new MarginPadding { Horizontal = 10 },
->>>>>>> f6c19c95
                     Name = "Value",
                     Anchor = Anchor.Centre,
                     Origin = Anchor.Centre,
@@ -85,15 +80,9 @@
                     Origin = Anchor.BottomCentre,
                     Name = "Shortcut",
                     Alpha = 0.3f,
-<<<<<<< HEAD
-                    Margin = new MarginPadding { Bottom = 15 },
+                    Margin = new MarginPadding { Bottom = 15, Horizontal = 10 },
                     Font = OsuFont.GetFont(size: 16, weight: FontWeight.Bold),
-                    Text = string.IsNullOrEmpty(shortcut) ? "没有快捷键" : shortcut.ToUpperInvariant()
-=======
-                    Margin = new MarginPadding { Bottom = 15, Horizontal = 10 },
-                    Font = OsuFont.GetFont(size: 12, weight: FontWeight.Bold),
                     Text = string.IsNullOrEmpty(shortcut.ToString()) ? ToastStrings.NoKeyBound.ToUpper() : shortcut.ToUpper()
->>>>>>> f6c19c95
                 },
             };
         }
