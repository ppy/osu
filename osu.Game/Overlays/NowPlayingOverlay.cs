// Copyright (c) ppy Pty Ltd <contact@ppy.sh>. Licensed under the MIT Licence.
// See the LICENCE file in the repository root for full licence text.

using System;
using System.Threading.Tasks;
using osu.Framework.Allocation;
using osu.Framework.Bindables;
using osu.Framework.Extensions.Color4Extensions;
using osu.Framework.Graphics;
using osu.Framework.Graphics.Containers;
using osu.Framework.Graphics.Effects;
using osu.Framework.Graphics.Shapes;
using osu.Framework.Graphics.Sprites;
using osu.Framework.Graphics.Textures;
using osu.Framework.Input.Events;
using osu.Framework.Localisation;
using osu.Game.Beatmaps;
using osu.Game.Configuration;
using osu.Game.Graphics;
using osu.Game.Graphics.Containers;
using osu.Game.Graphics.Sprites;
using osu.Game.Graphics.UserInterface;
using osu.Game.Localisation;
using osu.Game.Overlays.Music;
using osuTK;
using osuTK.Graphics;

namespace osu.Game.Overlays
{
    public class NowPlayingOverlay : OsuFocusedOverlayContainer, INamedOverlayComponent
    {
        public string IconTexture => "Icons/Hexacons/music";
<<<<<<< HEAD
        public string Title => "音乐";
        public string Description => "管理当前正在播放的音乐";
=======
        public LocalisableString Title => NowPlayingStrings.HeaderTitle;
        public LocalisableString Description => NowPlayingStrings.HeaderDescription;
>>>>>>> 6263ebf9

        private const float player_height = 130;
        private const float transition_length = 800;
        private const float progress_height = 10;
        private const float bottom_black_area_height = 55;

        private Bindable<bool> optUI { get; set; }
        private Drawable background;
        private ProgressBar progressBar;

        private IconButton prevButton;
        private IconButton playButton;
        private IconButton nextButton;
        private IconButton playlistButton;

        private SpriteText title, artist;

        private PlaylistOverlay playlist;

        private Container dragContainer;
        private Container playerContainer;

        protected override string PopInSampleName => "UI/now-playing-pop-in";
        protected override string PopOutSampleName => "UI/now-playing-pop-out";

        /// <summary>
        /// Provide a source for the toolbar height.
        /// </summary>
        public Func<float> GetToolbarHeight;

        [Resolved]
        private MusicController musicController { get; set; }

        [Resolved]
        private Bindable<WorkingBeatmap> beatmap { get; set; }

        [Resolved]
        private OsuColour colours { get; set; }

        public NowPlayingOverlay()
        {
            Width = 400;
            Margin = new MarginPadding(10);
        }

        [BackgroundDependencyLoader]
        private void load(MConfigManager config)
        {
            optUI = config.GetBindable<bool>(MSetting.OptUI);
            Children = new Drawable[]
            {
                dragContainer = new DragContainer
                {
                    Anchor = Anchor.Centre,
                    Origin = Anchor.Centre,
                    RelativeSizeAxes = Axes.X,
                    AutoSizeAxes = Axes.Y,
                    Children = new Drawable[]
                    {
                        playerContainer = new Container
                        {
                            RelativeSizeAxes = Axes.X,
                            Height = player_height,
                            Masking = true,
                            CornerRadius = 5,
                            EdgeEffect = new EdgeEffectParameters
                            {
                                Type = EdgeEffectType.Shadow,
                                Colour = Color4.Black.Opacity(40),
                                Radius = 5,
                            },
                            Children = new[]
                            {
                                background = new Background(),
                                title = new OsuSpriteText
                                {
                                    Origin = Anchor.BottomCentre,
                                    Anchor = Anchor.TopCentre,
                                    Position = new Vector2(0, 40),
                                    Font = OsuFont.GetFont(size: 25, italics: true),
                                    Colour = Color4.White,
                                    Text = @"什么东西都没有呢(´・ω・`)"
                                },
                                artist = new OsuSpriteText
                                {
                                    Origin = Anchor.TopCentre,
                                    Anchor = Anchor.TopCentre,
                                    Position = new Vector2(0, 45),
                                    Font = OsuFont.GetFont(size: 15, weight: FontWeight.Bold, italics: true),
                                    Colour = Color4.White,
                                    Text = @"去下几张图吧"
                                },
                                new Container
                                {
                                    Padding = new MarginPadding { Bottom = progress_height },
                                    Height = bottom_black_area_height,
                                    RelativeSizeAxes = Axes.X,
                                    Origin = Anchor.BottomCentre,
                                    Anchor = Anchor.BottomCentre,
                                    Children = new Drawable[]
                                    {
                                        new FillFlowContainer<IconButton>
                                        {
                                            AutoSizeAxes = Axes.Both,
                                            Direction = FillDirection.Horizontal,
                                            Spacing = new Vector2(5),
                                            Origin = Anchor.Centre,
                                            Anchor = Anchor.Centre,
                                            Children = new[]
                                            {
                                                prevButton = new MusicIconButton
                                                {
                                                    Anchor = Anchor.Centre,
                                                    Origin = Anchor.Centre,
                                                    Action = () => musicController.PreviousTrack(),
                                                    Icon = FontAwesome.Solid.StepBackward,
                                                },
                                                playButton = new MusicIconButton
                                                {
                                                    Anchor = Anchor.Centre,
                                                    Origin = Anchor.Centre,
                                                    Scale = new Vector2(1.4f),
                                                    IconScale = new Vector2(1.4f),
                                                    Action = () => musicController.TogglePause(),
                                                    Icon = FontAwesome.Regular.PlayCircle,
                                                },
                                                nextButton = new MusicIconButton
                                                {
                                                    Anchor = Anchor.Centre,
                                                    Origin = Anchor.Centre,
                                                    Action = () => musicController.NextTrack(),
                                                    Icon = FontAwesome.Solid.StepForward,
                                                },
                                            }
                                        },
                                        playlistButton = new MusicIconButton
                                        {
                                            Origin = Anchor.Centre,
                                            Anchor = Anchor.CentreRight,
                                            Position = new Vector2(-bottom_black_area_height / 2, 0),
                                            Icon = FontAwesome.Solid.Bars,
                                            Action = togglePlaylist
                                        },
                                    }
                                },
                                progressBar = new HoverableProgressBar
                                {
                                    Origin = Anchor.BottomCentre,
                                    Anchor = Anchor.BottomCentre,
                                    Height = progress_height / 2,
                                    FillColour = colours.Yellow,
                                    BackgroundColour = colours.YellowDarker.Opacity(0.5f),
                                    OnSeek = musicController.SeekTo
                                }
                            },
                        },
                    }
                }
            };
        }

        private void togglePlaylist()
        {
            if (playlist == null)
            {
                LoadComponentAsync(playlist = new PlaylistOverlay
                {
                    RelativeSizeAxes = Axes.X,
                    Y = player_height + 10,
                }, _ =>
                {
                    dragContainer.Add(playlist);

                    playlist.BeatmapSets.BindTo(musicController.BeatmapSets);
                    playlist.State.BindValueChanged(s => playlistButton.FadeColour(s.NewValue == Visibility.Visible ? colours.Yellow : Color4.White, 200, Easing.OutQuint), true);

                    togglePlaylist();
                });

                return;
            }

            if (!beatmap.Disabled)
                playlist.ToggleVisibility();
        }

        protected override void LoadComplete()
        {
            base.LoadComplete();

            beatmap.BindDisabledChanged(beatmapDisabledChanged, true);

            musicController.TrackChanged += trackChanged;
            trackChanged(beatmap.Value);
        }

        protected override void PopIn()
        {
            base.PopIn();

            this.FadeIn(transition_length, Easing.OutQuint);
            dragContainer.ScaleTo(1, transition_length, Easing.OutElastic);
        }

        protected override void PopOut()
        {
            base.PopOut();

            this.FadeOut(transition_length, Easing.OutQuint);
            dragContainer.ScaleTo(0.9f, transition_length, Easing.OutQuint);
        }

        protected override void UpdateAfterChildren()
        {
            base.UpdateAfterChildren();

            Height = dragContainer.Height;
            dragContainer.Padding = new MarginPadding { Top = GetToolbarHeight?.Invoke() ?? 0 };
        }

        protected override void Update()
        {
            base.Update();

            if (pendingBeatmapSwitch != null)
            {
                pendingBeatmapSwitch();
                pendingBeatmapSwitch = null;
            }

            var track = musicController.CurrentTrack;

            if (!track.IsDummyDevice)
            {
                progressBar.EndTime = track.Length;
                progressBar.CurrentTime = track.CurrentTime;

                playButton.Icon = track.IsRunning ? FontAwesome.Regular.PauseCircle : FontAwesome.Regular.PlayCircle;
            }
            else
            {
                progressBar.CurrentTime = 0;
                progressBar.EndTime = 1;
                playButton.Icon = FontAwesome.Regular.PlayCircle;
            }
        }

        private Action pendingBeatmapSwitch;

        private void trackChanged(WorkingBeatmap beatmap, TrackChangeDirection direction = TrackChangeDirection.None)
        {
            // avoid using scheduler as our scheduler may not be run for a long time, holding references to beatmaps.
            pendingBeatmapSwitch = delegate
            {
                // todo: this can likely be replaced with WorkingBeatmap.GetBeatmapAsync()
                Task.Run(() =>
                {
                    if (beatmap?.Beatmap == null) // this is not needed if a placeholder exists
                    {
                        title.Text = @"什么东西都没有呢(´・ω・`)";
                        artist.Text = @"什么东西都没有呢(´・ω・`)";
                    }
                    else
                    {
                        BeatmapMetadata metadata = beatmap.Metadata;
                        title.Text = new RomanisableString(metadata.TitleUnicode, metadata.Title);
                        artist.Text = new RomanisableString(metadata.ArtistUnicode, metadata.Artist);
                    }
                });

                LoadComponentAsync(new Background(beatmap) { Depth = float.MaxValue }, newBackground =>
                {
                    if (optUI.Value)
                    {
                        switch (direction)
                        {
                            case TrackChangeDirection.Next:
                                newBackground.Position = new Vector2(-400, 0);
                                newBackground.MoveToX(0, 500, Easing.OutCubic);
                                background.MoveToY(0, 500, Easing.OutCubic);
                                break;

                            case TrackChangeDirection.Prev:
                                newBackground.Position = new Vector2(400, 0);
                                newBackground.MoveToX(0, 500, Easing.OutCubic);
                                background.MoveToY(0, 500, Easing.OutCubic);
                                break;
                        }
                    }

                    if (!optUI.Value)
                    {
                        switch (direction)
                        {
                            case TrackChangeDirection.Next:
                                newBackground.Position = new Vector2(400, 0);
                                newBackground.MoveToX(0, 500, Easing.OutCubic);
                                background.MoveToX(-400, 500, Easing.OutCubic);
                                break;

                            case TrackChangeDirection.Prev:
                                newBackground.Position = new Vector2(-400, 0);
                                newBackground.MoveToX(0, 500, Easing.OutCubic);
                                background.MoveToX(400, 500, Easing.OutCubic);
                                break;
                        }
                    }

                    background.Expire();
                    background = newBackground;

                    playerContainer.Add(newBackground);
                });
            };
        }

        private void beatmapDisabledChanged(bool disabled)
        {
            if (disabled)
                playlist?.Hide();

            prevButton.Enabled.Value = !disabled;
            nextButton.Enabled.Value = !disabled;
            playlistButton.Enabled.Value = !disabled;
        }

        protected override void Dispose(bool isDisposing)
        {
            base.Dispose(isDisposing);

            if (musicController != null)
                musicController.TrackChanged -= trackChanged;
        }

        private class MusicIconButton : IconButton
        {
            public MusicIconButton()
            {
                AutoSizeAxes = Axes.Both;
            }

            [BackgroundDependencyLoader]
            private void load(OsuColour colours)
            {
                HoverColour = colours.YellowDark.Opacity(0.6f);
                FlashColour = colours.Yellow;
            }

            protected override void LoadComplete()
            {
                base.LoadComplete();

                // works with AutoSizeAxes above to make buttons autosize with the scale animation.
                Content.AutoSizeAxes = Axes.None;
                Content.Size = new Vector2(DEFAULT_BUTTON_SIZE);
            }
        }

        private class Background : BufferedContainer
        {
            private readonly Sprite sprite;
            private readonly WorkingBeatmap beatmap;

            public Background(WorkingBeatmap beatmap = null)
            {
                this.beatmap = beatmap;

                Depth = float.MaxValue;
                RelativeSizeAxes = Axes.Both;

                CacheDrawnFrameBuffer = true;

                Children = new Drawable[]
                {
                    sprite = new Sprite
                    {
                        RelativeSizeAxes = Axes.Both,
                        Colour = OsuColour.Gray(150),
                        FillMode = FillMode.Fill,
                    },
                    new Box
                    {
                        RelativeSizeAxes = Axes.X,
                        Height = bottom_black_area_height,
                        Origin = Anchor.BottomCentre,
                        Anchor = Anchor.BottomCentre,
                        Colour = Color4.Black.Opacity(0.5f)
                    }
                };
            }

            [BackgroundDependencyLoader]
            private void load(TextureStore textures)
            {
                sprite.Texture = beatmap?.Background ?? textures.Get(@"Backgrounds/bg4");
            }
        }

        private class DragContainer : Container
        {
            protected override bool OnDragStart(DragStartEvent e)
            {
                return true;
            }

            protected override void OnDrag(DragEvent e)
            {
                Vector2 change = e.MousePosition - e.MouseDownPosition;

                // Diminish the drag distance as we go further to simulate "rubber band" feeling.
                change *= change.Length <= 0 ? 0 : MathF.Pow(change.Length, 0.7f) / change.Length;

                this.MoveTo(change);
            }

            protected override void OnDragEnd(DragEndEvent e)
            {
                this.MoveTo(Vector2.Zero, 800, Easing.OutElastic);
                base.OnDragEnd(e);
            }
        }

        private class HoverableProgressBar : ProgressBar
        {
            public HoverableProgressBar()
                : base(true)
            {
            }

            protected override bool OnHover(HoverEvent e)
            {
                this.ResizeHeightTo(progress_height, 500, Easing.OutQuint);
                return base.OnHover(e);
            }

            protected override void OnHoverLost(HoverLostEvent e)
            {
                this.ResizeHeightTo(progress_height / 2, 500, Easing.OutQuint);
                base.OnHoverLost(e);
            }
        }
    }
}<|MERGE_RESOLUTION|>--- conflicted
+++ resolved
@@ -30,13 +30,8 @@
     public class NowPlayingOverlay : OsuFocusedOverlayContainer, INamedOverlayComponent
     {
         public string IconTexture => "Icons/Hexacons/music";
-<<<<<<< HEAD
-        public string Title => "音乐";
-        public string Description => "管理当前正在播放的音乐";
-=======
         public LocalisableString Title => NowPlayingStrings.HeaderTitle;
         public LocalisableString Description => NowPlayingStrings.HeaderDescription;
->>>>>>> 6263ebf9
 
         private const float player_height = 130;
         private const float transition_length = 800;
