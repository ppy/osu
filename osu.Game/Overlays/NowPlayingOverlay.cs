--- conflicted
+++ resolved
@@ -70,11 +70,7 @@
         }
 
         [BackgroundDependencyLoader]
-<<<<<<< HEAD
         private void load(MfConfigManager config)
-=======
-        private void load()
->>>>>>> eb2e8e50
         {
             optUI = config.GetBindable<bool>(MfSetting.OptUI);
             Children = new Drawable[]
