// Copyright (c) ppy Pty Ltd <contact@ppy.sh>. Licensed under the MIT Licence.
// See the LICENCE file in the repository root for full licence text.

using System;
using System.Threading.Tasks;
using osu.Framework.Allocation;
using osu.Framework.Bindables;
using osu.Framework.Extensions.Color4Extensions;
using osu.Framework.Graphics;
using osu.Framework.Graphics.Containers;
using osu.Framework.Graphics.Effects;
using osu.Framework.Graphics.Shapes;
using osu.Framework.Graphics.Sprites;
using osu.Framework.Graphics.Textures;
using osu.Framework.Input.Events;
using osu.Framework.Localisation;
using osu.Game.Beatmaps;
using osu.Game.Graphics;
using osu.Game.Graphics.Containers;
using osu.Game.Graphics.Sprites;
using osu.Game.Graphics.UserInterface;
using osu.Game.Overlays.Music;
using osuTK;
using osuTK.Graphics;

namespace osu.Game.Overlays
{
    public class NowPlayingOverlay : OsuFocusedOverlayContainer, INamedOverlayComponent
    {
        public string IconTexture => "Icons/Hexacons/music";
        public string Title => "now playing";
        public string Description => "manage the currently playing track";

        private const float player_height = 130;
        private const float transition_length = 800;
        private const float progress_height = 10;
        private const float bottom_black_area_height = 55;

        private Drawable background;
        private ProgressBar progressBar;

        private IconButton prevButton;
        private IconButton playButton;
        private IconButton nextButton;
        private IconButton playlistButton;

        private SpriteText title, artist;

        private PlaylistOverlay playlist;

        private Container dragContainer;
        private Container playerContainer;

        /// <summary>
        /// Provide a source for the toolbar height.
        /// </summary>
        public Func<float> GetToolbarHeight;

        [Resolved]
        private MusicController musicController { get; set; }

        [Resolved]
        private Bindable<WorkingBeatmap> beatmap { get; set; }

        [Resolved]
        private OsuColour colours { get; set; }

        public NowPlayingOverlay()
        {
            Width = 400;
            Margin = new MarginPadding(10);
        }

        [BackgroundDependencyLoader]
        private void load()
        {
            Children = new Drawable[]
            {
                dragContainer = new DragContainer
                {
                    Anchor = Anchor.Centre,
                    Origin = Anchor.Centre,
                    RelativeSizeAxes = Axes.X,
                    AutoSizeAxes = Axes.Y,
                    Children = new Drawable[]
                    {
                        playlist = new PlaylistOverlay
                        {
                            RelativeSizeAxes = Axes.X,
                            Y = player_height + 10,
                        },
                        playerContainer = new Container
                        {
                            RelativeSizeAxes = Axes.X,
                            Height = player_height,
                            Masking = true,
                            CornerRadius = 5,
                            EdgeEffect = new EdgeEffectParameters
                            {
                                Type = EdgeEffectType.Shadow,
                                Colour = Color4.Black.Opacity(40),
                                Radius = 5,
                            },
                            Children = new[]
                            {
                                background = new Background(),
                                title = new OsuSpriteText
                                {
                                    Origin = Anchor.BottomCentre,
                                    Anchor = Anchor.TopCentre,
                                    Position = new Vector2(0, 40),
                                    Font = OsuFont.GetFont(size: 25, italics: true),
                                    Colour = Color4.White,
                                    Text = @"Nothing to play",
                                },
                                artist = new OsuSpriteText
                                {
                                    Origin = Anchor.TopCentre,
                                    Anchor = Anchor.TopCentre,
                                    Position = new Vector2(0, 45),
                                    Font = OsuFont.GetFont(size: 15, weight: FontWeight.Bold, italics: true),
                                    Colour = Color4.White,
                                    Text = @"Nothing to play",
                                },
                                new Container
                                {
                                    Padding = new MarginPadding { Bottom = progress_height },
                                    Height = bottom_black_area_height,
                                    RelativeSizeAxes = Axes.X,
                                    Origin = Anchor.BottomCentre,
                                    Anchor = Anchor.BottomCentre,
                                    Children = new Drawable[]
                                    {
                                        new FillFlowContainer<IconButton>
                                        {
                                            AutoSizeAxes = Axes.Both,
                                            Direction = FillDirection.Horizontal,
                                            Spacing = new Vector2(5),
                                            Origin = Anchor.Centre,
                                            Anchor = Anchor.Centre,
                                            Children = new[]
                                            {
                                                prevButton = new MusicIconButton
                                                {
                                                    Anchor = Anchor.Centre,
                                                    Origin = Anchor.Centre,
                                                    Action = () => musicController.PreviousTrack(),
                                                    Icon = FontAwesome.Solid.StepBackward,
                                                },
                                                playButton = new MusicIconButton
                                                {
                                                    Anchor = Anchor.Centre,
                                                    Origin = Anchor.Centre,
                                                    Scale = new Vector2(1.4f),
                                                    IconScale = new Vector2(1.4f),
                                                    Action = () => musicController.TogglePause(),
                                                    Icon = FontAwesome.Regular.PlayCircle,
                                                },
                                                nextButton = new MusicIconButton
                                                {
                                                    Anchor = Anchor.Centre,
                                                    Origin = Anchor.Centre,
                                                    Action = () => musicController.NextTrack(),
                                                    Icon = FontAwesome.Solid.StepForward,
                                                },
                                            }
                                        },
                                        playlistButton = new MusicIconButton
                                        {
                                            Origin = Anchor.Centre,
                                            Anchor = Anchor.CentreRight,
                                            Position = new Vector2(-bottom_black_area_height / 2, 0),
                                            Icon = FontAwesome.Solid.Bars,
                                            Action = () => playlist.ToggleVisibility(),
                                        },
                                    }
                                },
                                progressBar = new HoverableProgressBar
                                {
                                    Origin = Anchor.BottomCentre,
                                    Anchor = Anchor.BottomCentre,
                                    Height = progress_height / 2,
                                    FillColour = colours.Yellow,
                                    BackgroundColour = colours.YellowDarker.Opacity(0.5f),
                                    OnSeek = musicController.SeekTo
                                }
                            },
                        },
                    }
                }
            };
        }

        protected override void LoadComplete()
        {
            base.LoadComplete();

            playlist.BeatmapSets.BindTo(musicController.BeatmapSets);
            playlist.State.BindValueChanged(s => playlistButton.FadeColour(s.NewValue == Visibility.Visible ? colours.Yellow : Color4.White, 200, Easing.OutQuint), true);

            beatmap.BindDisabledChanged(beatmapDisabledChanged, true);

            musicController.TrackChanged += trackChanged;
            trackChanged(beatmap.Value);
        }

        protected override void PopIn()
        {
            base.PopIn();

            this.FadeIn(transition_length, Easing.OutQuint);
            dragContainer.ScaleTo(1, transition_length, Easing.OutElastic);
        }

        protected override void PopOut()
        {
            base.PopOut();

            this.FadeOut(transition_length, Easing.OutQuint);
            dragContainer.ScaleTo(0.9f, transition_length, Easing.OutQuint);
        }

        protected override void UpdateAfterChildren()
        {
            base.UpdateAfterChildren();

            Height = dragContainer.Height;
            dragContainer.Padding = new MarginPadding { Top = GetToolbarHeight?.Invoke() ?? 0 };
        }

        protected override void Update()
        {
            base.Update();

            if (pendingBeatmapSwitch != null)
            {
                pendingBeatmapSwitch();
                pendingBeatmapSwitch = null;
            }

            var track = musicController.CurrentTrack;

            if (!track.IsDummyDevice)
            {
                progressBar.EndTime = track.Length;
                progressBar.CurrentTime = track.CurrentTime;

                playButton.Icon = track.IsRunning ? FontAwesome.Regular.PauseCircle : FontAwesome.Regular.PlayCircle;
            }
            else
            {
                progressBar.CurrentTime = 0;
                progressBar.EndTime = 1;
                playButton.Icon = FontAwesome.Regular.PlayCircle;
            }
        }

        private Action pendingBeatmapSwitch;

        private void setMetadata(WorkingBeatmap beatmap)
        {
            if (beatmap?.Beatmap == null) //this is not needed if a placeholder exists
            {
                title.Text = @"Nothing to play";
                artist.Text = @"Nothing to play";
            }
            else
            {
                BeatmapMetadata metadata = beatmap.Metadata;
                title.Text = new LocalisedString((metadata.TitleUnicode, metadata.Title));
                artist.Text = new LocalisedString((metadata.ArtistUnicode, metadata.Artist));
            }
        }

        private void trackChanged(WorkingBeatmap beatmap, TrackChangeDirection direction = TrackChangeDirection.None)
        {
            if (Alpha == 0)
            {
                setMetadata(beatmap);
                background.Hide();
                background.Expire();
                pendingBeatmapSwitch = delegate
                {
                    LoadComponentAsync(new Background(beatmap) { Depth = float.MaxValue }, newBackground =>
                    {
                        newBackground.FadeInFromZero(500, Easing.OutCubic);
                        background = newBackground;

                        playerContainer.Add(newBackground);
                    });
                };
                return;
            }

            // avoid using scheduler as our scheduler may not be run for a long time, holding references to beatmaps.
            pendingBeatmapSwitch = delegate
            {
                // todo: this can likely be replaced with WorkingBeatmap.GetBeatmapAsync()
                Task.Run(() =>
                {
<<<<<<< HEAD
                    setMetadata(beatmap);
=======
                    if (beatmap?.Beatmap == null) // this is not needed if a placeholder exists
                    {
                        title.Text = @"Nothing to play";
                        artist.Text = @"Nothing to play";
                    }
                    else
                    {
                        BeatmapMetadata metadata = beatmap.Metadata;
                        title.Text = new LocalisedString((metadata.TitleUnicode, metadata.Title));
                        artist.Text = new LocalisedString((metadata.ArtistUnicode, metadata.Artist));
                    }
>>>>>>> 194f2e62
                });

                LoadComponentAsync(new Background(beatmap) { Depth = float.MaxValue }, newBackground =>
                {
                    switch (direction)
                    {
                        case TrackChangeDirection.Next:
                            newBackground.Position = new Vector2(400, 0);
                            newBackground.MoveToX(0, 500, Easing.OutCubic);
                            background.MoveToX(-400, 500, Easing.OutCubic);
                            break;

                        case TrackChangeDirection.Prev:
                            newBackground.Position = new Vector2(-400, 0);
                            newBackground.MoveToX(0, 500, Easing.OutCubic);
                            background.MoveToX(400, 500, Easing.OutCubic);
                            break;
                    }

                    background.Expire();
                    background = newBackground;

                    playerContainer.Add(newBackground);
                });
            };
        }

        private void beatmapDisabledChanged(bool disabled)
        {
            if (disabled)
                playlist.Hide();

            prevButton.Enabled.Value = !disabled;
            nextButton.Enabled.Value = !disabled;
            playlistButton.Enabled.Value = !disabled;
        }

        protected override void Dispose(bool isDisposing)
        {
            base.Dispose(isDisposing);

            if (musicController != null)
                musicController.TrackChanged -= trackChanged;
        }

        private class MusicIconButton : IconButton
        {
            public MusicIconButton()
            {
                AutoSizeAxes = Axes.Both;
            }

            [BackgroundDependencyLoader]
            private void load(OsuColour colours)
            {
                HoverColour = colours.YellowDark.Opacity(0.6f);
                FlashColour = colours.Yellow;
            }

            protected override void LoadComplete()
            {
                base.LoadComplete();

                // works with AutoSizeAxes above to make buttons autosize with the scale animation.
                Content.AutoSizeAxes = Axes.None;
                Content.Size = new Vector2(DEFAULT_BUTTON_SIZE);
            }
        }

        private class Background : BufferedContainer
        {
            private readonly Sprite sprite;
            private readonly WorkingBeatmap beatmap;

            public Background(WorkingBeatmap beatmap = null)
            {
                this.beatmap = beatmap;

                Depth = float.MaxValue;
                RelativeSizeAxes = Axes.Both;

                CacheDrawnFrameBuffer = true;

                Children = new Drawable[]
                {
                    sprite = new Sprite
                    {
                        RelativeSizeAxes = Axes.Both,
                        Colour = OsuColour.Gray(150),
                        FillMode = FillMode.Fill,
                    },
                    new Box
                    {
                        RelativeSizeAxes = Axes.X,
                        Height = bottom_black_area_height,
                        Origin = Anchor.BottomCentre,
                        Anchor = Anchor.BottomCentre,
                        Colour = Color4.Black.Opacity(0.5f)
                    }
                };
            }

            [BackgroundDependencyLoader]
            private void load(TextureStore textures)
            {
                sprite.Texture = beatmap?.Background ?? textures.Get(@"Backgrounds/bg4");
            }
        }

        private class DragContainer : Container
        {
            protected override bool OnDragStart(DragStartEvent e)
            {
                return true;
            }

            protected override void OnDrag(DragEvent e)
            {
                Vector2 change = e.MousePosition - e.MouseDownPosition;

                // Diminish the drag distance as we go further to simulate "rubber band" feeling.
                change *= change.Length <= 0 ? 0 : MathF.Pow(change.Length, 0.7f) / change.Length;

                this.MoveTo(change);
            }

            protected override void OnDragEnd(DragEndEvent e)
            {
                this.MoveTo(Vector2.Zero, 800, Easing.OutElastic);
                base.OnDragEnd(e);
            }
        }

        private class HoverableProgressBar : ProgressBar
        {
            protected override bool OnHover(HoverEvent e)
            {
                this.ResizeHeightTo(progress_height, 500, Easing.OutQuint);
                return base.OnHover(e);
            }

            protected override void OnHoverLost(HoverLostEvent e)
            {
                this.ResizeHeightTo(progress_height / 2, 500, Easing.OutQuint);
                base.OnHoverLost(e);
            }
        }
    }
}<|MERGE_RESOLUTION|>--- conflicted
+++ resolved
@@ -259,7 +259,7 @@
 
         private void setMetadata(WorkingBeatmap beatmap)
         {
-            if (beatmap?.Beatmap == null) //this is not needed if a placeholder exists
+            if (beatmap?.Beatmap == null) // this is not needed if a placeholder exists
             {
                 title.Text = @"Nothing to play";
                 artist.Text = @"Nothing to play";
@@ -298,21 +298,7 @@
                 // todo: this can likely be replaced with WorkingBeatmap.GetBeatmapAsync()
                 Task.Run(() =>
                 {
-<<<<<<< HEAD
                     setMetadata(beatmap);
-=======
-                    if (beatmap?.Beatmap == null) // this is not needed if a placeholder exists
-                    {
-                        title.Text = @"Nothing to play";
-                        artist.Text = @"Nothing to play";
-                    }
-                    else
-                    {
-                        BeatmapMetadata metadata = beatmap.Metadata;
-                        title.Text = new LocalisedString((metadata.TitleUnicode, metadata.Title));
-                        artist.Text = new LocalisedString((metadata.ArtistUnicode, metadata.Artist));
-                    }
->>>>>>> 194f2e62
                 });
 
                 LoadComponentAsync(new Background(beatmap) { Depth = float.MaxValue }, newBackground =>
