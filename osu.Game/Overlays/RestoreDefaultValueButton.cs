﻿// Copyright (c) ppy Pty Ltd <contact@ppy.sh>. Licensed under the MIT Licence.
// See the LICENCE file in the repository root for full licence text.

using osu.Framework.Allocation;
using osu.Framework.Bindables;
using osuTK.Graphics;
using osu.Framework.Extensions.Color4Extensions;
using osu.Framework.Graphics;
using osu.Framework.Graphics.Cursor;
using osu.Framework.Graphics.Effects;
using osu.Framework.Graphics.UserInterface;
using osu.Framework.Input.Events;
using osu.Framework.Localisation;
using osu.Game.Graphics;
using osu.Game.Graphics.UserInterface;

namespace osu.Game.Overlays
{
    public class RestoreDefaultValueButton<T> : OsuButton, IHasTooltip, IHasCurrentValue<T>
    {
        public override bool IsPresent => base.IsPresent || Scheduler.HasPendingTasks;

        private readonly BindableWithCurrent<T> current = new BindableWithCurrent<T>();

        // this is done to ensure a click on this button doesn't trigger focus on a parent element which contains the button.
        public override bool AcceptsFocus => true;

        public Bindable<T> Current
        {
            get => current.Current;
            set => current.Current = value;
        }

        private Color4 buttonColour;

        private bool hovering;

        public RestoreDefaultValueButton()
        {
            Height = 1;

            RelativeSizeAxes = Axes.Y;
            Width = SettingsPanel.CONTENT_MARGINS;
        }

        [BackgroundDependencyLoader]
        private void load(OsuColour colour)
        {
            BackgroundColour = colour.Yellow;
            buttonColour = colour.Yellow;
            Content.Width = 0.33f;
            Content.CornerRadius = 3;
            Content.EdgeEffect = new EdgeEffectParameters
            {
                Colour = buttonColour.Opacity(0.1f),
                Type = EdgeEffectType.Glow,
                Radius = 2,
            };

            Padding = new MarginPadding { Vertical = 1.5f };
            Alpha = 0f;

            Action += () =>
            {
                if (!current.Disabled) current.SetDefault();
            };
        }

        protected override void LoadComplete()
        {
            base.LoadComplete();

            Current.ValueChanged += _ => UpdateState();
            Current.DisabledChanged += _ => UpdateState();
            Current.DefaultChanged += _ => UpdateState();

            UpdateState();
        }

<<<<<<< HEAD
        public string TooltipText => "恢复默认值";
=======
        public LocalisableString TooltipText => "revert to default";
>>>>>>> a9084db6

        protected override bool OnHover(HoverEvent e)
        {
            hovering = true;
            UpdateState();
            return false;
        }

        protected override void OnHoverLost(HoverLostEvent e)
        {
            hovering = false;
            UpdateState();
        }

        public void UpdateState() => Scheduler.AddOnce(updateState);

        private void updateState()
        {
            if (current == null)
                return;

            this.FadeTo(current.IsDefault ? 0f :
                hovering && !current.Disabled ? 1f : 0.65f, 200, Easing.OutQuint);
            this.FadeColour(current.Disabled ? Color4.Gray : buttonColour, 200, Easing.OutQuint);
        }
    }
}<|MERGE_RESOLUTION|>--- conflicted
+++ resolved
@@ -77,11 +77,7 @@
             UpdateState();
         }
 
-<<<<<<< HEAD
-        public string TooltipText => "恢复默认值";
-=======
-        public LocalisableString TooltipText => "revert to default";
->>>>>>> a9084db6
+        public LocalisableString TooltipText => "恢复默认值";
 
         protected override bool OnHover(HoverEvent e)
         {
