--- conflicted
+++ resolved
@@ -98,11 +98,7 @@
             FinishTransforms(true);
         }
 
-<<<<<<< HEAD
-        public override LocalisableString TooltipText => "恢复默认值";
-=======
         public override LocalisableString TooltipText => CommonStrings.RevertToDefault.ToLower();
->>>>>>> d38316bf
 
         protected override bool OnHover(HoverEvent e)
         {
