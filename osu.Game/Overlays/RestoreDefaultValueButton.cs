﻿// Copyright (c) ppy Pty Ltd <contact@ppy.sh>. Licensed under the MIT Licence.
// See the LICENCE file in the repository root for full licence text.

#nullable disable

using osu.Framework.Allocation;
using osu.Framework.Bindables;
using osu.Framework.Extensions.Color4Extensions;
using osu.Framework.Graphics;
using osu.Framework.Graphics.Containers;
using osu.Framework.Graphics.Effects;
using osu.Framework.Graphics.Shapes;
using osu.Framework.Graphics.UserInterface;
using osu.Framework.Input.Events;
using osu.Framework.Localisation;
using osu.Game.Graphics;
using osu.Game.Graphics.Containers;
using osu.Game.Graphics.UserInterface;
using osuTK;

namespace osu.Game.Overlays
{
    public partial class RestoreDefaultValueButton<T> : OsuClickableContainer, IHasCurrentValue<T>
    {
        public override bool IsPresent => base.IsPresent || Scheduler.HasPendingTasks;

        // this is done to ensure a click on this button doesn't trigger focus on a parent element which contains the button.
        public override bool AcceptsFocus => true;

        // this is intentionally not using BindableWithCurrent, as it can use the wrong IsDefault implementation when passed a BindableNumber.
        // using GetBoundCopy() ensures that the received bindable is of the exact same type as the source bindable and uses the proper IsDefault implementation.
        private Bindable<T> current;

        public Bindable<T> Current
        {
            get => current;
            set
            {
                current?.UnbindAll();
                current = value.GetBoundCopy();

                current.ValueChanged += _ => UpdateState();
                current.DefaultChanged += _ => UpdateState();
                current.DisabledChanged += _ => UpdateState();

                if (IsLoaded)
                    UpdateState();
            }
        }

        [Resolved]
        private OsuColour colours { get; set; }

        private const float size = 4;

        private CircularContainer circle = null!;
        private Box background = null!;

        public RestoreDefaultValueButton()
            : base(HoverSampleSet.Button)
        {
        }

        [BackgroundDependencyLoader]
        private void load(OsuColour colour)
        {
            // size intentionally much larger than actual drawn content, so that the button is easier to click.
            Size = new Vector2(3 * size);

            Add(circle = new CircularContainer
            {
                Anchor = Anchor.Centre,
                Origin = Anchor.Centre,
                Size = new Vector2(size),
                Masking = true,
                Child = background = new Box
                {
                    RelativeSizeAxes = Axes.Both,
                    Colour = colour.Lime1
                }
            });

            Alpha = 0f;

            Action += () =>
            {
                if (!current.Disabled)
                    current.SetDefault();
            };
        }

        protected override void LoadComplete()
        {
            base.LoadComplete();
            updateState();
            FinishTransforms(true);
        }

<<<<<<< HEAD
        public LocalisableString TooltipText => "恢复默认值";
=======
        public override LocalisableString TooltipText => "revert to default";
>>>>>>> 080790d3

        protected override bool OnHover(HoverEvent e)
        {
            UpdateState();
            return false;
        }

        protected override void OnHoverLost(HoverLostEvent e)
        {
            UpdateState();
        }

        public void UpdateState() => Scheduler.AddOnce(updateState);

        private const double fade_duration = 200;

        private void updateState()
        {
            if (current == null)
                return;

            Enabled.Value = !Current.Disabled;

            if (!Current.Disabled)
            {
                this.FadeTo(Current.IsDefault ? 0 : 1, fade_duration, Easing.OutQuint);
                background.FadeColour(IsHovered ? colours.Lime0 : colours.Lime1, fade_duration, Easing.OutQuint);
                circle.TweenEdgeEffectTo(new EdgeEffectParameters
                {
                    Colour = (IsHovered ? colours.Lime1 : colours.Lime3).Opacity(0.4f),
                    Radius = IsHovered ? 8 : 4,
                    Type = EdgeEffectType.Glow
                }, fade_duration, Easing.OutQuint);
            }
            else
            {
                background.FadeColour(colours.Lime3, fade_duration, Easing.OutQuint);
                circle.TweenEdgeEffectTo(new EdgeEffectParameters
                {
                    Colour = colours.Lime3.Opacity(0.1f),
                    Radius = 2,
                    Type = EdgeEffectType.Glow
                }, fade_duration, Easing.OutQuint);
            }
        }
    }
}<|MERGE_RESOLUTION|>--- conflicted
+++ resolved
@@ -96,11 +96,7 @@
             FinishTransforms(true);
         }
 
-<<<<<<< HEAD
-        public LocalisableString TooltipText => "恢复默认值";
-=======
-        public override LocalisableString TooltipText => "revert to default";
->>>>>>> 080790d3
+        public override LocalisableString TooltipText => "恢复默认值";
 
         protected override bool OnHover(HoverEvent e)
         {
