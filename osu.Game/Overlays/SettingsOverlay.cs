--- conflicted
+++ resolved
@@ -16,8 +16,8 @@
     public class SettingsOverlay : SettingsPanel, INamedOverlayComponent
     {
         public string IconTexture => "Icons/Hexacons/settings";
-        public string Title => "settings";
-        public string Description => "Change the way osu! behaves";
+        public string Title => "设置";
+        public string Description => "在这里更改osu!的设置";
 
         protected override IEnumerable<SettingsSection> CreateSections() => new SettingsSection[]
         {
@@ -35,11 +35,7 @@
 
         private readonly List<SettingsSubPanel> subPanels = new List<SettingsSubPanel>();
 
-<<<<<<< HEAD
-        protected override Drawable CreateHeader() => new SettingsHeader("设置", "在这里更改osu!的设置");
-=======
         protected override Drawable CreateHeader() => new SettingsHeader(Title, Description);
->>>>>>> ebed7d09
         protected override Drawable CreateFooter() => new SettingsFooter();
 
         public SettingsOverlay()
