// Copyright (c) ppy Pty Ltd <contact@ppy.sh>. Licensed under the MIT Licence.
// See the LICENCE file in the repository root for full licence text.

#nullable enable

using System;
using System.Linq;
using System.Collections.Generic;
using osu.Framework.Allocation;
using osu.Framework.Extensions.LocalisationExtensions;
using osu.Framework.Graphics;
using osu.Framework.Graphics.Containers;
using osu.Framework.Graphics.Shapes;
using osu.Framework.Localisation;
using osu.Game.Graphics;
using osu.Game.Graphics.Containers;
using osu.Game.Graphics.Sprites;
using osu.Game.Online.Chat;
using osu.Game.Overlays.Chat.Listing;
using osu.Game.Resources.Localisation.Web;

namespace osu.Game.Overlays.Chat.ChannelList
{
    public class ChannelList : Container
    {
        public Action<Channel>? OnRequestSelect;
        public Action<Channel>? OnRequestLeave;

        public IEnumerable<Channel> Channels => groupFlow.Children
                                                         .OfType<ChannelGroup>()
                                                         .SelectMany(channelGroup => channelGroup.ItemFlow)
                                                         .Select(item => item.Channel);

        public readonly ChannelListing.ChannelListingChannel ChannelListingChannel = new ChannelListing.ChannelListingChannel();

        private readonly Dictionary<Channel, ChannelListItem> channelMap = new Dictionary<Channel, ChannelListItem>();

        private OsuScrollContainer scroll = null!;
        private FillFlowContainer groupFlow = null!;
        private ChannelGroup announceChannelGroup = null!;
        private ChannelGroup publicChannelGroup = null!;
        private ChannelGroup privateChannelGroup = null!;
        private ChannelListItem selector = null!;

        [BackgroundDependencyLoader]
        private void load(OverlayColourProvider colourProvider)
        {
            Children = new Drawable[]
            {
                new Box
                {
                    RelativeSizeAxes = Axes.Both,
                    Colour = colourProvider.Background6,
                },
                scroll = new OsuScrollContainer
                {
                    RelativeSizeAxes = Axes.Both,
                    ScrollbarAnchor = Anchor.TopRight,
                    ScrollDistance = 35f,
                    Child = groupFlow = new FillFlowContainer
                    {
                        Direction = FillDirection.Vertical,
                        RelativeSizeAxes = Axes.X,
                        AutoSizeAxes = Axes.Y,
                        Children = new Drawable[]
                        {
                            announceChannelGroup = new ChannelGroup(ChatStrings.ChannelsListTitleANNOUNCE.ToUpper()),
                            publicChannelGroup = new ChannelGroup(ChatStrings.ChannelsListTitlePUBLIC.ToUpper()),
                            selector = new ChannelListItem(ChannelListingChannel),
                            privateChannelGroup = new ChannelGroup(ChatStrings.ChannelsListTitlePM.ToUpper()),
                        },
                    },
                },
            };

            selector.OnRequestSelect += chan => OnRequestSelect?.Invoke(chan);
        }

        public void AddChannel(Channel channel)
        {
            if (channelMap.ContainsKey(channel))
                return;

            ChannelListItem item = new ChannelListItem(channel);
            item.OnRequestSelect += chan => OnRequestSelect?.Invoke(chan);
            item.OnRequestLeave += chan => OnRequestLeave?.Invoke(chan);

            FillFlowContainer<ChannelListItem> flow = getFlowForChannel(channel);
            channelMap.Add(channel, item);
            flow.Add(item);

            updateVisibility();
        }

        public void RemoveChannel(Channel channel)
        {
            if (!channelMap.ContainsKey(channel))
                return;

            ChannelListItem item = channelMap[channel];
            FillFlowContainer<ChannelListItem> flow = getFlowForChannel(channel);

            channelMap.Remove(channel);
            flow.Remove(item);

            updateVisibility();
        }

        public ChannelListItem GetItem(Channel channel)
        {
            if (!channelMap.ContainsKey(channel))
                throw new ArgumentOutOfRangeException();

            return channelMap[channel];
        }

        public void ScrollChannelIntoView(Channel channel) => scroll.ScrollIntoView(GetItem(channel));

        private FillFlowContainer<ChannelListItem> getFlowForChannel(Channel channel)
        {
            switch (channel.Type)
            {
                case ChannelType.Public:
                    return publicChannelGroup.ItemFlow;

                case ChannelType.PM:
                    return privateChannelGroup.ItemFlow;

                case ChannelType.Announce:
                    return announceChannelGroup.ItemFlow;

                default:
                    return publicChannelGroup.ItemFlow;
            }
        }

        private void updateVisibility()
        {
<<<<<<< HEAD
            public ChannelListLabel(LocalisableString label)
            {
                Text = label;
                Margin = new MarginPadding { Left = 18, Bottom = 5 };
                Font = OsuFont.Torus.With(weight: FontWeight.SemiBold);
            }
=======
            if (announceChannelGroup.ItemFlow.Children.Count == 0)
                announceChannelGroup.Hide();
            else
                announceChannelGroup.Show();
>>>>>>> 953ca8c2
        }

        private class ChannelGroup : FillFlowContainer
        {
            public readonly FillFlowContainer<ChannelListItem> ItemFlow;

            public ChannelGroup(LocalisableString label)
            {
                Direction = FillDirection.Vertical;
                RelativeSizeAxes = Axes.X;
                AutoSizeAxes = Axes.Y;
                Padding = new MarginPadding { Top = 8 };

                Children = new Drawable[]
                {
                    new OsuSpriteText
                    {
                        Text = label,
                        Margin = new MarginPadding { Left = 18, Bottom = 5 },
                        Font = OsuFont.Torus.With(size: 12, weight: FontWeight.SemiBold),
                    },
                    ItemFlow = new FillFlowContainer<ChannelListItem>
                    {
                        Direction = FillDirection.Vertical,
                        RelativeSizeAxes = Axes.X,
                        AutoSizeAxes = Axes.Y,
                    },
                };
            }
        }
    }
}<|MERGE_RESOLUTION|>--- conflicted
+++ resolved
@@ -136,19 +136,10 @@
 
         private void updateVisibility()
         {
-<<<<<<< HEAD
-            public ChannelListLabel(LocalisableString label)
-            {
-                Text = label;
-                Margin = new MarginPadding { Left = 18, Bottom = 5 };
-                Font = OsuFont.Torus.With(weight: FontWeight.SemiBold);
-            }
-=======
             if (announceChannelGroup.ItemFlow.Children.Count == 0)
                 announceChannelGroup.Hide();
             else
                 announceChannelGroup.Show();
->>>>>>> 953ca8c2
         }
 
         private class ChannelGroup : FillFlowContainer
