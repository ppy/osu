--- conflicted
+++ resolved
@@ -191,72 +191,5 @@
         });
 
         private IEnumerable<ChatLine> chatLines => ChatLineFlow.Children.OfType<ChatLine>();
-<<<<<<< HEAD
-
-        public class DaySeparator : Container
-        {
-            public float TextSize
-            {
-                get => text.Font.Size;
-                set => text.Font = text.Font.With(size: value);
-            }
-
-            private float lineHeight = 2;
-
-            public float LineHeight
-            {
-                get => lineHeight;
-                set => lineHeight = leftBox.Height = rightBox.Height = value;
-            }
-
-            private readonly SpriteText text;
-            private readonly Box leftBox;
-            private readonly Box rightBox;
-
-            public DaySeparator(DateTimeOffset time)
-            {
-                RelativeSizeAxes = Axes.X;
-                AutoSizeAxes = Axes.Y;
-                Child = new GridContainer
-                {
-                    RelativeSizeAxes = Axes.X,
-                    AutoSizeAxes = Axes.Y,
-                    ColumnDimensions = new[]
-                    {
-                        new Dimension(),
-                        new Dimension(GridSizeMode.AutoSize),
-                        new Dimension(),
-                    },
-                    RowDimensions = new[] { new Dimension(GridSizeMode.AutoSize), },
-                    Content = new[]
-                    {
-                        new Drawable[]
-                        {
-                            leftBox = new Box
-                            {
-                                Anchor = Anchor.Centre,
-                                Origin = Anchor.Centre,
-                                RelativeSizeAxes = Axes.X,
-                                Height = lineHeight,
-                            },
-                            text = new OsuSpriteText
-                            {
-                                Margin = new MarginPadding { Horizontal = 10 },
-                                Text = time.ToLocalTime().ToString("yyyy MM dd"),
-                            },
-                            rightBox = new Box
-                            {
-                                Anchor = Anchor.Centre,
-                                Origin = Anchor.Centre,
-                                RelativeSizeAxes = Axes.X,
-                                Height = lineHeight,
-                            },
-                        }
-                    }
-                };
-            }
-        }
-=======
->>>>>>> 953ca8c2
     }
 }