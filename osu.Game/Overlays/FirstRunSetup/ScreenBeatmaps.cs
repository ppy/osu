--- conflicted
+++ resolved
@@ -102,40 +102,10 @@
                     Text = FirstRunSetupBeatmapScreenStrings.BundledButton,
                     Action = downloadBundled
                 },
-<<<<<<< HEAD
-                new OsuTextFlowContainer(cp => cp.Font = OsuFont.Default.With(size: 20))
+                new OsuTextFlowContainer(cp => cp.Font = OsuFont.Default.With(size: CONTENT_FONT_SIZE))
                 {
                     Colour = OverlayColourProvider.Content1,
-                    Text = "如果您的设备上装有稳定版，您也可以选择导入这些谱面。",
-                    RelativeSizeAxes = Axes.X,
-                    AutoSizeAxes = Axes.Y
-                },
-                importBeatmapsButton = new ProgressRoundedButton
-                {
-                    Size = buttonSize,
-                    Anchor = Anchor.TopCentre,
-                    Origin = Anchor.TopCentre,
-                    BackgroundColour = colours.Blue3,
-                    Text = MaintenanceSettingsStrings.ImportBeatmapsFromStable,
-                    Action = () =>
-                    {
-                        importBeatmapsButton.Enabled.Value = false;
-                        legacyImportManager?.ImportFromStableAsync(StableContent.Beatmaps).ContinueWith(t => Schedule(() =>
-                        {
-                            if (t.IsCompletedSuccessfully)
-                                importBeatmapsButton.Complete();
-                            else
-                                importBeatmapsButton.Enabled.Value = true;
-                        }));
-                    }
-                },
-                new OsuTextFlowContainer(cp => cp.Font = OsuFont.Default.With(size: 20))
-=======
-                new OsuTextFlowContainer(cp => cp.Font = OsuFont.Default.With(size: CONTENT_FONT_SIZE))
->>>>>>> 62266c72
-                {
-                    Colour = OverlayColourProvider.Content1,
-                    Text = FirstRunSetupBeatmapScreenStrings.ObtainMoreBeatmaps,
+                    Text = FirstRunSetupBeatmapScreenStrings.ObtainMoreBeatmaps, //如果您的设备上装有稳定版，您也可以选择导入这些谱面。
                     RelativeSizeAxes = Axes.X,
                     AutoSizeAxes = Axes.Y
                 },
