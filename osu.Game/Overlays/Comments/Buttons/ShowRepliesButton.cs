﻿// Copyright (c) ppy Pty Ltd <contact@ppy.sh>. Licensed under the MIT Licence.
// See the LICENCE file in the repository root for full licence text.

<<<<<<< HEAD
#nullable disable

=======
using Humanizer;
>>>>>>> d38316bf
using osu.Framework.Bindables;
using osu.Framework.Input.Events;

namespace osu.Game.Overlays.Comments.Buttons
{
    public partial class ShowRepliesButton : CommentRepliesButton
    {
        public readonly BindableBool Expanded = new BindableBool(true);

        public ShowRepliesButton(int count)
        {
<<<<<<< HEAD
            Text = $"{count}条回复";
=======
            Count = count;
        }

        public int Count
        {
            set => Text = "reply".ToQuantity(value);
>>>>>>> d38316bf
        }

        protected override void LoadComplete()
        {
            base.LoadComplete();
            Expanded.BindValueChanged(expanded => SetIconDirection(expanded.NewValue), true);
        }

        protected override bool OnClick(ClickEvent e)
        {
            Expanded.Toggle();
            return true;
        }
    }
}<|MERGE_RESOLUTION|>--- conflicted
+++ resolved
@@ -1,12 +1,9 @@
 ﻿// Copyright (c) ppy Pty Ltd <contact@ppy.sh>. Licensed under the MIT Licence.
 // See the LICENCE file in the repository root for full licence text.
 
-<<<<<<< HEAD
 #nullable disable
 
-=======
 using Humanizer;
->>>>>>> d38316bf
 using osu.Framework.Bindables;
 using osu.Framework.Input.Events;
 
@@ -18,16 +15,12 @@
 
         public ShowRepliesButton(int count)
         {
-<<<<<<< HEAD
-            Text = $"{count}条回复";
-=======
             Count = count;
         }
 
         public int Count
         {
-            set => Text = "reply".ToQuantity(value);
->>>>>>> d38316bf
+            set => Text = $"{value}条回复";
         }
 
         protected override void LoadComplete()
