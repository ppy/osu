﻿// Copyright (c) ppy Pty Ltd <contact@ppy.sh>. Licensed under the MIT Licence.
// See the LICENCE file in the repository root for full licence text.

using osu.Framework.Bindables;
using osu.Framework.Extensions.LocalisationExtensions;
using osu.Framework.Localisation;
using osu.Game.Graphics.UserInterface;
using osu.Game.Resources.Localisation.Web;

namespace osu.Game.Overlays.Comments
{
    public class CommentsShowMoreButton : ShowMoreButton
    {
        public readonly BindableInt Current = new BindableInt();

        protected override void LoadComplete()
        {
            Current.BindValueChanged(onCurrentChanged, true);
            base.LoadComplete();
        }

        private void onCurrentChanged(ValueChangedEvent<int> count)
        {
<<<<<<< HEAD
            Text = $@"显示更多评论 ({count.NewValue})".ToUpper();
=======
            Text = new TranslatableString(@"_", "{0} ({1})",
                CommonStrings.ButtonsShowMore.ToUpper(), count.NewValue);
>>>>>>> ed894d64
        }
    }
}<|MERGE_RESOLUTION|>--- conflicted
+++ resolved
@@ -21,12 +21,8 @@
 
         private void onCurrentChanged(ValueChangedEvent<int> count)
         {
-<<<<<<< HEAD
-            Text = $@"显示更多评论 ({count.NewValue})".ToUpper();
-=======
             Text = new TranslatableString(@"_", "{0} ({1})",
                 CommonStrings.ButtonsShowMore.ToUpper(), count.NewValue);
->>>>>>> ed894d64
         }
     }
 }