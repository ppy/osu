--- conflicted
+++ resolved
@@ -40,11 +40,7 @@
                         Origin = Anchor.CentreLeft,
                         Font = OsuFont.GetFont(size: 20, italics: true),
                         Colour = colourProvider.Light1,
-<<<<<<< HEAD
-                        Text = @"评论"
-=======
                         Text = CommentsStrings.Title
->>>>>>> ed894d64
                     },
                     new CircularContainer
                     {
