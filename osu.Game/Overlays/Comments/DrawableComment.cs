--- conflicted
+++ resolved
@@ -558,11 +558,7 @@
                 if (parentComment == null)
                     return string.Empty;
 
-<<<<<<< HEAD
-                return parentComment.HasMessage ? parentComment.Message : parentComment.IsDeleted ? "已删除" : string.Empty;
-=======
                 return parentComment.HasMessage ? parentComment.Message : parentComment.IsDeleted ? CommentsStrings.Deleted : string.Empty;
->>>>>>> b7d2e0ae
             }
         }
     }
