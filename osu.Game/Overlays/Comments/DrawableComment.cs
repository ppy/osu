﻿// Copyright (c) ppy Pty Ltd <contact@ppy.sh>. Licensed under the MIT Licence.
// See the LICENCE file in the repository root for full licence text.

using osu.Framework.Graphics.Containers;
using osu.Framework.Graphics;
using osu.Game.Graphics;
using osu.Framework.Graphics.Sprites;
using osuTK;
using osu.Game.Online.API.Requests.Responses;
using osu.Game.Users.Drawables;
using osu.Game.Graphics.Containers;
using osu.Framework.Graphics.Cursor;
using osu.Framework.Bindables;
using System.Linq;
using osu.Game.Graphics.Sprites;
using osu.Game.Online.Chat;
using osu.Framework.Allocation;
using System.Collections.Generic;
using System;
using osu.Framework.Graphics.Shapes;
using osu.Framework.Extensions.IEnumerableExtensions;
using System.Collections.Specialized;
using osu.Game.Overlays.Comments.Buttons;

namespace osu.Game.Overlays.Comments
{
    public class DrawableComment : CompositeDrawable
    {
        private const int avatar_size = 40;

        public Action<DrawableComment, int> RepliesRequested;

        public readonly Comment Comment;

        public readonly BindableBool ShowDeleted = new BindableBool();
        public readonly Bindable<CommentsSortCriteria> Sort = new Bindable<CommentsSortCriteria>();
        private readonly Dictionary<long, Comment> loadedReplies = new Dictionary<long, Comment>();

        public readonly BindableList<DrawableComment> Replies = new BindableList<DrawableComment>();

        private readonly BindableBool childrenExpanded = new BindableBool(true);

        private int currentPage;

        private FillFlowContainer childCommentsVisibilityContainer;
        private FillFlowContainer childCommentsContainer;
        private LoadRepliesButton loadRepliesButton;
        private ShowMoreRepliesButton showMoreButton;
        private ShowRepliesButton showRepliesButton;
        private ChevronButton chevronButton;
        private DeletedCommentsCounter deletedCommentsCounter;

        public DrawableComment(Comment comment)
        {
            Comment = comment;
        }

        [BackgroundDependencyLoader]
        private void load(OverlayColourProvider colourProvider)
        {
            LinkFlowContainer username;
            FillFlowContainer info;
            LinkFlowContainer message;
            GridContainer content;
            VotePill votePill;

            RelativeSizeAxes = Axes.X;
            AutoSizeAxes = Axes.Y;
            InternalChildren = new Drawable[]
            {
                new Container
                {
                    RelativeSizeAxes = Axes.X,
                    AutoSizeAxes = Axes.Y,
                    Padding = getPadding(Comment.IsTopLevel),
                    Child = new FillFlowContainer
                    {
                        RelativeSizeAxes = Axes.X,
                        AutoSizeAxes = Axes.Y,
                        Direction = FillDirection.Vertical,
                        Children = new Drawable[]
                        {
                            content = new GridContainer
                            {
                                RelativeSizeAxes = Axes.X,
                                AutoSizeAxes = Axes.Y,
                                ColumnDimensions = new[]
                                {
                                    new Dimension(GridSizeMode.Absolute, size: avatar_size + 10),
                                    new Dimension(),
                                },
                                RowDimensions = new[]
                                {
                                    new Dimension(GridSizeMode.AutoSize)
                                },
                                Content = new[]
                                {
                                    new Drawable[]
                                    {
                                        new Container
                                        {
                                            Size = new Vector2(avatar_size),
                                            Children = new Drawable[]
                                            {
                                                new UpdateableAvatar(Comment.User)
                                                {
                                                    Size = new Vector2(avatar_size),
                                                    Masking = true,
                                                    CornerRadius = avatar_size / 2f,
                                                    CornerExponent = 2,
                                                },
                                                votePill = new VotePill(Comment)
                                                {
                                                    Anchor = Anchor.CentreLeft,
                                                    Origin = Anchor.CentreRight,
                                                    Margin = new MarginPadding
                                                    {
                                                        Right = 5
                                                    }
                                                }
                                            }
                                        },
                                        new FillFlowContainer
                                        {
                                            RelativeSizeAxes = Axes.X,
                                            AutoSizeAxes = Axes.Y,
                                            Direction = FillDirection.Vertical,
                                            Spacing = new Vector2(0, 4),
                                            Margin = new MarginPadding
                                            {
                                                Vertical = 2
                                            },
                                            Children = new Drawable[]
                                            {
                                                new FillFlowContainer
                                                {
                                                    AutoSizeAxes = Axes.Both,
                                                    Direction = FillDirection.Horizontal,
                                                    Spacing = new Vector2(10, 0),
                                                    Children = new Drawable[]
                                                    {
                                                        username = new LinkFlowContainer(s => s.Font = OsuFont.GetFont(size: 16, weight: FontWeight.Bold))
                                                        {
                                                            AutoSizeAxes = Axes.Both
                                                        },
                                                        new ParentUsername(Comment),
                                                        new OsuSpriteText
                                                        {
                                                            Alpha = Comment.IsDeleted ? 1 : 0,
                                                            Font = OsuFont.GetFont(size: 16, weight: FontWeight.Bold),
                                                            Text = @"已删除",
                                                        }
                                                    }
                                                },
                                                message = new LinkFlowContainer(s => s.Font = OsuFont.GetFont(size: 16))
                                                {
                                                    RelativeSizeAxes = Axes.X,
                                                    AutoSizeAxes = Axes.Y
                                                },
                                                info = new FillFlowContainer
                                                {
                                                    AutoSizeAxes = Axes.Both,
                                                    Direction = FillDirection.Horizontal,
                                                    Spacing = new Vector2(10, 0),
                                                    Children = new Drawable[]
                                                    {
                                                        new DrawableDate(Comment.CreatedAt, 15, false)
                                                        {
                                                            Colour = colourProvider.Foreground1
                                                        }
                                                    }
                                                },
                                                new Container
                                                {
                                                    AutoSizeAxes = Axes.Both,
                                                    Children = new Drawable[]
                                                    {
                                                        showRepliesButton = new ShowRepliesButton(Comment.RepliesCount)
                                                        {
                                                            Expanded = { BindTarget = childrenExpanded }
                                                        },
                                                        loadRepliesButton = new LoadRepliesButton
                                                        {
                                                            Action = () => RepliesRequested(this, ++currentPage)
                                                        }
                                                    }
                                                }
                                            }
                                        }
                                    }
                                }
                            },
                            childCommentsVisibilityContainer = new FillFlowContainer
                            {
                                RelativeSizeAxes = Axes.X,
                                AutoSizeAxes = Axes.Y,
                                Direction = FillDirection.Vertical,
                                Padding = new MarginPadding { Left = 20 },
                                Children = new Drawable[]
                                {
                                    childCommentsContainer = new FillFlowContainer
                                    {
                                        RelativeSizeAxes = Axes.X,
                                        AutoSizeAxes = Axes.Y,
                                        Direction = FillDirection.Vertical
                                    },
                                    deletedCommentsCounter = new DeletedCommentsCounter
                                    {
                                        ShowDeleted = { BindTarget = ShowDeleted },
                                        Margin = new MarginPadding
                                        {
                                            Top = 10
                                        }
                                    },
                                    showMoreButton = new ShowMoreRepliesButton
                                    {
                                        Action = () => RepliesRequested(this, ++currentPage)
                                    }
                                }
                            },
                        }
                    }
                },
                new Container
                {
                    Size = new Vector2(70, 40),
                    Anchor = Anchor.TopRight,
                    Origin = Anchor.TopRight,
                    Margin = new MarginPadding { Horizontal = 5 },
                    Child = chevronButton = new ChevronButton
                    {
                        Anchor = Anchor.CentreLeft,
                        Origin = Anchor.CentreLeft,
                        Expanded = { BindTarget = childrenExpanded },
                        Alpha = 0
                    }
                }
            };

            if (Comment.UserId.HasValue)
                username.AddUserLink(Comment.User);
            else
                username.AddText(Comment.LegacyName);

            if (Comment.EditedAt.HasValue)
            {
                var font = OsuFont.GetFont(size: 12, weight: FontWeight.Regular);
                var colour = colourProvider.Foreground1;

                info.Add(new FillFlowContainer
                {
<<<<<<< HEAD
                    Font = OsuFont.GetFont(size: 16, weight: FontWeight.Regular),
                    Text = $@"由 {Comment.EditedUser.Username} 在 {HumanizerUtils.Humanize(Comment.EditedAt.Value)} 编辑",
                    Colour = colourProvider.Foreground1
=======
                    AutoSizeAxes = Axes.Both,
                    Children = new Drawable[]
                    {
                        new OsuSpriteText
                        {
                            Font = font,
                            Text = "edited ",
                            Colour = colour
                        },
                        new DrawableDate(Comment.EditedAt.Value)
                        {
                            Font = font,
                            Colour = colour
                        },
                        new OsuSpriteText
                        {
                            Font = font,
                            Text = $@" by {Comment.EditedUser.Username}",
                            Colour = colour
                        },
                    }
>>>>>>> bef0e5cf
                });
            }

            if (Comment.HasMessage)
            {
                var formattedSource = MessageFormatter.FormatText(Comment.Message);
                message.AddLinks(formattedSource.Text, formattedSource.Links);
            }

            if (Comment.IsDeleted)
            {
                content.FadeColour(OsuColour.Gray(0.5f));
                votePill.Hide();
            }

            if (Comment.IsTopLevel)
            {
                AddInternal(new Box
                {
                    Anchor = Anchor.BottomCentre,
                    Origin = Anchor.BottomCentre,
                    RelativeSizeAxes = Axes.X,
                    Height = 1.5f,
                    Colour = OsuColour.Gray(0.1f)
                });
            }

            if (Replies.Any())
                onRepliesAdded(Replies);

            Replies.CollectionChanged += (_, args) =>
            {
                switch (args.Action)
                {
                    case NotifyCollectionChangedAction.Add:
                        onRepliesAdded(args.NewItems.Cast<DrawableComment>());
                        break;

                    default:
                        throw new NotSupportedException(@"You can only add replies to this list. Other actions are not supported.");
                }
            };
        }

        protected override void LoadComplete()
        {
            ShowDeleted.BindValueChanged(show =>
            {
                if (Comment.IsDeleted)
                    this.FadeTo(show.NewValue ? 1 : 0);
            }, true);
            childrenExpanded.BindValueChanged(expanded => childCommentsVisibilityContainer.FadeTo(expanded.NewValue ? 1 : 0), true);

            updateButtonsState();

            base.LoadComplete();
        }

        public bool ContainsReply(long replyId) => loadedReplies.ContainsKey(replyId);

        private void onRepliesAdded(IEnumerable<DrawableComment> replies)
        {
            var page = createRepliesPage(replies);

            if (LoadState == LoadState.Loading)
            {
                addRepliesPage(page, replies);
                return;
            }

            LoadComponentAsync(page, loaded => addRepliesPage(loaded, replies));
        }

        private void addRepliesPage(FillFlowContainer<DrawableComment> page, IEnumerable<DrawableComment> replies)
        {
            childCommentsContainer.Add(page);

            var newReplies = replies.Select(reply => reply.Comment);
            newReplies.ForEach(reply => loadedReplies.Add(reply.Id, reply));
            deletedCommentsCounter.Count.Value += newReplies.Count(reply => reply.IsDeleted);
            updateButtonsState();
        }

        private FillFlowContainer<DrawableComment> createRepliesPage(IEnumerable<DrawableComment> replies) => new FillFlowContainer<DrawableComment>
        {
            RelativeSizeAxes = Axes.X,
            AutoSizeAxes = Axes.Y,
            Direction = FillDirection.Vertical,
            Children = replies.ToList()
        };

        private void updateButtonsState()
        {
            var loadedReplesCount = loadedReplies.Count;
            var hasUnloadedReplies = loadedReplesCount != Comment.RepliesCount;

            loadRepliesButton.FadeTo(hasUnloadedReplies && loadedReplesCount == 0 ? 1 : 0);
            showMoreButton.FadeTo(hasUnloadedReplies && loadedReplesCount > 0 ? 1 : 0);
            showRepliesButton.FadeTo(loadedReplesCount != 0 ? 1 : 0);

            if (Comment.IsTopLevel)
                chevronButton.FadeTo(loadedReplesCount != 0 ? 1 : 0);

            showMoreButton.IsLoading = loadRepliesButton.IsLoading = false;
        }

        private MarginPadding getPadding(bool isTopLevel)
        {
            if (isTopLevel)
            {
                return new MarginPadding
                {
                    Horizontal = 70,
                    Vertical = 15
                };
            }

            return new MarginPadding
            {
                Top = 10
            };
        }

        private class ParentUsername : FillFlowContainer, IHasTooltip
        {
            public string TooltipText => getParentMessage();

            private readonly Comment parentComment;

            public ParentUsername(Comment comment)
            {
                parentComment = comment.ParentComment;

                AutoSizeAxes = Axes.Both;
                Direction = FillDirection.Horizontal;
                Spacing = new Vector2(3, 0);
                Alpha = comment.ParentId == null ? 0 : 1;
                Children = new Drawable[]
                {
                    new SpriteIcon
                    {
                        Icon = FontAwesome.Solid.Reply,
                        Size = new Vector2(14),
                    },
                    new OsuSpriteText
                    {
                        Font = OsuFont.GetFont(size: 14, weight: FontWeight.Bold, italics: true),
                        Text = parentComment?.User?.Username ?? parentComment?.LegacyName
                    }
                };
            }

            private string getParentMessage()
            {
                if (parentComment == null)
                    return string.Empty;

                return parentComment.HasMessage ? parentComment.Message : parentComment.IsDeleted ? @"已删除" : string.Empty;
            }
        }
    }
}<|MERGE_RESOLUTION|>--- conflicted
+++ resolved
@@ -249,18 +249,13 @@
 
                 info.Add(new FillFlowContainer
                 {
-<<<<<<< HEAD
-                    Font = OsuFont.GetFont(size: 16, weight: FontWeight.Regular),
-                    Text = $@"由 {Comment.EditedUser.Username} 在 {HumanizerUtils.Humanize(Comment.EditedAt.Value)} 编辑",
-                    Colour = colourProvider.Foreground1
-=======
                     AutoSizeAxes = Axes.Both,
                     Children = new Drawable[]
                     {
                         new OsuSpriteText
                         {
                             Font = font,
-                            Text = "edited ",
+                            Text = "编辑日期: ",
                             Colour = colour
                         },
                         new DrawableDate(Comment.EditedAt.Value)
@@ -271,11 +266,10 @@
                         new OsuSpriteText
                         {
                             Font = font,
-                            Text = $@" by {Comment.EditedUser.Username}",
+                            Text = $@" ;by {Comment.EditedUser.Username}",
                             Colour = colour
                         },
                     }
->>>>>>> bef0e5cf
                 });
             }
 
