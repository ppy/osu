--- conflicted
+++ resolved
@@ -152,11 +152,7 @@
                                                         }
                                                     }
                                                 },
-<<<<<<< HEAD
-                                                message = new LinkFlowContainer(s => s.Font = OsuFont.GetFont(size: 16))
-=======
                                                 message = new CommentMarkdownContainer
->>>>>>> 2b107d62
                                                 {
                                                     RelativeSizeAxes = Axes.X,
                                                     AutoSizeAxes = Axes.Y,
