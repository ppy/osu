--- conflicted
+++ resolved
@@ -149,13 +149,8 @@
                                                         new OsuSpriteText
                                                         {
                                                             Alpha = Comment.IsDeleted ? 1 : 0,
-<<<<<<< HEAD
-                                                            Font = OsuFont.GetFont(size: 16, weight: FontWeight.Bold),
-                                                            Text = @"已删除",
-=======
                                                             Font = OsuFont.GetFont(size: 14, weight: FontWeight.Bold),
                                                             Text = CommentsStrings.Deleted
->>>>>>> ed894d64
                                                         }
                                                     }
                                                 },
