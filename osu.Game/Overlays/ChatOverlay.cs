--- conflicted
+++ resolved
@@ -129,58 +129,6 @@
                         currentChannelContainer = new Container<DrawableChannel>
                         {
                             RelativeSizeAxes = Axes.Both,
-<<<<<<< HEAD
-                            Padding = new MarginPadding { Top = TAB_AREA_HEIGHT },
-                            Children = new Drawable[]
-                            {
-                                chatBackground = new Box
-                                {
-                                    RelativeSizeAxes = Axes.Both,
-                                },
-                                new OnlineViewContainer("请先登录再进行聊天!")
-                                {
-                                    RelativeSizeAxes = Axes.Both,
-                                    Children = new Drawable[]
-                                    {
-                                        currentChannelContainer = new Container<DrawableChannel>
-                                        {
-                                            RelativeSizeAxes = Axes.Both,
-                                            Padding = new MarginPadding
-                                            {
-                                                Bottom = text_box_height
-                                            },
-                                        },
-                                        new Container
-                                        {
-                                            Anchor = Anchor.BottomLeft,
-                                            Origin = Anchor.BottomLeft,
-                                            RelativeSizeAxes = Axes.X,
-                                            Height = text_box_height,
-                                            Padding = new MarginPadding
-                                            {
-                                                Top = padding * 2,
-                                                Bottom = padding * 2,
-                                                Left = ChatLine.LEFT_PADDING + padding * 2,
-                                                Right = padding * 2,
-                                            },
-                                            Children = new Drawable[]
-                                            {
-                                                textBox = new FocusedTextBox
-                                                {
-                                                    RelativeSizeAxes = Axes.Both,
-                                                    Height = 1,
-                                                    PlaceholderText = Resources.Localisation.Web.ChatStrings.InputPlaceholder,
-                                                    ReleaseFocusOnCommit = false,
-                                                    HoldFocus = true,
-                                                }
-                                            }
-                                        },
-                                        loading = new LoadingSpinner(),
-                                    },
-                                }
-                            }
-=======
->>>>>>> 953ca8c2
                         },
                         loading = new LoadingLayer(true),
                         channelListing = new ChannelListing
@@ -224,37 +172,8 @@
             channelListing.OnRequestJoin += channel => channelManager.JoinChannel(channel);
             channelListing.OnRequestLeave += channel => channelManager.LeaveChannel(channel);
 
-<<<<<<< HEAD
-                loaded = new DrawableChannel(e.NewValue);
-                loadedChannels.Add(loaded);
-                LoadComponentAsync(loaded, l =>
-                {
-                    if (currentChannel.Value != e.NewValue)
-                        return;
-
-                    // check once more to ensure the channel hasn't since been removed from the loaded channels list (may have been left by some automated means).
-                    if (!loadedChannels.Contains(loaded))
-                        return;
-
-                    loading.Hide();
-
-                    currentChannelContainer.Clear(false);
-                    currentChannelContainer.Add(loaded);
-                    currentChannelContainer.FadeIn(500, Easing.OutQuint);
-                });
-            }
-            else
-            {
-                currentChannelContainer.Clear(false);
-                currentChannelContainer.Add(loaded);
-            }
-            // mark channel as read when channel switched
-            if (e.NewValue.Messages.Any())
-                channelManager.MarkChannelAsRead(e.NewValue);
-=======
             textBar.OnSearchTermsChanged += searchTerms => channelListing.SearchTerm = searchTerms;
             textBar.OnChatMessageCommitted += handleChatMessage;
->>>>>>> 953ca8c2
         }
 
         /// <summary>
