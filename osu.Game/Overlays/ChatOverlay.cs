﻿// Copyright (c) ppy Pty Ltd <contact@ppy.sh>. Licensed under the MIT Licence.
// See the LICENCE file in the repository root for full licence text.

using System.Collections.Generic;
using System.Linq;
using osuTK;
using osuTK.Graphics;
using osu.Framework.Allocation;
using osu.Framework.Bindables;
using osu.Framework.Graphics;
using osu.Framework.Graphics.Containers;
using osu.Framework.Graphics.Shapes;
using osu.Framework.Graphics.UserInterface;
using osu.Framework.Input.Events;
using osu.Game.Configuration;
using osu.Game.Graphics;
using osu.Game.Graphics.Containers;
using osu.Game.Graphics.UserInterface;
using osu.Game.Online.Chat;
using osu.Game.Overlays.Chat;
using osu.Game.Overlays.Chat.Selection;
using osu.Game.Overlays.Chat.Tabs;
using osuTK.Input;
using osu.Framework.Graphics.Sprites;

namespace osu.Game.Overlays
{
    public class ChatOverlay : OsuFocusedOverlayContainer
    {
        private const float textbox_height = 60;
        private const float channel_selection_min_height = 0.3f;

        [Resolved]
        private ChannelManager channelManager { get; set; }

        private Container<DrawableChannel> currentChannelContainer;

        private readonly List<DrawableChannel> loadedChannels = new List<DrawableChannel>();

        private LoadingSpinner loading;

        private FocusedTextBox textbox;

        private const int transition_length = 500;

        public const float DEFAULT_HEIGHT = 0.4f;

        public const float TAB_AREA_HEIGHT = 50;

        protected ChannelTabControl ChannelTabControl;

        protected virtual ChannelTabControl CreateChannelTabControl() => new ChannelTabControl();

        private Container chatContainer;
        private TabsArea tabsArea;
        private Box chatBackground;
        private Box tabBackground;

        public Bindable<float> ChatHeight { get; set; }

        private Container channelSelectionContainer;
        protected ChannelSelectionOverlay ChannelSelectionOverlay;

        public override bool Contains(Vector2 screenSpacePos) => chatContainer.ReceivePositionalInputAt(screenSpacePos)
                                                                 || (ChannelSelectionOverlay.State.Value == Visibility.Visible && ChannelSelectionOverlay.ReceivePositionalInputAt(screenSpacePos));

        public ChatOverlay()
        {
            RelativeSizeAxes = Axes.Both;
            RelativePositionAxes = Axes.Both;
            Anchor = Anchor.BottomLeft;
            Origin = Anchor.BottomLeft;
        }

        [BackgroundDependencyLoader]
        private void load(OsuConfigManager config, OsuColour colours)
        {
            const float padding = 5;

            Children = new Drawable[]
            {
                channelSelectionContainer = new Container
                {
                    RelativeSizeAxes = Axes.Both,
                    Height = 1f - DEFAULT_HEIGHT,
                    Masking = true,
                    Children = new[]
                    {
                        ChannelSelectionOverlay = new ChannelSelectionOverlay
                        {
                            RelativeSizeAxes = Axes.Both,
                        },
                    },
                },
                chatContainer = new Container
                {
                    Name = @"chat container",
                    Anchor = Anchor.BottomLeft,
                    Origin = Anchor.BottomLeft,
                    RelativeSizeAxes = Axes.Both,
                    Height = DEFAULT_HEIGHT,
                    Children = new[]
                    {
                        new Container
                        {
                            Name = @"chat area",
                            RelativeSizeAxes = Axes.Both,
                            Padding = new MarginPadding { Top = TAB_AREA_HEIGHT },
                            Children = new Drawable[]
                            {
                                chatBackground = new Box
                                {
                                    RelativeSizeAxes = Axes.Both,
                                },
                                currentChannelContainer = new Container<DrawableChannel>
                                {
                                    RelativeSizeAxes = Axes.Both,
                                    Padding = new MarginPadding
                                    {
                                        Bottom = textbox_height
                                    },
                                },
                                new Container
                                {
                                    Anchor = Anchor.BottomLeft,
                                    Origin = Anchor.BottomLeft,
                                    RelativeSizeAxes = Axes.X,
                                    Height = textbox_height,
                                    Padding = new MarginPadding
                                    {
                                        Top = padding * 2,
                                        Bottom = padding * 2,
                                        Left = ChatLine.LEFT_PADDING + padding * 2,
                                        Right = padding * 2,
                                    },
                                    Children = new Drawable[]
                                    {
                                        textbox = new FocusedTextBox
                                        {
                                            RelativeSizeAxes = Axes.Both,
                                            Height = 1,
                                            PlaceholderText = "在这里输入你要发送的消息",
                                            OnCommit = postMessage,
                                            ReleaseFocusOnCommit = false,
                                            HoldFocus = true,
                                        }
                                    }
                                },
                                loading = new LoadingSpinner(),
                            }
                        },
                        tabsArea = new TabsArea
                        {
                            Children = new Drawable[]
                            {
                                tabBackground = new Box
                                {
                                    RelativeSizeAxes = Axes.Both,
                                    Colour = Color4.Black,
                                },
                                new SpriteIcon
                                {
                                    Icon = FontAwesome.Solid.Comments,
                                    Anchor = Anchor.CentreLeft,
                                    Origin = Anchor.CentreLeft,
                                    Size = new Vector2(20),
                                    Margin = new MarginPadding(10),
                                },
                                ChannelTabControl = CreateChannelTabControl().With(d =>
                                {
                                    d.Anchor = Anchor.BottomLeft;
                                    d.Origin = Anchor.BottomLeft;
                                    d.RelativeSizeAxes = Axes.Both;
                                    d.OnRequestLeave = channelManager.LeaveChannel;
                                    d.IsSwitchable = true;
                                }),
                            }
                        },
                    },
                },
            };

            ChannelTabControl.Current.ValueChanged += current => channelManager.CurrentChannel.Value = current.NewValue;
            ChannelTabControl.ChannelSelectorActive.ValueChanged += active => ChannelSelectionOverlay.State.Value = active.NewValue ? Visibility.Visible : Visibility.Hidden;
            ChannelSelectionOverlay.State.ValueChanged += state =>
            {
                // Propagate the visibility state to ChannelSelectorActive
                ChannelTabControl.ChannelSelectorActive.Value = state.NewValue == Visibility.Visible;

                if (state.NewValue == Visibility.Visible)
                {
                    textbox.HoldFocus = false;
                    if (1f - ChatHeight.Value < channel_selection_min_height)
                        this.TransformBindableTo(ChatHeight, 1f - channel_selection_min_height, 800, Easing.OutQuint);
                }
                else
                    textbox.HoldFocus = true;
            };

            ChannelSelectionOverlay.OnRequestJoin = channel => channelManager.JoinChannel(channel);
            ChannelSelectionOverlay.OnRequestLeave = channelManager.LeaveChannel;

            ChatHeight = config.GetBindable<float>(OsuSetting.ChatDisplayHeight);
            ChatHeight.BindValueChanged(height =>
            {
                chatContainer.Height = height.NewValue;
                channelSelectionContainer.Height = 1f - height.NewValue;
                tabBackground.FadeTo(height.NewValue == 1f ? 1f : 0.8f, 200);
            }, true);

            chatBackground.Colour = colours.ChatBlue;

            loading.Show();

            // This is a relatively expensive (and blocking) operation.
            // Scheduling it ensures that it won't be performed unless the user decides to open chat.
            // TODO: Refactor OsuFocusedOverlayContainer / OverlayContainer to support delayed content loading.
            Schedule(() =>
            {
                // TODO: consider scheduling bindable callbacks to not perform when overlay is not present.
                channelManager.JoinedChannels.ItemsAdded += onChannelAddedToJoinedChannels;
                channelManager.JoinedChannels.ItemsRemoved += onChannelRemovedFromJoinedChannels;
                foreach (Channel channel in channelManager.JoinedChannels)
                    ChannelTabControl.AddChannel(channel);

                channelManager.AvailableChannels.ItemsAdded += availableChannelsChanged;
                channelManager.AvailableChannels.ItemsRemoved += availableChannelsChanged;
                ChannelSelectionOverlay.UpdateAvailableChannels(channelManager.AvailableChannels);

                currentChannel = channelManager.CurrentChannel.GetBoundCopy();
                currentChannel.BindValueChanged(currentChannelChanged, true);
            });
        }

        private Bindable<Channel> currentChannel;

        private void currentChannelChanged(ValueChangedEvent<Channel> e)
        {
            if (e.NewValue == null)
            {
                textbox.Current.Disabled = true;
                currentChannelContainer.Clear(false);
                ChannelSelectionOverlay.Show();
                return;
            }

            if (e.NewValue is ChannelSelectorTabItem.ChannelSelectorTabChannel)
                return;

            textbox.Current.Disabled = e.NewValue.ReadOnly;

            if (ChannelTabControl.Current.Value != e.NewValue)
                Scheduler.Add(() => ChannelTabControl.Current.Value = e.NewValue);

            var loaded = loadedChannels.Find(d => d.Channel == e.NewValue);

            if (loaded == null)
            {
                currentChannelContainer.FadeOut(500, Easing.OutQuint);
                loading.Show();

                loaded = new DrawableChannel(e.NewValue);
                loadedChannels.Add(loaded);
                LoadComponentAsync(loaded, l =>
                {
                    if (currentChannel.Value != e.NewValue)
                        return;

                    loading.Hide();

                    currentChannelContainer.Clear(false);
                    currentChannelContainer.Add(loaded);
                    currentChannelContainer.FadeIn(500, Easing.OutQuint);
                });
            }
            else
            {
                currentChannelContainer.Clear(false);
                currentChannelContainer.Add(loaded);
            }
<<<<<<< HEAD
=======

>>>>>>> eb2e8e50
            // mark channel as read when channel switched
            if (e.NewValue.Messages.Any())
                channelManager.MarkChannelAsRead(e.NewValue);
        }

        private float startDragChatHeight;
        private bool isDragging;

        protected override bool OnDragStart(DragStartEvent e)
        {
            isDragging = tabsArea.IsHovered;

            if (!isDragging)
                return base.OnDragStart(e);

            startDragChatHeight = ChatHeight.Value;
            return true;
        }

        protected override void OnDrag(DragEvent e)
        {
            if (isDragging)
            {
                float targetChatHeight = startDragChatHeight - (e.MousePosition.Y - e.MouseDownPosition.Y) / Parent.DrawSize.Y;

                // If the channel selection screen is shown, mind its minimum height
                if (ChannelSelectionOverlay.State.Value == Visibility.Visible && targetChatHeight > 1f - channel_selection_min_height)
                    targetChatHeight = 1f - channel_selection_min_height;

                ChatHeight.Value = targetChatHeight;
            }
        }

        protected override void OnDragEnd(DragEndEvent e)
        {
            isDragging = false;
            base.OnDragEnd(e);
        }

        private void selectTab(int index)
        {
            var channel = ChannelTabControl.Items
                                           .Where(tab => !(tab is ChannelSelectorTabItem.ChannelSelectorTabChannel))
                                           .ElementAtOrDefault(index);
            if (channel != null)
                ChannelTabControl.Current.Value = channel;
        }

        protected override bool OnKeyDown(KeyDownEvent e)
        {
            if (e.AltPressed)
            {
                switch (e.Key)
                {
                    case Key.Number1:
                    case Key.Number2:
                    case Key.Number3:
                    case Key.Number4:
                    case Key.Number5:
                    case Key.Number6:
                    case Key.Number7:
                    case Key.Number8:
                    case Key.Number9:
                        selectTab((int)e.Key - (int)Key.Number1);
                        return true;

                    case Key.Number0:
                        selectTab(9);
                        return true;
                }
            }

            return base.OnKeyDown(e);
        }

        public override bool AcceptsFocus => true;

        protected override void OnFocus(FocusEvent e)
        {
            // this is necessary as textbox is masked away and therefore can't get focus :(
            textbox.TakeFocus();
            base.OnFocus(e);
        }

        protected override void PopIn()
        {
            this.MoveToY(0, transition_length, Easing.OutQuint);
            this.FadeIn(transition_length, Easing.OutQuint);

            textbox.HoldFocus = true;

            base.PopIn();
        }

        protected override void PopOut()
        {
            this.MoveToY(Height, transition_length, Easing.InSine);
            this.FadeOut(transition_length, Easing.InSine);

            ChannelSelectionOverlay.Hide();

            textbox.HoldFocus = false;
            base.PopOut();
        }

        private void onChannelAddedToJoinedChannels(IEnumerable<Channel> channels)
        {
            foreach (Channel channel in channels)
                ChannelTabControl.AddChannel(channel);
        }

        private void onChannelRemovedFromJoinedChannels(IEnumerable<Channel> channels)
        {
            foreach (Channel channel in channels)
            {
                ChannelTabControl.RemoveChannel(channel);

                var loaded = loadedChannels.Find(c => c.Channel == channel);

                if (loaded != null)
                {
                    loadedChannels.Remove(loaded);

                    // Because the container is only cleared in the async load callback of a new channel, it is forcefully cleared
                    // to ensure that the previous channel doesn't get updated after it's disposed
                    currentChannelContainer.Remove(loaded);
                    loaded.Dispose();
                }
            }
        }

        private void availableChannelsChanged(IEnumerable<Channel> channels)
            => ChannelSelectionOverlay.UpdateAvailableChannels(channelManager.AvailableChannels);

        protected override void Dispose(bool isDisposing)
        {
            base.Dispose(isDisposing);

            if (channelManager != null)
            {
                channelManager.CurrentChannel.ValueChanged -= currentChannelChanged;
                channelManager.JoinedChannels.ItemsAdded -= onChannelAddedToJoinedChannels;
                channelManager.JoinedChannels.ItemsRemoved -= onChannelRemovedFromJoinedChannels;
                channelManager.AvailableChannels.ItemsAdded -= availableChannelsChanged;
                channelManager.AvailableChannels.ItemsRemoved -= availableChannelsChanged;
            }
        }

        private void postMessage(TextBox textbox, bool newText)
        {
            var text = textbox.Text.Trim();

            if (string.IsNullOrWhiteSpace(text))
                return;

            if (text[0] == '/')
                channelManager.PostCommand(text.Substring(1));
            else
                channelManager.PostMessage(text);

            textbox.Text = string.Empty;
        }

        private class TabsArea : Container
        {
            // IsHovered is used
            public override bool HandlePositionalInput => true;

            public TabsArea()
            {
                Name = @"tabs area";
                RelativeSizeAxes = Axes.X;
                Height = TAB_AREA_HEIGHT;
            }
        }
    }
}<|MERGE_RESOLUTION|>--- conflicted
+++ resolved
@@ -278,10 +278,6 @@
                 currentChannelContainer.Clear(false);
                 currentChannelContainer.Add(loaded);
             }
-<<<<<<< HEAD
-=======
-
->>>>>>> eb2e8e50
             // mark channel as read when channel switched
             if (e.NewValue.Messages.Any())
                 channelManager.MarkChannelAsRead(e.NewValue);
