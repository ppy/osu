﻿// Copyright (c) ppy Pty Ltd <contact@ppy.sh>. Licensed under the MIT Licence.
// See the LICENCE file in the repository root for full licence text.

using System;
using System.Collections.Generic;
using System.Linq;
using JetBrains.Annotations;
using osu.Framework.Allocation;
using osu.Framework.Graphics;
using osu.Framework.Graphics.Containers;
using osu.Framework.Graphics.Cursor;
using osu.Framework.Graphics.Shapes;
using osu.Framework.Input.Events;
using osu.Framework.Localisation;
using osu.Game.Graphics;
using osu.Game.Graphics.Sprites;
using osu.Game.Graphics.UserInterface;
using osuTK;

namespace osu.Game.Overlays.Profile
{
    /// <summary>
    /// Graph which is used in <see cref="UserProfileOverlay"/> to present changes in user statistics over time.
    /// </summary>
    /// <typeparam name="TKey">Type of data to be used for X-axis of the graph.</typeparam>
    /// <typeparam name="TValue">Type of data to be used for Y-axis of the graph.</typeparam>
    public abstract class UserGraph<TKey, TValue> : Container, IHasCustomTooltip<UserGraphTooltipContent>
    {
        protected const float FADE_DURATION = 150;

        private readonly UserLineGraph graph;
        private KeyValuePair<TKey, TValue>[] data;
        private int hoveredIndex = -1;

        protected UserGraph()
        {
            Add(graph = new UserLineGraph
            {
                RelativeSizeAxes = Axes.Both,
                Alpha = 0
            });

            graph.OnBallMove += i => hoveredIndex = i;
        }

        [BackgroundDependencyLoader]
        private void load(OsuColour colours)
        {
            graph.LineColour = colours.Yellow;
        }

        private float lastHoverPosition;

        protected override bool OnHover(HoverEvent e)
        {
            if (data?.Length > 1)
            {
                graph.UpdateBallPosition(lastHoverPosition = e.MousePosition.X);
                graph.ShowBar();

                return true;
            }

            return base.OnHover(e);
        }

        protected override bool OnMouseMove(MouseMoveEvent e)
        {
            if (data?.Length > 1)
                graph.UpdateBallPosition(e.MousePosition.X);

            return base.OnMouseMove(e);
        }

        protected override void OnHoverLost(HoverLostEvent e)
        {
            graph.HideBar();
            base.OnHoverLost(e);
        }

        /// <summary>
        /// Set of values which will be used to create a graph.
        /// </summary>
        [CanBeNull]
        protected KeyValuePair<TKey, TValue>[] Data
        {
            set
            {
                data = value;
                redrawGraph();
            }
        }

        private void redrawGraph()
        {
            hoveredIndex = -1;

            if (data?.Length > 1)
            {
                graph.DefaultValueCount = data.Length;
                graph.Values = data.Select(pair => GetDataPointHeight(pair.Value)).ToArray();
                ShowGraph();

                if (IsHovered)
                    graph.UpdateBallPosition(lastHoverPosition);
                return;
            }

            HideGraph();
        }

        /// <summary>
        /// Function used to convert <see cref="Data"/> point to it's Y-axis position on the graph.
        /// </summary>
        /// <param name="value">Value to convert.</param>
        protected abstract float GetDataPointHeight(TValue value);

        protected virtual void ShowGraph() => graph.FadeIn(FADE_DURATION, Easing.Out);
        protected virtual void HideGraph() => graph.FadeOut(FADE_DURATION, Easing.Out);

        public ITooltip<UserGraphTooltipContent> GetCustomTooltip() => new UserGraphTooltip();

        public UserGraphTooltipContent TooltipContent
        {
            get
            {
                if (data == null || hoveredIndex == -1)
                    return null;

                var (key, value) = data[hoveredIndex];
                return GetTooltipContent(key, value);
            }
        }

        protected abstract UserGraphTooltipContent GetTooltipContent(TKey key, TValue value);

        protected class UserLineGraph : LineGraph
        {
            private readonly CircularContainer movingBall;
            private readonly Container bar;
            private readonly Box ballBg;
            private readonly Box line;

            public Action<int> OnBallMove;

            public UserLineGraph()
            {
                Add(bar = new Container
                {
                    Origin = Anchor.TopCentre,
                    RelativeSizeAxes = Axes.Y,
                    AutoSizeAxes = Axes.X,
                    Alpha = 0,
                    RelativePositionAxes = Axes.Both,
                    Children = new Drawable[]
                    {
                        line = new Box
                        {
                            Anchor = Anchor.Centre,
                            Origin = Anchor.Centre,
                            RelativeSizeAxes = Axes.Y,
                            Width = 2,
                        },
                        movingBall = new CircularContainer
                        {
                            Anchor = Anchor.TopCentre,
                            Origin = Anchor.Centre,
                            Size = new Vector2(20),
                            Masking = true,
                            BorderThickness = 4,
                            RelativePositionAxes = Axes.Y,
                            Child = ballBg = new Box { RelativeSizeAxes = Axes.Both }
                        }
                    }
                });
            }

            [BackgroundDependencyLoader]
            private void load(OverlayColourProvider colourProvider, OsuColour colours)
            {
                ballBg.Colour = colourProvider.Background5;
                movingBall.BorderColour = line.Colour = colours.Yellow;
            }

            public void UpdateBallPosition(float mouseXPosition)
            {
                const int duration = 200;
                int index = calculateIndex(mouseXPosition);
                Vector2 position = calculateBallPosition(index);
                movingBall.MoveToY(position.Y, duration, Easing.OutQuint);
                bar.MoveToX(position.X, duration, Easing.OutQuint);
                OnBallMove.Invoke(index);
            }

            public void ShowBar() => bar.FadeIn(FADE_DURATION);

            public void HideBar() => bar.FadeOut(FADE_DURATION);

            private int calculateIndex(float mouseXPosition) => (int)Math.Clamp(MathF.Round(mouseXPosition / DrawWidth * (DefaultValueCount - 1)), 0, DefaultValueCount - 1);

            private Vector2 calculateBallPosition(int index)
            {
                float y = GetYPosition(Values.ElementAt(index));
                return new Vector2(index / (float)(DefaultValueCount - 1), y);
            }
        }

        private class UserGraphTooltip : VisibilityContainer, ITooltip<UserGraphTooltipContent>
        {
            protected readonly OsuSpriteText Label, Counter, BottomText;
            private readonly Box background;

            public UserGraphTooltip()
            {
                AutoSizeAxes = Axes.Both;
                Masking = true;
                CornerRadius = 10;

                Children = new Drawable[]
                {
                    background = new Box
                    {
                        RelativeSizeAxes = Axes.Both
                    },
                    new FillFlowContainer
                    {
                        AutoSizeAxes = Axes.Both,
                        Direction = FillDirection.Vertical,
                        Padding = new MarginPadding(10),
                        Children = new Drawable[]
                        {
                            new FillFlowContainer
                            {
                                AutoSizeAxes = Axes.Both,
                                Direction = FillDirection.Horizontal,
                                Spacing = new Vector2(3, 0),
                                Children = new Drawable[]
                                {
                                    Label = new OsuSpriteText
                                    {
<<<<<<< HEAD
                                        Font = OsuFont.GetFont(size: 17, weight: FontWeight.Bold),
                                        Text = tooltipCounterName
=======
                                        Font = OsuFont.GetFont(size: 12, weight: FontWeight.Bold),
>>>>>>> 87434333
                                    },
                                    Counter = new OsuSpriteText
                                    {
                                        Font = OsuFont.GetFont(size: 17, weight: FontWeight.Regular),
                                        Anchor = Anchor.BottomLeft,
                                        Origin = Anchor.BottomLeft,
                                    }
                                }
                            },
                            BottomText = new OsuSpriteText
                            {
                                Font = OsuFont.GetFont(size: 17, weight: FontWeight.Regular),
                            }
                        }
                    }
                };
            }

            [BackgroundDependencyLoader]
            private void load(OsuColour colours)
            {
                // Temporary colour since it's currently impossible to change it without bugs (see https://github.com/ppy/osu-framework/issues/3231)
                // If above is fixed, this should use OverlayColourProvider
                background.Colour = colours.Gray1;
            }

            public void SetContent(UserGraphTooltipContent content)
            {
                Label.Text = content.Name;
                Counter.Text = content.Count;
                BottomText.Text = content.Time;
            }

            private bool instantMove = true;

            public void Move(Vector2 pos)
            {
                if (instantMove)
                {
                    Position = pos;
                    instantMove = false;
                }
                else
                    this.MoveTo(pos, 200, Easing.OutQuint);
            }

            protected override void PopIn()
            {
                instantMove |= !IsPresent;
                this.FadeIn(200, Easing.OutQuint);
            }

            protected override void PopOut() => this.FadeOut(200, Easing.OutQuint);
        }
    }

    public class UserGraphTooltipContent
    {
        // todo: could use init-only properties on C# 9 which read better than a constructor.
        public LocalisableString Name { get; }
        public LocalisableString Count { get; }
        public LocalisableString Time { get; }

        public UserGraphTooltipContent(LocalisableString name, LocalisableString count, LocalisableString time)
        {
            Name = name;
            Count = count;
            Time = time;
        }
    }
}<|MERGE_RESOLUTION|>--- conflicted
+++ resolved
@@ -238,12 +238,7 @@
                                 {
                                     Label = new OsuSpriteText
                                     {
-<<<<<<< HEAD
-                                        Font = OsuFont.GetFont(size: 17, weight: FontWeight.Bold),
-                                        Text = tooltipCounterName
-=======
                                         Font = OsuFont.GetFont(size: 12, weight: FontWeight.Bold),
->>>>>>> 87434333
                                     },
                                     Counter = new OsuSpriteText
                                     {
