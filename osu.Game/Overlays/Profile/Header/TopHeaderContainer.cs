--- conflicted
+++ resolved
@@ -323,7 +323,6 @@
 
             if (user?.Statistics != null)
             {
-<<<<<<< HEAD
                 userStats.Add(new GridContainer
                 {
                     RelativeSizeAxes = Axes.Both,
@@ -331,7 +330,7 @@
                     {
                         new Drawable[]
                         {
-                            new UserStatsLine(UsersStrings.ShowStatsRankedScore, user.Statistics.RankedScore.ToString("#,##0"))
+                            new UserStatsLine(UsersStrings.ShowStatsRankedScore, user.Statistics.RankedScore.ToLocalisableString("#,##0"))
                             {
                                 Icon = FontAwesome.Regular.Map
                             }
@@ -345,35 +344,35 @@
                         },
                         new Drawable[]
                         {
-                            new UserStatsLine(UsersStrings.ShowStatsPlayCount, user.Statistics.PlayCount.ToString("#,##0"))
+                            new UserStatsLine(UsersStrings.ShowStatsPlayCount, user.Statistics.PlayCount.ToLocalisableString("#,##0"))
                             {
                                 Icon = FontAwesome.Solid.PlayCircle
                             }
                         },
                         new Drawable[]
                         {
-                            new UserStatsLine(UsersStrings.ShowStatsReplaysWatchedByOthers, user.Statistics.ReplaysWatched.ToString("#,##0"))
+                            new UserStatsLine(UsersStrings.ShowStatsReplaysWatchedByOthers, user.Statistics.ReplaysWatched.ToLocalisableString("#,##0"))
                             {
                                 Icon = FontAwesome.Regular.FileVideo
                             }
                         },
                         new Drawable[]
                         {
-                            new UserStatsLine(UsersStrings.ShowStatsTotalHits, user.Statistics.TotalHits.ToString("#,##0"))
+                            new UserStatsLine(UsersStrings.ShowStatsTotalHits, user.Statistics.TotalHits.ToLocalisableString("#,##0"))
                             {
                                 Icon = FontAwesome.Regular.Compass
                             }
                         },
                         new Drawable[]
                         {
-                            new UserStatsLine(UsersStrings.ShowStatsMaximumCombo, user.Statistics.MaxCombo.ToString("#,##0"))
+                            new UserStatsLine(UsersStrings.ShowStatsMaximumCombo, user.Statistics.MaxCombo.ToLocalisableString("#,##0"))
                             {
                                 Icon = FontAwesome.Regular.WindowMaximize
                             }
                         },
                         new Drawable[]
                         {
-                            new UserStatsLine(UsersStrings.ShowStatsTotalScore, user.Statistics.TotalScore.ToString("#,##0"))
+                            new UserStatsLine(UsersStrings.ShowStatsTotalScore, user.Statistics.TotalScore.ToLocalisableString("#,##0"))
                             {
                                 Icon = FontAwesome.Regular.Calendar
                             }
@@ -381,36 +380,23 @@
                     }
                 });
 
+                medalInfo.Content = user?.Achievements?.Length.ToString() ?? "0";
+                ppInfo.Content = user?.Statistics?.PP?.ToLocalisableString("#,##0") ?? (LocalisableString)"0";
+
                 foreach (var scoreRankInfo in scoreRankInfos)
                     scoreRankInfo.Value.RankCount = user?.Statistics?.GradesCount[scoreRankInfo.Key] ?? 0;
 
-                medalInfo.ContentText = user?.Achievements?.Length.ToString() ?? "0";
-                ppInfo.ContentText = user?.Statistics?.PP?.ToString("#,##0") ?? "0";
-
                 var levelProgress = user?.Statistics?.Level.Progress.ToString("0'%'");
                 levelInfo.ContentText = $"等级{user?.Statistics?.Level.Current.ToString() ?? "0"}, 进度{levelProgress}";
-=======
-                userStats.Add(new UserStatsLine(UsersStrings.ShowStatsRankedScore, user.Statistics.RankedScore.ToLocalisableString("#,##0")));
-                userStats.Add(new UserStatsLine(UsersStrings.ShowStatsHitAccuracy, user.Statistics.DisplayAccuracy));
-                userStats.Add(new UserStatsLine(UsersStrings.ShowStatsPlayCount, user.Statistics.PlayCount.ToLocalisableString("#,##0")));
-                userStats.Add(new UserStatsLine(UsersStrings.ShowStatsTotalScore, user.Statistics.TotalScore.ToLocalisableString("#,##0")));
-                userStats.Add(new UserStatsLine(UsersStrings.ShowStatsTotalHits, user.Statistics.TotalHits.ToLocalisableString("#,##0")));
-                userStats.Add(new UserStatsLine(UsersStrings.ShowStatsMaximumCombo, user.Statistics.MaxCombo.ToLocalisableString("#,##0")));
-                userStats.Add(new UserStatsLine(UsersStrings.ShowStatsReplaysWatchedByOthers, user.Statistics.ReplaysWatched.ToLocalisableString("#,##0")));
->>>>>>> 2b107d62
             }
         }
 
         private class UserStatsLine : Container
         {
-<<<<<<< HEAD
             private SpriteIcon icon;
             public IconUsage Icon { get; set; }
 
-            public UserStatsLine(LocalisableString left, string right)
-=======
             public UserStatsLine(LocalisableString left, LocalisableString right)
->>>>>>> 2b107d62
             {
                 RelativeSizeAxes = Axes.Both;
                 Children = new Drawable[]
