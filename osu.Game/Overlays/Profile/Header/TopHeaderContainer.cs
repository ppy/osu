--- conflicted
+++ resolved
@@ -65,18 +65,10 @@
                     RelativeSizeAxes = Axes.Both,
                     Child = new GridContainer
                     {
-<<<<<<< HEAD
                         RelativeSizeAxes = Axes.Both,
                         RowDimensions = new[]
                         {
                             new Dimension()
-=======
-                        avatar = new UpdateableAvatar(openOnClick: false, showGuestOnNull: false)
-                        {
-                            Size = new Vector2(avatar_size),
-                            Masking = true,
-                            CornerRadius = avatar_size * 0.25f,
->>>>>>> 3f336d88
                         },
                         Content = new[]
                         {
@@ -219,13 +211,11 @@
                                                     CornerRadius = avatar_size * 0.25f,
                                                     Children = new Drawable[]
                                                     {
-                                                        avatar = new UpdateableAvatar
+                                                        avatar = new UpdateableAvatar(openOnClick: false, showGuestOnNull: false)
                                                         {
                                                             Anchor = Anchor.Centre,
                                                             Origin = Anchor.Centre,
-                                                            RelativeSizeAxes = Axes.Both,
-                                                            OpenOnClick = { Value = false },
-                                                            ShowGuestOnNull = false,
+                                                            RelativeSizeAxes = Axes.Both
                                                         },
                                                         supporterTag = new SupporterIcon
                                                         {
