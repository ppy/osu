﻿// Copyright (c) ppy Pty Ltd <contact@ppy.sh>. Licensed under the MIT Licence.
// See the LICENCE file in the repository root for full licence text.

#nullable disable

using System.Collections.Generic;
using osu.Framework.Allocation;
using osu.Framework.Bindables;
<<<<<<< HEAD
=======
using osu.Framework.Extensions;
using osu.Framework.Extensions.Color4Extensions;
>>>>>>> 96bcfea2
using osu.Framework.Extensions.LocalisationExtensions;
using osu.Framework.Graphics;
using osu.Framework.Graphics.Containers;
using osu.Framework.Graphics.Shapes;
using osu.Framework.Localisation;
using osu.Game.Graphics;
using osu.Game.Graphics.Sprites;
using osu.Game.Graphics.Cursor;
using osu.Game.Graphics.UserInterface;
using osu.Game.Online.API;
using osu.Game.Online.API.Requests.Responses;
using osu.Game.Overlays.Profile.Header.Components;
using osu.Game.Resources.Localisation.Web;
using osu.Game.Users.Drawables;
using osuTK;
using osu.Game.Graphics.Containers;
using osu.Framework.Graphics.Sprites;
using osu.Game.Scoring;

namespace osu.Game.Overlays.Profile.Header
{
    public class TopHeaderContainer : CompositeDrawable
    {
        private const float avatar_size = 150;

        public readonly Bindable<APIUser> User = new Bindable<APIUser>();

        [Resolved]
        private IAPIProvider api { get; set; }

        private SupporterIcon supporterTag;
        private UpdateableAvatar avatar;
        private OsuSpriteText usernameText;
        private ExternalLinkButton openUserExternally;
        private UpdateableFlag userFlag;
        private ComponentContainer userStats;
        private readonly Dictionary<ScoreRank, DetailHeaderContainer.ScoreRankInfo> scoreRankInfos = new Dictionary<ScoreRank, DetailHeaderContainer.ScoreRankInfo>();

        private PlayerStatBox medalInfo;
        private PlayerStatBox ppInfo;
        private PlayerStatBox levelInfo;
        private OsuScrollContainer scoreRankInfoScroll;
        private OsuScrollContainer userNameScroll;

        [Resolved]
        private OsuColour colours { get; set; }

        [BackgroundDependencyLoader]
        private void load(OverlayColourProvider colourProvider)
        {
            Height = 350;

            InternalChildren = new Drawable[]
            {
                new Box
                {
                    RelativeSizeAxes = Axes.Both,
                    Colour = colourProvider.Background5,
                },
                new Container
                {
                    Padding = new MarginPadding { Vertical = Height * 0.1f, Horizontal = UserProfileOverlay.CONTENT_X_MARGIN },
                    RelativeSizeAxes = Axes.Both,
                    Child = new GridContainer
                    {
<<<<<<< HEAD
                        RelativeSizeAxes = Axes.Both,
                        Content = new[]
                        {
                            new Drawable[]
                            {
                                new Container
                                {
                                    RelativeSizeAxes = Axes.Both,
                                    Anchor = Anchor.Centre,
                                    Origin = Anchor.Centre,
                                    Children = new Drawable[]
                                    {
                                        new Container
                                        {
                                            RelativeSizeAxes = Axes.Both,
                                            Height = 0.65f,
                                            Anchor = Anchor.TopCentre,
                                            Origin = Anchor.TopCentre,
                                            Masking = true,
                                            CornerRadius = 25f,
                                            Children = new Drawable[]
                                            {
                                                new Container
                                                {
                                                    RelativeSizeAxes = Axes.Both,
                                                    Padding = new MarginPadding { Bottom = 4.5f },
                                                    Child = new GridContainer
                                                    {
                                                        RelativeSizeAxes = Axes.Both,
                                                        ColumnDimensions = new[]
                                                        {
                                                            new Dimension(),
                                                            new Dimension(),
                                                        },
                                                        Content = new[]
                                                        {
                                                            new Drawable[]
                                                            {
                                                                new OverlinedTotalPlayTime
                                                                {
                                                                    User = { BindTarget = User }
                                                                },
                                                                medalInfo = new PlayerStatBox
                                                                {
                                                                    Icon = FontAwesome.Solid.Medal,
                                                                    Title = "奖章数"
                                                                },
                                                            },
                                                            new Drawable[]
                                                            {
                                                                ppInfo = new PlayerStatBox(0)
                                                                {
                                                                    IconDescription = "PP",
                                                                    Title = "pp"
                                                                },
                                                                new Container
                                                                {
                                                                    Name = "Level Bar Area",
                                                                    RelativeSizeAxes = Axes.Both,
                                                                    Children = new Drawable[]
                                                                    {
                                                                        levelInfo = new PlayerStatBox(0)
                                                                        {
                                                                            IconDescription = "EXP",
                                                                            Title = "经验"
                                                                        },
                                                                    }
                                                                },
                                                            },
                                                        }
                                                    },
                                                },
                                                new LevelProgressBar
                                                {
                                                    Anchor = Anchor.BottomCentre,
                                                    Origin = Anchor.BottomCentre,
                                                    RelativeSizeAxes = Axes.X,
                                                    Height = 4.5f,
                                                    User = { BindTarget = User }
                                                }
                                            }
                                        },
                                        new ComponentContainer
                                        {
                                            RelativeSizeAxes = Axes.Both,
                                            Height = 0.3f,
                                            Anchor = Anchor.BottomCentre,
                                            Origin = Anchor.BottomCentre,
                                            Child = scoreRankInfoScroll = new OsuScrollContainer(Direction.Horizontal)
                                            {
                                                ScrollbarVisible = false,
                                                RelativeSizeAxes = Axes.Both,
                                                Child = new FillFlowContainer
                                                {
                                                    AutoSizeAxes = Axes.Both,
                                                    Direction = FillDirection.Horizontal,
                                                    Anchor = Anchor.Centre,
                                                    Origin = Anchor.Centre,
                                                    Spacing = new Vector2(5),
                                                    Children = new[]
                                                    {
                                                        scoreRankInfos[ScoreRank.XH] = new DetailHeaderContainer.ScoreRankInfo(ScoreRank.XH),
                                                        scoreRankInfos[ScoreRank.X] = new DetailHeaderContainer.ScoreRankInfo(ScoreRank.X),
                                                        scoreRankInfos[ScoreRank.SH] = new DetailHeaderContainer.ScoreRankInfo(ScoreRank.SH),
                                                        scoreRankInfos[ScoreRank.S] = new DetailHeaderContainer.ScoreRankInfo(ScoreRank.S),
                                                        scoreRankInfos[ScoreRank.A] = new DetailHeaderContainer.ScoreRankInfo(ScoreRank.A),
                                                    }
                                                }
                                            }
                                        },
                                    }
                                },
                                new ComponentContainer
                                {
                                    Masking = true,
                                    RelativeSizeAxes = Axes.Both,
                                    Width = 0.9f,
                                    Anchor = Anchor.Centre,
                                    Origin = Anchor.Centre,
                                    Children = new Drawable[]
                                    {
                                        new FillFlowContainer
                                        {
                                            Direction = FillDirection.Vertical,
                                            Padding = new MarginPadding { Horizontal = 20, Top = 60 }, //将Top设为60以临时对付对齐问题, 需要修复
                                            Spacing = new Vector2(10),
                                            RelativeSizeAxes = Axes.X,
                                            AutoSizeAxes = Axes.Y,
                                            Anchor = Anchor.Centre,
                                            Origin = Anchor.Centre,
                                            Children = new Drawable[]
                                            {
                                                new Container
                                                {
                                                    Anchor = Anchor.Centre,
                                                    Origin = Anchor.Centre,
                                                    Name = "Avatar Container",
                                                    Size = new Vector2(avatar_size),
                                                    Masking = true,
                                                    CornerRadius = avatar_size * 0.25f,
                                                    Children = new Drawable[]
                                                    {
                                                        avatar = new UpdateableAvatar(isInteractive: false, showGuestOnNull: false)
                                                        {
                                                            Anchor = Anchor.Centre,
                                                            Origin = Anchor.Centre,
                                                            RelativeSizeAxes = Axes.Both
                                                        },
                                                        supporterTag = new SupporterIcon
                                                        {
                                                            Height = 20,
                                                            Anchor = Anchor.BottomRight,
                                                            Origin = Anchor.BottomRight,
                                                        },
                                                    }
                                                },
                                                userNameScroll = new OsuScrollContainer(Direction.Horizontal)
                                                {
                                                    Anchor = Anchor.Centre,
                                                    Origin = Anchor.Centre,
                                                    ScrollbarVisible = false,
                                                    RelativeSizeAxes = Axes.X,
                                                    Height = 35,
                                                    Child = new FillFlowContainer
                                                    {
                                                        Name = "User Name FillFlow",
                                                        Spacing = new Vector2(7.5f),
                                                        Direction = FillDirection.Horizontal,
                                                        AutoSizeAxes = Axes.Both,
                                                        Anchor = Anchor.Centre,
                                                        Origin = Anchor.Centre,
                                                        Children = new Drawable[]
                                                        {
                                                            userFlag = new UpdateableFlag
                                                            {
                                                                Anchor = Anchor.Centre,
                                                                Origin = Anchor.Centre,
                                                                Size = new Vector2(30, 20),
                                                                ShowPlaceholderOnNull = false,
                                                            },
                                                            usernameText = new OsuSpriteText
                                                            {
                                                                Anchor = Anchor.Centre,
                                                                Origin = Anchor.Centre,
                                                                Font = OsuFont.GetFont(size: 24, weight: FontWeight.Regular)
                                                            },
                                                            openUserExternally = new ExternalLinkButton
                                                            {
                                                                Anchor = Anchor.Centre,
                                                                Origin = Anchor.Centre,
                                                            },
                                                        }
                                                    },
                                                },
                                                new FillFlowContainer
                                                {
                                                    Name = "Buttons FillFlow",
                                                    Spacing = new Vector2(10f),
                                                    Direction = FillDirection.Horizontal,
                                                    AutoSizeAxes = Axes.X,
                                                    Height = 40,
                                                    Anchor = Anchor.Centre,
                                                    Origin = Anchor.Centre,
                                                    Children = new Drawable[]
                                                    {
                                                        new FollowersButton
                                                        {
                                                            User = { BindTarget = User }
                                                        },
                                                        new MessageUserButton
                                                        {
                                                            User = { BindTarget = User }
                                                        },
                                                    }
                                                }
                                            }
=======
                        avatar = new UpdateableAvatar(isInteractive: false, showGuestOnNull: false)
                        {
                            Size = new Vector2(avatar_size),
                            Masking = true,
                            CornerRadius = avatar_size * 0.25f,
                        },
                        new OsuContextMenuContainer
                        {
                            RelativeSizeAxes = Axes.Y,
                            AutoSizeAxes = Axes.X,
                            Child = new Container
                            {
                                RelativeSizeAxes = Axes.Y,
                                AutoSizeAxes = Axes.X,
                                Padding = new MarginPadding { Left = 10 },
                                Children = new Drawable[]
                                {
                                    new FillFlowContainer
                                    {
                                        AutoSizeAxes = Axes.Both,
                                        Direction = FillDirection.Vertical,
                                        Children = new Drawable[]
                                        {
                                            new FillFlowContainer
                                            {
                                                AutoSizeAxes = Axes.Both,
                                                Direction = FillDirection.Horizontal,
                                                Children = new Drawable[]
                                                {
                                                    usernameText = new OsuSpriteText
                                                    {
                                                        Font = OsuFont.GetFont(size: 24, weight: FontWeight.Regular)
                                                    },
                                                    openUserExternally = new ExternalLinkButton
                                                    {
                                                        Margin = new MarginPadding { Left = 5 },
                                                        Anchor = Anchor.CentreLeft,
                                                        Origin = Anchor.CentreLeft,
                                                    },
                                                }
                                            },
                                            titleText = new OsuSpriteText
                                            {
                                                Font = OsuFont.GetFont(size: 18, weight: FontWeight.Regular)
                                            },
                                        }
                                    },
                                    new FillFlowContainer
                                    {
                                        Origin = Anchor.BottomLeft,
                                        Anchor = Anchor.BottomLeft,
                                        Direction = FillDirection.Vertical,
                                        AutoSizeAxes = Axes.Both,
                                        Children = new Drawable[]
                                        {
                                            supporterTag = new SupporterIcon
                                            {
                                                Height = 20,
                                                Margin = new MarginPadding { Top = 5 }
                                            },
                                            new Box
                                            {
                                                RelativeSizeAxes = Axes.X,
                                                Height = 1.5f,
                                                Margin = new MarginPadding { Top = 10 },
                                                Colour = colourProvider.Light1,
                                            },
                                            new FillFlowContainer
                                            {
                                                AutoSizeAxes = Axes.Both,
                                                Margin = new MarginPadding { Top = 5 },
                                                Direction = FillDirection.Horizontal,
                                                Children = new Drawable[]
                                                {
                                                    userFlag = new UpdateableFlag
                                                    {
                                                        Size = new Vector2(28, 20),
                                                        ShowPlaceholderOnUnknown = false,
                                                    },
                                                    userCountryText = new OsuSpriteText
                                                    {
                                                        Font = OsuFont.GetFont(size: 17.5f, weight: FontWeight.Regular),
                                                        Margin = new MarginPadding { Left = 10 },
                                                        Origin = Anchor.CentreLeft,
                                                        Anchor = Anchor.CentreLeft,
                                                        Colour = colourProvider.Light1,
                                                    }
                                                }
                                            },
>>>>>>> 96bcfea2
                                        }
                                    }
                                },
                                userStats = new ComponentContainer
                                {
                                    RelativeSizeAxes = Axes.Both,
                                    Anchor = Anchor.Centre,
                                    Origin = Anchor.Centre,
                                }
                            }
                        }
                    },
                }
            };

            userNameScroll.ScrollContent.Anchor = Anchor.Centre;
            userNameScroll.ScrollContent.Origin = Anchor.Centre;

            scoreRankInfoScroll.ScrollContent.Anchor = Anchor.Centre;
            scoreRankInfoScroll.ScrollContent.Origin = Anchor.Centre;

            User.BindValueChanged(user => updateUser(user.NewValue));
        }

        private void updateUser(APIUser user)
        {
            avatar.User = user;
            usernameText.Text = user?.Username ?? string.Empty;
            openUserExternally.Link = $@"{api.WebsiteRootUrl}/users/{user?.Id ?? 0}";
<<<<<<< HEAD
            userFlag.Country = user?.Country;
=======
            userFlag.CountryCode = user?.CountryCode ?? default;
            userCountryText.Text = (user?.CountryCode ?? default).GetDescription();
>>>>>>> 96bcfea2
            supporterTag.SupportLevel = user?.SupportLevel ?? 0;

            userStats.Clear();

            if (user?.Statistics != null)
            {
                userStats.Add(new GridContainer
                {
                    RelativeSizeAxes = Axes.Both,
                    Content = new[]
                    {
                        new Drawable[]
                        {
                            new UserStatsLine(UsersStrings.ShowStatsRankedScore, user.Statistics.RankedScore.ToLocalisableString("#,##0"))
                            {
                                Icon = FontAwesome.Regular.Map
                            }
                        },
                        new Drawable[]
                        {
                            new UserStatsLine(UsersStrings.ShowStatsHitAccuracy, user.Statistics.DisplayAccuracy)
                            {
                                Icon = FontAwesome.Regular.CheckCircle
                            }
                        },
                        new Drawable[]
                        {
                            new UserStatsLine(UsersStrings.ShowStatsPlayCount, user.Statistics.PlayCount.ToLocalisableString("#,##0"))
                            {
                                Icon = FontAwesome.Solid.PlayCircle
                            }
                        },
                        new Drawable[]
                        {
                            new UserStatsLine(UsersStrings.ShowStatsReplaysWatchedByOthers, user.Statistics.ReplaysWatched.ToLocalisableString("#,##0"))
                            {
                                Icon = FontAwesome.Regular.FileVideo
                            }
                        },
                        new Drawable[]
                        {
                            new UserStatsLine(UsersStrings.ShowStatsTotalHits, user.Statistics.TotalHits.ToLocalisableString("#,##0"))
                            {
                                Icon = FontAwesome.Regular.Compass
                            }
                        },
                        new Drawable[]
                        {
                            new UserStatsLine(UsersStrings.ShowStatsMaximumCombo, user.Statistics.MaxCombo.ToLocalisableString("#,##0"))
                            {
                                Icon = FontAwesome.Regular.WindowMaximize
                            }
                        },
                        new Drawable[]
                        {
                            new UserStatsLine(UsersStrings.ShowStatsTotalScore, user.Statistics.TotalScore.ToLocalisableString("#,##0"))
                            {
                                Icon = FontAwesome.Regular.Calendar
                            }
                        }
                    }
                });

                medalInfo.ContentText = user?.Achievements?.Length.ToString() ?? "0";
                ppInfo.ContentText = user?.Statistics?.PP?.ToLocalisableString("#,##0") ?? (LocalisableString)"0";

                foreach (var scoreRankInfo in scoreRankInfos)
                    scoreRankInfo.Value.RankCount = user?.Statistics?.GradesCount[scoreRankInfo.Key] ?? 0;

                var levelProgress = user?.Statistics?.Level.Progress.ToLocalisableString("0'%'");
                levelInfo.ContentText = $"等级{user?.Statistics?.Level.Current.ToString() ?? "0"}, 进度{levelProgress}";
            }
        }

        private class UserStatsLine : Container
        {
            private SpriteIcon icon;
            public IconUsage Icon { get; set; }

            public UserStatsLine(LocalisableString left, LocalisableString right)
            {
                RelativeSizeAxes = Axes.Both;
                Children = new Drawable[]
                {
                    new FillFlowContainer
                    {
                        Anchor = Anchor.CentreLeft,
                        Origin = Anchor.CentreLeft,
                        RelativeSizeAxes = Axes.Both,
                        Spacing = new Vector2(10),
                        Margin = new MarginPadding { Left = 10 },
                        Children = new Drawable[]
                        {
                            icon = new SpriteIcon
                            {
                                Anchor = Anchor.CentreLeft,
                                Origin = Anchor.CentreLeft,
                                Size = new Vector2(16)
                            },
                            new OsuSpriteText
                            {
                                Font = OsuFont.GetFont(size: 20),
                                Text = left,
                                Anchor = Anchor.CentreLeft,
                                Origin = Anchor.CentreLeft
                            },
                        }
                    },
                    new OsuSpriteText
                    {
                        Anchor = Anchor.CentreRight,
                        Origin = Anchor.CentreRight,
                        Font = OsuFont.GetFont(size: 20, weight: FontWeight.Bold),
                        Text = right,
                        Margin = new MarginPadding { Right = 10 }
                    }
                };
            }

            [BackgroundDependencyLoader]
            private void load(OverlayColourProvider colourProvider)
            {
                Add(new Box
                {
                    Depth = float.MaxValue,
                    Colour = colourProvider.Background4,
                    RelativeSizeAxes = Axes.Both
                });

                icon.Icon = Icon;
            }
        }
    }
}<|MERGE_RESOLUTION|>--- conflicted
+++ resolved
@@ -3,14 +3,10 @@
 
 #nullable disable
 
-using System.Collections.Generic;
 using osu.Framework.Allocation;
 using osu.Framework.Bindables;
-<<<<<<< HEAD
-=======
 using osu.Framework.Extensions;
 using osu.Framework.Extensions.Color4Extensions;
->>>>>>> 96bcfea2
 using osu.Framework.Extensions.LocalisationExtensions;
 using osu.Framework.Graphics;
 using osu.Framework.Graphics.Containers;
@@ -26,15 +22,12 @@
 using osu.Game.Resources.Localisation.Web;
 using osu.Game.Users.Drawables;
 using osuTK;
-using osu.Game.Graphics.Containers;
-using osu.Framework.Graphics.Sprites;
-using osu.Game.Scoring;
 
 namespace osu.Game.Overlays.Profile.Header
 {
     public class TopHeaderContainer : CompositeDrawable
     {
-        private const float avatar_size = 150;
+        private const float avatar_size = 110;
 
         public readonly Bindable<APIUser> User = new Bindable<APIUser>();
 
@@ -45,23 +38,15 @@
         private UpdateableAvatar avatar;
         private OsuSpriteText usernameText;
         private ExternalLinkButton openUserExternally;
+        private OsuSpriteText titleText;
         private UpdateableFlag userFlag;
-        private ComponentContainer userStats;
-        private readonly Dictionary<ScoreRank, DetailHeaderContainer.ScoreRankInfo> scoreRankInfos = new Dictionary<ScoreRank, DetailHeaderContainer.ScoreRankInfo>();
-
-        private PlayerStatBox medalInfo;
-        private PlayerStatBox ppInfo;
-        private PlayerStatBox levelInfo;
-        private OsuScrollContainer scoreRankInfoScroll;
-        private OsuScrollContainer userNameScroll;
-
-        [Resolved]
-        private OsuColour colours { get; set; }
+        private OsuSpriteText userCountryText;
+        private FillFlowContainer userStats;
 
         [BackgroundDependencyLoader]
         private void load(OverlayColourProvider colourProvider)
         {
-            Height = 350;
+            Height = 150;
 
             InternalChildren = new Drawable[]
             {
@@ -70,230 +55,16 @@
                     RelativeSizeAxes = Axes.Both,
                     Colour = colourProvider.Background5,
                 },
-                new Container
-                {
-                    Padding = new MarginPadding { Vertical = Height * 0.1f, Horizontal = UserProfileOverlay.CONTENT_X_MARGIN },
-                    RelativeSizeAxes = Axes.Both,
-                    Child = new GridContainer
+                new FillFlowContainer
+                {
+                    Direction = FillDirection.Horizontal,
+                    Margin = new MarginPadding { Left = UserProfileOverlay.CONTENT_X_MARGIN },
+                    Height = avatar_size,
+                    AutoSizeAxes = Axes.X,
+                    Anchor = Anchor.CentreLeft,
+                    Origin = Anchor.CentreLeft,
+                    Children = new Drawable[]
                     {
-<<<<<<< HEAD
-                        RelativeSizeAxes = Axes.Both,
-                        Content = new[]
-                        {
-                            new Drawable[]
-                            {
-                                new Container
-                                {
-                                    RelativeSizeAxes = Axes.Both,
-                                    Anchor = Anchor.Centre,
-                                    Origin = Anchor.Centre,
-                                    Children = new Drawable[]
-                                    {
-                                        new Container
-                                        {
-                                            RelativeSizeAxes = Axes.Both,
-                                            Height = 0.65f,
-                                            Anchor = Anchor.TopCentre,
-                                            Origin = Anchor.TopCentre,
-                                            Masking = true,
-                                            CornerRadius = 25f,
-                                            Children = new Drawable[]
-                                            {
-                                                new Container
-                                                {
-                                                    RelativeSizeAxes = Axes.Both,
-                                                    Padding = new MarginPadding { Bottom = 4.5f },
-                                                    Child = new GridContainer
-                                                    {
-                                                        RelativeSizeAxes = Axes.Both,
-                                                        ColumnDimensions = new[]
-                                                        {
-                                                            new Dimension(),
-                                                            new Dimension(),
-                                                        },
-                                                        Content = new[]
-                                                        {
-                                                            new Drawable[]
-                                                            {
-                                                                new OverlinedTotalPlayTime
-                                                                {
-                                                                    User = { BindTarget = User }
-                                                                },
-                                                                medalInfo = new PlayerStatBox
-                                                                {
-                                                                    Icon = FontAwesome.Solid.Medal,
-                                                                    Title = "奖章数"
-                                                                },
-                                                            },
-                                                            new Drawable[]
-                                                            {
-                                                                ppInfo = new PlayerStatBox(0)
-                                                                {
-                                                                    IconDescription = "PP",
-                                                                    Title = "pp"
-                                                                },
-                                                                new Container
-                                                                {
-                                                                    Name = "Level Bar Area",
-                                                                    RelativeSizeAxes = Axes.Both,
-                                                                    Children = new Drawable[]
-                                                                    {
-                                                                        levelInfo = new PlayerStatBox(0)
-                                                                        {
-                                                                            IconDescription = "EXP",
-                                                                            Title = "经验"
-                                                                        },
-                                                                    }
-                                                                },
-                                                            },
-                                                        }
-                                                    },
-                                                },
-                                                new LevelProgressBar
-                                                {
-                                                    Anchor = Anchor.BottomCentre,
-                                                    Origin = Anchor.BottomCentre,
-                                                    RelativeSizeAxes = Axes.X,
-                                                    Height = 4.5f,
-                                                    User = { BindTarget = User }
-                                                }
-                                            }
-                                        },
-                                        new ComponentContainer
-                                        {
-                                            RelativeSizeAxes = Axes.Both,
-                                            Height = 0.3f,
-                                            Anchor = Anchor.BottomCentre,
-                                            Origin = Anchor.BottomCentre,
-                                            Child = scoreRankInfoScroll = new OsuScrollContainer(Direction.Horizontal)
-                                            {
-                                                ScrollbarVisible = false,
-                                                RelativeSizeAxes = Axes.Both,
-                                                Child = new FillFlowContainer
-                                                {
-                                                    AutoSizeAxes = Axes.Both,
-                                                    Direction = FillDirection.Horizontal,
-                                                    Anchor = Anchor.Centre,
-                                                    Origin = Anchor.Centre,
-                                                    Spacing = new Vector2(5),
-                                                    Children = new[]
-                                                    {
-                                                        scoreRankInfos[ScoreRank.XH] = new DetailHeaderContainer.ScoreRankInfo(ScoreRank.XH),
-                                                        scoreRankInfos[ScoreRank.X] = new DetailHeaderContainer.ScoreRankInfo(ScoreRank.X),
-                                                        scoreRankInfos[ScoreRank.SH] = new DetailHeaderContainer.ScoreRankInfo(ScoreRank.SH),
-                                                        scoreRankInfos[ScoreRank.S] = new DetailHeaderContainer.ScoreRankInfo(ScoreRank.S),
-                                                        scoreRankInfos[ScoreRank.A] = new DetailHeaderContainer.ScoreRankInfo(ScoreRank.A),
-                                                    }
-                                                }
-                                            }
-                                        },
-                                    }
-                                },
-                                new ComponentContainer
-                                {
-                                    Masking = true,
-                                    RelativeSizeAxes = Axes.Both,
-                                    Width = 0.9f,
-                                    Anchor = Anchor.Centre,
-                                    Origin = Anchor.Centre,
-                                    Children = new Drawable[]
-                                    {
-                                        new FillFlowContainer
-                                        {
-                                            Direction = FillDirection.Vertical,
-                                            Padding = new MarginPadding { Horizontal = 20, Top = 60 }, //将Top设为60以临时对付对齐问题, 需要修复
-                                            Spacing = new Vector2(10),
-                                            RelativeSizeAxes = Axes.X,
-                                            AutoSizeAxes = Axes.Y,
-                                            Anchor = Anchor.Centre,
-                                            Origin = Anchor.Centre,
-                                            Children = new Drawable[]
-                                            {
-                                                new Container
-                                                {
-                                                    Anchor = Anchor.Centre,
-                                                    Origin = Anchor.Centre,
-                                                    Name = "Avatar Container",
-                                                    Size = new Vector2(avatar_size),
-                                                    Masking = true,
-                                                    CornerRadius = avatar_size * 0.25f,
-                                                    Children = new Drawable[]
-                                                    {
-                                                        avatar = new UpdateableAvatar(isInteractive: false, showGuestOnNull: false)
-                                                        {
-                                                            Anchor = Anchor.Centre,
-                                                            Origin = Anchor.Centre,
-                                                            RelativeSizeAxes = Axes.Both
-                                                        },
-                                                        supporterTag = new SupporterIcon
-                                                        {
-                                                            Height = 20,
-                                                            Anchor = Anchor.BottomRight,
-                                                            Origin = Anchor.BottomRight,
-                                                        },
-                                                    }
-                                                },
-                                                userNameScroll = new OsuScrollContainer(Direction.Horizontal)
-                                                {
-                                                    Anchor = Anchor.Centre,
-                                                    Origin = Anchor.Centre,
-                                                    ScrollbarVisible = false,
-                                                    RelativeSizeAxes = Axes.X,
-                                                    Height = 35,
-                                                    Child = new FillFlowContainer
-                                                    {
-                                                        Name = "User Name FillFlow",
-                                                        Spacing = new Vector2(7.5f),
-                                                        Direction = FillDirection.Horizontal,
-                                                        AutoSizeAxes = Axes.Both,
-                                                        Anchor = Anchor.Centre,
-                                                        Origin = Anchor.Centre,
-                                                        Children = new Drawable[]
-                                                        {
-                                                            userFlag = new UpdateableFlag
-                                                            {
-                                                                Anchor = Anchor.Centre,
-                                                                Origin = Anchor.Centre,
-                                                                Size = new Vector2(30, 20),
-                                                                ShowPlaceholderOnNull = false,
-                                                            },
-                                                            usernameText = new OsuSpriteText
-                                                            {
-                                                                Anchor = Anchor.Centre,
-                                                                Origin = Anchor.Centre,
-                                                                Font = OsuFont.GetFont(size: 24, weight: FontWeight.Regular)
-                                                            },
-                                                            openUserExternally = new ExternalLinkButton
-                                                            {
-                                                                Anchor = Anchor.Centre,
-                                                                Origin = Anchor.Centre,
-                                                            },
-                                                        }
-                                                    },
-                                                },
-                                                new FillFlowContainer
-                                                {
-                                                    Name = "Buttons FillFlow",
-                                                    Spacing = new Vector2(10f),
-                                                    Direction = FillDirection.Horizontal,
-                                                    AutoSizeAxes = Axes.X,
-                                                    Height = 40,
-                                                    Anchor = Anchor.Centre,
-                                                    Origin = Anchor.Centre,
-                                                    Children = new Drawable[]
-                                                    {
-                                                        new FollowersButton
-                                                        {
-                                                            User = { BindTarget = User }
-                                                        },
-                                                        new MessageUserButton
-                                                        {
-                                                            User = { BindTarget = User }
-                                                        },
-                                                    }
-                                                }
-                                            }
-=======
                         avatar = new UpdateableAvatar(isInteractive: false, showGuestOnNull: false)
                         {
                             Size = new Vector2(avatar_size),
@@ -383,27 +154,24 @@
                                                     }
                                                 }
                                             },
->>>>>>> 96bcfea2
                                         }
                                     }
-                                },
-                                userStats = new ComponentContainer
-                                {
-                                    RelativeSizeAxes = Axes.Both,
-                                    Anchor = Anchor.Centre,
-                                    Origin = Anchor.Centre,
                                 }
                             }
                         }
-                    },
+                    }
+                },
+                userStats = new FillFlowContainer
+                {
+                    Anchor = Anchor.TopRight,
+                    Origin = Anchor.TopRight,
+                    AutoSizeAxes = Axes.Y,
+                    Width = 300,
+                    Margin = new MarginPadding { Right = UserProfileOverlay.CONTENT_X_MARGIN },
+                    Padding = new MarginPadding { Vertical = 15 },
+                    Spacing = new Vector2(0, 2)
                 }
             };
-
-            userNameScroll.ScrollContent.Anchor = Anchor.Centre;
-            userNameScroll.ScrollContent.Origin = Anchor.Centre;
-
-            scoreRankInfoScroll.ScrollContent.Anchor = Anchor.Centre;
-            scoreRankInfoScroll.ScrollContent.Origin = Anchor.Centre;
 
             User.BindValueChanged(user => updateUser(user.NewValue));
         }
@@ -413,142 +181,47 @@
             avatar.User = user;
             usernameText.Text = user?.Username ?? string.Empty;
             openUserExternally.Link = $@"{api.WebsiteRootUrl}/users/{user?.Id ?? 0}";
-<<<<<<< HEAD
-            userFlag.Country = user?.Country;
-=======
             userFlag.CountryCode = user?.CountryCode ?? default;
             userCountryText.Text = (user?.CountryCode ?? default).GetDescription();
->>>>>>> 96bcfea2
             supporterTag.SupportLevel = user?.SupportLevel ?? 0;
+            titleText.Text = user?.Title ?? string.Empty;
+            titleText.Colour = Color4Extensions.FromHex(user?.Colour ?? "fff");
 
             userStats.Clear();
 
             if (user?.Statistics != null)
             {
-                userStats.Add(new GridContainer
-                {
-                    RelativeSizeAxes = Axes.Both,
-                    Content = new[]
-                    {
-                        new Drawable[]
-                        {
-                            new UserStatsLine(UsersStrings.ShowStatsRankedScore, user.Statistics.RankedScore.ToLocalisableString("#,##0"))
-                            {
-                                Icon = FontAwesome.Regular.Map
-                            }
-                        },
-                        new Drawable[]
-                        {
-                            new UserStatsLine(UsersStrings.ShowStatsHitAccuracy, user.Statistics.DisplayAccuracy)
-                            {
-                                Icon = FontAwesome.Regular.CheckCircle
-                            }
-                        },
-                        new Drawable[]
-                        {
-                            new UserStatsLine(UsersStrings.ShowStatsPlayCount, user.Statistics.PlayCount.ToLocalisableString("#,##0"))
-                            {
-                                Icon = FontAwesome.Solid.PlayCircle
-                            }
-                        },
-                        new Drawable[]
-                        {
-                            new UserStatsLine(UsersStrings.ShowStatsReplaysWatchedByOthers, user.Statistics.ReplaysWatched.ToLocalisableString("#,##0"))
-                            {
-                                Icon = FontAwesome.Regular.FileVideo
-                            }
-                        },
-                        new Drawable[]
-                        {
-                            new UserStatsLine(UsersStrings.ShowStatsTotalHits, user.Statistics.TotalHits.ToLocalisableString("#,##0"))
-                            {
-                                Icon = FontAwesome.Regular.Compass
-                            }
-                        },
-                        new Drawable[]
-                        {
-                            new UserStatsLine(UsersStrings.ShowStatsMaximumCombo, user.Statistics.MaxCombo.ToLocalisableString("#,##0"))
-                            {
-                                Icon = FontAwesome.Regular.WindowMaximize
-                            }
-                        },
-                        new Drawable[]
-                        {
-                            new UserStatsLine(UsersStrings.ShowStatsTotalScore, user.Statistics.TotalScore.ToLocalisableString("#,##0"))
-                            {
-                                Icon = FontAwesome.Regular.Calendar
-                            }
-                        }
-                    }
-                });
-
-                medalInfo.ContentText = user?.Achievements?.Length.ToString() ?? "0";
-                ppInfo.ContentText = user?.Statistics?.PP?.ToLocalisableString("#,##0") ?? (LocalisableString)"0";
-
-                foreach (var scoreRankInfo in scoreRankInfos)
-                    scoreRankInfo.Value.RankCount = user?.Statistics?.GradesCount[scoreRankInfo.Key] ?? 0;
-
-                var levelProgress = user?.Statistics?.Level.Progress.ToLocalisableString("0'%'");
-                levelInfo.ContentText = $"等级{user?.Statistics?.Level.Current.ToString() ?? "0"}, 进度{levelProgress}";
+                userStats.Add(new UserStatsLine(UsersStrings.ShowStatsRankedScore, user.Statistics.RankedScore.ToLocalisableString("#,##0")));
+                userStats.Add(new UserStatsLine(UsersStrings.ShowStatsHitAccuracy, user.Statistics.DisplayAccuracy));
+                userStats.Add(new UserStatsLine(UsersStrings.ShowStatsPlayCount, user.Statistics.PlayCount.ToLocalisableString("#,##0")));
+                userStats.Add(new UserStatsLine(UsersStrings.ShowStatsTotalScore, user.Statistics.TotalScore.ToLocalisableString("#,##0")));
+                userStats.Add(new UserStatsLine(UsersStrings.ShowStatsTotalHits, user.Statistics.TotalHits.ToLocalisableString("#,##0")));
+                userStats.Add(new UserStatsLine(UsersStrings.ShowStatsMaximumCombo, user.Statistics.MaxCombo.ToLocalisableString("#,##0")));
+                userStats.Add(new UserStatsLine(UsersStrings.ShowStatsReplaysWatchedByOthers, user.Statistics.ReplaysWatched.ToLocalisableString("#,##0")));
             }
         }
 
         private class UserStatsLine : Container
         {
-            private SpriteIcon icon;
-            public IconUsage Icon { get; set; }
-
             public UserStatsLine(LocalisableString left, LocalisableString right)
             {
-                RelativeSizeAxes = Axes.Both;
+                RelativeSizeAxes = Axes.X;
+                AutoSizeAxes = Axes.Y;
                 Children = new Drawable[]
                 {
-                    new FillFlowContainer
+                    new OsuSpriteText
                     {
-                        Anchor = Anchor.CentreLeft,
-                        Origin = Anchor.CentreLeft,
-                        RelativeSizeAxes = Axes.Both,
-                        Spacing = new Vector2(10),
-                        Margin = new MarginPadding { Left = 10 },
-                        Children = new Drawable[]
-                        {
-                            icon = new SpriteIcon
-                            {
-                                Anchor = Anchor.CentreLeft,
-                                Origin = Anchor.CentreLeft,
-                                Size = new Vector2(16)
-                            },
-                            new OsuSpriteText
-                            {
-                                Font = OsuFont.GetFont(size: 20),
-                                Text = left,
-                                Anchor = Anchor.CentreLeft,
-                                Origin = Anchor.CentreLeft
-                            },
-                        }
+                        Font = OsuFont.GetFont(size: 15),
+                        Text = left,
                     },
                     new OsuSpriteText
                     {
-                        Anchor = Anchor.CentreRight,
-                        Origin = Anchor.CentreRight,
-                        Font = OsuFont.GetFont(size: 20, weight: FontWeight.Bold),
+                        Anchor = Anchor.TopRight,
+                        Origin = Anchor.TopRight,
+                        Font = OsuFont.GetFont(size: 15, weight: FontWeight.Bold),
                         Text = right,
-                        Margin = new MarginPadding { Right = 10 }
-                    }
+                    },
                 };
-            }
-
-            [BackgroundDependencyLoader]
-            private void load(OverlayColourProvider colourProvider)
-            {
-                Add(new Box
-                {
-                    Depth = float.MaxValue,
-                    Colour = colourProvider.Background4,
-                    RelativeSizeAxes = Axes.Both
-                });
-
-                icon.Icon = Icon;
             }
         }
     }
