﻿// Copyright (c) ppy Pty Ltd <contact@ppy.sh>. Licensed under the MIT Licence.
// See the LICENCE file in the repository root for full licence text.

using osu.Framework.Allocation;
using osu.Framework.Bindables;
using osu.Framework.Extensions.Color4Extensions;
using osu.Framework.Graphics;
using osu.Framework.Graphics.Containers;
using osu.Framework.Graphics.Shapes;
using osu.Game.Graphics;
using osu.Game.Graphics.Sprites;
using osu.Game.Graphics.UserInterface;
using osu.Game.Overlays.Profile.Header.Components;
using osu.Game.Users;
using osu.Game.Users.Drawables;
using osuTK;

namespace osu.Game.Overlays.Profile.Header
{
    public class TopHeaderContainer : CompositeDrawable
    {
        private const float avatar_size = 110;

        public readonly Bindable<User> User = new Bindable<User>();

        private SupporterIcon supporterTag;
        private UpdateableAvatar avatar;
        private OsuSpriteText usernameText;
        private ExternalLinkButton openUserExternally;
        private OsuSpriteText titleText;
        private UpdateableFlag userFlag;
<<<<<<< HEAD
        private OsuSpriteText userCountryText;
        private FillFlowContainer userStats;
=======
        private ComponentContainer userStats;
        private readonly Dictionary<ScoreRank, DetailHeaderContainer.ScoreRankInfo> scoreRankInfos = new Dictionary<ScoreRank, DetailHeaderContainer.ScoreRankInfo>();

        private PlayerStatBox medalInfo;
        private PlayerStatBox ppInfo;
        private PlayerStatBox levelInfo;
        private OsuScrollContainer scoreRankInfoScroll;
        private OsuScrollContainer userNameScroll;

        [Resolved]
        private OsuColour colours { get; set; }
>>>>>>> a5c74b39

        [BackgroundDependencyLoader]
        private void load(OverlayColourProvider colourProvider)
        {
            Height = 150;

            InternalChildren = new Drawable[]
            {
                new Box
                {
                    RelativeSizeAxes = Axes.Both,
                    Colour = colourProvider.Background5,
                },
                new FillFlowContainer
                {
                    Direction = FillDirection.Horizontal,
                    Margin = new MarginPadding { Left = UserProfileOverlay.CONTENT_X_MARGIN },
                    Height = avatar_size,
                    AutoSizeAxes = Axes.X,
                    Anchor = Anchor.CentreLeft,
                    Origin = Anchor.CentreLeft,
                    Children = new Drawable[]
                    {
                        avatar = new UpdateableAvatar
                        {
                            Size = new Vector2(avatar_size),
                            Masking = true,
                            CornerRadius = avatar_size * 0.25f,
                            OpenOnClick = { Value = false },
                            ShowGuestOnNull = false,
                        },
                        new Container
                        {
                            RelativeSizeAxes = Axes.Y,
                            AutoSizeAxes = Axes.X,
                            Padding = new MarginPadding { Left = 10 },
                            Children = new Drawable[]
                            {
                                new FillFlowContainer
                                {
                                    AutoSizeAxes = Axes.Both,
                                    Direction = FillDirection.Vertical,
                                    Children = new Drawable[]
                                    {
                                        new FillFlowContainer
                                        {
                                            AutoSizeAxes = Axes.Both,
                                            Direction = FillDirection.Horizontal,
                                            Children = new Drawable[]
                                            {
                                                usernameText = new OsuSpriteText
                                                {
                                                    Font = OsuFont.GetFont(size: 24, weight: FontWeight.Regular)
                                                },
                                                openUserExternally = new ExternalLinkButton
                                                {
                                                    Margin = new MarginPadding { Left = 5 },
                                                    Anchor = Anchor.CentreLeft,
                                                    Origin = Anchor.CentreLeft,
                                                },
                                            }
                                        },
                                        titleText = new OsuSpriteText
                                        {
                                            Font = OsuFont.GetFont(size: 18, weight: FontWeight.Regular)
                                        },
                                    }
                                },
                                new FillFlowContainer
                                {
                                    Origin = Anchor.BottomLeft,
                                    Anchor = Anchor.BottomLeft,
                                    Direction = FillDirection.Vertical,
                                    AutoSizeAxes = Axes.Both,
                                    Children = new Drawable[]
                                    {
                                        supporterTag = new SupporterIcon
                                        {
                                            Height = 20,
                                            Margin = new MarginPadding { Top = 5 }
                                        },
                                        new Box
                                        {
                                            RelativeSizeAxes = Axes.X,
                                            Height = 1.5f,
                                            Margin = new MarginPadding { Top = 10 },
                                            Colour = colourProvider.Light1,
                                        },
                                        new FillFlowContainer
                                        {
                                            AutoSizeAxes = Axes.Both,
                                            Margin = new MarginPadding { Top = 5 },
                                            Direction = FillDirection.Horizontal,
                                            Children = new Drawable[]
                                            {
                                                userFlag = new UpdateableFlag
                                                {
                                                    Size = new Vector2(30, 20),
                                                    ShowPlaceholderOnNull = false,
                                                },
                                                userCountryText = new OsuSpriteText
                                                {
                                                    Font = OsuFont.GetFont(size: 17.5f, weight: FontWeight.Regular),
                                                    Margin = new MarginPadding { Left = 10 },
                                                    Origin = Anchor.CentreLeft,
                                                    Anchor = Anchor.CentreLeft,
                                                    Colour = colourProvider.Light1,
                                                }
                                            }
<<<<<<< HEAD
                                        },
                                    }
=======
                                        }
                                    }
                                },
                                userStats = new ComponentContainer
                                {
                                    RelativeSizeAxes = Axes.Both,
                                    Anchor = Anchor.Centre,
                                    Origin = Anchor.Centre,
>>>>>>> a5c74b39
                                }
                            }
                        }
                    }
                },
                userStats = new FillFlowContainer
                {
                    Anchor = Anchor.TopRight,
                    Origin = Anchor.TopRight,
                    AutoSizeAxes = Axes.Y,
                    Width = 300,
                    Margin = new MarginPadding { Right = UserProfileOverlay.CONTENT_X_MARGIN },
                    Padding = new MarginPadding { Vertical = 15 },
                    Spacing = new Vector2(0, 2)
                }
            };

            User.BindValueChanged(user => updateUser(user.NewValue));
        }

        private void updateUser(User user)
        {
            avatar.User = user;
            usernameText.Text = user?.Username ?? string.Empty;
            openUserExternally.Link = $@"https://osu.ppy.sh/users/{user?.Id ?? 0}";
            userFlag.Country = user?.Country;
            userCountryText.Text = user?.Country?.FullName ?? "外星人Σ( ° △ °|||)︴";
            supporterTag.SupportLevel = user?.SupportLevel ?? 0;
            titleText.Text = user?.Title ?? string.Empty;
            titleText.Colour = Color4Extensions.FromHex(user?.Colour ?? "fff");

            userStats.Clear();

            if (user?.Statistics != null)
            {
<<<<<<< HEAD
                userStats.Add(new UserStatsLine("Ranked谱面总分", user.Statistics.RankedScore.ToString("#,##0")));
                userStats.Add(new UserStatsLine("准确率", user.Statistics.DisplayAccuracy));
                userStats.Add(new UserStatsLine("游玩次数", user.Statistics.PlayCount.ToString("#,##0")));
                userStats.Add(new UserStatsLine("总分", user.Statistics.TotalScore.ToString("#,##0")));
                userStats.Add(new UserStatsLine("总连击", user.Statistics.TotalHits.ToString("#,##0")));
                userStats.Add(new UserStatsLine("最大连击", user.Statistics.MaxCombo.ToString("#,##0")));
                userStats.Add(new UserStatsLine("回放被观看次数", user.Statistics.ReplaysWatched.ToString("#,##0")));
=======
                userStats.Add(new Container
                {
                    RelativeSizeAxes = Axes.Both,
                    Children = new Drawable[]
                    {
                        new Container
                        {
                            Anchor = Anchor.TopCentre,
                            Origin = Anchor.TopCentre,
                            RelativeSizeAxes = Axes.Both,
                            Height = (float)2/3,
                            Child =new GridContainer
                            {
                                RelativeSizeAxes = Axes.Both,
                                ColumnDimensions = new[]
                                {
                                    new Dimension(),
                                    new Dimension(),
                                    new Dimension(),
                                },
                                Content = new[]
                                {
                                    new Drawable[]
                                    {
                                        new PlayerStatBox
                                        {
                                            Icon = FontAwesome.Regular.Map,
                                            Title = "Ranked谱面总分",
                                            ContentText = user.Statistics.RankedScore.ToString("#,##0")
                                        },
                                        new PlayerStatBox
                                        {
                                            Icon = FontAwesome.Regular.CheckCircle,
                                            Title = "准确率",
                                            ContentText = user.Statistics.DisplayAccuracy
                                        },
                                        new PlayerStatBox
                                        {
                                            Icon = FontAwesome.Solid.PlayCircle,
                                            Title = "游玩次数",
                                            ContentText = user.Statistics.PlayCount.ToString("#,##0")
                                        },
                                    },
                                    new Drawable[]
                                    {
                                        new PlayerStatBox
                                        {
                                            Icon = FontAwesome.Regular.FileVideo,
                                            Title = "回放被观看次数",
                                            ContentText = user.Statistics.ReplaysWatched.ToString("#,##0")
                                        },
                                        new PlayerStatBox
                                        {
                                            Icon = FontAwesome.Regular.Compass,
                                            Title = "总连击",
                                            ContentText = user.Statistics.TotalHits.ToString("#,##0")
                                        },
                                        new PlayerStatBox
                                        {
                                            Icon = FontAwesome.Regular.WindowMaximize,
                                            Title = "最大连击",
                                            ContentText = user.Statistics.MaxCombo.ToString("#,##0")
                                        },
                                    },
                                }
                            }
                        },
                        new PlayerStatBox
                        {
                            RelativeSizeAxes = Axes.Both,
                            Height = (float)1/3,
                            Anchor = Anchor.BottomCentre,
                            Origin = Anchor.BottomCentre,
                            Icon = FontAwesome.Regular.Calendar,
                            Title = "总分",
                            ContentText = user.Statistics.TotalScore.ToString("#,##0")
                        },
                    }
                });

                foreach (var scoreRankInfo in scoreRankInfos)
                    scoreRankInfo.Value.RankCount = user?.Statistics?.GradesCount[scoreRankInfo.Key] ?? 0;

                medalInfo.ContentText = user?.Achievements?.Length.ToString() ?? "0";
                ppInfo.ContentText = user?.Statistics?.PP?.ToString("#,##0") ?? "0";

                var levelProgress = user?.Statistics?.Level.Progress.ToString("0'%'");
                levelInfo.ContentText = $"等级{user?.Statistics?.Level.Current.ToString() ?? "0"}, 进度{levelProgress}";
>>>>>>> a5c74b39
            }
        }

        private class UserStatsLine : Container
        {
            public UserStatsLine(string left, string right)
            {
                RelativeSizeAxes = Axes.X;
                AutoSizeAxes = Axes.Y;
                Children = new Drawable[]
                {
                    new OsuSpriteText
                    {
                        Font = OsuFont.GetFont(size: 17),
                        Text = left,
                    },
                    new OsuSpriteText
                    {
                        Anchor = Anchor.TopRight,
                        Origin = Anchor.TopRight,
                        Font = OsuFont.GetFont(size: 17, weight: FontWeight.Bold),
                        Text = right,
                    },
                };
            }
        }
    }
}<|MERGE_RESOLUTION|>--- conflicted
+++ resolved
@@ -1,9 +1,9 @@
 ﻿// Copyright (c) ppy Pty Ltd <contact@ppy.sh>. Licensed under the MIT Licence.
 // See the LICENCE file in the repository root for full licence text.
 
+using System.Collections.Generic;
 using osu.Framework.Allocation;
 using osu.Framework.Bindables;
-using osu.Framework.Extensions.Color4Extensions;
 using osu.Framework.Graphics;
 using osu.Framework.Graphics.Containers;
 using osu.Framework.Graphics.Shapes;
@@ -12,14 +12,17 @@
 using osu.Game.Graphics.UserInterface;
 using osu.Game.Overlays.Profile.Header.Components;
 using osu.Game.Users;
+using osu.Game.Scoring;
 using osu.Game.Users.Drawables;
 using osuTK;
+using osu.Game.Graphics.Containers;
+using osu.Framework.Graphics.Sprites;
 
 namespace osu.Game.Overlays.Profile.Header
 {
     public class TopHeaderContainer : CompositeDrawable
     {
-        private const float avatar_size = 110;
+        private const float avatar_size = 150;
 
         public readonly Bindable<User> User = new Bindable<User>();
 
@@ -27,12 +30,7 @@
         private UpdateableAvatar avatar;
         private OsuSpriteText usernameText;
         private ExternalLinkButton openUserExternally;
-        private OsuSpriteText titleText;
         private UpdateableFlag userFlag;
-<<<<<<< HEAD
-        private OsuSpriteText userCountryText;
-        private FillFlowContainer userStats;
-=======
         private ComponentContainer userStats;
         private readonly Dictionary<ScoreRank, DetailHeaderContainer.ScoreRankInfo> scoreRankInfos = new Dictionary<ScoreRank, DetailHeaderContainer.ScoreRankInfo>();
 
@@ -44,12 +42,11 @@
 
         [Resolved]
         private OsuColour colours { get; set; }
->>>>>>> a5c74b39
 
         [BackgroundDependencyLoader]
         private void load(OverlayColourProvider colourProvider)
         {
-            Height = 150;
+            Height = 350;
 
             InternalChildren = new Drawable[]
             {
@@ -58,106 +55,235 @@
                     RelativeSizeAxes = Axes.Both,
                     Colour = colourProvider.Background5,
                 },
-                new FillFlowContainer
+                new Container
                 {
-                    Direction = FillDirection.Horizontal,
-                    Margin = new MarginPadding { Left = UserProfileOverlay.CONTENT_X_MARGIN },
-                    Height = avatar_size,
-                    AutoSizeAxes = Axes.X,
-                    Anchor = Anchor.CentreLeft,
-                    Origin = Anchor.CentreLeft,
-                    Children = new Drawable[]
+                    Padding = new MarginPadding {Vertical = Height * 0.1f, Horizontal = UserProfileOverlay.CONTENT_X_MARGIN },
+                    RelativeSizeAxes = Axes.Both,
+                    Child = new GridContainer
                     {
-                        avatar = new UpdateableAvatar
+                        RelativeSizeAxes = Axes.Both,
+                        RowDimensions = new[]
                         {
-                            Size = new Vector2(avatar_size),
-                            Masking = true,
-                            CornerRadius = avatar_size * 0.25f,
-                            OpenOnClick = { Value = false },
-                            ShowGuestOnNull = false,
+                            new Dimension()
                         },
-                        new Container
+                        Content = new[]
                         {
-                            RelativeSizeAxes = Axes.Y,
-                            AutoSizeAxes = Axes.X,
-                            Padding = new MarginPadding { Left = 10 },
-                            Children = new Drawable[]
+                            new Drawable[]
                             {
-                                new FillFlowContainer
+                                new Container
                                 {
-                                    AutoSizeAxes = Axes.Both,
-                                    Direction = FillDirection.Vertical,
+                                    RelativeSizeAxes = Axes.Both,
+                                    Anchor = Anchor.Centre,
+                                    Origin = Anchor.Centre,
+                                    Children = new Drawable[]
+                                    {
+                                        new Container
+                                        {
+                                            RelativeSizeAxes = Axes.Both,
+                                            Height = 0.65f,
+                                            Anchor = Anchor.TopCentre,
+                                            Origin = Anchor.TopCentre,
+                                            Masking = true,
+                                            CornerRadius = 25f,
+                                            Children = new Drawable[]
+                                            {
+                                                new Container
+                                                {
+                                                    RelativeSizeAxes = Axes.Both,
+                                                    Padding = new MarginPadding{ Bottom = 4.5f },
+                                                    Child = new GridContainer
+                                                    {
+                                                        RelativeSizeAxes = Axes.Both,
+                                                        ColumnDimensions = new[]
+                                                        {
+                                                            new Dimension(),
+                                                            new Dimension(),
+                                                        },
+                                                        Content = new[]
+                                                        {
+                                                            new Drawable[]
+                                                            {
+                                                                new OverlinedTotalPlayTime
+                                                                {
+                                                                    User = { BindTarget = User }
+                                                                },
+                                                                medalInfo = new PlayerStatBox
+                                                                {
+                                                                    Icon = FontAwesome.Solid.Medal,
+                                                                    Title = "奖章数"
+                                                                },
+                                                            },
+                                                            new Drawable[]
+                                                            {
+                                                                ppInfo = new PlayerStatBox(0)
+                                                                {
+                                                                    IconDescription = "PP",
+                                                                    Title = "pp"
+                                                                },
+                                                                new Container
+                                                                {
+                                                                    Name = "Level Bar Area",
+                                                                    RelativeSizeAxes = Axes.Both,
+                                                                    Children = new Drawable[]
+                                                                    {
+                                                                        levelInfo = new PlayerStatBox(0)
+                                                                        {
+                                                                            IconDescription = "EXP",
+                                                                            Title = "经验"
+                                                                        },
+                                                                    }
+                                                                },
+                                                            },
+                                                        }
+                                                    },
+                                                },
+                                                new LevelProgressBar
+                                                {
+                                                    Anchor = Anchor.BottomCentre,
+                                                    Origin = Anchor.BottomCentre,
+                                                    RelativeSizeAxes = Axes.X,
+                                                    Height = 4.5f,
+                                                    User = { BindTarget = User }
+                                                }
+                                            }
+                                        },
+                                        new ComponentContainer
+                                        {
+                                            RelativeSizeAxes = Axes.Both,
+                                            Height = 0.3f,
+                                            Anchor = Anchor.BottomCentre,
+                                            Origin = Anchor.BottomCentre,
+                                            Child = scoreRankInfoScroll = new OsuScrollContainer(Direction.Horizontal)
+                                            {
+                                                ScrollbarVisible = false,
+                                                RelativeSizeAxes = Axes.Both,
+                                                Child = new FillFlowContainer
+                                                {
+                                                    AutoSizeAxes = Axes.Both,
+                                                    Direction = FillDirection.Horizontal,
+                                                    Anchor = Anchor.Centre,
+                                                    Origin = Anchor.Centre,
+                                                    Spacing = new Vector2(5),
+                                                    Children = new[]
+                                                    {
+                                                        scoreRankInfos[ScoreRank.XH] = new DetailHeaderContainer.ScoreRankInfo(ScoreRank.XH),
+                                                        scoreRankInfos[ScoreRank.X] = new DetailHeaderContainer.ScoreRankInfo(ScoreRank.X),
+                                                        scoreRankInfos[ScoreRank.SH] = new DetailHeaderContainer.ScoreRankInfo(ScoreRank.SH),
+                                                        scoreRankInfos[ScoreRank.S] = new DetailHeaderContainer.ScoreRankInfo(ScoreRank.S),
+                                                        scoreRankInfos[ScoreRank.A] = new DetailHeaderContainer.ScoreRankInfo(ScoreRank.A),
+                                                    }
+                                                }
+                                            }
+                                        },
+                                    }
+                                },
+                                new ComponentContainer
+                                {
+                                    Masking= true,
+                                    RelativeSizeAxes = Axes.Both,
+                                    Width = 0.9f,
+                                    Anchor = Anchor.Centre,
+                                    Origin = Anchor.Centre,
                                     Children = new Drawable[]
                                     {
                                         new FillFlowContainer
                                         {
-                                            AutoSizeAxes = Axes.Both,
-                                            Direction = FillDirection.Horizontal,
+                                            Direction = FillDirection.Vertical,
+                                            Padding = new MarginPadding{ Horizontal = 20, Top = 60 },//将Top设为60以临时对付对齐问题, 需要修复
+                                            Spacing = new Vector2(10),
+                                            RelativeSizeAxes = Axes.X,
+                                            AutoSizeAxes = Axes.Y,
+                                            Anchor = Anchor.Centre,
+                                            Origin = Anchor.Centre,
                                             Children = new Drawable[]
                                             {
-                                                usernameText = new OsuSpriteText
-                                                {
-                                                    Font = OsuFont.GetFont(size: 24, weight: FontWeight.Regular)
+                                                new Container
+                                                {
+                                                    Anchor = Anchor.Centre,
+                                                    Origin = Anchor.Centre,
+                                                    Name = "Avatar Container",
+                                                    Size = new Vector2(avatar_size),
+                                                    Masking = true,
+                                                    CornerRadius = avatar_size * 0.25f,
+                                                    Children = new Drawable[]
+                                                    {
+                                                        avatar = new UpdateableAvatar
+                                                        {
+                                                            Anchor = Anchor.Centre,
+                                                            Origin = Anchor.Centre,
+                                                            RelativeSizeAxes = Axes.Both,
+                                                            OpenOnClick = { Value = false },
+                                                            ShowGuestOnNull = false,
+                                                        },
+                                                        supporterTag = new SupporterIcon
+                                                        {
+                                                            Height = 20,
+                                                            Anchor = Anchor.BottomRight,
+                                                            Origin = Anchor.BottomRight,
+                                                        },
+                                                    }
                                                 },
-                                                openUserExternally = new ExternalLinkButton
-                                                {
-                                                    Margin = new MarginPadding { Left = 5 },
-                                                    Anchor = Anchor.CentreLeft,
-                                                    Origin = Anchor.CentreLeft,
+                                                userNameScroll = new OsuScrollContainer(Direction.Horizontal)
+                                                {
+                                                    Anchor = Anchor.Centre,
+                                                    Origin = Anchor.Centre,
+                                                    ScrollbarVisible = false,
+                                                    RelativeSizeAxes = Axes.X,
+                                                    Height = 35,
+                                                    Child = new FillFlowContainer
+                                                    {
+                                                        Name = "User Name FillFlow",
+                                                        Spacing = new Vector2(7.5f),
+                                                        Direction = FillDirection.Horizontal,
+                                                        AutoSizeAxes = Axes.Both,
+                                                        Anchor = Anchor.Centre,
+                                                        Origin = Anchor.Centre,
+                                                        Children = new Drawable[]
+                                                        {
+                                                            userFlag = new UpdateableFlag
+                                                            {
+                                                                Anchor = Anchor.Centre,
+                                                                Origin = Anchor.Centre,
+                                                                Size = new Vector2(30, 20),
+                                                                ShowPlaceholderOnNull = false,
+                                                            },
+                                                            usernameText = new OsuSpriteText
+                                                            {
+                                                                Anchor = Anchor.Centre,
+                                                                Origin = Anchor.Centre,
+                                                                Font = OsuFont.GetFont(size: 24, weight: FontWeight.Regular)
+                                                            },
+                                                            openUserExternally = new ExternalLinkButton
+                                                            {
+                                                                Anchor = Anchor.Centre,
+                                                                Origin = Anchor.Centre,
+                                                            },
+                                                        }
+                                                    },
                                                 },
-                                            }
-                                        },
-                                        titleText = new OsuSpriteText
-                                        {
-                                            Font = OsuFont.GetFont(size: 18, weight: FontWeight.Regular)
-                                        },
-                                    }
-                                },
-                                new FillFlowContainer
-                                {
-                                    Origin = Anchor.BottomLeft,
-                                    Anchor = Anchor.BottomLeft,
-                                    Direction = FillDirection.Vertical,
-                                    AutoSizeAxes = Axes.Both,
-                                    Children = new Drawable[]
-                                    {
-                                        supporterTag = new SupporterIcon
-                                        {
-                                            Height = 20,
-                                            Margin = new MarginPadding { Top = 5 }
-                                        },
-                                        new Box
-                                        {
-                                            RelativeSizeAxes = Axes.X,
-                                            Height = 1.5f,
-                                            Margin = new MarginPadding { Top = 10 },
-                                            Colour = colourProvider.Light1,
-                                        },
-                                        new FillFlowContainer
-                                        {
-                                            AutoSizeAxes = Axes.Both,
-                                            Margin = new MarginPadding { Top = 5 },
-                                            Direction = FillDirection.Horizontal,
-                                            Children = new Drawable[]
-                                            {
-                                                userFlag = new UpdateableFlag
-                                                {
-                                                    Size = new Vector2(30, 20),
-                                                    ShowPlaceholderOnNull = false,
-                                                },
-                                                userCountryText = new OsuSpriteText
-                                                {
-                                                    Font = OsuFont.GetFont(size: 17.5f, weight: FontWeight.Regular),
-                                                    Margin = new MarginPadding { Left = 10 },
-                                                    Origin = Anchor.CentreLeft,
-                                                    Anchor = Anchor.CentreLeft,
-                                                    Colour = colourProvider.Light1,
+                                                new FillFlowContainer
+                                                {
+                                                    Name = "Buttons FillFlow",
+                                                    Spacing = new Vector2(10f),
+                                                    Direction = FillDirection.Horizontal,
+                                                    AutoSizeAxes = Axes.X,
+                                                    Height = 40,
+                                                    Anchor = Anchor.Centre,
+                                                    Origin = Anchor.Centre,
+                                                    Children = new Drawable[]
+                                                    {
+                                                        new AddFriendButton
+                                                        {
+                                                            RelativeSizeAxes = Axes.Y,
+                                                            User = { BindTarget = User }
+                                                        },
+                                                        new MessageUserButton
+                                                        {
+                                                            User = { BindTarget = User }
+                                                        },
+                                                    }
                                                 }
                                             }
-<<<<<<< HEAD
-                                        },
-                                    }
-=======
                                         }
                                     }
                                 },
@@ -166,23 +292,18 @@
                                     RelativeSizeAxes = Axes.Both,
                                     Anchor = Anchor.Centre,
                                     Origin = Anchor.Centre,
->>>>>>> a5c74b39
                                 }
                             }
                         }
-                    }
-                },
-                userStats = new FillFlowContainer
-                {
-                    Anchor = Anchor.TopRight,
-                    Origin = Anchor.TopRight,
-                    AutoSizeAxes = Axes.Y,
-                    Width = 300,
-                    Margin = new MarginPadding { Right = UserProfileOverlay.CONTENT_X_MARGIN },
-                    Padding = new MarginPadding { Vertical = 15 },
-                    Spacing = new Vector2(0, 2)
+                    },
                 }
             };
+
+            userNameScroll.ScrollContent.Anchor = Anchor.Centre;
+            userNameScroll.ScrollContent.Origin = Anchor.Centre;
+
+            scoreRankInfoScroll.ScrollContent.Anchor = Anchor.Centre;
+            scoreRankInfoScroll.ScrollContent.Origin = Anchor.Centre;
 
             User.BindValueChanged(user => updateUser(user.NewValue));
         }
@@ -193,24 +314,12 @@
             usernameText.Text = user?.Username ?? string.Empty;
             openUserExternally.Link = $@"https://osu.ppy.sh/users/{user?.Id ?? 0}";
             userFlag.Country = user?.Country;
-            userCountryText.Text = user?.Country?.FullName ?? "外星人Σ( ° △ °|||)︴";
             supporterTag.SupportLevel = user?.SupportLevel ?? 0;
-            titleText.Text = user?.Title ?? string.Empty;
-            titleText.Colour = Color4Extensions.FromHex(user?.Colour ?? "fff");
 
             userStats.Clear();
 
             if (user?.Statistics != null)
             {
-<<<<<<< HEAD
-                userStats.Add(new UserStatsLine("Ranked谱面总分", user.Statistics.RankedScore.ToString("#,##0")));
-                userStats.Add(new UserStatsLine("准确率", user.Statistics.DisplayAccuracy));
-                userStats.Add(new UserStatsLine("游玩次数", user.Statistics.PlayCount.ToString("#,##0")));
-                userStats.Add(new UserStatsLine("总分", user.Statistics.TotalScore.ToString("#,##0")));
-                userStats.Add(new UserStatsLine("总连击", user.Statistics.TotalHits.ToString("#,##0")));
-                userStats.Add(new UserStatsLine("最大连击", user.Statistics.MaxCombo.ToString("#,##0")));
-                userStats.Add(new UserStatsLine("回放被观看次数", user.Statistics.ReplaysWatched.ToString("#,##0")));
-=======
                 userStats.Add(new Container
                 {
                     RelativeSizeAxes = Axes.Both,
@@ -299,7 +408,6 @@
 
                 var levelProgress = user?.Statistics?.Level.Progress.ToString("0'%'");
                 levelInfo.ContentText = $"等级{user?.Statistics?.Level.Current.ToString() ?? "0"}, 进度{levelProgress}";
->>>>>>> a5c74b39
             }
         }
 
@@ -313,14 +421,14 @@
                 {
                     new OsuSpriteText
                     {
-                        Font = OsuFont.GetFont(size: 17),
+                        Font = OsuFont.GetFont(size: 20),
                         Text = left,
                     },
                     new OsuSpriteText
                     {
                         Anchor = Anchor.TopRight,
                         Origin = Anchor.TopRight,
-                        Font = OsuFont.GetFont(size: 17, weight: FontWeight.Bold),
+                        Font = OsuFont.GetFont(size: 20, weight: FontWeight.Bold),
                         Text = right,
                     },
                 };
