--- conflicted
+++ resolved
@@ -120,15 +120,6 @@
                             {
                                 hiddenDetailGlobal = new OverlinedInfoContainer
                                 {
-<<<<<<< HEAD
-                                    Title = "Global Ranking",
-                                    //LineColour = colourProvider.Highlight1
-                                },
-                                hiddenDetailCountry = new OverlinedInfoContainer
-                                {
-                                    Title = "Country Ranking",
-                                    //LineColour = colourProvider.Highlight1
-=======
                                     Title = UsersStrings.ShowRankGlobalSimple,
                                     LineColour = colourProvider.Highlight1
                                 },
@@ -136,7 +127,6 @@
                                 {
                                     Title = UsersStrings.ShowRankCountrySimple,
                                     LineColour = colourProvider.Highlight1
->>>>>>> 6cc81c24
                                 },
                             }
                         }
