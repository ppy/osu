// Copyright (c) ppy Pty Ltd <contact@ppy.sh>. Licensed under the MIT Licence.
// See the LICENCE file in the repository root for full licence text.

using System;
using System.Linq;
using Humanizer;
using osu.Framework.Allocation;
using osu.Framework.Bindables;
using osu.Framework.Extensions;
using osu.Framework.Graphics;
using osu.Framework.Graphics.Containers;
using osu.Framework.Graphics.Shapes;
using osu.Framework.Graphics.Sprites;
using osu.Game.Graphics;
using osu.Game.Graphics.Containers;
using osu.Game.Online.API;
using osu.Game.Users;
using osuTK;
using osuTK.Graphics;

namespace osu.Game.Overlays.Profile.Header
{
    public class BottomHeaderContainer : CompositeDrawable
    {
        public readonly Bindable<User> User = new Bindable<User>();

        private LinkFlowContainer topLinkContainer;
        private LinkFlowContainer bottomLinkContainer;

        private Color4 iconColour;

        [Resolved]
        private IAPIProvider api { get; set; }

        public BottomHeaderContainer()
        {
            AutoSizeAxes = Axes.Y;
        }

        [BackgroundDependencyLoader]
        private void load(OverlayColourProvider colourProvider)
        {
            iconColour = colourProvider.Foreground1;

            InternalChildren = new Drawable[]
            {
                new Box
                {
                    RelativeSizeAxes = Axes.Both,
                    Colour = colourProvider.Background4
                },
                new FillFlowContainer
                {
                    RelativeSizeAxes = Axes.X,
                    AutoSizeAxes = Axes.Y,
                    Direction = FillDirection.Vertical,
                    Padding = new MarginPadding { Horizontal = UserProfileOverlay.CONTENT_X_MARGIN, Vertical = 10 },
                    Spacing = new Vector2(0, 10),
                    Children = new Drawable[]
                    {
                        topLinkContainer = new LinkFlowContainer(text => text.Font = text.Font.With(size: 16))
                        {
                            RelativeSizeAxes = Axes.X,
                            AutoSizeAxes = Axes.Y,
                        },
                        bottomLinkContainer = new LinkFlowContainer(text => text.Font = text.Font.With(size: 16))
                        {
                            RelativeSizeAxes = Axes.X,
                            AutoSizeAxes = Axes.Y,
                        }
                    }
                }
            };

            User.BindValueChanged(user => updateDisplay(user.NewValue));
        }

        private void updateDisplay(User user)
        {
            topLinkContainer.Clear();
            bottomLinkContainer.Clear();

            if (user == null) return;

            if (user.JoinDate.ToUniversalTime().Year < 2008)
                topLinkContainer.AddText("元老级玩家");
            else
            {
                topLinkContainer.AddText("加入时间：");
                topLinkContainer.AddText(new DrawableDate(user.JoinDate, italic: false), embolden);
            }

            addSpacer(topLinkContainer);

            if (user.IsOnline)
            {
                topLinkContainer.AddText("当前在线");
                addSpacer(topLinkContainer);
            }
            else if (user.LastVisit.HasValue)
            {
                topLinkContainer.AddText("上次在线：");
                topLinkContainer.AddText(new DrawableDate(user.LastVisit.Value, italic: false), embolden);

                addSpacer(topLinkContainer);
            }

            if (user.PlayStyles?.Length > 0)
            {
                topLinkContainer.AddText("常用设备:");
                topLinkContainer.AddText(string.Join(", ", user.PlayStyles.Select(style => style.GetDescription())), embolden);

                addSpacer(topLinkContainer);
            }

<<<<<<< HEAD
            topLinkContainer.AddText("发表了");
            topLinkContainer.AddLink($@"{user.PostCount:#,##0} 篇论坛帖子", $"{api.WebsiteRootUrl}/users/{user.Id}/posts", creationParameters: embolden);
=======
            topLinkContainer.AddText("Contributed ");
            topLinkContainer.AddLink("forum post".ToQuantity(user.PostCount, "#,##0"), $"{api.WebsiteRootUrl}/users/{user.Id}/posts", creationParameters: embolden);

            addSpacer(topLinkContainer);

            topLinkContainer.AddText("Posted ");
            topLinkContainer.AddLink("comment".ToQuantity(user.CommentsCount, "#,##0"), $"{api.WebsiteRootUrl}/comments?user_id={user.Id}", creationParameters: embolden);
>>>>>>> bb6e50eb

            string websiteWithoutProtocol = user.Website;

            if (!string.IsNullOrEmpty(websiteWithoutProtocol))
            {
                if (Uri.TryCreate(websiteWithoutProtocol, UriKind.Absolute, out var uri))
                {
                    websiteWithoutProtocol = uri.Host + uri.PathAndQuery + uri.Fragment;
                    websiteWithoutProtocol = websiteWithoutProtocol.TrimEnd('/');
                }
            }

            bool anyInfoAdded = false;

            anyInfoAdded |= tryAddInfo(FontAwesome.Solid.MapMarker, user.Location);
            anyInfoAdded |= tryAddInfo(OsuIcon.Heart, user.Interests);
            anyInfoAdded |= tryAddInfo(FontAwesome.Solid.Suitcase, user.Occupation);

            if (anyInfoAdded)
                bottomLinkContainer.NewLine();

            if (!string.IsNullOrEmpty(user.Twitter))
                anyInfoAdded |= tryAddInfo(FontAwesome.Brands.Twitter, "@" + user.Twitter, $@"https://twitter.com/{user.Twitter}");
            anyInfoAdded |= tryAddInfo(FontAwesome.Brands.Discord, user.Discord);
            anyInfoAdded |= tryAddInfo(FontAwesome.Solid.Link, websiteWithoutProtocol, user.Website);

            // If no information was added to the bottomLinkContainer, hide it to avoid unwanted padding
            bottomLinkContainer.Alpha = anyInfoAdded ? 1 : 0;
        }

        private void addSpacer(OsuTextFlowContainer textFlow) => textFlow.AddArbitraryDrawable(new Container { Width = 15 });

        private bool tryAddInfo(IconUsage icon, string content, string link = null)
        {
            if (string.IsNullOrEmpty(content)) return false;

            // newlines could be contained in API returned user content.
            content = content.Replace('\n', ' ');

            bottomLinkContainer.AddIcon(icon, text =>
            {
                text.Font = text.Font.With(size: 10);
                text.Colour = iconColour;
            });

            if (link != null)
                bottomLinkContainer.AddLink(" " + content, link, creationParameters: embolden);
            else
                bottomLinkContainer.AddText(" " + content, embolden);

            addSpacer(bottomLinkContainer);
            return true;
        }

        private void embolden(SpriteText text) => text.Font = text.Font.With(weight: FontWeight.Bold);
    }
}<|MERGE_RESOLUTION|>--- conflicted
+++ resolved
@@ -113,18 +113,13 @@
                 addSpacer(topLinkContainer);
             }
 
-<<<<<<< HEAD
             topLinkContainer.AddText("发表了");
-            topLinkContainer.AddLink($@"{user.PostCount:#,##0} 篇论坛帖子", $"{api.WebsiteRootUrl}/users/{user.Id}/posts", creationParameters: embolden);
-=======
-            topLinkContainer.AddText("Contributed ");
-            topLinkContainer.AddLink("forum post".ToQuantity(user.PostCount, "#,##0"), $"{api.WebsiteRootUrl}/users/{user.Id}/posts", creationParameters: embolden);
+            topLinkContainer.AddLink($"{user.PostCount:#,##0} 篇论坛帖子", $"{api.WebsiteRootUrl}/users/{user.Id}/posts", creationParameters: embolden);
 
             addSpacer(topLinkContainer);
 
-            topLinkContainer.AddText("Posted ");
-            topLinkContainer.AddLink("comment".ToQuantity(user.CommentsCount, "#,##0"), $"{api.WebsiteRootUrl}/comments?user_id={user.Id}", creationParameters: embolden);
->>>>>>> bb6e50eb
+            topLinkContainer.AddText("发表了");
+            topLinkContainer.AddLink($"{user.CommentsCount:#,##0} 条评论", $"{api.WebsiteRootUrl}/comments?user_id={user.Id}", creationParameters: embolden);
 
             string websiteWithoutProtocol = user.Website;
 
