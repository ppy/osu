--- conflicted
+++ resolved
@@ -112,13 +112,8 @@
                 addSpacer(topLinkContainer);
             }
 
-<<<<<<< HEAD
             topLinkContainer.AddText("发表了");
-            topLinkContainer.AddLink($@"{user.PostCount:#,##0} 篇论坛帖子", $"https://osu.ppy.sh/users/{user.Id}/posts", creationParameters: embolden);
-=======
-            topLinkContainer.AddText("Contributed ");
-            topLinkContainer.AddLink($@"{user.PostCount:#,##0} forum posts", $"{api.WebsiteRootUrl}/users/{user.Id}/posts", creationParameters: embolden);
->>>>>>> 4e21bd01
+            topLinkContainer.AddLink($@"{user.PostCount:#,##0} 篇论坛帖子", $"{api.WebsiteRootUrl}/users/{user.Id}/posts", creationParameters: embolden);
 
             string websiteWithoutProtocol = user.Website;
 
