// Copyright (c) ppy Pty Ltd <contact@ppy.sh>. Licensed under the MIT Licence.
// See the LICENCE file in the repository root for full licence text.

using System;
<<<<<<< HEAD
using System.Linq;
=======
using Humanizer;
>>>>>>> ed894d64
using osu.Framework.Allocation;
using osu.Framework.Bindables;
using osu.Framework.Extensions;
using osu.Framework.Graphics;
using osu.Framework.Graphics.Containers;
using osu.Framework.Graphics.Shapes;
using osu.Framework.Graphics.Sprites;
using osu.Framework.Localisation;
using osu.Game.Graphics;
using osu.Game.Graphics.Containers;
using osu.Game.Online.API;
using osu.Game.Online.API.Requests.Responses;
using osu.Game.Resources.Localisation.Web;
using osuTK;
using osuTK.Graphics;

namespace osu.Game.Overlays.Profile.Header
{
    public class BottomHeaderContainer : CompositeDrawable
    {
        public readonly Bindable<APIUser> User = new Bindable<APIUser>();

        private LinkFlowContainer topLinkContainer;
        private LinkFlowContainer bottomLinkContainer;

        private Color4 iconColour;

        [Resolved]
        private IAPIProvider api { get; set; }

        public BottomHeaderContainer()
        {
            AutoSizeAxes = Axes.Y;
        }

        [BackgroundDependencyLoader]
        private void load(OverlayColourProvider colourProvider)
        {
            iconColour = colourProvider.Foreground1;

            InternalChildren = new Drawable[]
            {
                new Box
                {
                    RelativeSizeAxes = Axes.Both,
                    Colour = colourProvider.Background4
                },
                new FillFlowContainer
                {
                    RelativeSizeAxes = Axes.X,
                    AutoSizeAxes = Axes.Y,
                    Direction = FillDirection.Vertical,
                    Padding = new MarginPadding { Horizontal = UserProfileOverlay.CONTENT_X_MARGIN, Vertical = 10 },
                    Spacing = new Vector2(0, 10),
                    Children = new Drawable[]
                    {
                        topLinkContainer = new LinkFlowContainer(text => text.Font = text.Font.With(size: 16))
                        {
                            RelativeSizeAxes = Axes.X,
                            AutoSizeAxes = Axes.Y,
                        },
                        bottomLinkContainer = new LinkFlowContainer(text => text.Font = text.Font.With(size: 16))
                        {
                            RelativeSizeAxes = Axes.X,
                            AutoSizeAxes = Axes.Y,
                        }
                    }
                }
            };

            User.BindValueChanged(user => updateDisplay(user.NewValue));
        }

        private void updateDisplay(APIUser user)
        {
            topLinkContainer.Clear();
            bottomLinkContainer.Clear();

            if (user == null) return;

            if (user.JoinDate.ToUniversalTime().Year < 2008)
<<<<<<< HEAD
                topLinkContainer.AddText("元老级玩家");
=======
                topLinkContainer.AddText(UsersStrings.ShowFirstMembers);
>>>>>>> ed894d64
            else
            {
                topLinkContainer.AddText("加入时间：");
                topLinkContainer.AddText(new DrawableDate(user.JoinDate, italic: false), embolden);
            }

            addSpacer(topLinkContainer);

            if (user.IsOnline)
            {
<<<<<<< HEAD
                topLinkContainer.AddText("当前在线");
=======
                topLinkContainer.AddText(UsersStrings.ShowLastvisitOnline);
>>>>>>> ed894d64
                addSpacer(topLinkContainer);
            }
            else if (user.LastVisit.HasValue)
            {
                topLinkContainer.AddText("上次在线：");
                topLinkContainer.AddText(new DrawableDate(user.LastVisit.Value, italic: false), embolden);

                addSpacer(topLinkContainer);
            }

            if (user.PlayStyles?.Length > 0)
            {
<<<<<<< HEAD
                topLinkContainer.AddText("常用设备:");
                topLinkContainer.AddText(string.Join(", ", user.PlayStyles.Select(style => style.GetDescription())), embolden);
=======
                topLinkContainer.AddText("Plays with ");

                LocalisableString playStylesString = user.PlayStyles[0].GetLocalisableDescription();

                for (int i = 1; i < user.PlayStyles.Length; i++)
                {
                    playStylesString = new TranslatableString(@"_", @"{0}{1}", playStylesString, CommonStrings.ArrayAndWordsConnector);
                    playStylesString = new TranslatableString(@"_", @"{0}{1}", playStylesString, user.PlayStyles[i].GetLocalisableDescription());
                }

                topLinkContainer.AddText(playStylesString, embolden);
>>>>>>> ed894d64

                addSpacer(topLinkContainer);
            }

            topLinkContainer.AddText("发表了");
            topLinkContainer.AddLink($"{user.PostCount:#,##0} 篇论坛帖子", $"{api.WebsiteRootUrl}/users/{user.Id}/posts", creationParameters: embolden);

            addSpacer(topLinkContainer);

            topLinkContainer.AddText("发表了");
            topLinkContainer.AddLink($"{user.CommentsCount:#,##0} 条评论", $"{api.WebsiteRootUrl}/comments?user_id={user.Id}", creationParameters: embolden);

            string websiteWithoutProtocol = user.Website;

            if (!string.IsNullOrEmpty(websiteWithoutProtocol))
            {
                if (Uri.TryCreate(websiteWithoutProtocol, UriKind.Absolute, out var uri))
                {
                    websiteWithoutProtocol = uri.Host + uri.PathAndQuery + uri.Fragment;
                    websiteWithoutProtocol = websiteWithoutProtocol.TrimEnd('/');
                }
            }

            bool anyInfoAdded = false;

            anyInfoAdded |= tryAddInfo(FontAwesome.Solid.MapMarker, user.Location);
            anyInfoAdded |= tryAddInfo(OsuIcon.Heart, user.Interests);
            anyInfoAdded |= tryAddInfo(FontAwesome.Solid.Suitcase, user.Occupation);

            if (anyInfoAdded)
                bottomLinkContainer.NewLine();

            if (!string.IsNullOrEmpty(user.Twitter))
                anyInfoAdded |= tryAddInfo(FontAwesome.Brands.Twitter, "@" + user.Twitter, $@"https://twitter.com/{user.Twitter}");
            anyInfoAdded |= tryAddInfo(FontAwesome.Brands.Discord, user.Discord);
            anyInfoAdded |= tryAddInfo(FontAwesome.Solid.Link, websiteWithoutProtocol, user.Website);

            // If no information was added to the bottomLinkContainer, hide it to avoid unwanted padding
            bottomLinkContainer.Alpha = anyInfoAdded ? 1 : 0;
        }

        private void addSpacer(OsuTextFlowContainer textFlow) => textFlow.AddArbitraryDrawable(new Container { Width = 15 });

        private bool tryAddInfo(IconUsage icon, string content, string link = null)
        {
            if (string.IsNullOrEmpty(content)) return false;

            // newlines could be contained in API returned user content.
            content = content.Replace('\n', ' ');

            bottomLinkContainer.AddIcon(icon, text =>
            {
                text.Font = text.Font.With(size: 10);
                text.Colour = iconColour;
            });

            if (link != null)
                bottomLinkContainer.AddLink(" " + content, link, creationParameters: embolden);
            else
                bottomLinkContainer.AddText(" " + content, embolden);

            addSpacer(bottomLinkContainer);
            return true;
        }

        private void embolden(SpriteText text) => text.Font = text.Font.With(weight: FontWeight.Bold);
    }
}<|MERGE_RESOLUTION|>--- conflicted
+++ resolved
@@ -2,11 +2,8 @@
 // See the LICENCE file in the repository root for full licence text.
 
 using System;
-<<<<<<< HEAD
 using System.Linq;
-=======
 using Humanizer;
->>>>>>> ed894d64
 using osu.Framework.Allocation;
 using osu.Framework.Bindables;
 using osu.Framework.Extensions;
@@ -88,11 +85,7 @@
             if (user == null) return;
 
             if (user.JoinDate.ToUniversalTime().Year < 2008)
-<<<<<<< HEAD
-                topLinkContainer.AddText("元老级玩家");
-=======
                 topLinkContainer.AddText(UsersStrings.ShowFirstMembers);
->>>>>>> ed894d64
             else
             {
                 topLinkContainer.AddText("加入时间：");
@@ -103,11 +96,7 @@
 
             if (user.IsOnline)
             {
-<<<<<<< HEAD
-                topLinkContainer.AddText("当前在线");
-=======
                 topLinkContainer.AddText(UsersStrings.ShowLastvisitOnline);
->>>>>>> ed894d64
                 addSpacer(topLinkContainer);
             }
             else if (user.LastVisit.HasValue)
@@ -120,11 +109,7 @@
 
             if (user.PlayStyles?.Length > 0)
             {
-<<<<<<< HEAD
-                topLinkContainer.AddText("常用设备:");
-                topLinkContainer.AddText(string.Join(", ", user.PlayStyles.Select(style => style.GetDescription())), embolden);
-=======
-                topLinkContainer.AddText("Plays with ");
+                topLinkContainer.AddText("常用设备：");
 
                 LocalisableString playStylesString = user.PlayStyles[0].GetLocalisableDescription();
 
@@ -135,7 +120,6 @@
                 }
 
                 topLinkContainer.AddText(playStylesString, embolden);
->>>>>>> ed894d64
 
                 addSpacer(topLinkContainer);
             }
