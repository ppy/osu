--- conflicted
+++ resolved
@@ -69,11 +69,7 @@
                             {
                                 Anchor = Anchor.BottomLeft,
                                 Origin = Anchor.BottomLeft,
-<<<<<<< HEAD
-                                Text = @"曾用名",
-=======
                                 Text = UsersStrings.ShowPreviousUsernames,
->>>>>>> 6cc81c24
                                 Font = OsuFont.GetFont(size: 10, italics: true)
                             }
                         },
