--- conflicted
+++ resolved
@@ -19,11 +19,7 @@
     {
         public readonly BindableBool DetailsVisible = new BindableBool();
 
-<<<<<<< HEAD
-        public override LocalisableString TooltipText => DetailsVisible.Value ? "收起" : "展开";
-=======
         public override LocalisableString TooltipText => DetailsVisible.Value ? CommonStrings.ButtonsCollapse : CommonStrings.ButtonsExpand;
->>>>>>> 6cc81c24
 
         private SpriteIcon icon;
         private Sample sampleOpen;
