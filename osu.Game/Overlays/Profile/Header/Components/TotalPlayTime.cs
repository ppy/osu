// Copyright (c) ppy Pty Ltd <contact@ppy.sh>. Licensed under the MIT Licence.
// See the LICENCE file in the repository root for full licence text.

using osu.Framework.Allocation;
using osu.Framework.Bindables;
using osu.Framework.Graphics;
using osu.Framework.Graphics.Containers;
using osu.Game.Resources.Localisation.Web;
using osu.Game.Users;

namespace osu.Game.Overlays.Profile.Header.Components
{
    public partial class TotalPlayTime : CompositeDrawable
    {
        public readonly Bindable<UserStatistics?> UserStatistics = new Bindable<UserStatistics?>();

        private ProfileValueDisplay info = null!;

        public TotalPlayTime()
        {
            AutoSizeAxes = Axes.Both;
        }

        [BackgroundDependencyLoader]
        private void load()
        {
            InternalChild = info = new ProfileValueDisplay(minimumWidth: 140)
            {
                Title = UsersStrings.ShowStatsPlayTime,
                ContentTooltipText = "0 hours",
            };

            UserStatistics.BindValueChanged(updateTime, true);
        }

        private void updateTime(ValueChangedEvent<UserStatistics?> statistics)
        {
<<<<<<< HEAD
            int? playTime = statistics.NewValue?.PlayTime;
            TooltipText = (playTime ?? 0) / 3600 + " hours";
=======
            int? playTime = user.NewValue?.User.Statistics?.PlayTime;
            info.ContentTooltipText = (playTime ?? 0) / 3600 + " hours";
>>>>>>> 82b2edd4
            info.Content = formatTime(playTime);
        }

        private string formatTime(int? secondsNull)
        {
            if (secondsNull == null) return "0h 0m";

            int seconds = secondsNull.Value;
            string time = "";

            int days = seconds / 86400;
            seconds -= days * 86400;
            if (days > 0)
                time += days + "d ";

            int hours = seconds / 3600;
            seconds -= hours * 3600;
            time += hours + "h ";

            int minutes = seconds / 60;
            time += minutes + "m";

            return time;
        }
    }
}<|MERGE_RESOLUTION|>--- conflicted
+++ resolved
@@ -35,13 +35,8 @@
 
         private void updateTime(ValueChangedEvent<UserStatistics?> statistics)
         {
-<<<<<<< HEAD
             int? playTime = statistics.NewValue?.PlayTime;
-            TooltipText = (playTime ?? 0) / 3600 + " hours";
-=======
-            int? playTime = user.NewValue?.User.Statistics?.PlayTime;
             info.ContentTooltipText = (playTime ?? 0) / 3600 + " hours";
->>>>>>> 82b2edd4
             info.Content = formatTime(playTime);
         }
 
