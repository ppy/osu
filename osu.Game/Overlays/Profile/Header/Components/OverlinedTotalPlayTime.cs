// Copyright (c) ppy Pty Ltd <contact@ppy.sh>. Licensed under the MIT Licence.
// See the LICENCE file in the repository root for full licence text.

using osu.Framework.Allocation;
using osu.Framework.Bindables;
using osu.Framework.Graphics;
using osu.Framework.Graphics.Containers;
using osu.Framework.Graphics.Cursor;
using osu.Framework.Graphics.Sprites;
using osu.Framework.Localisation;
using osu.Game.Resources.Localisation.Web;
using osu.Game.Users;

namespace osu.Game.Overlays.Profile.Header.Components
{
    public class OverlinedTotalPlayTime : CompositeDrawable, IHasTooltip
    {
        public readonly Bindable<User> User = new Bindable<User>();

        public LocalisableString TooltipText { get; set; }

        private PlayerStatBox info;

        public OverlinedTotalPlayTime()
        {
            RelativeSizeAxes = Axes.Both;

            Anchor = Anchor.Centre;
            Origin = Anchor.Centre;

            TooltipText = "0 小时";
        }

        [BackgroundDependencyLoader]
        private void load(OverlayColourProvider colourProvider)
        {
            InternalChild = info = new PlayerStatBox
            {
<<<<<<< HEAD
                Icon = FontAwesome.Regular.Clock,
                Title = "总游玩时间",
=======
                Title = UsersStrings.ShowStatsPlayTime,
                LineColour = colourProvider.Highlight1,
>>>>>>> 6cc81c24
            };

            User.BindValueChanged(updateTime, true);
        }

        private void updateTime(ValueChangedEvent<User> user)
        {
            TooltipText = (user.NewValue?.Statistics?.PlayTime ?? 0) / 3600 + "小时";
            info.ContentText = formatTime(user.NewValue?.Statistics?.PlayTime);
        }

        private string formatTime(int? secondsNull)
        {
            if (secondsNull == null) return "0h 0m";

            int seconds = secondsNull.Value;
            string time = "";

            int days = seconds / 86400;
            seconds -= days * 86400;
            if (days > 0)
                time += days + "天";

            int hours = seconds / 3600;
            seconds -= hours * 3600;
            time += hours + "小时";

            int minutes = seconds / 60;
            time += minutes + "分钟";

            return time;
        }
    }
}<|MERGE_RESOLUTION|>--- conflicted
+++ resolved
@@ -36,13 +36,8 @@
         {
             InternalChild = info = new PlayerStatBox
             {
-<<<<<<< HEAD
                 Icon = FontAwesome.Regular.Clock,
-                Title = "总游玩时间",
-=======
-                Title = UsersStrings.ShowStatsPlayTime,
-                LineColour = colourProvider.Highlight1,
->>>>>>> 6cc81c24
+                Title = UsersStrings.ShowStatsPlayTime
             };
 
             User.BindValueChanged(updateTime, true);
