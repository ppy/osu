// Copyright (c) ppy Pty Ltd <contact@ppy.sh>. Licensed under the MIT Licence.
// See the LICENCE file in the repository root for full licence text.

using System.Collections.Generic;
using osu.Framework.Allocation;
using osu.Framework.Bindables;
using osu.Framework.Extensions;
using osu.Framework.Extensions.LocalisationExtensions;
using osu.Framework.Graphics;
using osu.Framework.Graphics.Containers;
using osu.Framework.Localisation;
using osu.Game.Graphics;
using osu.Game.Graphics.Sprites;
using osu.Game.Online.API.Requests.Responses;
using osu.Game.Online.Leaderboards;
using osu.Game.Resources.Localisation.Web;
using osu.Game.Scoring;
using osuTK;

namespace osu.Game.Overlays.Profile.Header.Components
{
    public partial class MainDetails : CompositeDrawable
    {
        private readonly Dictionary<ScoreRank, ScoreRankInfo> scoreRankInfos = new Dictionary<ScoreRank, ScoreRankInfo>();
        private ProfileValueDisplay medalInfo = null!;
        private ProfileValueDisplay ppInfo = null!;
        private ProfileValueDisplay detailGlobalRank = null!;
        private ProfileValueDisplay detailCountryRank = null!;
        private RankGraph rankGraph = null!;
        private TotalPlayTime timeInfo = null!;

        public readonly Bindable<UserProfileData?> User = new Bindable<UserProfileData?>();

        [BackgroundDependencyLoader]
        private void load()
        {
            AutoSizeAxes = Axes.Y;

            InternalChild = new FillFlowContainer
            {
                RelativeSizeAxes = Axes.X,
                AutoSizeAxes = Axes.Y,
                AutoSizeDuration = 200,
                AutoSizeEasing = Easing.OutQuint,
                Masking = true,
                Direction = FillDirection.Vertical,
                Spacing = new Vector2(0, 15),
                Children = new Drawable[]
                {
                    new GridContainer
                    {
                        RelativeSizeAxes = Axes.X,
                        AutoSizeAxes = Axes.Y,
                        ColumnDimensions = new[]
                        {
                            new Dimension(GridSizeMode.AutoSize),
                            new Dimension(GridSizeMode.Absolute, 20),
                            new Dimension(),
                            new Dimension(GridSizeMode.AutoSize),
                        },
                        RowDimensions = new[]
                        {
                            new Dimension(GridSizeMode.AutoSize),
                        },
                        Content = new[]
                        {
                            new[]
                            {
                                detailGlobalRank = new ProfileValueDisplay(true)
                                {
                                    Title = UsersStrings.ShowRankGlobalSimple,
                                },
                                Empty(),
                                detailCountryRank = new ProfileValueDisplay(true)
                                {
                                    Title = UsersStrings.ShowRankCountrySimple,
                                },
                                new DailyChallengeStatsDisplay
                                {
                                    Anchor = Anchor.TopRight,
                                    Origin = Anchor.TopRight,
                                    User = { BindTarget = User },
                                }
                            }
                        }
                    },
                    new Container
                    {
                        RelativeSizeAxes = Axes.X,
                        Height = 60,
                        Children = new Drawable[]
                        {
                            rankGraph = new RankGraph
                            {
                                RelativeSizeAxes = Axes.Both,
                            },
                        }
                    },
                    new Container
                    {
                        RelativeSizeAxes = Axes.X,
                        AutoSizeAxes = Axes.Y,
                        Children = new Drawable[]
                        {
                            new FillFlowContainer
                            {
                                AutoSizeAxes = Axes.Both,
                                Anchor = Anchor.CentreLeft,
                                Origin = Anchor.CentreLeft,
                                Direction = FillDirection.Horizontal,
                                Spacing = new Vector2(10, 0),
                                Children = new Drawable[]
                                {
                                    medalInfo = new ProfileValueDisplay
                                    {
                                        Title = UsersStrings.ShowStatsMedals,
                                    },
                                    ppInfo = new ProfileValueDisplay
                                    {
                                        Title = "pp",
                                    },
                                    timeInfo = new TotalPlayTime()
                                }
                            },
                            new FillFlowContainer
                            {
                                AutoSizeAxes = Axes.Both,
                                Anchor = Anchor.CentreRight,
                                Origin = Anchor.CentreRight,
                                Direction = FillDirection.Horizontal,
                                Spacing = new Vector2(5),
                                Children = new[]
                                {
                                    scoreRankInfos[ScoreRank.XH] = new ScoreRankInfo(ScoreRank.XH),
                                    scoreRankInfos[ScoreRank.X] = new ScoreRankInfo(ScoreRank.X),
                                    scoreRankInfos[ScoreRank.SH] = new ScoreRankInfo(ScoreRank.SH),
                                    scoreRankInfos[ScoreRank.S] = new ScoreRankInfo(ScoreRank.S),
                                    scoreRankInfos[ScoreRank.A] = new ScoreRankInfo(ScoreRank.A),
                                }
                            }
                        }
                    },
                }
            };
        }

        protected override void LoadComplete()
        {
            base.LoadComplete();

            User.BindValueChanged(e => updateDisplay(e.NewValue), true);
        }

        private void updateDisplay(UserProfileData? data)
        {
            var user = data?.User;

            medalInfo.Content = user?.Achievements?.Length.ToString() ?? "0";
            ppInfo.Content = user?.Statistics?.PP?.ToLocalisableString("#,##0") ?? (LocalisableString)"0";

            foreach (var scoreRankInfo in scoreRankInfos)
                scoreRankInfo.Value.RankCount = user?.Statistics?.GradesCount[scoreRankInfo.Key] ?? 0;

            detailGlobalRank.Content = user?.Statistics?.GlobalRank?.ToLocalisableString("\\##,##0") ?? (LocalisableString)"-";
            detailGlobalRank.ContentTooltipText = getGlobalRankTooltipText(user);

            detailCountryRank.Content = user?.Statistics?.CountryRank?.ToLocalisableString("\\##,##0") ?? (LocalisableString)"-";
            detailCountryRank.ContentTooltipText = getCountryRankTooltipText(user);

            rankGraph.Statistics.Value = user?.Statistics;
        }

        private static LocalisableString getGlobalRankTooltipText(APIUser? user)
        {
            var rankHighest = user?.RankHighest;
            var variants = user?.Statistics?.Variants;

            LocalisableString? result = null;

            if (variants?.Count > 0)
            {
                foreach (var variant in variants)
                {
                    if (variant.GlobalRank != null)
                    {
                        var variantText = LocalisableString.Interpolate($"{variant.VariantType.GetLocalisableDescription()}: {variant.GlobalRank.ToLocalisableString("\\##,##0")}");

<<<<<<< HEAD
            rankGraph.Statistics.Value = user?.Statistics;

            timeInfo.UserStatistics.Value = user?.Statistics;
=======
                        if (result == null)
                            result = variantText;
                        else
                            result = LocalisableString.Interpolate($"{result}\n{variantText}");
                    }
                }
            }

            if (rankHighest != null)
            {
                var rankHighestText = UsersStrings.ShowRankHighest(
                    rankHighest.Rank.ToLocalisableString("\\##,##0"),
                    rankHighest.UpdatedAt.ToLocalisableString(@"d MMM yyyy"));

                if (result == null)
                    result = rankHighestText;
                else
                    result = LocalisableString.Interpolate($"{result}\n{rankHighestText}");
            }

            return result ?? default;
        }

        private static LocalisableString getCountryRankTooltipText(APIUser? user)
        {
            var variants = user?.Statistics?.Variants;

            LocalisableString? result = null;

            if (variants?.Count > 0)
            {
                foreach (var variant in variants)
                {
                    if (variant.CountryRank != null)
                    {
                        var variantText = LocalisableString.Interpolate($"{variant.VariantType.GetLocalisableDescription()}: {variant.CountryRank.ToLocalisableString("\\##,##0")}");

                        if (result == null)
                            result = variantText;
                        else
                            result = LocalisableString.Interpolate($"{result}\n{variantText}");
                    }
                }
            }

            return result ?? default;
>>>>>>> d5423824
        }

        private partial class ScoreRankInfo : CompositeDrawable
        {
            private readonly OsuSpriteText rankCount;

            public int RankCount
            {
                set => rankCount.Text = value.ToLocalisableString("#,##0");
            }

            public ScoreRankInfo(ScoreRank rank)
            {
                AutoSizeAxes = Axes.Both;
                InternalChild = new FillFlowContainer
                {
                    AutoSizeAxes = Axes.Y,
                    Width = 44,
                    Direction = FillDirection.Vertical,
                    Children = new Drawable[]
                    {
                        new DrawableRank(rank)
                        {
                            RelativeSizeAxes = Axes.X,
                            Height = 22,
                        },
                        rankCount = new OsuSpriteText
                        {
                            Font = OsuFont.GetFont(size: 12, weight: FontWeight.Bold),
                            Anchor = Anchor.TopCentre,
                            Origin = Anchor.TopCentre
                        }
                    }
                };
            }
        }
    }
}<|MERGE_RESOLUTION|>--- conflicted
+++ resolved
@@ -168,6 +168,8 @@
             detailCountryRank.ContentTooltipText = getCountryRankTooltipText(user);
 
             rankGraph.Statistics.Value = user?.Statistics;
+
+            timeInfo.UserStatistics.Value = user?.Statistics;
         }
 
         private static LocalisableString getGlobalRankTooltipText(APIUser? user)
@@ -185,11 +187,6 @@
                     {
                         var variantText = LocalisableString.Interpolate($"{variant.VariantType.GetLocalisableDescription()}: {variant.GlobalRank.ToLocalisableString("\\##,##0")}");
 
-<<<<<<< HEAD
-            rankGraph.Statistics.Value = user?.Statistics;
-
-            timeInfo.UserStatistics.Value = user?.Statistics;
-=======
                         if (result == null)
                             result = variantText;
                         else
@@ -236,7 +233,6 @@
             }
 
             return result ?? default;
->>>>>>> d5423824
         }
 
         private partial class ScoreRankInfo : CompositeDrawable
