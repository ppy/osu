--- conflicted
+++ resolved
@@ -65,13 +65,8 @@
 
             return new TooltipDisplayContent
             {
-<<<<<<< HEAD
-                Rank = $"#{rank:N0}",
+                Rank = rank.ToLocalisableString("\\##,##0"),
                 Time = days == 0 ? "现在" : $"{days}天之前"
-=======
-                Rank = rank.ToLocalisableString("\\##,##0"),
-                Time = days == 0 ? "now" : $"{"day".ToQuantity(days)} ago"
->>>>>>> 2b107d62
             };
         }
 
