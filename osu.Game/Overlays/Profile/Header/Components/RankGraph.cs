﻿// Copyright (c) ppy Pty Ltd <contact@ppy.sh>. Licensed under the MIT Licence.
// See the LICENCE file in the repository root for full licence text.

using System;
using System.Collections.Generic;
using System.Linq;
using osu.Framework.Bindables;
using osu.Framework.Extensions.LocalisationExtensions;
using osu.Framework.Graphics;
using osu.Game.Graphics;
using osu.Game.Graphics.Sprites;
using osu.Game.Resources.Localisation.Web;
using osu.Game.Users;

namespace osu.Game.Overlays.Profile.Header.Components
{
    public class RankGraph : UserGraph<int, int>
    {
        private const int ranked_days = 88;

        public readonly Bindable<UserStatistics> Statistics = new Bindable<UserStatistics>();

        private readonly OsuSpriteText placeholder;

        public RankGraph()
        {
            Add(placeholder = new OsuSpriteText
            {
                Anchor = Anchor.Centre,
                Origin = Anchor.Centre,
                Text = UsersStrings.ShowExtraUnranked,
                Font = OsuFont.GetFont(size: 17, weight: FontWeight.Regular)
            });
        }

        protected override void LoadComplete()
        {
            base.LoadComplete();
            Statistics.BindValueChanged(statistics => updateStatistics(statistics.NewValue), true);
        }

        private void updateStatistics(UserStatistics statistics)
        {
            int[] userRanks = statistics?.RankHistory?.Data;
            Data = userRanks?.Select((x, index) => new KeyValuePair<int, int>(index, x)).Where(x => x.Value != 0).ToArray();
        }

        protected override float GetDataPointHeight(int rank) => -MathF.Log(rank);

        protected override void ShowGraph()
        {
            base.ShowGraph();
            placeholder.FadeOut(FADE_DURATION, Easing.Out);
        }

        protected override void HideGraph()
        {
            base.HideGraph();
            placeholder.FadeIn(FADE_DURATION, Easing.Out);
        }

        protected override UserGraphTooltipContent GetTooltipContent(int index, int rank)
        {
            var days = ranked_days - index + 1;

<<<<<<< HEAD
            return new TooltipDisplayContent
            {
                Rank = rank.ToLocalisableString("\\##,##0"),
                Time = days == 0 ? "现在" : $"{days}天之前"
            };
        }

        protected override UserGraphTooltip GetTooltip() => new RankGraphTooltip();

        private class RankGraphTooltip : UserGraphTooltip
        {
            public RankGraphTooltip()
                : base(UsersStrings.ShowRankGlobalSimple)
            {
            }

            public override bool SetContent(object content)
            {
                if (!(content is TooltipDisplayContent info))
                    return false;

                Counter.Text = info.Rank;
                BottomText.Text = info.Time;
                return true;
            }
        }

        private class TooltipDisplayContent
        {
            public LocalisableString Rank;
            public string Time;
=======
            return new UserGraphTooltipContent(
                UsersStrings.ShowRankGlobalSimple,
                rank.ToLocalisableString("\\##,##0"),
                days == 0 ? "now" : $"{"day".ToQuantity(days)} ago");
>>>>>>> 87434333
        }
    }
}<|MERGE_RESOLUTION|>--- conflicted
+++ resolved
@@ -63,44 +63,10 @@
         {
             var days = ranked_days - index + 1;
 
-<<<<<<< HEAD
-            return new TooltipDisplayContent
-            {
-                Rank = rank.ToLocalisableString("\\##,##0"),
-                Time = days == 0 ? "现在" : $"{days}天之前"
-            };
-        }
-
-        protected override UserGraphTooltip GetTooltip() => new RankGraphTooltip();
-
-        private class RankGraphTooltip : UserGraphTooltip
-        {
-            public RankGraphTooltip()
-                : base(UsersStrings.ShowRankGlobalSimple)
-            {
-            }
-
-            public override bool SetContent(object content)
-            {
-                if (!(content is TooltipDisplayContent info))
-                    return false;
-
-                Counter.Text = info.Rank;
-                BottomText.Text = info.Time;
-                return true;
-            }
-        }
-
-        private class TooltipDisplayContent
-        {
-            public LocalisableString Rank;
-            public string Time;
-=======
             return new UserGraphTooltipContent(
                 UsersStrings.ShowRankGlobalSimple,
                 rank.ToLocalisableString("\\##,##0"),
-                days == 0 ? "now" : $"{"day".ToQuantity(days)} ago");
->>>>>>> 87434333
+                days == 0 ? "现在" : $"{days}天之前");
         }
     }
 }