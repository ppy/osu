--- conflicted
+++ resolved
@@ -27,13 +27,8 @@
             {
                 Anchor = Anchor.Centre,
                 Origin = Anchor.Centre,
-<<<<<<< HEAD
-                Text = "最近什么也没玩",
+                Text = UsersStrings.ShowExtraUnranked,
                 Font = OsuFont.GetFont(size: 17, weight: FontWeight.Regular)
-=======
-                Text = UsersStrings.ShowExtraUnranked,
-                Font = OsuFont.GetFont(size: 12, weight: FontWeight.Regular)
->>>>>>> 6cc81c24
             });
         }
 
@@ -79,11 +74,7 @@
         private class RankGraphTooltip : UserGraphTooltip
         {
             public RankGraphTooltip()
-<<<<<<< HEAD
-                : base("全球排名")
-=======
                 : base(UsersStrings.ShowRankGlobalSimple)
->>>>>>> 6cc81c24
             {
             }
 
