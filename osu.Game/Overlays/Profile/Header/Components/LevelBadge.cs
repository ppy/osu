// Copyright (c) ppy Pty Ltd <contact@ppy.sh>. Licensed under the MIT Licence.
// See the LICENCE file in the repository root for full licence text.

using osu.Framework.Allocation;
using osu.Framework.Bindables;
using osu.Framework.Graphics;
using osu.Framework.Graphics.Containers;
using osu.Framework.Graphics.Cursor;
using osu.Framework.Graphics.Sprites;
using osu.Framework.Graphics.Textures;
using osu.Framework.Localisation;
using osu.Game.Graphics;
using osu.Game.Graphics.Sprites;
using osu.Game.Resources.Localisation.Web;
using osu.Game.Users;

namespace osu.Game.Overlays.Profile.Header.Components
{
    public partial class LevelBadge : CompositeDrawable, IHasTooltip
    {
        public readonly Bindable<UserStatistics.LevelInfo?> LevelInfo = new Bindable<UserStatistics.LevelInfo?>();

        public LocalisableString TooltipText { get; private set; }

        private OsuSpriteText levelText = null!;

        public LevelBadge()
        {
            TooltipText = UsersStrings.ShowStatsLevel("0");
        }

        [BackgroundDependencyLoader]
        private void load(OsuColour colours, TextureStore textures)
        {
            InternalChildren = new Drawable[]
            {
                new Sprite
                {
                    RelativeSizeAxes = Axes.Both,
                    Texture = textures.Get("Profile/levelbadge"),
                    Colour = colours.Yellow,
                },
                levelText = new OsuSpriteText
                {
                    Anchor = Anchor.Centre,
                    Origin = Anchor.Centre,
                    Font = OsuFont.GetFont(size: 20)
                }
            };
        }

        protected override void LoadComplete()
        {
            base.LoadComplete();

<<<<<<< HEAD
            LevelInfo.BindValueChanged(user => updateLevel(user.NewValue));
=======
            LevelInfo.BindValueChanged(level => updateLevel(level.NewValue), true);
>>>>>>> c0854210
        }

        private void updateLevel(UserStatistics.LevelInfo? levelInfo)
        {
            string level = levelInfo?.Current.ToString() ?? "0";
            levelText.Text = level;
            TooltipText = UsersStrings.ShowStatsLevel(level);
        }
    }
}<|MERGE_RESOLUTION|>--- conflicted
+++ resolved
@@ -47,22 +47,21 @@
                     Font = OsuFont.GetFont(size: 20)
                 }
             };
+
+            LevelInfo.BindValueChanged(user => updateLevel(user.NewValue));
         }
 
         protected override void LoadComplete()
         {
             base.LoadComplete();
 
-<<<<<<< HEAD
-            LevelInfo.BindValueChanged(user => updateLevel(user.NewValue));
-=======
             LevelInfo.BindValueChanged(level => updateLevel(level.NewValue), true);
->>>>>>> c0854210
         }
 
         private void updateLevel(UserStatistics.LevelInfo? levelInfo)
         {
             string level = levelInfo?.Current.ToString() ?? "0";
+
             levelText.Text = level;
             TooltipText = UsersStrings.ShowStatsLevel(level);
         }
