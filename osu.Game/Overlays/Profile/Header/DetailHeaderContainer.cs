--- conflicted
+++ resolved
@@ -104,22 +104,9 @@
                                     RelativeSizeAxes = Axes.Both,
                                     Child = new Container
                                     {
-<<<<<<< HEAD
                                         RelativeSizeAxes = Axes.Both,
                                         Padding = new MarginPadding { Vertical = 15 },
                                         Child = rankGraph = new RankGraph
-=======
-                                        new OverlinedTotalPlayTime
-                                        {
-                                            User = { BindTarget = User }
-                                        },
-                                        medalInfo = new OverlinedInfoContainer
-                                        {
-                                            Title = UsersStrings.ShowStatsMedals,
-                                            LineColour = colours.GreenLight,
-                                        },
-                                        ppInfo = new OverlinedInfoContainer
->>>>>>> 6cc81c24
                                         {
                                             Anchor = Anchor.Centre,
                                             Origin = Anchor.Centre,
@@ -144,7 +131,6 @@
                                         },
                                         expandedInfoFillFlow = new FillFlowContainer
                                         {
-<<<<<<< HEAD
                                             AutoSizeAxes = Axes.Both,
                                             Direction = FillDirection.Vertical,
                                             Padding = new MarginPadding(25),
@@ -153,21 +139,16 @@
                                             {
                                                 detailGlobalRank = new OverlinedInfoContainer(true, 110)
                                                 {
-                                                    Title = "全球排名",
+                                                    Title = UsersStrings.ShowRankGlobalSimple,
                                                 },
                                                 detailCountryRank = new OverlinedInfoContainer(false, 110)
                                                 {
-                                                    Title = "国内/地区排名",
+                                                    Title = UsersStrings.ShowRankCountrySimple,
                                                 },
                                             }
-=======
-                                            Title = UsersStrings.ShowRankGlobalSimple,
-                                            LineColour = colourProvider.Highlight1,
->>>>>>> 6cc81c24
                                         },
                                         hiddenInfoFillFlow = new FillFlowContainer
                                         {
-<<<<<<< HEAD
                                             Name = "Hidden Info Container",
                                             Anchor = Anchor.Centre,
                                             Origin = Anchor.Centre,
@@ -182,23 +163,19 @@
                                             {
                                                 hiddenDetailGlobal = new OverlinedInfoContainer(false, 60, FillDirection.Horizontal)
                                                 {
-                                                    Title = "全球排名",
+                                                    Title = UsersStrings.ShowRankGlobalSimple,
                                                 },
                                                 hiddenDetailCountry = new OverlinedInfoContainer(false, 60, FillDirection.Horizontal)
                                                 {
-                                                    Title = "国家/地区排名",
+                                                    Title = UsersStrings.ShowRankCountrySimple,
                                                 },
                                             }
-=======
-                                            Title = UsersStrings.ShowRankCountrySimple,
-                                            LineColour = colourProvider.Highlight1,
->>>>>>> 6cc81c24
                                         },
                                         toggleFoldButton = new OsuClickableContainer
                                         {
                                             RelativeSizeAxes = Axes.Both,
                                             Action = () => DetailsVisible.Toggle(),
-                                            TooltipText = expanded ? "折叠" : "展开"
+                                            TooltipText = expanded ? CommonStrings.ButtonsCollapse : CommonStrings.ButtonsExpand
                                         }
                                     }
                                 },
