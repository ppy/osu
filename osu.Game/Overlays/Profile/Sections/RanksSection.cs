--- conflicted
+++ resolved
@@ -16,13 +16,8 @@
         {
             Children = new[]
             {
-<<<<<<< HEAD
-                new PaginatedScoreContainer(ScoreType.Best, User, "最好成绩", CounterVisibilityState.AlwaysHidden, "No performance records. :("),
-                new PaginatedScoreContainer(ScoreType.Firsts, User, "第一名", CounterVisibilityState.AlwaysVisible)
-=======
-                new PaginatedScoreContainer(ScoreType.Best, User, "Best Performance"),
-                new PaginatedScoreContainer(ScoreType.Firsts, User, "First Place Ranks")
->>>>>>> 10f008ae
+                new PaginatedScoreContainer(ScoreType.Best, User, "最好成绩"),
+                new PaginatedScoreContainer(ScoreType.Firsts, User, "第一名")
             };
         }
     }
