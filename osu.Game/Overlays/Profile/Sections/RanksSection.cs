--- conflicted
+++ resolved
@@ -10,11 +10,7 @@
 {
     public class RanksSection : ProfileSection
     {
-<<<<<<< HEAD
-        public override string Title => "排名";
-=======
         public override LocalisableString Title => UsersStrings.ShowExtraTopRanksTitle;
->>>>>>> 6cc81c24
 
         public override string Identifier => @"top_ranks";
 
@@ -22,13 +18,8 @@
         {
             Children = new[]
             {
-<<<<<<< HEAD
-                new PaginatedScoreContainer(ScoreType.Best, User, "最好成绩"),
-                new PaginatedScoreContainer(ScoreType.Firsts, User, "第一名")
-=======
                 new PaginatedScoreContainer(ScoreType.Best, User, UsersStrings.ShowExtraTopRanksBestTitle),
                 new PaginatedScoreContainer(ScoreType.Firsts, User, UsersStrings.ShowExtraTopRanksFirstTitle)
->>>>>>> 6cc81c24
             };
         }
     }
