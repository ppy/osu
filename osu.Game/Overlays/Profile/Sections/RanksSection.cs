--- conflicted
+++ resolved
@@ -16,13 +16,8 @@
         {
             Children = new[]
             {
-<<<<<<< HEAD
-                new PaginatedScoreContainer(ScoreType.Best, User, "最佳成绩", "还没有(´・ω・`)"),
-                new PaginatedScoreContainer(ScoreType.Firsts, User, "第一名", "还没有(´・ω・`)"),
-=======
-                new PaginatedScoreContainer(ScoreType.Best, User, "Best Performance", CounterVisibilityState.AlwaysHidden, "No performance records. :("),
-                new PaginatedScoreContainer(ScoreType.Firsts, User, "First Place Ranks", CounterVisibilityState.AlwaysVisible)
->>>>>>> e119b78e
+                new PaginatedScoreContainer(ScoreType.Best, User, "最好成绩", CounterVisibilityState.AlwaysHidden, "No performance records. :("),
+                new PaginatedScoreContainer(ScoreType.Firsts, User, "第一名", CounterVisibilityState.AlwaysVisible)
             };
         }
     }
