--- conflicted
+++ resolved
@@ -17,11 +17,7 @@
             Children = new Drawable[]
             {
                 new KudosuInfo(User),
-<<<<<<< HEAD
-                new PaginatedKudosuHistoryContainer(User, null, @"该用户还没有收到任何kudosu!"),
-=======
                 new PaginatedKudosuHistoryContainer(User),
->>>>>>> e119b78e
             };
         }
     }
