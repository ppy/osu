﻿// Copyright (c) ppy Pty Ltd <contact@ppy.sh>. Licensed under the MIT Licence.
// See the LICENCE file in the repository root for full licence text.

using osu.Framework.Graphics.Containers;
using osu.Game.Online.API.Requests;
using osu.Game.Users;
using System;
using System.Collections.Generic;
using System.Linq;
using osu.Framework.Bindables;
using osu.Framework.Graphics;
using osu.Game.Rulesets;

namespace osu.Game.Overlays.Profile.Sections.Ranks
{
    public class PaginatedScoreContainer : PaginatedContainer
    {
        private readonly bool includeWeight;
        private readonly ScoreType type;
        private GetUserScoresRequest request;

        public Bindable<RulesetInfo> Ruleset = new Bindable<RulesetInfo>();

        public PaginatedScoreContainer(ScoreType type, Bindable<User> user, string header, string missing, bool includeWeight = false)
            : base(user, header, missing)
        {
            this.type = type;
            this.includeWeight = includeWeight;

            ItemsPerPage = 5;

            ItemsContainer.Direction = FillDirection.Vertical;
        }

        protected override void LoadComplete()
        {
            base.LoadComplete();

            Ruleset.BindValueChanged(rulesetChanged);
        }

        private void rulesetChanged(ValueChangedEvent<RulesetInfo> r)
        {
            request?.Cancel();

            VisiblePages = 0;
            ItemsContainer.Clear();

            MoreButton.IsLoading = true;
            if (r.NewValue != null)
                ShowMore();
        }

        protected override void ShowMore()
        {
<<<<<<< HEAD
            request?.Cancel();

            request = new GetUserScoresRequest(User.Value.Id, type, VisiblePages++ * ItemsPerPage, Ruleset.Value);
=======
            request = new GetUserScoresRequest(User.Value.Id, type, VisiblePages++, ItemsPerPage);
>>>>>>> cc0aefca
            request.Success += scores => Schedule(() =>
            {
                foreach (var s in scores)
                    s.Ruleset = Rulesets.GetRuleset(s.RulesetID);

                if (!scores.Any() && VisiblePages == 1)
                {
                    MoreButton.Hide();
                    MoreButton.IsLoading = false;
                    MissingText.Show();
                    return;
                }

                IEnumerable<DrawableProfileScore> drawableScores;

                switch (type)
                {
                    default:
                        drawableScores = scores.Select(score => new DrawablePerformanceScore(score, includeWeight ? Math.Pow(0.95, ItemsContainer.Count) : (double?)null));
                        break;

                    case ScoreType.Recent:
                        drawableScores = scores.Select(score => new DrawableTotalScore(score));
                        break;
                }

                LoadComponentsAsync(drawableScores, s =>
                {
                    MissingText.Hide();
                    MoreButton.FadeTo(scores.Count == ItemsPerPage ? 1 : 0);
                    MoreButton.IsLoading = false;

                    ItemsContainer.AddRange(s);
                });
            });

            API.Queue(request);
        }

        protected override void Dispose(bool isDisposing)
        {
            base.Dispose(isDisposing);
            request?.Cancel();
        }
    }
}<|MERGE_RESOLUTION|>--- conflicted
+++ resolved
@@ -53,13 +53,7 @@
 
         protected override void ShowMore()
         {
-<<<<<<< HEAD
-            request?.Cancel();
-
-            request = new GetUserScoresRequest(User.Value.Id, type, VisiblePages++ * ItemsPerPage, Ruleset.Value);
-=======
             request = new GetUserScoresRequest(User.Value.Id, type, VisiblePages++, ItemsPerPage);
->>>>>>> cc0aefca
             request.Success += scores => Schedule(() =>
             {
                 foreach (var s in scores)
