﻿// Copyright (c) ppy Pty Ltd <contact@ppy.sh>. Licensed under the MIT Licence.
// See the LICENCE file in the repository root for full licence text.

using osu.Framework.Graphics.Containers;
using osu.Game.Online.API.Requests;
using osu.Game.Users;
using System;
using osu.Framework.Bindables;
using osu.Framework.Graphics;
<<<<<<< HEAD
using osu.Game.Rulesets;
=======
using osu.Game.Online.API.Requests.Responses;
using System.Collections.Generic;
using osu.Game.Online.API;
>>>>>>> f51ff553

namespace osu.Game.Overlays.Profile.Sections.Ranks
{
    public class PaginatedScoreContainer : PaginatedContainer<APILegacyScoreInfo>
    {
        private readonly bool includeWeight;
        private readonly ScoreType type;

        public Bindable<RulesetInfo> Ruleset = new Bindable<RulesetInfo>();

        public PaginatedScoreContainer(ScoreType type, Bindable<User> user, string header, string missing, bool includeWeight = false)
            : base(user, header, missing)
        {
            this.type = type;
            this.includeWeight = includeWeight;

            ItemsPerPage = 5;

            ItemsContainer.Direction = FillDirection.Vertical;
        }

<<<<<<< HEAD
        protected override void LoadComplete()
        {
            base.LoadComplete();

            Ruleset.BindValueChanged(rulesetChanged);
        }

        private void rulesetChanged(ValueChangedEvent<RulesetInfo> r)
        {
            request?.Cancel();

            VisiblePages = 0;
            ItemsContainer.Clear();

            MoreButton.IsLoading = true;
            if (r.NewValue != null)
                ShowMore();
        }

        protected override void ShowMore()
        {
            request?.Cancel();

            request = new GetUserScoresRequest(User.Value.Id, type, VisiblePages++, ItemsPerPage, Ruleset.Value);
            request.Success += scores => Schedule(() =>
            {
                foreach (var s in scores)
                    s.Ruleset = Rulesets.GetRuleset(s.RulesetID);

                if (!scores.Any() && VisiblePages == 1)
                {
                    MoreButton.Hide();
                    MoreButton.IsLoading = false;
                    MissingText.Show();
                    return;
                }

                IEnumerable<DrawableProfileScore> drawableScores;

                switch (type)
                {
                    default:
                        drawableScores = scores.Select(score => new DrawablePerformanceScore(score, includeWeight ? Math.Pow(0.95, ItemsContainer.Count) : (double?)null));
                        break;

                    case ScoreType.Recent:
                        drawableScores = scores.Select(score => new DrawableTotalScore(score));
                        break;
                }

                LoadComponentsAsync(drawableScores, s =>
                {
                    MissingText.Hide();
                    MoreButton.FadeTo(scores.Count == ItemsPerPage ? 1 : 0);
                    MoreButton.IsLoading = false;

                    ItemsContainer.AddRange(s);
                });
            });

            API.Queue(request);
=======
        protected override void UpdateItems(List<APILegacyScoreInfo> items)
        {
            foreach (var item in items)
                item.Ruleset = Rulesets.GetRuleset(item.RulesetID);

            base.UpdateItems(items);
>>>>>>> f51ff553
        }

        protected override APIRequest<List<APILegacyScoreInfo>> CreateRequest() =>
            new GetUserScoresRequest(User.Value.Id, type, VisiblePages++, ItemsPerPage);

        protected override Drawable CreateDrawableItem(APILegacyScoreInfo model)
        {
            switch (type)
            {
                default:
                    return new DrawablePerformanceScore(model, includeWeight ? Math.Pow(0.95, ItemsContainer.Count) : (double?)null);

                case ScoreType.Recent:
                    return new DrawableTotalScore(model);
            }
        }
    }
}<|MERGE_RESOLUTION|>--- conflicted
+++ resolved
@@ -7,13 +7,10 @@
 using System;
 using osu.Framework.Bindables;
 using osu.Framework.Graphics;
-<<<<<<< HEAD
 using osu.Game.Rulesets;
-=======
 using osu.Game.Online.API.Requests.Responses;
 using System.Collections.Generic;
 using osu.Game.Online.API;
->>>>>>> f51ff553
 
 namespace osu.Game.Overlays.Profile.Sections.Ranks
 {
@@ -35,80 +32,22 @@
             ItemsContainer.Direction = FillDirection.Vertical;
         }
 
-<<<<<<< HEAD
         protected override void LoadComplete()
         {
             base.LoadComplete();
-
             Ruleset.BindValueChanged(rulesetChanged);
         }
 
         private void rulesetChanged(ValueChangedEvent<RulesetInfo> r)
         {
-            request?.Cancel();
+            ClearContent();
 
-            VisiblePages = 0;
-            ItemsContainer.Clear();
-
-            MoreButton.IsLoading = true;
             if (r.NewValue != null)
                 ShowMore();
         }
 
-        protected override void ShowMore()
-        {
-            request?.Cancel();
-
-            request = new GetUserScoresRequest(User.Value.Id, type, VisiblePages++, ItemsPerPage, Ruleset.Value);
-            request.Success += scores => Schedule(() =>
-            {
-                foreach (var s in scores)
-                    s.Ruleset = Rulesets.GetRuleset(s.RulesetID);
-
-                if (!scores.Any() && VisiblePages == 1)
-                {
-                    MoreButton.Hide();
-                    MoreButton.IsLoading = false;
-                    MissingText.Show();
-                    return;
-                }
-
-                IEnumerable<DrawableProfileScore> drawableScores;
-
-                switch (type)
-                {
-                    default:
-                        drawableScores = scores.Select(score => new DrawablePerformanceScore(score, includeWeight ? Math.Pow(0.95, ItemsContainer.Count) : (double?)null));
-                        break;
-
-                    case ScoreType.Recent:
-                        drawableScores = scores.Select(score => new DrawableTotalScore(score));
-                        break;
-                }
-
-                LoadComponentsAsync(drawableScores, s =>
-                {
-                    MissingText.Hide();
-                    MoreButton.FadeTo(scores.Count == ItemsPerPage ? 1 : 0);
-                    MoreButton.IsLoading = false;
-
-                    ItemsContainer.AddRange(s);
-                });
-            });
-
-            API.Queue(request);
-=======
-        protected override void UpdateItems(List<APILegacyScoreInfo> items)
-        {
-            foreach (var item in items)
-                item.Ruleset = Rulesets.GetRuleset(item.RulesetID);
-
-            base.UpdateItems(items);
->>>>>>> f51ff553
-        }
-
         protected override APIRequest<List<APILegacyScoreInfo>> CreateRequest() =>
-            new GetUserScoresRequest(User.Value.Id, type, VisiblePages++, ItemsPerPage);
+            new GetUserScoresRequest(User.Value.Id, type, VisiblePages++, ItemsPerPage, Ruleset.Value);
 
         protected override Drawable CreateDrawableItem(APILegacyScoreInfo model)
         {
