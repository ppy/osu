// Copyright (c) ppy Pty Ltd <contact@ppy.sh>. Licensed under the MIT Licence.
// See the LICENCE file in the repository root for full licence text.

using osu.Framework.Graphics;
using osu.Framework.Graphics.Containers;
using osu.Framework.Localisation;
using osu.Game.Graphics;
using osu.Game.Graphics.Sprites;
using osu.Game.Resources.Localisation.Web;
using osu.Game.Scoring;
using osuTK;

namespace osu.Game.Overlays.Profile.Sections.Ranks
{
    public class DrawableProfileWeightedScore : DrawableProfileScore
    {
        private readonly double weight;

        public DrawableProfileWeightedScore(ScoreInfo score, double weight)
            : base(score)
        {
            this.weight = weight;
        }

        protected override Drawable CreateRightContent() => new FillFlowContainer
        {
            AutoSizeAxes = Axes.Both,
            Direction = FillDirection.Vertical,
            Origin = Anchor.CentreLeft,
            Anchor = Anchor.CentreLeft,
            Children = new Drawable[]
            {
                new FillFlowContainer
                {
                    AutoSizeAxes = Axes.Both,
                    Direction = FillDirection.Horizontal,
                    Spacing = new Vector2(10, 0),
                    Children = new[]
                    {
                        CreateDrawableAccuracy(),
                        new Container
                        {
                            AutoSizeAxes = Axes.Y,
                            Width = 50,
                            Child = new OsuSpriteText
                            {
                                Font = OsuFont.GetFont(size: 14, weight: FontWeight.Bold, italics: true),
                                Text = $"{Score.PP * weight:0}pp",
                            },
                        }
                    }
                },
                new OsuSpriteText
                {
<<<<<<< HEAD
                    Font = OsuFont.GetFont(size: 16),
                    Text = UsersStrings.ShowExtraTopRanksPpWeight(weight.ToString("0%"))
=======
                    Font = OsuFont.GetFont(size: 12),
                    Text = UsersStrings.ShowExtraTopRanksPpWeight(weight.ToLocalisableString("0%"))
>>>>>>> 5f170fee
                }
            }
        };
    }
}<|MERGE_RESOLUTION|>--- conflicted
+++ resolved
@@ -52,13 +52,8 @@
                 },
                 new OsuSpriteText
                 {
-<<<<<<< HEAD
                     Font = OsuFont.GetFont(size: 16),
-                    Text = UsersStrings.ShowExtraTopRanksPpWeight(weight.ToString("0%"))
-=======
-                    Font = OsuFont.GetFont(size: 12),
                     Text = UsersStrings.ShowExtraTopRanksPpWeight(weight.ToLocalisableString("0%"))
->>>>>>> 5f170fee
                 }
             }
         };
