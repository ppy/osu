--- conflicted
+++ resolved
@@ -51,13 +51,8 @@
                 },
                 new OsuSpriteText
                 {
-<<<<<<< HEAD
                     Font = OsuFont.GetFont(size: 16),
-                    Text = $@"比重 {weight:0%}"
-=======
-                    Font = OsuFont.GetFont(size: 12),
                     Text = UsersStrings.ShowExtraTopRanksPpWeight(weight.ToString("0%"))
->>>>>>> 6cc81c24
                 }
             }
         };
