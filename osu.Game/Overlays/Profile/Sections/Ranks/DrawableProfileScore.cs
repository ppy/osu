--- conflicted
+++ resolved
@@ -96,14 +96,10 @@
                                                     new OsuSpriteText
                                                     {
                                                         Text = $"{Score.Beatmap?.DifficultyName}",
-                                                        Font = OsuFont.GetFont(size: 16, weight: FontWeight.Regular),
+                                                        Font = OsuFont.GetFont(size: 12, weight: FontWeight.Regular),
                                                         Colour = colours.Yellow
                                                     },
-<<<<<<< HEAD
-                                                    new DrawableDate(Score.Date, 16)
-=======
                                                     new DrawableDate(Score.EndedAt, 12)
->>>>>>> 96bcfea2
                                                     {
                                                         Colour = colourProvider.Foreground1
                                                     }
