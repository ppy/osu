--- conflicted
+++ resolved
@@ -88,13 +88,8 @@
                                                 {
                                                     new OsuSpriteText
                                                     {
-<<<<<<< HEAD
-                                                        Text = $"{Score.Beatmap.Version}",
+                                                        Text = $"{Score.BeatmapInfo.Version}",
                                                         Font = OsuFont.GetFont(size: 16, weight: FontWeight.Regular),
-=======
-                                                        Text = $"{Score.BeatmapInfo.Version}",
-                                                        Font = OsuFont.GetFont(size: 12, weight: FontWeight.Regular),
->>>>>>> 622e81f4
                                                         Colour = colours.Yellow
                                                     },
                                                     new DrawableDate(Score.Date, 16)
