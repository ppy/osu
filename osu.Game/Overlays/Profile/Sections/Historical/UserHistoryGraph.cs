﻿// Copyright (c) ppy Pty Ltd <contact@ppy.sh>. Licensed under the MIT Licence.
// See the LICENCE file in the repository root for full licence text.

using System;
using System.Collections.Generic;
using System.Linq;
using JetBrains.Annotations;
using osu.Framework.Localisation;
using static osu.Game.Users.User;

namespace osu.Game.Overlays.Profile.Sections.Historical
{
    public class UserHistoryGraph : UserGraph<DateTime, long>
    {
        private readonly LocalisableString tooltipCounterName;

        [CanBeNull]
        public UserHistoryCount[] Values
        {
            set => Data = value?.Select(v => new KeyValuePair<DateTime, long>(v.Date, v.Count)).ToArray();
        }

        public UserHistoryGraph(LocalisableString tooltipCounterName)
        {
            this.tooltipCounterName = tooltipCounterName;
        }

        protected override float GetDataPointHeight(long playCount) => playCount;

        protected override UserGraphTooltip GetTooltip() => new HistoryGraphTooltip(tooltipCounterName);

        protected override object GetTooltipContent(DateTime date, long playCount)
        {
            return new TooltipDisplayContent
            {
                Name = tooltipCounterName,
<<<<<<< HEAD
                Count = playCount.ToString("N0"),
                Date = date.ToString("yyyy MMMM")
=======
                Count = playCount.ToLocalisableString("N0"),
                Date = date.ToLocalisableString("MMMM yyyy")
>>>>>>> 2b107d62
            };
        }

        protected class HistoryGraphTooltip : UserGraphTooltip
        {
            private readonly LocalisableString tooltipCounterName;

            public HistoryGraphTooltip(LocalisableString tooltipCounterName)
                : base(tooltipCounterName)
            {
                this.tooltipCounterName = tooltipCounterName;
            }

            public override bool SetContent(object content)
            {
                if (!(content is TooltipDisplayContent info) || info.Name != tooltipCounterName)
                    return false;

                Counter.Text = info.Count;
                BottomText.Text = info.Date;
                return true;
            }
        }

        private class TooltipDisplayContent
        {
            public LocalisableString Name;
            public LocalisableString Count;
            public LocalisableString Date;
        }
    }
}<|MERGE_RESOLUTION|>--- conflicted
+++ resolved
@@ -34,13 +34,8 @@
             return new TooltipDisplayContent
             {
                 Name = tooltipCounterName,
-<<<<<<< HEAD
-                Count = playCount.ToString("N0"),
-                Date = date.ToString("yyyy MMMM")
-=======
                 Count = playCount.ToLocalisableString("N0"),
-                Date = date.ToLocalisableString("MMMM yyyy")
->>>>>>> 2b107d62
+                Date = date.ToLocalisableString("yyyy MMMM")
             };
         }
 
