﻿// Copyright (c) ppy Pty Ltd <contact@ppy.sh>. Licensed under the MIT Licence.
// See the LICENCE file in the repository root for full licence text.

using System;
using System.Collections.Generic;
using System.Linq;
using JetBrains.Annotations;
using osu.Framework.Extensions.LocalisationExtensions;
using osu.Framework.Localisation;
using static osu.Game.Users.User;

namespace osu.Game.Overlays.Profile.Sections.Historical
{
    public class UserHistoryGraph : UserGraph<DateTime, long>
    {
        private readonly LocalisableString tooltipCounterName;

        [CanBeNull]
        public UserHistoryCount[] Values
        {
            set => Data = value?.Select(v => new KeyValuePair<DateTime, long>(v.Date, v.Count)).ToArray();
        }

        public UserHistoryGraph(LocalisableString tooltipCounterName)
        {
            this.tooltipCounterName = tooltipCounterName;
        }

        protected override float GetDataPointHeight(long playCount) => playCount;

<<<<<<< HEAD
        protected override UserGraphTooltip GetTooltip() => new HistoryGraphTooltip(tooltipCounterName);

        protected override object GetTooltipContent(DateTime date, long playCount)
        {
            return new TooltipDisplayContent
            {
                Name = tooltipCounterName,
                Count = playCount.ToLocalisableString("N0"),
                Date = date.ToLocalisableString("yyyy MMMM")
            };
        }

        protected class HistoryGraphTooltip : UserGraphTooltip
        {
            private readonly LocalisableString tooltipCounterName;

            public HistoryGraphTooltip(LocalisableString tooltipCounterName)
                : base(tooltipCounterName)
            {
                this.tooltipCounterName = tooltipCounterName;
            }

            public override bool SetContent(object content)
            {
                if (!(content is TooltipDisplayContent info) || info.Name != tooltipCounterName)
                    return false;

                Counter.Text = info.Count;
                BottomText.Text = info.Date;
                return true;
            }
        }

        private class TooltipDisplayContent
        {
            public LocalisableString Name;
            public LocalisableString Count;
            public LocalisableString Date;
        }
=======
        protected override UserGraphTooltipContent GetTooltipContent(DateTime date, long playCount) =>
            new UserGraphTooltipContent(
                tooltipCounterName,
                playCount.ToLocalisableString("N0"),
                date.ToLocalisableString("MMMM yyyy"));
>>>>>>> 87434333
    }
}<|MERGE_RESOLUTION|>--- conflicted
+++ resolved
@@ -28,52 +28,10 @@
 
         protected override float GetDataPointHeight(long playCount) => playCount;
 
-<<<<<<< HEAD
-        protected override UserGraphTooltip GetTooltip() => new HistoryGraphTooltip(tooltipCounterName);
-
-        protected override object GetTooltipContent(DateTime date, long playCount)
-        {
-            return new TooltipDisplayContent
-            {
-                Name = tooltipCounterName,
-                Count = playCount.ToLocalisableString("N0"),
-                Date = date.ToLocalisableString("yyyy MMMM")
-            };
-        }
-
-        protected class HistoryGraphTooltip : UserGraphTooltip
-        {
-            private readonly LocalisableString tooltipCounterName;
-
-            public HistoryGraphTooltip(LocalisableString tooltipCounterName)
-                : base(tooltipCounterName)
-            {
-                this.tooltipCounterName = tooltipCounterName;
-            }
-
-            public override bool SetContent(object content)
-            {
-                if (!(content is TooltipDisplayContent info) || info.Name != tooltipCounterName)
-                    return false;
-
-                Counter.Text = info.Count;
-                BottomText.Text = info.Date;
-                return true;
-            }
-        }
-
-        private class TooltipDisplayContent
-        {
-            public LocalisableString Name;
-            public LocalisableString Count;
-            public LocalisableString Date;
-        }
-=======
         protected override UserGraphTooltipContent GetTooltipContent(DateTime date, long playCount) =>
             new UserGraphTooltipContent(
                 tooltipCounterName,
                 playCount.ToLocalisableString("N0"),
-                date.ToLocalisableString("MMMM yyyy"));
->>>>>>> 87434333
+                date.ToLocalisableString("yyyy MMMM"));
     }
 }