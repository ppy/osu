﻿// Copyright (c) ppy Pty Ltd <contact@ppy.sh>. Licensed under the MIT Licence.
// See the LICENCE file in the repository root for full licence text.

using System;
using System.Collections.Generic;
using System.Linq;
using JetBrains.Annotations;
using static osu.Game.Users.User;

namespace osu.Game.Overlays.Profile.Sections.Historical
{
    public class UserHistoryGraph : UserGraph<DateTime, long>
    {
        private readonly string tooltipCounterName;

        [CanBeNull]
        public UserHistoryCount[] Values
        {
            set => Data = value?.Select(v => new KeyValuePair<DateTime, long>(v.Date, v.Count)).ToArray();
        }

<<<<<<< HEAD
        /// <summary>
        /// Text describing the value being plotted on the graph, which will be displayed as a prefix to the value in the <see cref="HistoryGraphTooltip"/>.
        /// </summary>
        public string TooltipCounterName { get; set; } = "游玩次数: ";
=======
        public UserHistoryGraph(string tooltipCounterName)
        {
            this.tooltipCounterName = tooltipCounterName;
        }
>>>>>>> dc899515

        protected override float GetDataPointHeight(long playCount) => playCount;

        protected override UserGraphTooltip GetTooltip() => new HistoryGraphTooltip(tooltipCounterName);

        protected override object GetTooltipContent(DateTime date, long playCount)
        {
            return new TooltipDisplayContent
            {
                Name = tooltipCounterName,
                Count = playCount.ToString("N0"),
                Date = date.ToString("yyyy MMMM")
            };
        }

        protected class HistoryGraphTooltip : UserGraphTooltip
        {
            private readonly string tooltipCounterName;

            public HistoryGraphTooltip(string tooltipCounterName)
                : base(tooltipCounterName)
            {
                this.tooltipCounterName = tooltipCounterName;
            }

            public override bool SetContent(object content)
            {
                if (!(content is TooltipDisplayContent info) || info.Name != tooltipCounterName)
                    return false;

                Counter.Text = info.Count;
                BottomText.Text = info.Date;
                return true;
            }
        }

        private class TooltipDisplayContent
        {
            public string Name;
            public string Count;
            public string Date;
        }
    }
}<|MERGE_RESOLUTION|>--- conflicted
+++ resolved
@@ -19,17 +19,10 @@
             set => Data = value?.Select(v => new KeyValuePair<DateTime, long>(v.Date, v.Count)).ToArray();
         }
 
-<<<<<<< HEAD
-        /// <summary>
-        /// Text describing the value being plotted on the graph, which will be displayed as a prefix to the value in the <see cref="HistoryGraphTooltip"/>.
-        /// </summary>
-        public string TooltipCounterName { get; set; } = "游玩次数: ";
-=======
         public UserHistoryGraph(string tooltipCounterName)
         {
             this.tooltipCounterName = tooltipCounterName;
         }
->>>>>>> dc899515
 
         protected override float GetDataPointHeight(long playCount) => playCount;
 
