﻿// Copyright (c) ppy Pty Ltd <contact@ppy.sh>. Licensed under the MIT Licence.
// See the LICENCE file in the repository root for full licence text.

using osu.Framework.Bindables;
using osu.Framework.Localisation;
using osu.Game.Resources.Localisation.Web;
using osu.Game.Users;
using static osu.Game.Users.User;

namespace osu.Game.Overlays.Profile.Sections.Historical
{
    public class ReplaysSubsection : ChartProfileSubsection
    {
        protected override LocalisableString GraphCounterName => UsersStrings.ShowExtraHistoricalReplaysWatchedCountsCountLabel;

        public ReplaysSubsection(Bindable<User> user)
<<<<<<< HEAD
            : base(user, "回放被观看记录")
=======
            : base(user, UsersStrings.ShowExtraHistoricalReplaysWatchedCountsTitle)
>>>>>>> 6cc81c24
        {
        }

        protected override UserHistoryCount[] GetValues(User user) => user?.ReplaysWatchedCounts;
    }
}<|MERGE_RESOLUTION|>--- conflicted
+++ resolved
@@ -14,11 +14,7 @@
         protected override LocalisableString GraphCounterName => UsersStrings.ShowExtraHistoricalReplaysWatchedCountsCountLabel;
 
         public ReplaysSubsection(Bindable<User> user)
-<<<<<<< HEAD
-            : base(user, "回放被观看记录")
-=======
             : base(user, UsersStrings.ShowExtraHistoricalReplaysWatchedCountsTitle)
->>>>>>> 6cc81c24
         {
         }
 
