--- conflicted
+++ resolved
@@ -71,23 +71,6 @@
                                         {
                                             new FillFlowContainer
                                             {
-<<<<<<< HEAD
-                                                new MostPlayedBeatmapMetadataContainer(beatmap),
-                                                new MapperLink(beatmap.Metadata.Author, 12)
-                                                {
-                                                    Direction = FillDirection.Horizontal,
-                                                    Colour = colours.GreySeafoamLighter
-                                                },
-                                            }
-                                        },
-                                        new PlayCountText(playCount)
-                                        {
-                                            Anchor = Anchor.CentreRight,
-                                            Origin = Anchor.CentreRight
-                                        },
-                                    }
-                                },
-=======
                                                 Anchor = Anchor.CentreLeft,
                                                 Origin = Anchor.CentreLeft,
                                                 AutoSizeAxes = Axes.Both,
@@ -95,16 +78,11 @@
                                                 Children = new Drawable[]
                                                 {
                                                     new MostPlayedBeatmapMetadataContainer(beatmap),
-                                                    new LinkFlowContainer(t => t.Font = OsuFont.GetFont(size: 12, weight: FontWeight.Regular))
+                                                    new MapperLink(beatmap.Metadata.Author, 12)
                                                     {
-                                                        AutoSizeAxes = Axes.Both,
                                                         Direction = FillDirection.Horizontal,
                                                         Colour = colours.GreySeafoamLighter
-                                                    }.With(d =>
-                                                    {
-                                                        d.AddText("mapped by ");
-                                                        d.AddUserLink(beatmap.Metadata.Author);
-                                                    }),
+                                                    },
                                                 }
                                             },
                                             new PlayCountText(playCount)
@@ -115,7 +93,6 @@
                                         }
                                     },
                                 }
->>>>>>> 51ae741f
                             }
                         }
                     }
