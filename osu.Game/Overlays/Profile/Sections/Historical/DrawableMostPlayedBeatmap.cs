--- conflicted
+++ resolved
@@ -144,11 +144,7 @@
 
         private class PlayCountText : CompositeDrawable, IHasTooltip
         {
-<<<<<<< HEAD
-            public LocalisableString TooltipText => "游玩次数";
-=======
             public LocalisableString TooltipText => UsersStrings.ShowExtraHistoricalMostPlayedCount;
->>>>>>> 6cc81c24
 
             public PlayCountText(int playCount)
             {
