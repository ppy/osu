﻿// Copyright (c) ppy Pty Ltd <contact@ppy.sh>. Licensed under the MIT Licence.
// See the LICENCE file in the repository root for full licence text.

using osu.Framework.Allocation;
using osu.Framework.Graphics;
using osu.Framework.Graphics.Containers;
using osu.Framework.Graphics.Sprites;
using osu.Game.Beatmaps;
using osu.Game.Beatmaps.Drawables;
using osu.Game.Graphics;
using osu.Game.Graphics.Containers;
using osu.Game.Graphics.Sprites;
using osuTK;
using osu.Framework.Graphics.Cursor;
using osu.Framework.Localisation;
using osu.Game.Resources.Localisation.Web;

namespace osu.Game.Overlays.Profile.Sections.Historical
{
    public class DrawableMostPlayedBeatmap : CompositeDrawable
    {
        private const int cover_width = 100;
        private const int corner_radius = 6;

        private readonly BeatmapInfo beatmapInfo;
        private readonly int playCount;

        public DrawableMostPlayedBeatmap(BeatmapInfo beatmapInfo, int playCount)
        {
            this.beatmapInfo = beatmapInfo;
            this.playCount = playCount;

            RelativeSizeAxes = Axes.X;
            Height = 50;

            Masking = true;
            CornerRadius = corner_radius;
        }

        [BackgroundDependencyLoader]
        private void load(OverlayColourProvider colourProvider)
        {
            AddRangeInternal(new Drawable[]
            {
                new UpdateableBeatmapSetCover(BeatmapSetCoverType.List)
                {
                    RelativeSizeAxes = Axes.Y,
                    Width = cover_width,
                    BeatmapSet = beatmapInfo.BeatmapSet,
                },
                new Container
                {
                    RelativeSizeAxes = Axes.Both,
                    Padding = new MarginPadding { Left = cover_width - corner_radius },
                    Children = new Drawable[]
                    {
                        new Container
                        {
                            RelativeSizeAxes = Axes.Both,
                            Masking = true,
                            CornerRadius = corner_radius,
                            Children = new Drawable[]
                            {
                                new MostPlayedBeatmapContainer
                                {
                                    Child = new Container
                                    {
                                        RelativeSizeAxes = Axes.Both,
                                        Padding = new MarginPadding(10),
                                        Children = new Drawable[]
                                        {
                                            new FillFlowContainer
                                            {
                                                Anchor = Anchor.CentreLeft,
                                                Origin = Anchor.CentreLeft,
                                                AutoSizeAxes = Axes.Both,
                                                Direction = FillDirection.Vertical,
                                                Children = new Drawable[]
                                                {
                                                    new MostPlayedBeatmapMetadataContainer(beatmapInfo),
                                                    new LinkFlowContainer(t =>
                                                    {
                                                        t.Font = OsuFont.GetFont(size: 16, weight: FontWeight.Regular);
                                                        t.Colour = colourProvider.Foreground1;
                                                    })
                                                    {
                                                        AutoSizeAxes = Axes.Both,
                                                        Direction = FillDirection.Horizontal,
                                                    }.With(d =>
                                                    {
<<<<<<< HEAD
                                                        d.AddText("谱师：");
                                                        d.AddUserLink(beatmap.Metadata.Author);
=======
                                                        d.AddText("mapped by ");
                                                        d.AddUserLink(beatmapInfo.Metadata.Author);
>>>>>>> 622e81f4
                                                    }),
                                                }
                                            },
                                            new PlayCountText(playCount)
                                            {
                                                Anchor = Anchor.CentreRight,
                                                Origin = Anchor.CentreRight
                                            },
                                        }
                                    },
                                }
                            }
                        }
                    }
                }
            });
        }

        private class MostPlayedBeatmapContainer : ProfileItemContainer
        {
            [BackgroundDependencyLoader]
            private void load(OverlayColourProvider colourProvider)
            {
                IdleColour = colourProvider.Background4;
                HoverColour = colourProvider.Background3;
            }
        }

        private class MostPlayedBeatmapMetadataContainer : BeatmapMetadataContainer
        {
            public MostPlayedBeatmapMetadataContainer(BeatmapInfo beatmapInfo)
                : base(beatmapInfo)
            {
            }

            protected override Drawable[] CreateText(BeatmapInfo beatmapInfo) => new Drawable[]
            {
                new OsuSpriteText
                {
                    Text = new RomanisableString(
                        $"{beatmapInfo.Metadata.TitleUnicode ?? beatmapInfo.Metadata.Title} [{beatmapInfo.Version}] ",
                        $"{beatmapInfo.Metadata.Title ?? beatmapInfo.Metadata.TitleUnicode} [{beatmapInfo.Version}] "),
                    Font = OsuFont.GetFont(weight: FontWeight.Bold)
                },
                new OsuSpriteText
                {
                    Text = "by " + new RomanisableString(beatmapInfo.Metadata.ArtistUnicode, beatmapInfo.Metadata.Artist),
                    Font = OsuFont.GetFont(weight: FontWeight.Regular)
                },
            };
        }

        private class PlayCountText : CompositeDrawable, IHasTooltip
        {
            public LocalisableString TooltipText => UsersStrings.ShowExtraHistoricalMostPlayedCount;

            public PlayCountText(int playCount)
            {
                AutoSizeAxes = Axes.Both;

                InternalChild = new FillFlowContainer
                {
                    Anchor = Anchor.CentreRight,
                    Origin = Anchor.CentreRight,
                    AutoSizeAxes = Axes.Both,
                    Spacing = new Vector2(5, 0),
                    Children = new Drawable[]
                    {
                        new SpriteIcon
                        {
                            Origin = Anchor.Centre,
                            Anchor = Anchor.Centre,
                            Size = new Vector2(12),
                            Icon = FontAwesome.Solid.Play,
                        },
                        new OsuSpriteText
                        {
                            Origin = Anchor.Centre,
                            Anchor = Anchor.Centre,
                            Text = playCount.ToString(),
                            Font = OsuFont.GetFont(size: 20, weight: FontWeight.Regular),
                        },
                    }
                };
            }

            [BackgroundDependencyLoader]
            private void load(OsuColour colours)
            {
                Colour = colours.Yellow;
            }
        }
    }
}<|MERGE_RESOLUTION|>--- conflicted
+++ resolved
@@ -88,13 +88,8 @@
                                                         Direction = FillDirection.Horizontal,
                                                     }.With(d =>
                                                     {
-<<<<<<< HEAD
                                                         d.AddText("谱师：");
-                                                        d.AddUserLink(beatmap.Metadata.Author);
-=======
-                                                        d.AddText("mapped by ");
                                                         d.AddUserLink(beatmapInfo.Metadata.Author);
->>>>>>> 622e81f4
                                                     }),
                                                 }
                                             },
