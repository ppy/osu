﻿// Copyright (c) ppy Pty Ltd <contact@ppy.sh>. Licensed under the MIT Licence.
// See the LICENCE file in the repository root for full licence text.

using System.Diagnostics;
using osu.Framework.Allocation;
using osu.Framework.Graphics;
using osu.Framework.Graphics.Containers;
using osu.Framework.Graphics.Sprites;
using osu.Game.Beatmaps;
using osu.Game.Beatmaps.Drawables;
using osu.Game.Graphics;
using osu.Game.Graphics.Containers;
using osu.Game.Graphics.Sprites;
using osuTK;
using osu.Framework.Graphics.Cursor;
using osu.Framework.Localisation;
using osu.Game.Online.API.Requests.Responses;
using osu.Game.Resources.Localisation.Web;

namespace osu.Game.Overlays.Profile.Sections.Historical
{
    public class DrawableMostPlayedBeatmap : CompositeDrawable
    {
        private const int cover_width = 100;
        private const int corner_radius = 6;

        private readonly APIUserMostPlayedBeatmap mostPlayed;

        public DrawableMostPlayedBeatmap(APIUserMostPlayedBeatmap mostPlayed)
        {
            this.mostPlayed = mostPlayed;

            RelativeSizeAxes = Axes.X;
            Height = 50;

            Masking = true;
            CornerRadius = corner_radius;
        }

        [BackgroundDependencyLoader]
        private void load(OverlayColourProvider colourProvider)
        {
            AddRangeInternal(new Drawable[]
            {
                new UpdateableOnlineBeatmapSetCover(BeatmapSetCoverType.List)
                {
                    RelativeSizeAxes = Axes.Y,
                    Width = cover_width,
                    OnlineInfo = mostPlayed.BeatmapSet,
                },
                new Container
                {
                    RelativeSizeAxes = Axes.Both,
                    Padding = new MarginPadding { Left = cover_width - corner_radius },
                    Children = new Drawable[]
                    {
                        new Container
                        {
                            RelativeSizeAxes = Axes.Both,
                            Masking = true,
                            CornerRadius = corner_radius,
                            Children = new Drawable[]
                            {
                                new MostPlayedBeatmapContainer
                                {
                                    Child = new Container
                                    {
                                        RelativeSizeAxes = Axes.Both,
                                        Padding = new MarginPadding(10),
                                        Children = new Drawable[]
                                        {
                                            new FillFlowContainer
                                            {
                                                Anchor = Anchor.CentreLeft,
                                                Origin = Anchor.CentreLeft,
                                                AutoSizeAxes = Axes.Both,
                                                Direction = FillDirection.Vertical,
                                                Children = new Drawable[]
                                                {
                                                    new MostPlayedBeatmapMetadataContainer(mostPlayed.BeatmapInfo),
                                                    new LinkFlowContainer(t =>
                                                    {
                                                        t.Font = OsuFont.GetFont(size: 16, weight: FontWeight.Regular);
                                                        t.Colour = colourProvider.Foreground1;
                                                    })
                                                    {
                                                        AutoSizeAxes = Axes.Both,
                                                        Direction = FillDirection.Horizontal,
                                                    }.With(d =>
                                                    {
<<<<<<< HEAD
                                                        d.AddText("谱师：");
                                                        d.AddUserLink(beatmapInfo.Metadata.Author);
=======
                                                        d.AddText("mapped by ");
                                                        d.AddUserLink(mostPlayed.BeatmapSet.Author);
>>>>>>> f6c19c95
                                                    }),
                                                }
                                            },
                                            new PlayCountText(mostPlayed.PlayCount)
                                            {
                                                Anchor = Anchor.CentreRight,
                                                Origin = Anchor.CentreRight
                                            },
                                        }
                                    },
                                }
                            }
                        }
                    }
                }
            });
        }

        private class MostPlayedBeatmapContainer : ProfileItemContainer
        {
            [BackgroundDependencyLoader]
            private void load(OverlayColourProvider colourProvider)
            {
                IdleColour = colourProvider.Background4;
                HoverColour = colourProvider.Background3;
            }
        }

        private class MostPlayedBeatmapMetadataContainer : BeatmapMetadataContainer
        {
            public MostPlayedBeatmapMetadataContainer(IBeatmapInfo beatmapInfo)
                : base(beatmapInfo)
            {
            }

            protected override Drawable[] CreateText(IBeatmapInfo beatmapInfo)
            {
                var metadata = beatmapInfo.Metadata;

                Debug.Assert(metadata != null);

                return new Drawable[]
                {
                    new OsuSpriteText
                    {
                        Text = new RomanisableString(metadata.TitleUnicode, metadata.Title),
                        Font = OsuFont.GetFont(weight: FontWeight.Bold)
                    },
                    new OsuSpriteText
                    {
                        Text = $" [{beatmapInfo.DifficultyName}]",
                        Font = OsuFont.GetFont(weight: FontWeight.Bold)
                    },
                    new OsuSpriteText
                    {
                        Text = " by ",
                        Font = OsuFont.GetFont(weight: FontWeight.Regular)
                    },
                    new OsuSpriteText
                    {
                        Text = new RomanisableString(metadata.ArtistUnicode, metadata.Artist),
                        Font = OsuFont.GetFont(weight: FontWeight.Regular)
                    },
                };
            }
        }

        private class PlayCountText : CompositeDrawable, IHasTooltip
        {
            public LocalisableString TooltipText => UsersStrings.ShowExtraHistoricalMostPlayedCount;

            public PlayCountText(int playCount)
            {
                AutoSizeAxes = Axes.Both;

                InternalChild = new FillFlowContainer
                {
                    Anchor = Anchor.CentreRight,
                    Origin = Anchor.CentreRight,
                    AutoSizeAxes = Axes.Both,
                    Spacing = new Vector2(5, 0),
                    Children = new Drawable[]
                    {
                        new SpriteIcon
                        {
                            Origin = Anchor.Centre,
                            Anchor = Anchor.Centre,
                            Size = new Vector2(12),
                            Icon = FontAwesome.Solid.Play,
                        },
                        new OsuSpriteText
                        {
                            Origin = Anchor.Centre,
                            Anchor = Anchor.Centre,
                            Text = playCount.ToString(),
                            Font = OsuFont.GetFont(size: 20, weight: FontWeight.Regular),
                        },
                    }
                };
            }

            [BackgroundDependencyLoader]
            private void load(OsuColour colours)
            {
                Colour = colours.Yellow;
            }
        }
    }
}<|MERGE_RESOLUTION|>--- conflicted
+++ resolved
@@ -88,13 +88,8 @@
                                                         Direction = FillDirection.Horizontal,
                                                     }.With(d =>
                                                     {
-<<<<<<< HEAD
-                                                        d.AddText("谱师：");
-                                                        d.AddUserLink(beatmapInfo.Metadata.Author);
-=======
-                                                        d.AddText("mapped by ");
+                                                        d.AddText("谱师: ");
                                                         d.AddUserLink(mostPlayed.BeatmapSet.Author);
->>>>>>> f6c19c95
                                                     }),
                                                 }
                                             },
