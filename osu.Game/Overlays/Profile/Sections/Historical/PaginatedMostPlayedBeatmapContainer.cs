﻿// Copyright (c) ppy Pty Ltd <contact@ppy.sh>. Licensed under the MIT Licence.
// See the LICENCE file in the repository root for full licence text.

using System.Collections.Generic;
using osu.Framework.Allocation;
using osu.Framework.Bindables;
using osu.Framework.Graphics;
using osu.Framework.Graphics.Containers;
using osu.Game.Online.API;
using osu.Game.Online.API.Requests;
using osu.Game.Online.API.Requests.Responses;
using osu.Game.Users;

namespace osu.Game.Overlays.Profile.Sections.Historical
{
    public class PaginatedMostPlayedBeatmapContainer : PaginatedContainer<APIUserMostPlayedBeatmap>
    {
        public PaginatedMostPlayedBeatmapContainer(Bindable<User> user)
<<<<<<< HEAD
            : base(user, "玩的最多的谱面", "没有(´・ω・`)")
=======
            : base(user, "Most Played Beatmaps", "No records. :(", CounterVisibilityState.AlwaysVisible)
>>>>>>> 41a17309
        {
            ItemsPerPage = 5;
        }

        [BackgroundDependencyLoader]
        private void load()
        {
            ItemsContainer.Direction = FillDirection.Vertical;
        }

        protected override int GetCount(User user) => user.BeatmapPlaycountsCount;

        protected override APIRequest<List<APIUserMostPlayedBeatmap>> CreateRequest() =>
            new GetUserMostPlayedBeatmapsRequest(User.Value.Id, VisiblePages++, ItemsPerPage);

        protected override Drawable CreateDrawableItem(APIUserMostPlayedBeatmap model) =>
            new DrawableMostPlayedBeatmap(model.GetBeatmapInfo(Rulesets), model.PlayCount);
    }
}<|MERGE_RESOLUTION|>--- conflicted
+++ resolved
@@ -16,11 +16,7 @@
     public class PaginatedMostPlayedBeatmapContainer : PaginatedContainer<APIUserMostPlayedBeatmap>
     {
         public PaginatedMostPlayedBeatmapContainer(Bindable<User> user)
-<<<<<<< HEAD
-            : base(user, "玩的最多的谱面", "没有(´・ω・`)")
-=======
-            : base(user, "Most Played Beatmaps", "No records. :(", CounterVisibilityState.AlwaysVisible)
->>>>>>> 41a17309
+            : base(user, "玩的最多的谱面", "没有(´・ω・`)", CounterVisibilityState.AlwaysVisible)
         {
             ItemsPerPage = 5;
         }
