--- conflicted
+++ resolved
@@ -25,18 +25,7 @@
         protected override APIRequest<List<APIUserMostPlayedBeatmap>> CreateRequest() =>
             new GetUserMostPlayedBeatmapsRequest(User.Value.Id, VisiblePages++, ItemsPerPage);
 
-<<<<<<< HEAD
-            API.Queue(request);
-        }
-
-        protected override void Dispose(bool isDisposing)
-        {
-            base.Dispose(isDisposing);
-            request?.Cancel();
-        }
-=======
         protected override Drawable CreateDrawableItem(APIUserMostPlayedBeatmap model) =>
             new DrawableMostPlayedBeatmap(model.GetBeatmapInfo(Rulesets), model.PlayCount);
->>>>>>> f51ff553
     }
 }