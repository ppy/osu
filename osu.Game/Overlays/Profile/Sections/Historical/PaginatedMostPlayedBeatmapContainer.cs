﻿// Copyright (c) ppy Pty Ltd <contact@ppy.sh>. Licensed under the MIT Licence.
// See the LICENCE file in the repository root for full licence text.

using System.Collections.Generic;
using osu.Framework.Allocation;
using osu.Framework.Bindables;
using osu.Framework.Graphics;
using osu.Framework.Graphics.Containers;
using osu.Game.Online.API;
using osu.Game.Online.API.Requests;
using osu.Game.Online.API.Requests.Responses;
using osu.Game.Resources.Localisation.Web;
using osu.Game.Users;

namespace osu.Game.Overlays.Profile.Sections.Historical
{
    public class PaginatedMostPlayedBeatmapContainer : PaginatedProfileSubsection<APIUserMostPlayedBeatmap>
    {
        public PaginatedMostPlayedBeatmapContainer(Bindable<User> user)
<<<<<<< HEAD
            : base(user, "玩的最多的谱面")
=======
            : base(user, UsersStrings.ShowExtraHistoricalMostPlayedTitle)
>>>>>>> 6cc81c24
        {
            ItemsPerPage = 5;
        }

        [BackgroundDependencyLoader]
        private void load()
        {
            ItemsContainer.Direction = FillDirection.Vertical;
        }

        protected override int GetCount(User user) => user.BeatmapPlaycountsCount;

        protected override APIRequest<List<APIUserMostPlayedBeatmap>> CreateRequest() =>
            new GetUserMostPlayedBeatmapsRequest(User.Value.Id, VisiblePages++, ItemsPerPage);

        protected override Drawable CreateDrawableItem(APIUserMostPlayedBeatmap model) =>
            new DrawableMostPlayedBeatmap(model.GetBeatmapInfo(Rulesets), model.PlayCount);
    }
}<|MERGE_RESOLUTION|>--- conflicted
+++ resolved
@@ -17,11 +17,7 @@
     public class PaginatedMostPlayedBeatmapContainer : PaginatedProfileSubsection<APIUserMostPlayedBeatmap>
     {
         public PaginatedMostPlayedBeatmapContainer(Bindable<User> user)
-<<<<<<< HEAD
-            : base(user, "玩的最多的谱面")
-=======
             : base(user, UsersStrings.ShowExtraHistoricalMostPlayedTitle)
->>>>>>> 6cc81c24
         {
             ItemsPerPage = 5;
         }
