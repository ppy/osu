--- conflicted
+++ resolved
@@ -24,24 +24,18 @@
         private APIRequest<List<TModel>> retrievalRequest;
         private CancellationTokenSource loadCancellation;
 
-        [Resolved]
-        private IAPIProvider api { get; set; }
-
         protected int VisiblePages;
         protected int ItemsPerPage;
 
         protected readonly Bindable<User> User = new Bindable<User>();
-<<<<<<< HEAD
+
+        protected readonly FillFlowContainer ItemsContainer;
 
         [Resolved]
         protected RulesetStore Rulesets { get; private set; }
 
         [Resolved]
-        protected IAPIProvider API { get; private set; }
-=======
-        protected readonly FillFlowContainer ItemsContainer;
-        protected RulesetStore Rulesets;
->>>>>>> f51ff553
+        private IAPIProvider api { get; set; }
 
         protected PaginatedContainer(Bindable<User> user, string header, string missing)
         {
@@ -71,7 +65,7 @@
                     Origin = Anchor.TopCentre,
                     Alpha = 0,
                     Margin = new MarginPadding { Top = 10 },
-                    Action = showMore,
+                    Action = ShowMore,
                 },
                 missingText = new OsuSpriteText
                 {
@@ -82,23 +76,13 @@
             };
         }
 
-<<<<<<< HEAD
         protected override void LoadComplete()
         {
             base.LoadComplete();
             User.BindValueChanged(onUserChanged, true);
-=======
-        [BackgroundDependencyLoader]
-        private void load(RulesetStore rulesets)
-        {
-            Rulesets = rulesets;
-
-            User.ValueChanged += onUserChanged;
-            User.TriggerChange();
->>>>>>> f51ff553
         }
 
-        private void onUserChanged(ValueChangedEvent<User> e)
+        protected void ClearContent()
         {
             loadCancellation?.Cancel();
             retrievalRequest?.Cancel();
@@ -106,11 +90,18 @@
             VisiblePages = 0;
             ItemsContainer.Clear();
 
-            if (e.NewValue != null)
-                showMore();
+            moreButton.IsLoading = true;
         }
 
-        private void showMore()
+        private void onUserChanged(ValueChangedEvent<User> e)
+        {
+            ClearContent();
+
+            if (e.NewValue != null)
+                ShowMore();
+        }
+
+        protected void ShowMore()
         {
             loadCancellation = new CancellationTokenSource();
 
