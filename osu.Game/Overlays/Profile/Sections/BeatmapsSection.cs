--- conflicted
+++ resolved
@@ -16,19 +16,11 @@
         {
             Children = new[]
             {
-<<<<<<< HEAD
                 new PaginatedBeatmapContainer(BeatmapSetType.Favourite, User, "喜欢的谱面"),
-                new PaginatedBeatmapContainer(BeatmapSetType.RankedAndApproved, User, "计入排名的谱面"),
+                new PaginatedBeatmapContainer(BeatmapSetType.RankedAndApproved, User, "计入排名(Ranked & Approved)的谱面"),
                 new PaginatedBeatmapContainer(BeatmapSetType.Loved, User, "Loved谱面"),
-                new PaginatedBeatmapContainer(BeatmapSetType.Unranked, User, "审核中/制作中的谱面"),
-                new PaginatedBeatmapContainer(BeatmapSetType.Graveyard, User, "坟场中的谱面"),
-=======
-                new PaginatedBeatmapContainer(BeatmapSetType.Favourite, User, "Favourite Beatmaps"),
-                new PaginatedBeatmapContainer(BeatmapSetType.RankedAndApproved, User, "Ranked & Approved Beatmaps"),
-                new PaginatedBeatmapContainer(BeatmapSetType.Loved, User, "Loved Beatmaps"),
-                new PaginatedBeatmapContainer(BeatmapSetType.Unranked, User, "Pending Beatmaps"),
-                new PaginatedBeatmapContainer(BeatmapSetType.Graveyard, User, "Graveyarded Beatmaps")
->>>>>>> e119b78e
+                new PaginatedBeatmapContainer(BeatmapSetType.Unranked, User, "审核中、制作中的谱面"),
+                new PaginatedBeatmapContainer(BeatmapSetType.Graveyard, User, "坟场中的谱面")
             };
         }
     }
