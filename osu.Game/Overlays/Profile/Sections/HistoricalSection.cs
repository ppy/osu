﻿// Copyright (c) ppy Pty Ltd <contact@ppy.sh>. Licensed under the MIT Licence.
// See the LICENCE file in the repository root for full licence text.

using osu.Framework.Graphics;
using osu.Game.Online.API.Requests;
using osu.Game.Overlays.Profile.Sections.Historical;
using osu.Game.Overlays.Profile.Sections.Ranks;

namespace osu.Game.Overlays.Profile.Sections
{
    public class HistoricalSection : ProfileSection
    {
        public override string Title => "历史游玩记录";

        public override string Identifier => "historical";

        public HistoricalSection()
        {
            Children = new Drawable[]
            {
                new PlayHistorySubsection(User),
                new PaginatedMostPlayedBeatmapContainer(User),
<<<<<<< HEAD
                new PaginatedScoreContainer(ScoreType.Recent, User, "最近游玩(24小时)", CounterVisibilityState.VisibleWhenZero),
=======
                new PaginatedScoreContainer(ScoreType.Recent, User, "Recent Plays (24h)", CounterVisibilityState.VisibleWhenZero),
                new ReplaysSubsection(User)
>>>>>>> e53f4c65
            };
        }
    }
}<|MERGE_RESOLUTION|>--- conflicted
+++ resolved
@@ -20,12 +20,8 @@
             {
                 new PlayHistorySubsection(User),
                 new PaginatedMostPlayedBeatmapContainer(User),
-<<<<<<< HEAD
                 new PaginatedScoreContainer(ScoreType.Recent, User, "最近游玩(24小时)", CounterVisibilityState.VisibleWhenZero),
-=======
-                new PaginatedScoreContainer(ScoreType.Recent, User, "Recent Plays (24h)", CounterVisibilityState.VisibleWhenZero),
                 new ReplaysSubsection(User)
->>>>>>> e53f4c65
             };
         }
     }
