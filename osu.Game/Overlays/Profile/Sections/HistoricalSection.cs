--- conflicted
+++ resolved
@@ -12,11 +12,7 @@
 {
     public class HistoricalSection : ProfileSection
     {
-<<<<<<< HEAD
-        public override string Title => "历史游玩记录";
-=======
         public override LocalisableString Title => UsersStrings.ShowExtraHistoricalTitle;
->>>>>>> 6cc81c24
 
         public override string Identifier => @"historical";
 
@@ -26,11 +22,7 @@
             {
                 new PlayHistorySubsection(User),
                 new PaginatedMostPlayedBeatmapContainer(User),
-<<<<<<< HEAD
-                new PaginatedScoreContainer(ScoreType.Recent, User, "最近游玩(24小时)"),
-=======
                 new PaginatedScoreContainer(ScoreType.Recent, User, UsersStrings.ShowExtraHistoricalRecentPlaysTitle),
->>>>>>> 6cc81c24
                 new ReplaysSubsection(User)
             };
         }
