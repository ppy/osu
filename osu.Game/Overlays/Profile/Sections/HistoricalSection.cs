﻿// Copyright (c) ppy Pty Ltd <contact@ppy.sh>. Licensed under the MIT Licence.
// See the LICENCE file in the repository root for full licence text.

using osu.Framework.Graphics;
using osu.Game.Online.API.Requests;
using osu.Game.Overlays.Profile.Sections.Historical;
using osu.Game.Overlays.Profile.Sections.Ranks;

namespace osu.Game.Overlays.Profile.Sections
{
    public class HistoricalSection : ProfileSection
    {
        public override string Title => "历史游玩记录";

        public override string Identifier => "historical";

        public HistoricalSection()
        {
            Children = new Drawable[]
            {
                new PlayHistorySubsection(User),
                new PaginatedMostPlayedBeatmapContainer(User),
<<<<<<< HEAD
                new PaginatedScoreContainer(ScoreType.Recent, User, "最近游玩(24小时)", CounterVisibilityState.VisibleWhenZero),
=======
                new PaginatedScoreContainer(ScoreType.Recent, User, "Recent Plays (24h)"),
>>>>>>> 10f008ae
                new ReplaysSubsection(User)
            };
        }
    }
}<|MERGE_RESOLUTION|>--- conflicted
+++ resolved
@@ -20,11 +20,7 @@
             {
                 new PlayHistorySubsection(User),
                 new PaginatedMostPlayedBeatmapContainer(User),
-<<<<<<< HEAD
-                new PaginatedScoreContainer(ScoreType.Recent, User, "最近游玩(24小时)", CounterVisibilityState.VisibleWhenZero),
-=======
-                new PaginatedScoreContainer(ScoreType.Recent, User, "Recent Plays (24h)"),
->>>>>>> 10f008ae
+                new PaginatedScoreContainer(ScoreType.Recent, User, "最近游玩(24小时)"),
                 new ReplaysSubsection(User)
             };
         }
