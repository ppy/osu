﻿// Copyright (c) ppy Pty Ltd <contact@ppy.sh>. Licensed under the MIT Licence.
// See the LICENCE file in the repository root for full licence text.

using osu.Framework.Graphics;
using osu.Game.Online.API.Requests;
using osu.Game.Overlays.Profile.Sections.Historical;
using osu.Game.Overlays.Profile.Sections.Ranks;

namespace osu.Game.Overlays.Profile.Sections
{
    public class HistoricalSection : ProfileSection
    {
        public override string Title => "历史游玩记录";

        public override string Identifier => "historical";

        public HistoricalSection()
        {
            Children = new Drawable[]
            {
                new PlayHistorySubsection(User),
                new PaginatedMostPlayedBeatmapContainer(User),
                new PaginatedScoreContainer(ScoreType.Recent, User, "最近游玩(24小时)", CounterVisibilityState.VisibleWhenZero),
<<<<<<< HEAD
=======
                new ReplaysSubsection(User)
>>>>>>> 3c1742cf
            };
        }
    }
}<|MERGE_RESOLUTION|>--- conflicted
+++ resolved
@@ -21,10 +21,7 @@
                 new PlayHistorySubsection(User),
                 new PaginatedMostPlayedBeatmapContainer(User),
                 new PaginatedScoreContainer(ScoreType.Recent, User, "最近游玩(24小时)", CounterVisibilityState.VisibleWhenZero),
-<<<<<<< HEAD
-=======
                 new ReplaysSubsection(User)
->>>>>>> 3c1742cf
             };
         }
     }
