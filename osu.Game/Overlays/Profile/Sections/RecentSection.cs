--- conflicted
+++ resolved
@@ -15,11 +15,7 @@
         {
             Children = new[]
             {
-<<<<<<< HEAD
-                new PaginatedRecentActivityContainer(User, null, @"最近在潜水(´・ω・`)"),
-=======
                 new PaginatedRecentActivityContainer(User),
->>>>>>> e119b78e
             };
         }
     }
