--- conflicted
+++ resolved
@@ -31,16 +31,6 @@
         protected override APIRequest<List<APIBeatmapSet>> CreateRequest() =>
             new GetUserBeatmapsRequest(User.Value.Id, type, VisiblePages++, ItemsPerPage);
 
-<<<<<<< HEAD
-            API.Queue(request);
-        }
-
-        protected override void Dispose(bool isDisposing)
-        {
-            base.Dispose(isDisposing);
-            request?.Cancel();
-        }
-=======
         protected override Drawable CreateDrawableItem(APIBeatmapSet model) => !model.OnlineBeatmapSetID.HasValue
             ? null
             : new DirectGridPanel(model.ToBeatmapSet(Rulesets))
@@ -48,6 +38,5 @@
                 Anchor = Anchor.TopCentre,
                 Origin = Anchor.TopCentre,
             };
->>>>>>> f51ff553
     }
 }