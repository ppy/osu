﻿// Copyright (c) ppy Pty Ltd <contact@ppy.sh>. Licensed under the MIT Licence.
// See the LICENCE file in the repository root for full licence text.

using osu.Framework.Bindables;
using osuTK;
using osu.Framework.Graphics;
using osu.Framework.Graphics.Containers;
using osu.Framework.Graphics.Shapes;
using osu.Framework.Input.Events;
using osu.Game.Graphics;
using osu.Game.Graphics.Containers;
using osu.Game.Graphics.Sprites;
using osu.Game.Users;
using osu.Framework.Allocation;

namespace osu.Game.Overlays.Profile.Sections.Kudosu
{
    public class KudosuInfo : Container
    {
        private readonly Bindable<User> user = new Bindable<User>();

        public KudosuInfo(Bindable<User> user)
        {
            this.user.BindTo(user);
            CountSection total;
            RelativeSizeAxes = Axes.X;
            AutoSizeAxes = Axes.Y;
            Masking = true;
            CornerRadius = 3;
            Child = total = new CountTotal();

            this.user.ValueChanged += u => total.Count = u.NewValue?.Kudosu.Total ?? 0;
        }

        protected override bool OnClick(ClickEvent e) => true;

<<<<<<< HEAD
        private class CountAvailable : CountSection
        {
            public CountAvailable()
                : base("可用的Kudosu")
            {
                DescriptionText.Text = "kudosu 可以兑换为 kudosu 星,它可以让你的谱面更引人注意。这是该玩家还没有兑换的 kudosu 数。";//改自官网
            }
        }

=======
>>>>>>> b9b35131
        private class CountTotal : CountSection
        {
            public CountTotal()
                : base("总共获得的Kudosu")
            {
<<<<<<< HEAD
                DescriptionText.AddText("取决于你对制谱的贡献如何。通过访问");
                DescriptionText.AddLink("这个页面", "https://osu.ppy.sh/wiki/Kudosu");
                DescriptionText.AddText("来获得更多信息。");//同样来自官网qwq
=======
                DescriptionText.AddText("Based on how much of a contribution the user has made to beatmap moderation. See ");
                DescriptionText.AddLink("this page", "https://osu.ppy.sh/wiki/Kudosu");
                DescriptionText.AddText(" for more information.");
>>>>>>> b9b35131
            }
        }

        private class CountSection : Container
        {
            private readonly OsuSpriteText valueText;
            protected readonly LinkFlowContainer DescriptionText;
            private readonly Box lineBackground;

            public new int Count
            {
                set => valueText.Text = value.ToString("N0");
            }

            public CountSection(string header)
            {
                RelativeSizeAxes = Axes.X;
                AutoSizeAxes = Axes.Y;
                Padding = new MarginPadding { Top = 10, Bottom = 20 };
                Child = new FillFlowContainer
                {
                    AutoSizeAxes = Axes.Y,
                    RelativeSizeAxes = Axes.X,
                    Direction = FillDirection.Vertical,
                    Spacing = new Vector2(0, 5),
                    Children = new Drawable[]
                    {
                        new CircularContainer
                        {
                            Masking = true,
                            RelativeSizeAxes = Axes.X,
                            Height = 2,
                            Child = lineBackground = new Box
                            {
                                RelativeSizeAxes = Axes.Both,
                            }
                        },
                        new OsuSpriteText
                        {
                            Text = header,
                            Font = OsuFont.GetFont(size: 24, weight: FontWeight.Bold)
                        },
                        valueText = new OsuSpriteText
                        {
                            Text = "0",
                            Font = OsuFont.GetFont(size: 40, weight: FontWeight.Light),
                            UseFullGlyphHeight = false,
                        },
                        DescriptionText = new LinkFlowContainer(t => t.Font = t.Font.With(size: 18))
                        {
                            RelativeSizeAxes = Axes.X,
                            AutoSizeAxes = Axes.Y,
                        }
                    }
                };
            }

            [BackgroundDependencyLoader]
            private void load(OverlayColourProvider colourProvider)
            {
                lineBackground.Colour = colourProvider.Highlight1;
            }
        }
    }
}<|MERGE_RESOLUTION|>--- conflicted
+++ resolved
@@ -34,32 +34,14 @@
 
         protected override bool OnClick(ClickEvent e) => true;
 
-<<<<<<< HEAD
-        private class CountAvailable : CountSection
-        {
-            public CountAvailable()
-                : base("可用的Kudosu")
-            {
-                DescriptionText.Text = "kudosu 可以兑换为 kudosu 星,它可以让你的谱面更引人注意。这是该玩家还没有兑换的 kudosu 数。";//改自官网
-            }
-        }
-
-=======
->>>>>>> b9b35131
         private class CountTotal : CountSection
         {
             public CountTotal()
                 : base("总共获得的Kudosu")
             {
-<<<<<<< HEAD
                 DescriptionText.AddText("取决于你对制谱的贡献如何。通过访问");
                 DescriptionText.AddLink("这个页面", "https://osu.ppy.sh/wiki/Kudosu");
                 DescriptionText.AddText("来获得更多信息。");//同样来自官网qwq
-=======
-                DescriptionText.AddText("Based on how much of a contribution the user has made to beatmap moderation. See ");
-                DescriptionText.AddLink("this page", "https://osu.ppy.sh/wiki/Kudosu");
-                DescriptionText.AddText(" for more information.");
->>>>>>> b9b35131
             }
         }
 
