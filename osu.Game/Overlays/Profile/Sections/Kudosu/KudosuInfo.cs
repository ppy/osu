--- conflicted
+++ resolved
@@ -39,11 +39,7 @@
         private class CountTotal : CountSection
         {
             public CountTotal()
-<<<<<<< HEAD
-                : base("总共获得的Kudosu")
-=======
                 : base(UsersStrings.ShowExtraKudosuTotal)
->>>>>>> 6cc81c24
             {
                 DescriptionText.AddText("取决于你对制谱的贡献如何。通过访问");
                 DescriptionText.AddLink("这个页面", "https://osu.ppy.sh/wiki/Kudosu");
