﻿// Copyright (c) ppy Pty Ltd <contact@ppy.sh>. Licensed under the MIT Licence.
// See the LICENCE file in the repository root for full licence text.

using osu.Framework.Bindables;
using osuTK;
using osu.Framework.Graphics;
using osu.Framework.Graphics.Containers;
using osu.Framework.Graphics.Shapes;
using osu.Framework.Input.Events;
using osu.Game.Graphics;
using osu.Game.Graphics.Containers;
using osu.Game.Graphics.Sprites;
using osu.Game.Users;
using osu.Framework.Allocation;

namespace osu.Game.Overlays.Profile.Sections.Kudosu
{
    public class KudosuInfo : Container
    {
        private readonly Bindable<User> user = new Bindable<User>();

        public KudosuInfo(Bindable<User> user)
        {
            this.user.BindTo(user);
            CountSection total;
            RelativeSizeAxes = Axes.X;
            AutoSizeAxes = Axes.Y;
            Masking = true;
            CornerRadius = 3;
            Child = total = new CountTotal();

            this.user.ValueChanged += u => total.Count = u.NewValue?.Kudosu.Total ?? 0;
        }

        protected override bool OnClick(ClickEvent e) => true;

<<<<<<< HEAD
        private class CountAvailable : CountSection
        {
            public CountAvailable()
                : base("可用的Kudosu")
            {
                DescriptionText.Text = "kudosu 可以兑换为 kudosu 星,它可以让你的谱面更引人注意。这是该玩家还没有兑换的 kudosu 数。";//改自官网
            }
        }

=======
>>>>>>> 80379196
        private class CountTotal : CountSection
        {
            public CountTotal()
                : base("总共获得的Kudosu")
            {
                DescriptionText.AddText("取决于你对制谱的贡献如何。通过访问");
                DescriptionText.AddLink("这个页面", "https://osu.ppy.sh/wiki/Kudosu");
                DescriptionText.AddText("来获得更多信息。");//同样来自官网qwq
            }
        }

        private class CountSection : Container
        {
            private readonly OsuSpriteText valueText;
            protected readonly LinkFlowContainer DescriptionText;
            private readonly Box lineBackground;

            public new int Count
            {
                set => valueText.Text = value.ToString("N0");
            }

            public CountSection(string header)
            {
                RelativeSizeAxes = Axes.X;
                AutoSizeAxes = Axes.Y;
                Padding = new MarginPadding { Top = 10, Bottom = 20 };
                Child = new FillFlowContainer
                {
                    AutoSizeAxes = Axes.Y,
                    RelativeSizeAxes = Axes.X,
                    Direction = FillDirection.Vertical,
                    Spacing = new Vector2(0, 5),
                    Children = new Drawable[]
                    {
                        new CircularContainer
                        {
                            Masking = true,
                            RelativeSizeAxes = Axes.X,
                            Height = 2,
                            Child = lineBackground = new Box
                            {
                                RelativeSizeAxes = Axes.Both,
                            }
                        },
                        new OsuSpriteText
                        {
                            Text = header,
                            Font = OsuFont.GetFont(size: 24, weight: FontWeight.Bold)
                        },
                        valueText = new OsuSpriteText
                        {
                            Text = "0",
                            Font = OsuFont.GetFont(size: 40, weight: FontWeight.Light),
                            UseFullGlyphHeight = false,
                        },
                        DescriptionText = new LinkFlowContainer(t => t.Font = t.Font.With(size: 18))
                        {
                            RelativeSizeAxes = Axes.X,
                            AutoSizeAxes = Axes.Y,
                        }
                    }
                };
            }

            [BackgroundDependencyLoader]
            private void load(OverlayColourProvider colourProvider)
            {
                lineBackground.Colour = colourProvider.Highlight1;
            }
        }
    }
}<|MERGE_RESOLUTION|>--- conflicted
+++ resolved
@@ -34,18 +34,6 @@
 
         protected override bool OnClick(ClickEvent e) => true;
 
-<<<<<<< HEAD
-        private class CountAvailable : CountSection
-        {
-            public CountAvailable()
-                : base("可用的Kudosu")
-            {
-                DescriptionText.Text = "kudosu 可以兑换为 kudosu 星,它可以让你的谱面更引人注意。这是该玩家还没有兑换的 kudosu 数。";//改自官网
-            }
-        }
-
-=======
->>>>>>> 80379196
         private class CountTotal : CountSection
         {
             public CountTotal()
