--- conflicted
+++ resolved
@@ -15,11 +15,7 @@
     public class PaginatedKudosuHistoryContainer : PaginatedProfileSubsection<APIKudosuHistory>
     {
         public PaginatedKudosuHistoryContainer(Bindable<User> user)
-<<<<<<< HEAD
-            : base(user, missingText: "该用户还没有收到过任何kudosu!")
-=======
             : base(user, missingText: UsersStrings.ShowExtraKudosuEntryEmpty)
->>>>>>> 6cc81c24
         {
             ItemsPerPage = 5;
         }
