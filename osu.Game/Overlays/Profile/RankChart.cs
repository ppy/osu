--- conflicted
+++ resolved
@@ -1,229 +1,193 @@
-﻿// Copyright (c) 2007-2017 ppy Pty Ltd <contact@ppy.sh>.
-// Licensed under the MIT Licence - https://raw.githubusercontent.com/ppy/osu/master/LICENCE
-
-using System;
-using System.Linq;
-using OpenTK;
-using osu.Framework.Allocation;
-using osu.Framework.Graphics;
-using osu.Framework.Graphics.Containers;
-using osu.Framework.Graphics.Shapes;
-using osu.Framework.Graphics.Sprites;
-using osu.Framework.Input;
-using osu.Game.Graphics;
-using osu.Game.Graphics.Sprites;
-using osu.Game.Graphics.UserInterface;
-using osu.Game.Users;
-
-namespace osu.Game.Overlays.Profile
-{
-    public class RankChart : Container
-    {
-        private readonly SpriteText rankText, performanceText, relativeText;
-        private readonly RankChartLineGraph graph;
-
-        private readonly int[] ranks;
-
-        private const float primary_textsize = 25, secondary_textsize = 13, padding = 10;
-
-        private readonly User user;
-
-        public RankChart(User user)
-        {
-            this.user = user;
-
-            int[] userRanks = user.RankHistory?.Data ?? new[] { user.Statistics.Rank };
-            ranks = userRanks.SkipWhile(x => x == 0).ToArray();
-
-            Padding = new MarginPadding { Vertical = padding };
-            Children = new Drawable[]
-            {
-                rankText = new OsuSpriteText
-                {
-                    Anchor = Anchor.TopCentre,
-                    Origin = Anchor.TopCentre,
-                    Font = @"Exo2.0-RegularItalic",
-                    TextSize = primary_textsize
-                },
-                relativeText = new OsuSpriteText
-                {
-                    Anchor = Anchor.TopCentre,
-                    Origin = Anchor.TopCentre,
-                    Font = @"Exo2.0-RegularItalic",
-                    Y = 25,
-                    TextSize = secondary_textsize
-                },
-                performanceText = new OsuSpriteText
-                {
-                    Anchor = Anchor.BottomCentre,
-                    Origin = Anchor.BottomCentre,
-                    Font = @"Exo2.0-RegularItalic",
-                    TextSize = secondary_textsize
-                },
-            };
-
-            if (ranks.Length > 0)
-            {
-                Add(graph = new RankChartLineGraph
-                {
-                    Anchor = Anchor.BottomCentre,
-                    Origin = Anchor.BottomCentre,
-                    RelativeSizeAxes = Axes.X,
-                    Y = -secondary_textsize,
-                    DefaultValueCount = ranks.Length,
-                });
-
-                graph.OnBallMove += showHistoryRankTexts;
-            }
-        }
-
-        private void updateRankTexts()
-        {
-            rankText.Text = user.Statistics.Rank > 0 ? $"#{user.Statistics.Rank:#,0}" : "no rank";
-            performanceText.Text = user.Statistics.PP != null ? $"{user.Statistics.PP:#,0}pp" : string.Empty;
-            relativeText.Text = $"{user.Country?.FullName} #{user.CountryRank:#,0}";
-        }
-
-        private void showHistoryRankTexts(int dayIndex)
-        {
-            rankText.Text = $"#{ranks[dayIndex]:#,0}";
-            dayIndex++;
-            relativeText.Text = dayIndex == ranks.Length ? "Now" : $"{ranks.Length - dayIndex} days ago";
-            //plural should be handled in a general way
-        }
-
-        [BackgroundDependencyLoader]
-        private void load(OsuColour colours)
-        {
-            if (graph != null)
-            {
-                graph.Colour = colours.Yellow;
-                // use logarithmic coordinates
-                graph.Values = ranks.Select(x => -(float)Math.Log(x));
-                graph.SetStaticBallPosition();
-            }
-
-            updateRankTexts();
-        }
-
-        public override bool Invalidate(Invalidation invalidation = Invalidation.All, Drawable source = null, bool shallPropagate = true)
-        {
-            if ((invalidation & Invalidation.DrawSize) != 0)
-            {
-                graph.Height = DrawHeight - padding * 2 - primary_textsize - secondary_textsize * 2;
-            }
-
-            return base.Invalidate(invalidation, source, shallPropagate);
-        }
-
-<<<<<<< HEAD
-        private class RankChartLineGraph : LineGraph, IHandleMouseMove, IHandleHover
-=======
-        protected override bool OnHover(InputState state)
-        {
-            graph?.UpdateBallPosition(state.Mouse.Position.X);
-            graph?.ShowBall();
-            return base.OnHover(state);
-        }
-
-        protected override bool OnMouseMove(InputState state)
-        {
-            graph?.UpdateBallPosition(state.Mouse.Position.X);
-            return base.OnMouseMove(state);
-        }
-
-        protected override void OnHoverLost(InputState state)
-        {
-            if (graph != null)
-            {
-                graph.HideBall();
-                updateRankTexts();
-            }
-            base.OnHoverLost(state);
-        }
-
-        private class RankChartLineGraph : LineGraph
->>>>>>> c9673bcd
-        {
-            private const double fade_duration = 200;
-
-            private readonly CircularContainer staticBall;
-            private readonly CircularContainer movingBall;
-
-            public Action<int> OnBallMove;
-
-            public RankChartLineGraph()
-            {
-                Add(staticBall = new CircularContainer
-                {
-                    Origin = Anchor.Centre,
-                    Size = new Vector2(8),
-                    Masking = true,
-                    RelativePositionAxes = Axes.Both,
-                    Child = new Box { RelativeSizeAxes = Axes.Both }
-                });
-                Add(movingBall = new CircularContainer
-                {
-                    Origin = Anchor.Centre,
-                    Size = new Vector2(8),
-                    Alpha = 0,
-                    Masking = true,
-                    RelativePositionAxes = Axes.Both,
-                    Child = new Box { RelativeSizeAxes = Axes.Both }
-                });
-            }
-
-            public void SetStaticBallPosition() => staticBall.Position = new Vector2(1, GetYPosition(Values.Last()));
-
-<<<<<<< HEAD
-            public virtual bool OnMouseMove(InputState state)
-            {
-                if (ballShown)
-                {
-                    var values = (IList<float>)Values;
-                    var position = ToLocalSpace(state.Mouse.NativeState.Position);
-                    int count = Math.Max(values.Count, DefaultValueCount);
-                    int index = (int)Math.Round(position.X / DrawWidth * (count - 1));
-                    if (index >= count - values.Count)
-                    {
-                        int i = index + values.Count - count;
-                        float y = GetYPosition(values[i]);
-                        if (Math.Abs(y * DrawHeight - position.Y) <= 8f)
-                        {
-                            ball.MoveTo(new Vector2(index / (float)(count - 1), y), transform_duration, Easing.OutQuint);
-                            BallMove(i);
-                        }
-                    }
-                }
-                return false;
-            }
-
-            public bool OnHover(InputState state) => false;
-
-            public virtual void OnHoverLost(InputState state)
-            {
-                if (ballShown)
-                    ResetBall();
-=======
-            public void UpdateBallPosition(float mouseXPosition)
-            {
-                int index = calculateIndex(mouseXPosition);
-                movingBall.Position = calculateBallPosition(index);
-                OnBallMove.Invoke(index);
-            }
-
-            public void ShowBall() => movingBall.FadeIn(fade_duration);
-
-            public void HideBall() => movingBall.FadeOut(fade_duration);
-
-            private int calculateIndex(float mouseXPosition) => (int)Math.Round(mouseXPosition / DrawWidth * (DefaultValueCount - 1));
-
-            private Vector2 calculateBallPosition(int index)
-            {
-                float y = GetYPosition(Values.ElementAt(index));
-                return new Vector2(index / (float)(DefaultValueCount - 1), y);
->>>>>>> c9673bcd
-            }
-        }
-    }
-}
+﻿// Copyright (c) 2007-2017 ppy Pty Ltd <contact@ppy.sh>.
+// Licensed under the MIT Licence - https://raw.githubusercontent.com/ppy/osu/master/LICENCE
+
+using System;
+using System.Linq;
+using OpenTK;
+using osu.Framework.Allocation;
+using osu.Framework.Graphics;
+using osu.Framework.Graphics.Containers;
+using osu.Framework.Graphics.Shapes;
+using osu.Framework.Graphics.Sprites;
+using osu.Framework.Input;
+using osu.Game.Graphics;
+using osu.Game.Graphics.Sprites;
+using osu.Game.Graphics.UserInterface;
+using osu.Game.Users;
+
+namespace osu.Game.Overlays.Profile
+{
+    public class RankChart : Container, IHandleHover, IHandleMouseMove
+    {
+        private readonly SpriteText rankText, performanceText, relativeText;
+        private readonly RankChartLineGraph graph;
+
+        private readonly int[] ranks;
+
+        private const float primary_textsize = 25, secondary_textsize = 13, padding = 10;
+
+        private readonly User user;
+
+        public RankChart(User user)
+        {
+            this.user = user;
+
+            int[] userRanks = user.RankHistory?.Data ?? new[] { user.Statistics.Rank };
+            ranks = userRanks.SkipWhile(x => x == 0).ToArray();
+
+            Padding = new MarginPadding { Vertical = padding };
+            Children = new Drawable[]
+            {
+                rankText = new OsuSpriteText
+                {
+                    Anchor = Anchor.TopCentre,
+                    Origin = Anchor.TopCentre,
+                    Font = @"Exo2.0-RegularItalic",
+                    TextSize = primary_textsize
+                },
+                relativeText = new OsuSpriteText
+                {
+                    Anchor = Anchor.TopCentre,
+                    Origin = Anchor.TopCentre,
+                    Font = @"Exo2.0-RegularItalic",
+                    Y = 25,
+                    TextSize = secondary_textsize
+                },
+                performanceText = new OsuSpriteText
+                {
+                    Anchor = Anchor.BottomCentre,
+                    Origin = Anchor.BottomCentre,
+                    Font = @"Exo2.0-RegularItalic",
+                    TextSize = secondary_textsize
+                },
+            };
+
+            if (ranks.Length > 0)
+            {
+                Add(graph = new RankChartLineGraph
+                {
+                    Anchor = Anchor.BottomCentre,
+                    Origin = Anchor.BottomCentre,
+                    RelativeSizeAxes = Axes.X,
+                    Y = -secondary_textsize,
+                    DefaultValueCount = ranks.Length,
+                });
+
+                graph.OnBallMove += showHistoryRankTexts;
+            }
+        }
+
+        private void updateRankTexts()
+        {
+            rankText.Text = user.Statistics.Rank > 0 ? $"#{user.Statistics.Rank:#,0}" : "no rank";
+            performanceText.Text = user.Statistics.PP != null ? $"{user.Statistics.PP:#,0}pp" : string.Empty;
+            relativeText.Text = $"{user.Country?.FullName} #{user.CountryRank:#,0}";
+        }
+
+        private void showHistoryRankTexts(int dayIndex)
+        {
+            rankText.Text = $"#{ranks[dayIndex]:#,0}";
+            dayIndex++;
+            relativeText.Text = dayIndex == ranks.Length ? "Now" : $"{ranks.Length - dayIndex} days ago";
+            //plural should be handled in a general way
+        }
+
+        [BackgroundDependencyLoader]
+        private void load(OsuColour colours)
+        {
+            if (graph != null)
+            {
+                graph.Colour = colours.Yellow;
+                // use logarithmic coordinates
+                graph.Values = ranks.Select(x => -(float)Math.Log(x));
+                graph.SetStaticBallPosition();
+            }
+
+            updateRankTexts();
+        }
+
+        public override bool Invalidate(Invalidation invalidation = Invalidation.All, Drawable source = null, bool shallPropagate = true)
+        {
+            if ((invalidation & Invalidation.DrawSize) != 0)
+            {
+                graph.Height = DrawHeight - padding * 2 - primary_textsize - secondary_textsize * 2;
+            }
+
+            return base.Invalidate(invalidation, source, shallPropagate);
+        }
+
+        public virtual bool OnHover(InputState state)
+        {
+            graph?.UpdateBallPosition(state.Mouse.Position.X);
+            graph?.ShowBall();
+            return false;
+        }
+
+        public virtual bool OnMouseMove(InputState state)
+        {
+            graph?.UpdateBallPosition(state.Mouse.Position.X);
+            return false;
+        }
+
+        public virtual void OnHoverLost(InputState state)
+        {
+            if (graph != null)
+            {
+                graph.HideBall();
+                updateRankTexts();
+            }
+        }
+
+        private class RankChartLineGraph : LineGraph
+        {
+            private const double fade_duration = 200;
+
+            private readonly CircularContainer staticBall;
+            private readonly CircularContainer movingBall;
+
+            public Action<int> OnBallMove;
+
+            public RankChartLineGraph()
+            {
+                Add(staticBall = new CircularContainer
+                {
+                    Origin = Anchor.Centre,
+                    Size = new Vector2(8),
+                    Masking = true,
+                    RelativePositionAxes = Axes.Both,
+                    Child = new Box { RelativeSizeAxes = Axes.Both }
+                });
+                Add(movingBall = new CircularContainer
+                {
+                    Origin = Anchor.Centre,
+                    Size = new Vector2(8),
+                    Alpha = 0,
+                    Masking = true,
+                    RelativePositionAxes = Axes.Both,
+                    Child = new Box { RelativeSizeAxes = Axes.Both }
+                });
+            }
+
+            public void SetStaticBallPosition() => staticBall.Position = new Vector2(1, GetYPosition(Values.Last()));
+
+            public void UpdateBallPosition(float mouseXPosition)
+            {
+                int index = calculateIndex(mouseXPosition);
+                movingBall.Position = calculateBallPosition(index);
+                OnBallMove.Invoke(index);
+            }
+
+            public void ShowBall() => movingBall.FadeIn(fade_duration);
+
+            public void HideBall() => movingBall.FadeOut(fade_duration);
+
+            private int calculateIndex(float mouseXPosition) => (int)Math.Round(mouseXPosition / DrawWidth * (DefaultValueCount - 1));
+
+            private Vector2 calculateBallPosition(int index)
+            {
+                float y = GetYPosition(Values.ElementAt(index));
+                return new Vector2(index / (float)(DefaultValueCount - 1), y);
+            }
+        }
+    }
+}