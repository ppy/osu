--- conflicted
+++ resolved
@@ -1,160 +1,156 @@
-﻿//Copyright (c) 2007-2016 ppy Pty Ltd <contact@ppy.sh>.
-//Licensed under the MIT Licence - https://raw.githubusercontent.com/ppy/osu/master/LICENCE
-
-using System;
-using OpenTK;
-using OpenTK.Graphics;
-using osu.Framework;
-using osu.Framework.Graphics;
-using osu.Framework.Graphics.Containers;
-using osu.Framework.Graphics.Sprites;
-using osu.Framework.Graphics.Transformations;
-using osu.Framework.Threading;
-using osu.Game.GameModes.Play;
-using osu.Game.Graphics;
-using osu.Game.Online.API;
-using osu.Game.Online.API.Requests;
-using osu.Game.Online;
-
-namespace osu.Game.Overlays
-{
-    public class Toolbar : OverlayContainer
-    {
-        private APIAccess api;
-        private BaseGame game;
-        private User user;
-
-        public Action OnSettings;
-        public Action OnHome;
-        public Action OnProfile;
-        public Action<PlayMode> OnPlayModeChange;
-
-        private ToolbarModeSelector modeSelector;
-        private UserButton toolbarUserButton;
-
-        private const int transition_time = 200;
-        private const float height = 50;
-
-        protected override void PopIn()
-        {
-            MoveToY(0, transition_time, EasingTypes.OutQuint);
-            FadeIn(transition_time, EasingTypes.OutQuint);
-        }
-
-        protected override void PopOut()
-        {
-            MoveToY(-DrawSize.Y, transition_time, EasingTypes.InQuint);
-            FadeOut(transition_time, EasingTypes.InQuint);
-        }
-
-        private void CheckUser()
-        {
-            if (user == null)
-                return;
-            if (user.UserId == 0)
-            {
-                toolbarUserButton.UpdateButton(1, "Not signed in");
-            }
-            else if (user.UserId != toolbarUserButton.UserId)
-            {
-                toolbarUserButton.UpdateButton(user.UserId, user.Name);
-                toolbarUserButton.UserId = user.UserId;
-            }
-        }
-
-        private void InitUser()
-        {
-            MyUser req = new MyUser();
-            api.Queue(req);
-            req.Success += delegate (User MyUser)
-            {
-                this.user = MyUser;
-                CheckUser();
-            };
-        }
-
-
-        public override void Load(BaseGame game)
-        {
-            base.Load(game);
-            api = ((OsuGameBase)game).API;
-            this.game = game;
-            user = new User();
-            Children = new Drawable[]
-            {
-                new Box
-                {
-                    RelativeSizeAxes = Axes.Both,
-                    Colour = new Color4(0.1f, 0.1f, 0.1f, 0.4f)
-                },
-                new FlowContainer
-                {
-                    Direction = FlowDirection.HorizontalOnly,
-                    RelativeSizeAxes = Axes.Y,
-                    AutoSizeAxes = Axes.X,
-                    Children = new Drawable[]
-                    {
-                        new ToolbarButton
-                        {
-                            Icon = FontAwesome.gear,
-                            TooltipMain = "Settings",
-                            TooltipSub = "Change your settings",
-                            Action = OnSettings
-                        },
-                        new ToolbarButton
-                        {
-                            Icon = FontAwesome.home,
-                            TooltipMain = "Home",
-                            TooltipSub = "Return to the main menu",
-                            Action = OnHome
-                        },
-                        modeSelector = new ToolbarModeSelector
-                        {
-                            OnPlayModeChange = OnPlayModeChange
-                        }
-                    }
-                },
-                new FlowContainer
-                {
-                    Anchor = Anchor.TopRight,
-                    Origin = Anchor.TopRight,
-                    Direction = FlowDirection.HorizontalOnly,
-                    RelativeSizeAxes = Axes.Y,
-                    AutoSizeAxes = Axes.X,
-<<<<<<< HEAD
-                    Children = new Drawable[]
-=======
-                    Children = new []
->>>>>>> e541008d
-                    {
-                        new ToolbarButton
-                        {
-                            Icon = FontAwesome.search
-                        },
-                        toolbarUserButton = new UserButton(1),
-                        new ToolbarButton
-                        {
-                            Icon = FontAwesome.bars
-                        },
-                    }
-                }
-            };
-
-            InitUser();
-            Scheduler.AddDelayed(delegate {
-                InitUser();
-            }, 10000, true);
-
-            RelativeSizeAxes = Axes.X;
-            Size = new Vector2(1, height);
-        }
-
-        protected override void Update()
-        {
-            base.Update();
-            api.Update();
-        }
-        
-        public void SetGameMode(PlayMode mode) => modeSelector.SetGameMode(mode);
-    }
+﻿//Copyright (c) 2007-2016 ppy Pty Ltd <contact@ppy.sh>.
+//Licensed under the MIT Licence - https://raw.githubusercontent.com/ppy/osu/master/LICENCE
+
+using System;
+using OpenTK;
+using OpenTK.Graphics;
+using osu.Framework;
+using osu.Framework.Graphics;
+using osu.Framework.Graphics.Containers;
+using osu.Framework.Graphics.Sprites;
+using osu.Framework.Graphics.Transformations;
+using osu.Framework.Threading;
+using osu.Game.GameModes.Play;
+using osu.Game.Graphics;
+using osu.Game.Online.API;
+using osu.Game.Online.API.Requests;
+using osu.Game.Online;
+
+namespace osu.Game.Overlays
+{
+    public class Toolbar : OverlayContainer
+    {
+        private APIAccess api;
+        private BaseGame game;
+        private User user;
+
+        public Action OnSettings;
+        public Action OnHome;
+        public Action OnProfile;
+        public Action<PlayMode> OnPlayModeChange;
+
+        private ToolbarModeSelector modeSelector;
+        private UserButton toolbarUserButton;
+
+        private const int transition_time = 200;
+        private const float height = 50;
+
+        protected override void PopIn()
+        {
+            MoveToY(0, transition_time, EasingTypes.OutQuint);
+            FadeIn(transition_time, EasingTypes.OutQuint);
+        }
+
+        protected override void PopOut()
+        {
+            MoveToY(-DrawSize.Y, transition_time, EasingTypes.InQuint);
+            FadeOut(transition_time, EasingTypes.InQuint);
+        }
+
+        private void CheckUser()
+        {
+            if (user == null)
+                return;
+            if (user.UserId == 0)
+            {
+                toolbarUserButton.UpdateButton(1, "Not signed in");
+            }
+            else if (user.UserId != toolbarUserButton.UserId)
+            {
+                toolbarUserButton.UpdateButton(user.UserId, user.Name);
+                toolbarUserButton.UserId = user.UserId;
+            }
+        }
+
+        private void InitUser()
+        {
+            MyUser req = new MyUser();
+            api.Queue(req);
+            req.Success += delegate (User MyUser)
+            {
+                this.user = MyUser;
+                CheckUser();
+            };
+        }
+
+
+        public override void Load(BaseGame game)
+        {
+            base.Load(game);
+            api = ((OsuGameBase)game).API;
+            this.game = game;
+            user = new User();
+            Children = new Drawable[]
+            {
+                new Box
+                {
+                    RelativeSizeAxes = Axes.Both,
+                    Colour = new Color4(0.1f, 0.1f, 0.1f, 0.4f)
+                },
+                new FlowContainer
+                {
+                    Direction = FlowDirection.HorizontalOnly,
+                    RelativeSizeAxes = Axes.Y,
+                    AutoSizeAxes = Axes.X,
+                    Children = new Drawable[]
+                    {
+                        new ToolbarButton
+                        {
+                            Icon = FontAwesome.gear,
+                            TooltipMain = "Settings",
+                            TooltipSub = "Change your settings",
+                            Action = OnSettings
+                        },
+                        new ToolbarButton
+                        {
+                            Icon = FontAwesome.home,
+                            TooltipMain = "Home",
+                            TooltipSub = "Return to the main menu",
+                            Action = OnHome
+                        },
+                        modeSelector = new ToolbarModeSelector
+                        {
+                            OnPlayModeChange = OnPlayModeChange
+                        }
+                    }
+                },
+                new FlowContainer
+                {
+                    Anchor = Anchor.TopRight,
+                    Origin = Anchor.TopRight,
+                    Direction = FlowDirection.HorizontalOnly,
+                    RelativeSizeAxes = Axes.Y,
+                    AutoSizeAxes = Axes.X,
+                    Children = new Drawable[]
+                    {
+                        new ToolbarButton
+                        {
+                            Icon = FontAwesome.search
+                        },
+                        toolbarUserButton = new UserButton(1),
+                        new ToolbarButton
+                        {
+                            Icon = FontAwesome.bars
+                        },
+                    }
+                }
+            };
+
+            InitUser();
+            Scheduler.AddDelayed(delegate {
+                InitUser();
+            }, 10000, true);
+
+            RelativeSizeAxes = Axes.X;
+            Size = new Vector2(1, height);
+        }
+
+        protected override void Update()
+        {
+            base.Update();
+            api.Update();
+        }
+        
+        public void SetGameMode(PlayMode mode) => modeSelector.SetGameMode(mode);
+    }
 }