// Copyright (c) ppy Pty Ltd <contact@ppy.sh>. Licensed under the MIT Licence.
// See the LICENCE file in the repository root for full licence text.

using System.Collections.Generic;
using osu.Framework.Allocation;
using osu.Framework.Extensions.Color4Extensions;
using osu.Framework.Graphics;
using osu.Framework.Graphics.Containers;
using osu.Framework.Graphics.Effects;
using osu.Framework.Graphics.Shapes;
using osu.Framework.Graphics.Sprites;
using osu.Framework.Input.Events;
using osu.Game.Graphics.Containers;
using osu.Game.Graphics.UserInterface;
using osu.Game.Resources.Localisation.Web;
using osuTK;
using osuTK.Graphics;

namespace osu.Game.Overlays
{
    /// <summary>
    /// <see cref="UserTrackingScrollContainer"/> which provides <see cref="ScrollToTopButton"/>. Mostly used in <see cref="FullscreenOverlay{T}"/>.
    /// </summary>
    public class OverlayScrollContainer : UserTrackingScrollContainer
    {
        /// <summary>
        /// Scroll position at which the <see cref="ScrollToTopButton"/> will be shown.
        /// </summary>
        private const int button_scroll_position = 200;

        protected readonly ScrollToTopButton Button;

        public OverlayScrollContainer()
        {
            AddInternal(Button = new ScrollToTopButton
            {
                Anchor = Anchor.BottomRight,
                Origin = Anchor.BottomRight,
                Margin = new MarginPadding(20),
                Action = () =>
                {
                    ScrollToStart();
                    Button.State = Visibility.Hidden;
                }
            });
        }

        protected override void UpdateAfterChildren()
        {
            base.UpdateAfterChildren();

            if (ScrollContent.DrawHeight + button_scroll_position < DrawHeight)
            {
                Button.State = Visibility.Hidden;
                return;
            }

            Button.State = Target > button_scroll_position ? Visibility.Visible : Visibility.Hidden;
        }

        public class ScrollToTopButton : OsuHoverContainer
        {
            private const int fade_duration = 500;

            private Visibility state;

            public Visibility State
            {
                get => state;
                set
                {
                    if (value == state)
                        return;

                    state = value;
                    Enabled.Value = state == Visibility.Visible;
                    this.FadeTo(state == Visibility.Visible ? 1 : 0, fade_duration, Easing.OutQuint);
                }
            }

            protected override IEnumerable<Drawable> EffectTargets => new[] { background };

            private Color4 flashColour;

            private readonly Container content;
            private readonly Box background;

            public ScrollToTopButton()
                : base(HoverSampleSet.ScrollToTop)
            {
                Size = new Vector2(50);
                Alpha = 0;
                Add(content = new CircularContainer
                {
                    RelativeSizeAxes = Axes.Both,
                    Anchor = Anchor.Centre,
                    Origin = Anchor.Centre,
                    Masking = true,
                    EdgeEffect = new EdgeEffectParameters
                    {
                        Type = EdgeEffectType.Shadow,
                        Offset = new Vector2(0f, 1f),
                        Radius = 3f,
                        Colour = Color4.Black.Opacity(0.25f),
                    },
                    Children = new Drawable[]
                    {
                        background = new Box
                        {
                            RelativeSizeAxes = Axes.Both
                        },
                        new SpriteIcon
                        {
                            Anchor = Anchor.Centre,
                            Origin = Anchor.Centre,
                            Size = new Vector2(15),
                            Icon = FontAwesome.Solid.ChevronUp
                        }
                    }
                });

<<<<<<< HEAD
                TooltipText = "滚动至顶部";
=======
                TooltipText = CommonStrings.ButtonsBackToTop;
>>>>>>> ace57a9e
            }

            [BackgroundDependencyLoader]
            private void load(OverlayColourProvider colourProvider)
            {
                IdleColour = colourProvider.Background6;
                HoverColour = colourProvider.Background5;
                flashColour = colourProvider.Light1;
            }

            protected override bool OnClick(ClickEvent e)
            {
                background.FlashColour(flashColour, 800, Easing.OutQuint);
                return base.OnClick(e);
            }

            protected override bool OnMouseDown(MouseDownEvent e)
            {
                content.ScaleTo(0.75f, 2000, Easing.OutQuint);
                return true;
            }

            protected override void OnMouseUp(MouseUpEvent e)
            {
                content.ScaleTo(1, 1000, Easing.OutElastic);
                base.OnMouseUp(e);
            }
        }
    }
}<|MERGE_RESOLUTION|>--- conflicted
+++ resolved
@@ -119,11 +119,7 @@
                     }
                 });
 
-<<<<<<< HEAD
-                TooltipText = "滚动至顶部";
-=======
                 TooltipText = CommonStrings.ButtonsBackToTop;
->>>>>>> ace57a9e
             }
 
             [BackgroundDependencyLoader]
