// Copyright (c) ppy Pty Ltd <contact@ppy.sh>. Licensed under the MIT Licence.
// See the LICENCE file in the repository root for full licence text.

using osu.Framework.Allocation;
using osu.Framework.Bindables;
using osu.Framework.Extensions.LocalisationExtensions;
using osu.Framework.Graphics;
using osu.Framework.Input.Bindings;
using osu.Framework.Input.Events;
using osu.Framework.Localisation;
using osu.Game.Beatmaps;
using osu.Game.Configuration;
using osu.Game.Input.Bindings;
using osu.Game.Localisation;
using osu.Game.Overlays.OSD;

namespace osu.Game.Overlays.Music
{
    /// <summary>
    /// Handles <see cref="GlobalAction"/>s related to music playback, and displays <see cref="Toast"/>s via the global <see cref="OnScreenDisplay"/> accordingly.
    /// </summary>
    public class MusicKeyBindingHandler : Component, IKeyBindingHandler<GlobalAction>
    {
        [Resolved]
        private IBindable<WorkingBeatmap> beatmap { get; set; }

        [Resolved]
        private MusicController musicController { get; set; }

        [Resolved(canBeNull: true)]
        private OnScreenDisplay onScreenDisplay { get; set; }

        public bool OnPressed(KeyBindingPressEvent<GlobalAction> e)
        {
            if (beatmap.Disabled)
                return false;

            switch (e.Action)
            {
                case GlobalAction.MusicPlay:
                    // use previous state as TogglePause may not update the track's state immediately (state update is run on the audio thread see https://github.com/ppy/osu/issues/9880#issuecomment-674668842)
                    bool wasPlaying = musicController.IsPlaying;

                    if (musicController.TogglePause())
<<<<<<< HEAD
                        onScreenDisplay?.Display(new MusicActionToast(wasPlaying ? "暂停" : "播放", e.Action));
                    return true;

                case GlobalAction.MusicNext:
                    musicController.NextTrack(() => onScreenDisplay?.Display(new MusicActionToast("下一首", e.Action)));
=======
                        onScreenDisplay?.Display(new MusicActionToast(wasPlaying ? ToastStrings.PauseTrack : ToastStrings.PlayTrack, e.Action));
                    return true;

                case GlobalAction.MusicNext:
                    musicController.NextTrack(() => onScreenDisplay?.Display(new MusicActionToast(GlobalActionKeyBindingStrings.MusicNext, e.Action)));
>>>>>>> f6c19c95

                    return true;

                case GlobalAction.MusicPrev:
                    musicController.PreviousTrack(res =>
                    {
                        switch (res)
                        {
                            case PreviousTrackResult.Restart:
<<<<<<< HEAD
                                onScreenDisplay?.Display(new MusicActionToast("重新开始", e.Action));
                                break;

                            case PreviousTrackResult.Previous:
                                onScreenDisplay?.Display(new MusicActionToast("上一首", e.Action));
=======
                                onScreenDisplay?.Display(new MusicActionToast(ToastStrings.RestartTrack, e.Action));
                                break;

                            case PreviousTrackResult.Previous:
                                onScreenDisplay?.Display(new MusicActionToast(GlobalActionKeyBindingStrings.MusicPrev, e.Action));
>>>>>>> f6c19c95
                                break;
                        }
                    });

                    return true;
            }

            return false;
        }

        public void OnReleased(KeyBindingReleaseEvent<GlobalAction> e)
        {
        }

        private class MusicActionToast : Toast
        {
            private readonly GlobalAction action;

<<<<<<< HEAD
            public MusicActionToast(string value, GlobalAction action)
                : base("音乐播放", value, string.Empty)
=======
            public MusicActionToast(LocalisableString value, GlobalAction action)
                : base(ToastStrings.MusicPlayback, value, string.Empty)
>>>>>>> f6c19c95
            {
                this.action = action;
            }

            [BackgroundDependencyLoader]
            private void load(OsuConfigManager config)
            {
                ShortcutText.Text = config.LookupKeyBindings(action).ToUpper();
            }
        }
    }
}<|MERGE_RESOLUTION|>--- conflicted
+++ resolved
@@ -42,19 +42,11 @@
                     bool wasPlaying = musicController.IsPlaying;
 
                     if (musicController.TogglePause())
-<<<<<<< HEAD
-                        onScreenDisplay?.Display(new MusicActionToast(wasPlaying ? "暂停" : "播放", e.Action));
-                    return true;
-
-                case GlobalAction.MusicNext:
-                    musicController.NextTrack(() => onScreenDisplay?.Display(new MusicActionToast("下一首", e.Action)));
-=======
                         onScreenDisplay?.Display(new MusicActionToast(wasPlaying ? ToastStrings.PauseTrack : ToastStrings.PlayTrack, e.Action));
                     return true;
 
                 case GlobalAction.MusicNext:
                     musicController.NextTrack(() => onScreenDisplay?.Display(new MusicActionToast(GlobalActionKeyBindingStrings.MusicNext, e.Action)));
->>>>>>> f6c19c95
 
                     return true;
 
@@ -64,19 +56,11 @@
                         switch (res)
                         {
                             case PreviousTrackResult.Restart:
-<<<<<<< HEAD
-                                onScreenDisplay?.Display(new MusicActionToast("重新开始", e.Action));
-                                break;
-
-                            case PreviousTrackResult.Previous:
-                                onScreenDisplay?.Display(new MusicActionToast("上一首", e.Action));
-=======
                                 onScreenDisplay?.Display(new MusicActionToast(ToastStrings.RestartTrack, e.Action));
                                 break;
 
                             case PreviousTrackResult.Previous:
                                 onScreenDisplay?.Display(new MusicActionToast(GlobalActionKeyBindingStrings.MusicPrev, e.Action));
->>>>>>> f6c19c95
                                 break;
                         }
                     });
@@ -95,13 +79,8 @@
         {
             private readonly GlobalAction action;
 
-<<<<<<< HEAD
-            public MusicActionToast(string value, GlobalAction action)
-                : base("音乐播放", value, string.Empty)
-=======
             public MusicActionToast(LocalisableString value, GlobalAction action)
                 : base(ToastStrings.MusicPlayback, value, string.Empty)
->>>>>>> f6c19c95
             {
                 this.action = action;
             }
