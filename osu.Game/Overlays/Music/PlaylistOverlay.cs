--- conflicted
+++ resolved
@@ -24,13 +24,9 @@
         private const float transition_duration = 600;
         public float playlist_height = 510;
 
-<<<<<<< HEAD
-        public IBindableList<BeatmapSetInfo> BeatmapSets => beatmapSets;
+        public IBindableList<Live<BeatmapSetInfo>> BeatmapSets => beatmapSets;
         public bool TakeFocusOnPopIn = true;
         public bool NoResizeOnPopIn;
-=======
-        public IBindableList<Live<BeatmapSetInfo>> BeatmapSets => beatmapSets;
->>>>>>> 885a285d
 
         private readonly BindableList<Live<BeatmapSetInfo>> beatmapSets = new BindableList<Live<BeatmapSetInfo>>();
 
