--- conflicted
+++ resolved
@@ -24,15 +24,8 @@
     public class PlaylistOverlay : VisibilityContainer
     {
         private const float transition_duration = 600;
-        public float playlist_height = 510;
+        private const float playlist_height = 510;
 
-<<<<<<< HEAD
-        public IBindableList<Live<BeatmapSetInfo>> BeatmapSets => beatmapSets;
-        public bool TakeFocusOnPopIn = true;
-        public bool NoResizeOnPopIn;
-
-=======
->>>>>>> 96bcfea2
         private readonly BindableList<Live<BeatmapSetInfo>> beatmapSets = new BindableList<Live<BeatmapSetInfo>>();
 
         private readonly Bindable<WorkingBeatmap> beatmap = new Bindable<WorkingBeatmap>();
@@ -134,9 +127,8 @@
 
         protected override void PopIn()
         {
-            filter.Search.HoldFocus = TakeFocusOnPopIn;
-            if ( TakeFocusOnPopIn )
-                Schedule(() => filter.Search.TakeFocus());
+            filter.Search.HoldFocus = true;
+            Schedule(() => filter.Search.TakeFocus());
 
             this.ResizeTo(new Vector2(1, playlist_height), transition_duration, Easing.OutQuint);
             this.FadeIn(transition_duration, Easing.OutQuint);
