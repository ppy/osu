--- conflicted
+++ resolved
@@ -78,11 +78,7 @@
         {
             text.Clear();
 
-<<<<<<< HEAD
-            //space after the title to put a space between the title and artist
-=======
             // space after the title to put a space between the title and artist
->>>>>>> eb2e8e50
             titleSprites = text.AddText(title.Value + @"  ", sprite => sprite.Font = OsuFont.GetFont(weight: FontWeight.Regular)).OfType<SpriteText>();
 
             text.AddText(artist.Value, sprite =>
