--- conflicted
+++ resolved
@@ -82,13 +82,8 @@
 
             text.AddText(artist, sprite =>
             {
-<<<<<<< HEAD
                 sprite.Font = OsuFont.GetFont(size: 18, weight: FontWeight.Bold);
-                sprite.Colour = artistColour;
-=======
-                sprite.Font = OsuFont.GetFont(size: 14, weight: FontWeight.Bold);
                 sprite.Colour = colours.Gray9;
->>>>>>> b85bdd60
                 sprite.Padding = new MarginPadding { Top = 1 };
             });
         }
