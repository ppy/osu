--- conflicted
+++ resolved
@@ -1,173 +1,169 @@
-﻿// Copyright (c) 2007-2017 ppy Pty Ltd <contact@ppy.sh>.
-// Licensed under the MIT Licence - https://raw.githubusercontent.com/ppy/osu/master/LICENCE
-
-using System;
-using System.Collections.Generic;
-using System.Linq;
-using osu.Framework.Graphics;
-using osu.Framework.Graphics.Containers;
-using osu.Game.Beatmaps;
-using osu.Game.Graphics.Containers;
-
-namespace osu.Game.Overlays.Music
-{
-    internal class PlaylistList : Container
-    {
-        private const float itemSpacing = 22f;
-
-        private readonly ItemSearchContainer items;
-
-        public Action<BeatmapSetInfo> OnSelect;
-
-        public Action<IList<PlaylistItem>> ReorderList;
-
-        private readonly SearchContainer search;
-
-        public IList<BeatmapSetInfo> BeatmapSets
-        {
-            set
-            {
-                items.Children = value.Select(item => new PlaylistItem(item) { OnSelect = itemSelected, OnReorder = reorderList }).ToList();
-
-                for (int ctr = 0; ctr < items.Count; ctr++)
-                    items.ChangeChildDepth(items.ElementAt(ctr), ctr);
-            }
-        }
-
-        public BeatmapSetInfo FirstVisibleSet => items.Children.FirstOrDefault(i => i.MatchingFilter)?.BeatmapSetInfo;
-
-        private void itemSelected(BeatmapSetInfo b)
-        {
-            OnSelect?.Invoke(b);
-        }
-
-        private void reorderList(PlaylistItem item)
-        {
-            bool alreadySorted = false;
-
-            if (item.Position.Y > items.ElementAt(items.Count - 1).Position.Y)
-            {
-                int index = items.IndexOf(item);
-                items.Remove(item);
-                items.Add(item);
-
-                for (int ctr = index; ctr < items.Count; ctr++)
-                    items.ElementAt(ctr).Position = new OpenTK.Vector2(0, items.ElementAt(ctr - 1).Position.Y + itemSpacing);
-
-                alreadySorted = true;
-            }
-
-            float itemPosition = item.Position.Y;
-            PlaylistItem tempItem;
-            ScrollContainer<PlaylistItem> tempItems = new ScrollContainer<PlaylistItem>();
-
-            for (int ctr = 0; ctr < items.Count; ctr++)
-            {
-                if (alreadySorted)
-                    break;
-
-                if (items.ElementAt(ctr).Position.Y >= itemPosition)
-                {
-                    if (!tempItems.Contains(item))
-                    {
-                        item.Position = new OpenTK.Vector2(0, items.ElementAt(ctr).Position.Y);
-                        items.Remove(item);
-                        tempItems.Add(item);
-                    }
-
-                    tempItem = items.ElementAt(ctr);
-                    tempItem.Position = new OpenTK.Vector2(0, tempItem.Position.Y + itemSpacing);
-                    items.Remove(tempItem);
-                    tempItems.Add(tempItem);
-
-                    ctr--;
-                }
-            }
-
-            for (int ctr = 0; ctr < tempItems.Count; ctr++)
-            {
-                tempItem = tempItems.ElementAt(ctr);
-                tempItems.Remove(tempItem);
-                items.Add(tempItem);
-                ctr--;
-            }
-
-            ReorderList.Invoke(items.Children.ToList());
-        }
-
-        public void Filter(string searchTerm) => search.SearchTerm = searchTerm;
-
-        public BeatmapSetInfo SelectedItem
-        {
-            get { return items.Children.FirstOrDefault(i => i.Selected)?.BeatmapSetInfo; }
-            set
-            {
-                foreach (PlaylistItem s in items.Children)
-                    s.Selected = s.BeatmapSetInfo.ID == value?.ID;
-            }
-        }
-
-        public PlaylistList()
-        {
-            Children = new Drawable[]
-            {
-                new OsuScrollContainer
-                {
-                    RelativeSizeAxes = Axes.Both,
-                    Children = new Drawable[]
-                    {
-                        search = new SearchContainer
-                        {
-                            RelativeSizeAxes = Axes.X,
-                            AutoSizeAxes = Axes.Y,
-                            Children = new Drawable[]
-                            {
-                                items = new ItemSearchContainer
-                                {
-                                    RelativeSizeAxes = Axes.X,
-                                    AutoSizeAxes = Axes.Y,
-                                },
-                            }
-                        }
-                    },
-                },
-            };
-        }
-<<<<<<< HEAD
-        
-=======
-
-        public void AddBeatmapSet(BeatmapSetInfo beatmapSet)
-        {
-            items.Add(new PlaylistItem(beatmapSet) { OnSelect = itemSelected });
-        }
-
-        public void RemoveBeatmapSet(BeatmapSetInfo beatmapSet)
-        {
-            PlaylistItem itemToRemove = items.Children.FirstOrDefault(item => item.BeatmapSetInfo == beatmapSet);
-            if (itemToRemove != null) items.Remove(itemToRemove);
-        }
-
->>>>>>> cb68f18f
-        private class ItemSearchContainer : FillFlowContainer<PlaylistItem>, IHasFilterableChildren
-        {
-            public string[] FilterTerms => new string[] { };
-            public bool MatchingFilter
-            {
-                set
-                {
-                    if (value)
-                        InvalidateLayout();
-                }
-            }
-
-            public IEnumerable<IFilterable> FilterableChildren => Children;
-
-            public ItemSearchContainer()
-            {
-                LayoutDuration = 200;
-                LayoutEasing = Easing.OutQuint;
-            }
-        }
-    }
+﻿// Copyright (c) 2007-2017 ppy Pty Ltd <contact@ppy.sh>.
+// Licensed under the MIT Licence - https://raw.githubusercontent.com/ppy/osu/master/LICENCE
+
+using System;
+using System.Collections.Generic;
+using System.Linq;
+using osu.Framework.Graphics;
+using osu.Framework.Graphics.Containers;
+using osu.Game.Beatmaps;
+using osu.Game.Graphics.Containers;
+
+namespace osu.Game.Overlays.Music
+{
+    internal class PlaylistList : Container
+    {
+        private const float itemSpacing = 22f;
+
+        private readonly ItemSearchContainer items;
+
+        public Action<BeatmapSetInfo> OnSelect;
+
+        public Action<IList<PlaylistItem>> ReorderList;
+
+        private readonly SearchContainer search;
+
+        public IList<BeatmapSetInfo> BeatmapSets
+        {
+            set
+            {
+                items.Children = value.Select(item => new PlaylistItem(item) { OnSelect = itemSelected, OnReorder = reorderList }).ToList();
+
+                for (int ctr = 0; ctr < items.Count; ctr++)
+                    items.ChangeChildDepth(items.ElementAt(ctr), ctr);
+            }
+        }
+
+        public BeatmapSetInfo FirstVisibleSet => items.Children.FirstOrDefault(i => i.MatchingFilter)?.BeatmapSetInfo;
+
+        private void itemSelected(BeatmapSetInfo b)
+        {
+            OnSelect?.Invoke(b);
+        }
+
+        private void reorderList(PlaylistItem item)
+        {
+            bool alreadySorted = false;
+
+            if (item.Position.Y > items.ElementAt(items.Count - 1).Position.Y)
+            {
+                int index = items.IndexOf(item);
+                items.Remove(item);
+                items.Add(item);
+
+                for (int ctr = index; ctr < items.Count; ctr++)
+                    items.ElementAt(ctr).Position = new OpenTK.Vector2(0, items.ElementAt(ctr - 1).Position.Y + itemSpacing);
+
+                alreadySorted = true;
+            }
+
+            float itemPosition = item.Position.Y;
+            PlaylistItem tempItem;
+            ScrollContainer<PlaylistItem> tempItems = new ScrollContainer<PlaylistItem>();
+
+            for (int ctr = 0; ctr < items.Count; ctr++)
+            {
+                if (alreadySorted)
+                    break;
+
+                if (items.ElementAt(ctr).Position.Y >= itemPosition)
+                {
+                    if (!tempItems.Contains(item))
+                    {
+                        item.Position = new OpenTK.Vector2(0, items.ElementAt(ctr).Position.Y);
+                        items.Remove(item);
+                        tempItems.Add(item);
+                    }
+
+                    tempItem = items.ElementAt(ctr);
+                    tempItem.Position = new OpenTK.Vector2(0, tempItem.Position.Y + itemSpacing);
+                    items.Remove(tempItem);
+                    tempItems.Add(tempItem);
+
+                    ctr--;
+                }
+            }
+
+            for (int ctr = 0; ctr < tempItems.Count; ctr++)
+            {
+                tempItem = tempItems.ElementAt(ctr);
+                tempItems.Remove(tempItem);
+                items.Add(tempItem);
+                ctr--;
+            }
+
+            ReorderList.Invoke(items.Children.ToList());
+        }
+
+        public void Filter(string searchTerm) => search.SearchTerm = searchTerm;
+
+        public BeatmapSetInfo SelectedItem
+        {
+            get { return items.Children.FirstOrDefault(i => i.Selected)?.BeatmapSetInfo; }
+            set
+            {
+                foreach (PlaylistItem s in items.Children)
+                    s.Selected = s.BeatmapSetInfo.ID == value?.ID;
+            }
+        }
+
+        public PlaylistList()
+        {
+            Children = new Drawable[]
+            {
+                new OsuScrollContainer
+                {
+                    RelativeSizeAxes = Axes.Both,
+                    Children = new Drawable[]
+                    {
+                        search = new SearchContainer
+                        {
+                            RelativeSizeAxes = Axes.X,
+                            AutoSizeAxes = Axes.Y,
+                            Children = new Drawable[]
+                            {
+                                items = new ItemSearchContainer
+                                {
+                                    RelativeSizeAxes = Axes.X,
+                                    AutoSizeAxes = Axes.Y,
+                                },
+                            }
+                        }
+                    },
+                },
+            };
+        }
+        
+        public void AddBeatmapSet(BeatmapSetInfo beatmapSet)
+        {
+            items.Add(new PlaylistItem(beatmapSet) { OnSelect = itemSelected });
+        }
+
+        public void RemoveBeatmapSet(BeatmapSetInfo beatmapSet)
+        {
+            PlaylistItem itemToRemove = items.Children.FirstOrDefault(item => item.BeatmapSetInfo == beatmapSet);
+            if (itemToRemove != null) items.Remove(itemToRemove);
+        }
+
+        private class ItemSearchContainer : FillFlowContainer<PlaylistItem>, IHasFilterableChildren
+        {
+            public string[] FilterTerms => new string[] { };
+            public bool MatchingFilter
+            {
+                set
+                {
+                    if (value)
+                        InvalidateLayout();
+                }
+            }
+
+            public IEnumerable<IFilterable> FilterableChildren => Children;
+
+            public ItemSearchContainer()
+            {
+                LayoutDuration = 200;
+                LayoutEasing = Easing.OutQuint;
+            }
+        }
+    }
 }