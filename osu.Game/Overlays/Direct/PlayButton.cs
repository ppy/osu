﻿// Copyright (c) 2007-2018 ppy Pty Ltd <contact@ppy.sh>.
// Licensed under the MIT Licence - https://raw.githubusercontent.com/ppy/osu/master/LICENCE

using osu.Framework.Allocation;
using osu.Framework.Graphics;
using osu.Framework.Graphics.Containers;
using osu.Framework.Input.Events;
using osu.Game.Audio;
using osu.Game.Beatmaps;
using osu.Game.Graphics;
using osu.Game.Graphics.UserInterface;
using OpenTK;
using OpenTK.Graphics;

namespace osu.Game.Overlays.Direct
{
    public class PlayButton : Container
    {
        private BeatmapSetInfo beatmapSet;

        public BeatmapSetInfo BeatmapSet
        {
            get { return beatmapSet; }
            set
            {
                if (value == beatmapSet) return;
                beatmapSet = value;
                if (previewTrackManager != null)
                    getPlayButtonState();
            }
        }

        private Color4 hoverColour;
        private readonly SpriteIcon icon;
        private readonly LoadingAnimation loadingAnimation;

        private const float transition_duration = 500;

        public PlayButton(BeatmapSetInfo setInfo = null)
        {
            BeatmapSet = setInfo;
            AddRange(new Drawable[]
            {
                icon = new SpriteIcon
                {
                    Anchor = Anchor.Centre,
                    Origin = Anchor.Centre,
                    FillMode = FillMode.Fit,
                    RelativeSizeAxes = Axes.Both,
                    Icon = FontAwesome.fa_play,
                },
                loadingAnimation = new LoadingAnimation
                {
                    Size = new Vector2(15),
                },
            });
        }

        private PreviewTrackManager previewTrackManager;
        private PlayButtonState playButtonState;

        [BackgroundDependencyLoader]
        private void load(OsuColour colour, PreviewTrackManager previewTrackManager)
        {
            this.previewTrackManager = previewTrackManager;
            if (beatmapSet != null)
                getPlayButtonState();
            hoverColour = colour.Yellow;
        }

<<<<<<< HEAD
        private void getPlayButtonState()
        {
            if (playButtonState != null)
                unsubscribeFromEvents();
            playButtonState = previewTrackManager.GetPlayButtonState(beatmapSet);
            subscribeToEvents();
        }

        private void subscribeToEvents()
        {
            playButtonState.Loading.ValueChanged += loadingStateChanged;
            playButtonState.Playing.ValueChanged += playingStateChanged;

            playButtonState.Loading.TriggerChange();
            playButtonState.Playing.TriggerChange();
        }

        private void unsubscribeFromEvents()
        {
            playButtonState.Loading.ValueChanged -= loadingStateChanged;
            playButtonState.Playing.ValueChanged -= playingStateChanged;
        }

        protected override bool OnClick(InputState state)
=======
        protected override bool OnClick(ClickEvent e)
>>>>>>> 86f11777
        {
            playButtonState.Playing.Toggle();
            return true;
        }

        protected override bool OnHover(HoverEvent e)
        {
            icon.FadeColour(hoverColour, 120, Easing.InOutQuint);
            return base.OnHover(e);
        }

        protected override void OnHoverLost(HoverLostEvent e)
        {
            if (!playButtonState.Playing.Value)
                icon.FadeColour(Color4.White, 120, Easing.InOutQuint);
            base.OnHoverLost(e);
        }

        private void loadingStateChanged(bool loading)
        {
            if (loading)
            {
                icon.FadeTo(0.5f, transition_duration, Easing.OutQuint);
                loadingAnimation.Show();
            }
            else
            {
                icon.FadeTo(1, transition_duration, Easing.OutQuint);
                loadingAnimation.Hide();
            }
        }

        private void playingStateChanged(bool playing)
        {
            icon.Icon = playing ? FontAwesome.fa_stop : FontAwesome.fa_play;
            icon.FadeColour(playing || IsHovered ? hoverColour : Color4.White, 120, Easing.InOutQuint);
        }

        protected override void Dispose(bool isDisposing)
        {
            base.Dispose(isDisposing);

            if (playButtonState != null)
            {
                unsubscribeFromEvents();
                playButtonState = null;
            }
        }
    }
}<|MERGE_RESOLUTION|>--- conflicted
+++ resolved
@@ -68,7 +68,6 @@
             hoverColour = colour.Yellow;
         }
 
-<<<<<<< HEAD
         private void getPlayButtonState()
         {
             if (playButtonState != null)
@@ -92,10 +91,7 @@
             playButtonState.Playing.ValueChanged -= playingStateChanged;
         }
 
-        protected override bool OnClick(InputState state)
-=======
         protected override bool OnClick(ClickEvent e)
->>>>>>> 86f11777
         {
             playButtonState.Playing.Toggle();
             return true;
