--- conflicted
+++ resolved
@@ -138,11 +138,7 @@
                             new PurpleTriangleButton
                             {
                                 RelativeSizeAxes = Axes.X,
-<<<<<<< HEAD
                                 Text = "观看",
-=======
-                                Text = "Spectate",
->>>>>>> ed894d64
                                 Anchor = Anchor.TopCentre,
                                 Origin = Anchor.TopCentre,
                                 Action = () => performer?.PerformFromScreen(s => s.Push(new SoloSpectator(User))),
