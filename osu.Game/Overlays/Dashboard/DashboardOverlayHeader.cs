// Copyright (c) ppy Pty Ltd <contact@ppy.sh>. Licensed under the MIT Licence.
// See the LICENCE file in the repository root for full licence text.

using System.ComponentModel;
using osu.Framework.Localisation;
using osu.Game.Localisation;
using osu.Game.Resources.Localisation.Web;

namespace osu.Game.Overlays.Dashboard
{
    public class DashboardOverlayHeader : TabControlOverlayHeader<DashboardOverlayTabs>
    {
        protected override OverlayTitle CreateTitle() => new DashboardTitle();

        private class DashboardTitle : OverlayTitle
        {
            public DashboardTitle()
            {
<<<<<<< HEAD
                Title = HomeStrings.UserTitle;
                Description = "在这里查看好友和其他的信息";
=======
                Title = PageTitleStrings.MainHomeControllerIndex;
                Description = NamedOverlayComponentStrings.DashboardDescription;
>>>>>>> 5f170fee
                IconTexture = "Icons/Hexacons/social";
            }
        }
    }

    public enum DashboardOverlayTabs
    {
<<<<<<< HEAD
        [Description("好友列表")]
=======
        [LocalisableDescription(typeof(FriendsStrings), nameof(FriendsStrings.TitleCompact))]
>>>>>>> 5f170fee
        Friends,

        [Description("正在游玩")]
        CurrentlyPlaying
    }
<<<<<<< HEAD

    public class DashboardOverlayTabsEnumLocalisationMapper : EnumLocalisationMapper<DashboardOverlayTabs>
    {
        public override LocalisableString Map(DashboardOverlayTabs value)
        {
            switch (value)
            {
                case DashboardOverlayTabs.Friends:
                    return FriendsStrings.TitleCompact;

                case DashboardOverlayTabs.CurrentlyPlaying:
                    return @"正在游玩";

                default:
                    throw new ArgumentOutOfRangeException(nameof(value), value, null);
            }
        }
    }
=======
>>>>>>> 5f170fee
}<|MERGE_RESOLUTION|>--- conflicted
+++ resolved
@@ -16,13 +16,8 @@
         {
             public DashboardTitle()
             {
-<<<<<<< HEAD
-                Title = HomeStrings.UserTitle;
-                Description = "在这里查看好友和其他的信息";
-=======
                 Title = PageTitleStrings.MainHomeControllerIndex;
                 Description = NamedOverlayComponentStrings.DashboardDescription;
->>>>>>> 5f170fee
                 IconTexture = "Icons/Hexacons/social";
             }
         }
@@ -30,35 +25,10 @@
 
     public enum DashboardOverlayTabs
     {
-<<<<<<< HEAD
-        [Description("好友列表")]
-=======
         [LocalisableDescription(typeof(FriendsStrings), nameof(FriendsStrings.TitleCompact))]
->>>>>>> 5f170fee
         Friends,
 
         [Description("正在游玩")]
         CurrentlyPlaying
     }
-<<<<<<< HEAD
-
-    public class DashboardOverlayTabsEnumLocalisationMapper : EnumLocalisationMapper<DashboardOverlayTabs>
-    {
-        public override LocalisableString Map(DashboardOverlayTabs value)
-        {
-            switch (value)
-            {
-                case DashboardOverlayTabs.Friends:
-                    return FriendsStrings.TitleCompact;
-
-                case DashboardOverlayTabs.CurrentlyPlaying:
-                    return @"正在游玩";
-
-                default:
-                    throw new ArgumentOutOfRangeException(nameof(value), value, null);
-            }
-        }
-    }
-=======
->>>>>>> 5f170fee
 }