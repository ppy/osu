--- conflicted
+++ resolved
@@ -16,13 +16,8 @@
         {
             public DashboardTitle()
             {
-<<<<<<< HEAD
-                Title = "看板";
+                Title = HomeStrings.UserTitle;
                 Description = "在这里查看好友和其他的信息";
-=======
-                Title = HomeStrings.UserTitle;
-                Description = "view your friends and other information";
->>>>>>> ace57a9e
                 IconTexture = "Icons/Hexacons/social";
             }
         }
