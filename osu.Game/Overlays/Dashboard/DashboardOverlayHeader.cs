// Copyright (c) ppy Pty Ltd <contact@ppy.sh>. Licensed under the MIT Licence.
// See the LICENCE file in the repository root for full licence text.

using System.ComponentModel;

namespace osu.Game.Overlays.Dashboard
{
    public class DashboardOverlayHeader : TabControlOverlayHeaderCN<DashboardOverlayTabs>
    {
        protected override OverlayTitle CreateTitle() => new DashboardTitle();

        private class DashboardTitle : OverlayTitle
        {
            public DashboardTitle()
            {
                Title = "看板";
                Description = "在这里查看好友和其他的信息";
                IconTexture = "Icons/Hexacons/social";
            }
        }
    }

    public enum DashboardOverlayTabs
    {
<<<<<<< HEAD
        [Description("好友列表")]
        Friends
=======
        Friends,

        [Description("Currently Playing")]
        CurrentlyPlaying
>>>>>>> 16f55de4
    }
}<|MERGE_RESOLUTION|>--- conflicted
+++ resolved
@@ -22,14 +22,10 @@
 
     public enum DashboardOverlayTabs
     {
-<<<<<<< HEAD
         [Description("好友列表")]
-        Friends
-=======
         Friends,
 
-        [Description("Currently Playing")]
+        [Description("正在游玩")]
         CurrentlyPlaying
->>>>>>> 16f55de4
     }
 }