// Copyright (c) ppy Pty Ltd <contact@ppy.sh>. Licensed under the MIT Licence.
// See the LICENCE file in the repository root for full licence text.

using System.ComponentModel;
using osu.Framework.Localisation;
using osu.Game.Resources.Localisation.Web;

namespace osu.Game.Overlays.Dashboard.Friends
{
    public class UserSortTabControl : OverlaySortTabControl<UserSortCriteria>
    {
    }

    public enum UserSortCriteria
    {
<<<<<<< HEAD
        [Description(@"最近活跃")]
        LastVisit,
        [Description(@"排名")]
        Rank,
        [Description(@"用户名")]
        Username
    }

    public class UserSortCriteriaEnumLocalisationMappper : EnumLocalisationMapper<UserSortCriteria>
    {
        public override LocalisableString Map(UserSortCriteria value)
        {
            switch (value)
            {
                case UserSortCriteria.LastVisit:
                    return SortStrings.LastVisit;

                case UserSortCriteria.Rank:
                    return SortStrings.Rank;
=======
        [LocalisableDescription(typeof(SortStrings), nameof(SortStrings.LastVisit))]
        [Description(@"Recently Active")]
        LastVisit,
>>>>>>> 5f170fee

        [LocalisableDescription(typeof(SortStrings), nameof(SortStrings.Rank))]
        Rank,

        [LocalisableDescription(typeof(SortStrings), nameof(SortStrings.Username))]
        Username
    }
}<|MERGE_RESOLUTION|>--- conflicted
+++ resolved
@@ -13,31 +13,9 @@
 
     public enum UserSortCriteria
     {
-<<<<<<< HEAD
+        [LocalisableDescription(typeof(SortStrings), nameof(SortStrings.LastVisit))]
         [Description(@"最近活跃")]
         LastVisit,
-        [Description(@"排名")]
-        Rank,
-        [Description(@"用户名")]
-        Username
-    }
-
-    public class UserSortCriteriaEnumLocalisationMappper : EnumLocalisationMapper<UserSortCriteria>
-    {
-        public override LocalisableString Map(UserSortCriteria value)
-        {
-            switch (value)
-            {
-                case UserSortCriteria.LastVisit:
-                    return SortStrings.LastVisit;
-
-                case UserSortCriteria.Rank:
-                    return SortStrings.Rank;
-=======
-        [LocalisableDescription(typeof(SortStrings), nameof(SortStrings.LastVisit))]
-        [Description(@"Recently Active")]
-        LastVisit,
->>>>>>> 5f170fee
 
         [LocalisableDescription(typeof(SortStrings), nameof(SortStrings.Rank))]
         Rank,
