// Copyright (c) ppy Pty Ltd <contact@ppy.sh>. Licensed under the MIT Licence.
// See the LICENCE file in the repository root for full licence text.

<<<<<<< HEAD
using System.ComponentModel;
using System;
=======
>>>>>>> 5f170fee
using osu.Framework.Localisation;
using osu.Game.Resources.Localisation.Web;

namespace osu.Game.Overlays.Dashboard.Friends
{
    public enum OnlineStatus
    {
<<<<<<< HEAD
        [Description("所有")]
        All,
        [Description("在线")]
        Online,
        [Description("离线")]
        Offline
    }

    public class OnlineStatusEnumLocalisationMapper : EnumLocalisationMapper<OnlineStatus>
    {
        public override LocalisableString Map(OnlineStatus value)
        {
            switch (value)
            {
                case OnlineStatus.All:
                    return SortStrings.All;

                case OnlineStatus.Online:
                    return UsersStrings.StatusOnline;
=======
        [LocalisableDescription(typeof(UsersStrings), nameof(UsersStrings.StatusAll))]
        All,
>>>>>>> 5f170fee

        [LocalisableDescription(typeof(UsersStrings), nameof(UsersStrings.StatusOnline))]
        Online,

        [LocalisableDescription(typeof(UsersStrings), nameof(UsersStrings.StatusOffline))]
        Offline
    }
}<|MERGE_RESOLUTION|>--- conflicted
+++ resolved
@@ -1,11 +1,6 @@
 // Copyright (c) ppy Pty Ltd <contact@ppy.sh>. Licensed under the MIT Licence.
 // See the LICENCE file in the repository root for full licence text.
 
-<<<<<<< HEAD
-using System.ComponentModel;
-using System;
-=======
->>>>>>> 5f170fee
 using osu.Framework.Localisation;
 using osu.Game.Resources.Localisation.Web;
 
@@ -13,30 +8,8 @@
 {
     public enum OnlineStatus
     {
-<<<<<<< HEAD
-        [Description("所有")]
-        All,
-        [Description("在线")]
-        Online,
-        [Description("离线")]
-        Offline
-    }
-
-    public class OnlineStatusEnumLocalisationMapper : EnumLocalisationMapper<OnlineStatus>
-    {
-        public override LocalisableString Map(OnlineStatus value)
-        {
-            switch (value)
-            {
-                case OnlineStatus.All:
-                    return SortStrings.All;
-
-                case OnlineStatus.Online:
-                    return UsersStrings.StatusOnline;
-=======
         [LocalisableDescription(typeof(UsersStrings), nameof(UsersStrings.StatusAll))]
         All,
->>>>>>> 5f170fee
 
         [LocalisableDescription(typeof(UsersStrings), nameof(UsersStrings.StatusOnline))]
         Online,
