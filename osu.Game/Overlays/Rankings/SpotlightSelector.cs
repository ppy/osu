// Copyright (c) ppy Pty Ltd <contact@ppy.sh>. Licensed under the MIT Licence.
// See the LICENCE file in the repository root for full licence text.

using osu.Framework.Allocation;
using osu.Framework.Bindables;
using osu.Framework.Graphics;
using osu.Framework.Graphics.Containers;
using osu.Framework.Graphics.Shapes;
using osu.Game.Graphics;
using osu.Game.Graphics.Sprites;
using osu.Game.Graphics.UserInterface;
using osu.Game.Online.API.Requests.Responses;
using osuTK;
using System;
using System.Collections.Generic;
using osu.Framework.Graphics.UserInterface;
using osu.Game.Online.API.Requests;

namespace osu.Game.Overlays.Rankings
{
    public class SpotlightSelector : CompositeDrawable, IHasCurrentValue<APISpotlight>
    {
        private readonly BindableWithCurrent<APISpotlight> current = new BindableWithCurrent<APISpotlight>();
        public readonly Bindable<RankingsSortCriteria> Sort = new Bindable<RankingsSortCriteria>();

        public Bindable<APISpotlight> Current
        {
            get => current.Current;
            set => current.Current = value;
        }

        public IEnumerable<APISpotlight> Spotlights
        {
            get => dropdown.Items;
            set => dropdown.Items = value;
        }

        private readonly Box background;
        private readonly SpotlightsDropdown dropdown;
        private readonly InfoColumn startDateColumn;
        private readonly InfoColumn endDateColumn;
        private readonly InfoColumn mapCountColumn;
        private readonly InfoColumn participantsColumn;

        public SpotlightSelector()
        {
            RelativeSizeAxes = Axes.X;
            AutoSizeAxes = Axes.Y;
            InternalChildren = new Drawable[]
            {
                background = new Box
                {
                    RelativeSizeAxes = Axes.Both,
                },
                new Container
                {
                    RelativeSizeAxes = Axes.X,
                    AutoSizeAxes = Axes.Y,
                    Padding = new MarginPadding { Horizontal = UserProfileOverlay.CONTENT_X_MARGIN },
                    Child = new FillFlowContainer
                    {
                        RelativeSizeAxes = Axes.X,
                        AutoSizeAxes = Axes.Y,
                        Direction = FillDirection.Vertical,
                        Children = new Drawable[]
                        {
                            new Container
                            {
                                Margin = new MarginPadding { Vertical = 20 },
                                RelativeSizeAxes = Axes.X,
                                Height = 40,
                                Depth = -float.MaxValue,
                                Child = dropdown = new SpotlightsDropdown
                                {
                                    RelativeSizeAxes = Axes.X,
                                    Current = Current
                                }
                            },
                            new Container
                            {
                                RelativeSizeAxes = Axes.X,
                                AutoSizeAxes = Axes.Y,
                                Children = new Drawable[]
                                {
                                    new FillFlowContainer
                                    {
                                        AutoSizeAxes = Axes.Both,
                                        Direction = FillDirection.Horizontal,
                                        Spacing = new Vector2(10, 0),
                                        Margin = new MarginPadding { Bottom = 5 },
                                        Children = new Drawable[]
                                        {
<<<<<<< HEAD
                                            AutoSizeAxes = Axes.Both,
                                            Direction = FillDirection.Horizontal,
                                            Spacing = new Vector2(10, 0),
                                            Margin = new MarginPadding { Bottom = 5 },
                                            Children = new Drawable[]
                                            {
                                                startDateColumn = new InfoColumn(@"开始日期"),
                                                endDateColumn = new InfoColumn(@"结束日期"),
                                                mapCountColumn = new InfoColumn(@"谱面数量"),
                                                participantsColumn = new InfoColumn(@"参与人数")
                                            }
                                        },
                                        new RankingsSortTabControl
                                        {
                                            Anchor = Anchor.CentreRight,
                                            Origin = Anchor.CentreRight,
                                            Current = Sort
=======
                                            startDateColumn = new InfoColumn(@"Start Date"),
                                            endDateColumn = new InfoColumn(@"End Date"),
                                            mapCountColumn = new InfoColumn(@"Map Count"),
                                            participantsColumn = new InfoColumn(@"Participants")
>>>>>>> c52cddc5
                                        }
                                    },
                                    new RankingsSortTabControl
                                    {
                                        Anchor = Anchor.CentreRight,
                                        Origin = Anchor.CentreRight,
                                        Current = Sort
                                    }
                                }
                            }
                        }
                    }
                }
            };
        }

        [BackgroundDependencyLoader]
        private void load(OverlayColourProvider colourProvider)
        {
            background.Colour = colourProvider.Dark3;
        }

        public void ShowInfo(GetSpotlightRankingsResponse response)
        {
            startDateColumn.Value = dateToString(response.Spotlight.StartDate);
            endDateColumn.Value = dateToString(response.Spotlight.EndDate);
            mapCountColumn.Value = response.BeatmapSets.Count.ToString();
            participantsColumn.Value = response.Spotlight.Participants?.ToString("N0");
        }

        private string dateToString(DateTimeOffset date) => date.ToString("yyyy-MM-dd");

        private class InfoColumn : FillFlowContainer
        {
            public string Value
            {
                set => valueText.Text = value;
            }

            private readonly OsuSpriteText valueText;

            public InfoColumn(string name)
            {
                AutoSizeAxes = Axes.Both;
                Direction = FillDirection.Vertical;
                Margin = new MarginPadding { Vertical = 10 };
                Children = new Drawable[]
                {
                    new OsuSpriteText
                    {
                        Text = name,
                        Font = OsuFont.GetFont(size: 17),
                    },
                    new Container
                    {
                        AutoSizeAxes = Axes.X,
                        Height = 20,
                        Child = valueText = new OsuSpriteText
                        {
                            Anchor = Anchor.BottomLeft,
                            Origin = Anchor.BottomLeft,
                            Font = OsuFont.GetFont(size: 20, weight: FontWeight.Light),
                        }
                    }
                };
            }

            [BackgroundDependencyLoader]
            private void load(OverlayColourProvider colourProvider)
            {
                valueText.Colour = colourProvider.Content2;
            }
        }

        private class SpotlightsDropdown : OsuDropdown<APISpotlight>
        {
            private DropdownMenu menu;

            protected override DropdownMenu CreateMenu() => menu = base.CreateMenu().With(m => m.MaxHeight = 400);

            [BackgroundDependencyLoader]
            private void load(OverlayColourProvider colourProvider)
            {
                menu.BackgroundColour = colourProvider.Background5;
                AccentColour = colourProvider.Background6;
            }
        }
    }
}<|MERGE_RESOLUTION|>--- conflicted
+++ resolved
@@ -90,30 +90,10 @@
                                         Margin = new MarginPadding { Bottom = 5 },
                                         Children = new Drawable[]
                                         {
-<<<<<<< HEAD
-                                            AutoSizeAxes = Axes.Both,
-                                            Direction = FillDirection.Horizontal,
-                                            Spacing = new Vector2(10, 0),
-                                            Margin = new MarginPadding { Bottom = 5 },
-                                            Children = new Drawable[]
-                                            {
-                                                startDateColumn = new InfoColumn(@"开始日期"),
-                                                endDateColumn = new InfoColumn(@"结束日期"),
-                                                mapCountColumn = new InfoColumn(@"谱面数量"),
-                                                participantsColumn = new InfoColumn(@"参与人数")
-                                            }
-                                        },
-                                        new RankingsSortTabControl
-                                        {
-                                            Anchor = Anchor.CentreRight,
-                                            Origin = Anchor.CentreRight,
-                                            Current = Sort
-=======
-                                            startDateColumn = new InfoColumn(@"Start Date"),
-                                            endDateColumn = new InfoColumn(@"End Date"),
-                                            mapCountColumn = new InfoColumn(@"Map Count"),
-                                            participantsColumn = new InfoColumn(@"Participants")
->>>>>>> c52cddc5
+                                            startDateColumn = new InfoColumn(@"开始日期"),
+                                            endDateColumn = new InfoColumn(@"结束日期"),
+                                            mapCountColumn = new InfoColumn(@"谱面数量"),
+                                            participantsColumn = new InfoColumn(@"参与人数")
                                         }
                                     },
                                     new RankingsSortTabControl
