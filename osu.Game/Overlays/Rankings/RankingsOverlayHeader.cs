// Copyright (c) ppy Pty Ltd <contact@ppy.sh>. Licensed under the MIT Licence.
// See the LICENCE file in the repository root for full licence text.

using osu.Framework.Graphics;
using osu.Framework.Bindables;
using osu.Game.Rulesets;
using osu.Game.Users;
using System.ComponentModel;
using osu.Framework.Extensions;

namespace osu.Game.Overlays.Rankings
{
    public class RankingsOverlayHeader : TabControlOverlayHeaderCN<RankingsScope>
    {
        public Bindable<RulesetInfo> Ruleset => rulesetSelector.Current;

        public Bindable<Country> Country => countryFilter.Current;

        private OverlayRulesetSelector rulesetSelector;
        private CountryFilter countryFilter;

        protected override OverlayTitle CreateTitle() => new RankingsTitle();

        protected override Drawable CreateTitleContent() => rulesetSelector = new OverlayRulesetSelector();

        protected override Drawable CreateContent() => countryFilter = new CountryFilter();

        protected override Drawable CreateBackground() => new OverlayHeaderBackground("Headers/rankings");

        private class RankingsTitle : OverlayTitle
        {
            public readonly Bindable<RankingsScope> Scope = new Bindable<RankingsScope>();

            public RankingsTitle()
            {
<<<<<<< HEAD
                Title = "排名";
                IconTexture = "Icons/rankings";
=======
                Title = "ranking";
                Description = "Find out who's the best right now";
                IconTexture = "Icons/Hexacons/rankings";
>>>>>>> ebed7d09
            }
        }
    }

    public enum RankingsScope
    {
        [Description("表现")]
        Performance,
        [Description("月赛")]
        Spotlights,
        [Description("总分")]
        Score,
        [Description("国家和地区")]
        Country
    }
}<|MERGE_RESOLUTION|>--- conflicted
+++ resolved
@@ -33,14 +33,9 @@
 
             public RankingsTitle()
             {
-<<<<<<< HEAD
                 Title = "排名";
-                IconTexture = "Icons/rankings";
-=======
-                Title = "ranking";
-                Description = "Find out who's the best right now";
+                Description = "看看谁是最强osu!玩家";
                 IconTexture = "Icons/Hexacons/rankings";
->>>>>>> ebed7d09
             }
         }
     }
