﻿// Copyright (c) ppy Pty Ltd <contact@ppy.sh>. Licensed under the MIT Licence.
// See the LICENCE file in the repository root for full licence text.

using osu.Framework.Graphics;
using osu.Framework.Bindables;
using osu.Game.Rulesets;
using osu.Game.Users;

namespace osu.Game.Overlays.Rankings
{
    public class RankingsOverlayHeader : TabControlOverlayHeader<RankingsScope>
    {
        public Bindable<RulesetInfo> Ruleset => rulesetSelector.Current;

        public Bindable<Country> Country => countryFilter.Current;

        private OverlayRulesetSelector rulesetSelector;
        private CountryFilter countryFilter;

        protected override OverlayTitle CreateTitle() => new RankingsTitle();

        protected override Drawable CreateTitleContent() => rulesetSelector = new OverlayRulesetSelector();

        protected override Drawable CreateContent() => countryFilter = new CountryFilter();

        protected override Drawable CreateBackground() => new OverlayHeaderBackground("Headers/rankings");

        private class RankingsTitle : OverlayTitle
        {
            public RankingsTitle()
            {
                Title = "ranking";
                IconTexture = "Icons/rankings";
            }
<<<<<<< HEAD

            protected override void LoadComplete()
            {
                base.LoadComplete();
                Scope.BindValueChanged(scope => Section = scope.NewValue.ToString(), true);
            }

            protected override Drawable CreateIcon() => new ScreenTitleTextureIcon(@"Icons/rankings");
=======
>>>>>>> e8f836a4
        }
    }

    public enum RankingsScope
    {
        Performance,
        Spotlights,
        Score,
        Country
    }
}<|MERGE_RESOLUTION|>--- conflicted
+++ resolved
@@ -32,17 +32,6 @@
                 Title = "ranking";
                 IconTexture = "Icons/rankings";
             }
-<<<<<<< HEAD
-
-            protected override void LoadComplete()
-            {
-                base.LoadComplete();
-                Scope.BindValueChanged(scope => Section = scope.NewValue.ToString(), true);
-            }
-
-            protected override Drawable CreateIcon() => new ScreenTitleTextureIcon(@"Icons/rankings");
-=======
->>>>>>> e8f836a4
         }
     }
 
