--- conflicted
+++ resolved
@@ -23,21 +23,12 @@
 
         protected override RankingsTableColumn[] CreateAdditionalHeaders() => new[]
         {
-<<<<<<< HEAD
-            new TableColumn("活跃用户", Anchor.Centre, new Dimension(GridSizeMode.AutoSize)),
-            new TableColumn("游玩次数", Anchor.Centre, new Dimension(GridSizeMode.AutoSize)),
-            new TableColumn("Rank总分", Anchor.Centre, new Dimension(GridSizeMode.AutoSize)),
-            new TableColumn("平均分数", Anchor.Centre, new Dimension(GridSizeMode.AutoSize)),
-            new TableColumn("表现", Anchor.Centre, new Dimension(GridSizeMode.AutoSize)),
-            new TableColumn("平均表现", Anchor.Centre, new Dimension(GridSizeMode.AutoSize)),
-=======
             new RankingsTableColumn(RankingsStrings.StatActiveUsers, Anchor.Centre, new Dimension(GridSizeMode.AutoSize)),
             new RankingsTableColumn(RankingsStrings.StatPlayCount, Anchor.Centre, new Dimension(GridSizeMode.AutoSize)),
             new RankingsTableColumn(RankingsStrings.StatRankedScore, Anchor.Centre, new Dimension(GridSizeMode.AutoSize)),
             new RankingsTableColumn(RankingsStrings.StatAverageScore, Anchor.Centre, new Dimension(GridSizeMode.AutoSize)),
             new RankingsTableColumn(RankingsStrings.StatPerformance, Anchor.Centre, new Dimension(GridSizeMode.AutoSize), true),
             new RankingsTableColumn(RankingsStrings.StatAveragePerformance, Anchor.Centre, new Dimension(GridSizeMode.AutoSize)),
->>>>>>> 5f170fee
         };
 
         protected override Country GetCountry(CountryStatistics item) => item.Country;
