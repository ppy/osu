--- conflicted
+++ resolved
@@ -31,20 +31,9 @@
 
         protected override Drawable CreateHeader(int index, TableColumn column)
         {
-<<<<<<< HEAD
-            new TableColumn("准确率", Anchor.Centre, new Dimension(GridSizeMode.AutoSize)),
-            new TableColumn("游玩次数", Anchor.Centre, new Dimension(GridSizeMode.AutoSize)),
-        }.Concat(CreateUniqueHeaders()).Concat(new[]
-        {
-            new TableColumn("SS", Anchor.Centre, new Dimension(GridSizeMode.AutoSize)),
-            new TableColumn("S", Anchor.Centre, new Dimension(GridSizeMode.AutoSize)),
-            new TableColumn("A", Anchor.Centre, new Dimension(GridSizeMode.AutoSize)),
-        }).ToArray();
-=======
             var title = column?.Header ?? string.Empty;
             return new UserTableHeaderText(title, HighlightedColumn == title, GradeColumns.Contains(title));
         }
->>>>>>> f3b68a4f
 
         protected sealed override Country GetCountry(UserStatistics item) => item.User.Country;
 
