--- conflicted
+++ resolved
@@ -1,13 +1,9 @@
 ﻿// Copyright (c) ppy Pty Ltd <contact@ppy.sh>. Licensed under the MIT Licence.
 // See the LICENCE file in the repository root for full licence text.
 
-<<<<<<< HEAD
-using System.ComponentModel;
-=======
 using osu.Framework.Extensions.LocalisationExtensions;
 using osu.Framework.Localisation;
 using osu.Game.Resources.Localisation.Web;
->>>>>>> 5f170fee
 
 namespace osu.Game.Overlays.Rankings
 {
@@ -15,27 +11,16 @@
     {
         public RankingsSortTabControl()
         {
-<<<<<<< HEAD
-            Title = "显示";
-=======
             Title = RankingsStrings.FilterTitle.ToUpper();
->>>>>>> 5f170fee
         }
     }
 
     public enum RankingsSortCriteria
     {
-<<<<<<< HEAD
-        [Description("所有")]
-        All,
-
-        [Description("仅好友")]
-=======
         [LocalisableDescription(typeof(SortStrings), nameof(SortStrings.All))]
         All,
 
         [LocalisableDescription(typeof(SortStrings), nameof(SortStrings.Friends))]
->>>>>>> 5f170fee
         Friends
     }
 }