--- conflicted
+++ resolved
@@ -56,12 +56,7 @@
                                         AutoSizeAxes = Axes.Y,
                                         Padding = new MarginPadding
                                         {
-<<<<<<< HEAD
-                                            Horizontal = CONTENT_X_MARGIN,
-                                            Vertical = 10,
-=======
                                             Horizontal = UserProfileOverlay.CONTENT_X_MARGIN,
->>>>>>> e8f836a4
                                         },
                                         Children = new[]
                                         {
