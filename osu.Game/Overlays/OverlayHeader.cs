// Copyright (c) ppy Pty Ltd <contact@ppy.sh>. Licensed under the MIT Licence.
// See the LICENCE file in the repository root for full licence text.

using JetBrains.Annotations;
using osu.Framework.Allocation;
using osu.Framework.Graphics;
using osu.Framework.Graphics.Containers;
using osu.Framework.Graphics.Shapes;
using osuTK.Graphics;

namespace osu.Game.Overlays
{
    public abstract class OverlayHeader : Container
    {
        private float contentSidePadding;

        /// <summary>
        /// Horizontal padding of the header content.
        /// </summary>
        protected float ContentSidePadding
        {
            get => contentSidePadding;
            set
            {
                contentSidePadding = value;
                content.Padding = new MarginPadding
                {
                    Horizontal = value
                };
            }
        }

        private readonly Box titleBackground;
        private readonly Container content;

        protected readonly FillFlowContainer HeaderInfo;

        protected OverlayHeader()
        {
            RelativeSizeAxes = Axes.X;
            AutoSizeAxes = Axes.Y;

            Add(new FillFlowContainer
            {
                RelativeSizeAxes = Axes.X,
                AutoSizeAxes = Axes.Y,
                Direction = FillDirection.Vertical,
                Children = new[]
                {
                    HeaderInfo = new FillFlowContainer
                    {
                        RelativeSizeAxes = Axes.X,
                        AutoSizeAxes = Axes.Y,
                        Direction = FillDirection.Vertical,
                        Depth = -float.MaxValue,
                        Children = new[]
                        {
                            CreateBackground(),
                            new Container
                            {
                                RelativeSizeAxes = Axes.X,
                                AutoSizeAxes = Axes.Y,
                                Children = new Drawable[]
                                {
                                    titleBackground = new Box
                                    {
                                        RelativeSizeAxes = Axes.Both,
                                        Colour = Color4.Gray,
                                    },
                                    content = new Container
                                    {
                                        RelativeSizeAxes = Axes.X,
                                        AutoSizeAxes = Axes.Y,
                                        Children = new[]
                                        {
                                            CreateTitle().With(title =>
                                            {
                                                title.Anchor = Anchor.CentreLeft;
                                                title.Origin = Anchor.CentreLeft;
                                            }),
                                            CreateTitleContent().With(content =>
                                            {
                                                content.Anchor = Anchor.CentreRight;
                                                content.Origin = Anchor.CentreRight;
                                            })
                                        }
                                    }
                                }
                            },
                        }
                    },
                    CreateContent()
                }
            });

<<<<<<< HEAD
            ContentSidePadding = 70;
=======
            ContentSidePadding = 50;
>>>>>>> f3247b07
        }

        [BackgroundDependencyLoader]
        private void load(OverlayColourProvider colourProvider)
        {
            titleBackground.Colour = colourProvider.Dark5;
        }

        [NotNull]
        protected virtual Drawable CreateContent() => Empty();

        [NotNull]
        protected virtual Drawable CreateBackground() => Empty();

        /// <summary>
        /// Creates a <see cref="Drawable"/> on the opposite side of the <see cref="OverlayTitle"/>. Used mostly to create <see cref="OverlayRulesetSelector"/>.
        /// </summary>
        [NotNull]
        protected virtual Drawable CreateTitleContent() => Empty();

        protected abstract OverlayTitle CreateTitle();
    }
}<|MERGE_RESOLUTION|>--- conflicted
+++ resolved
@@ -93,11 +93,7 @@
                 }
             });
 
-<<<<<<< HEAD
-            ContentSidePadding = 70;
-=======
             ContentSidePadding = 50;
->>>>>>> f3247b07
         }
 
         [BackgroundDependencyLoader]
