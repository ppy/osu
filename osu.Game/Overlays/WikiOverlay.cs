// Copyright (c) ppy Pty Ltd <contact@ppy.sh>. Licensed under the MIT Licence.
// See the LICENCE file in the repository root for full licence text.

#nullable disable

using System;
using System.Linq;
using System.Threading;
using osu.Framework.Allocation;
using osu.Framework.Bindables;
using osu.Framework.Configuration;
using osu.Framework.Graphics;
using osu.Framework.Graphics.Containers;
using osu.Game.Extensions;
using osu.Game.Localisation;
using osu.Game.Online.API;
using osu.Game.Online.API.Requests;
using osu.Game.Online.API.Requests.Responses;
using osu.Game.Overlays.Wiki;

namespace osu.Game.Overlays
{
    public partial class WikiOverlay : OnlineOverlay<WikiHeader>
    {
        public const string INDEX_PATH = @"Main_page";

        public string CurrentPath => path.Value;

        private readonly Bindable<string> path = new Bindable<string>(INDEX_PATH);

        private readonly Bindable<APIWikiPage> wikiData = new Bindable<APIWikiPage>();

        [Resolved]
        private IAPIProvider api { get; set; }

        private readonly Bindable<Language> currentLanguage = new Bindable<Language>();

        private GetWikiRequest request;

        private CancellationTokenSource cancellationToken;

        private bool displayUpdateRequired = true;

        private Bindable<string> languageConfig = null!;

        private WikiArticlePage articlePage;

        public WikiOverlay()
            : base(OverlayColourScheme.Orange, false)
        {
        }

<<<<<<< HEAD
        [BackgroundDependencyLoader]
        private void load(FrameworkConfigManager frameworkConfig)
        {
            languageConfig = frameworkConfig.GetBindable<string>(FrameworkSetting.Locale);
        }

        public void ShowPage(string pagePath = index_path)
=======
        public void ShowPage(string pagePath = INDEX_PATH)
>>>>>>> c64d414d
        {
            path.Value = pagePath.Trim('/');
            Show();
        }

        protected override WikiHeader CreateHeader() => new WikiHeader
        {
            ShowIndexPage = () => ShowPage(),
            ShowParentPage = showParentPage,
        };

        protected override void LoadComplete()
        {
            base.LoadComplete();
            path.BindValueChanged(_ => updatePage());
            wikiData.BindTo(Header.WikiPageData);

            currentLanguage.BindTo(Header.LanguageDropdown.Current);
            currentLanguage.BindValueChanged(_ => updatePage());
            languageConfig.BindValueChanged(s =>
            {
                if (LanguageExtensions.TryParseCultureCode(s.NewValue, out var language))
                {
                    currentLanguage.Value = language;
                }
            }, true);
        }

        protected override void PopIn()
        {
            base.PopIn();

            if (displayUpdateRequired)
            {
                path.TriggerChange();
                displayUpdateRequired = false;
            }
        }

        protected override void PopOutComplete()
        {
            base.PopOutComplete();
            displayUpdateRequired = true;
        }

        protected void LoadDisplay(Drawable display)
        {
            ScrollFlow.ScrollToStart();
            LoadComponentAsync(display, loaded =>
            {
                Child = loaded;
                Loading.Hide();
            }, (cancellationToken = new CancellationTokenSource()).Token);
        }

        protected override void UpdateAfterChildren()
        {
            base.UpdateAfterChildren();

            if (articlePage != null)
            {
                articlePage.SidebarContainer.Height = DrawHeight;
                articlePage.SidebarContainer.Y = Math.Clamp(ScrollFlow.Current - Header.DrawHeight, 0, Math.Max(ScrollFlow.ScrollContent.DrawHeight - DrawHeight - Header.DrawHeight, 0));
            }
        }

        private void updatePage()
        {
            if (State.Value == Visibility.Hidden)
                return;

            string[] values = path.Value.Split('/', 2);
            string requestPath;
            Language requestLanguage = currentLanguage.Value;

            // Parse the language first to determine whether the currently requested language is consistent with the content language.
            if (values.Length > 1 && LanguageExtensions.TryParseCultureCode(values[0], out var language))
            {
                requestPath = values[1];
                requestLanguage = language;
            }
            else
            {
                requestPath = path.Value;
            }

            // the path could change as a result of redirecting to a newer location of the same page.
            // we already have the correct wiki data, so we can safely return here.
            if (wikiData.Value != null
                && requestPath == wikiData.Value.Path
                && LanguageExtensions.TryParseCultureCode(wikiData.Value.Locale, out var contentLanguage)
                && contentLanguage == requestLanguage)
                return;

            if (requestPath == "error")
                return;

            cancellationToken?.Cancel();
            request?.Cancel();

            request = new GetWikiRequest(requestPath, requestLanguage);
            Loading.Show();

            request.Success += response => Schedule(() => onSuccess(response));
            request.Failure += ex =>
            {
                if (ex is not OperationCanceledException)
                    Schedule(onFail, request.Path);
            };

            api.PerformAsync(request);
        }

        private void onSuccess(APIWikiPage response)
        {
            wikiData.Value = response;
            Header.LanguageDropdown.UpdateDropdown(response.AvailableLocales);
            path.Value = response.Path;

<<<<<<< HEAD
            if (LanguageExtensions.TryParseCultureCode(response.Locale, out var pageLanguage))
            {
                currentLanguage.Value = pageLanguage;
            }

            if (response.Layout == index_path)
=======
            if (response.Layout.Equals(INDEX_PATH, StringComparison.OrdinalIgnoreCase))
>>>>>>> c64d414d
            {
                LoadDisplay(new WikiMainPage
                {
                    Markdown = response.Markdown,
                    Padding = new MarginPadding
                    {
                        Vertical = 20,
                        Horizontal = HORIZONTAL_PADDING,
                    },
                });
            }
            else
            {
                LoadDisplay(articlePage = new WikiArticlePage($@"{api.WebsiteRootUrl}/wiki/{path.Value}/", response.Markdown));
            }
        }

        private void onFail(string originalPath)
        {
            wikiData.Value = null;
            path.Value = "error";

            LoadDisplay(articlePage = new WikiArticlePage($@"{api.WebsiteRootUrl}/wiki/",
                $"Something went wrong when trying to fetch page \"{originalPath}\".\n\n[Return to the main page]({INDEX_PATH})."));
        }

        private void showParentPage()
        {
            string parentPath = string.Join("/", path.Value.Split('/').SkipLast(1));
            ShowPage(parentPath);
        }

        protected override void Dispose(bool isDisposing)
        {
            cancellationToken?.Cancel();
            request?.Cancel();
            base.Dispose(isDisposing);
        }
    }
}<|MERGE_RESOLUTION|>--- conflicted
+++ resolved
@@ -50,17 +50,13 @@
         {
         }
 
-<<<<<<< HEAD
         [BackgroundDependencyLoader]
         private void load(FrameworkConfigManager frameworkConfig)
         {
             languageConfig = frameworkConfig.GetBindable<string>(FrameworkSetting.Locale);
         }
 
-        public void ShowPage(string pagePath = index_path)
-=======
         public void ShowPage(string pagePath = INDEX_PATH)
->>>>>>> c64d414d
         {
             path.Value = pagePath.Trim('/');
             Show();
@@ -180,16 +176,12 @@
             Header.LanguageDropdown.UpdateDropdown(response.AvailableLocales);
             path.Value = response.Path;
 
-<<<<<<< HEAD
             if (LanguageExtensions.TryParseCultureCode(response.Locale, out var pageLanguage))
             {
                 currentLanguage.Value = pageLanguage;
             }
 
-            if (response.Layout == index_path)
-=======
             if (response.Layout.Equals(INDEX_PATH, StringComparison.OrdinalIgnoreCase))
->>>>>>> c64d414d
             {
                 LoadDisplay(new WikiMainPage
                 {
