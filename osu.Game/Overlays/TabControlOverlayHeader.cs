--- conflicted
+++ resolved
@@ -23,9 +23,7 @@
 
         private readonly Box controlBackground;
 
-<<<<<<< HEAD
-        protected TabControlOverlayHeader(OverlayColourScheme colourScheme)
-            : base(colourScheme)
+        protected TabControlOverlayHeader()
         {
             HeaderInfo.Add(new Container
             {
@@ -42,17 +40,11 @@
             });
         }
 
-=======
->>>>>>> b424381e
         [BackgroundDependencyLoader]
         private void load(OverlayColourProvider colourProvider)
         {
-<<<<<<< HEAD
-            TabControl.AccentColour = colours.ForOverlayElement(ColourScheme, 1, 0.75f);
-            controlBackground.Colour = colours.ForOverlayElement(ColourScheme, 0.2f, 0.2f);
-=======
             TabControl.AccentColour = colourProvider.Highlight1;
->>>>>>> b424381e
+            controlBackground.Colour = colourProvider.Dark4;
         }
 
         [NotNull]
