--- conflicted
+++ resolved
@@ -106,13 +106,8 @@
                 public OverlayHeaderTabItem(T value)
                     : base(value)
                 {
-<<<<<<< HEAD
-                    Text.Text = value.ToString().ToLower();
+                    Text.Text = ((Value as Enum)?.GetDescription() ?? Value.ToString()).ToLower();
                     Text.Font = OsuFont.GetFont(size: 18);
-=======
-                    Text.Text = ((Value as Enum)?.GetDescription() ?? Value.ToString()).ToLower();
-                    Text.Font = OsuFont.GetFont(size: 14);
->>>>>>> 16f55de4
                     Text.Margin = new MarginPadding { Vertical = 16.5f }; // 15px padding + 1.5px line-height difference compensation
                     Bar.Margin = new MarginPadding { Bottom = bar_height };
                 }
