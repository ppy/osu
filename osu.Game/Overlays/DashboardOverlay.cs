--- conflicted
+++ resolved
@@ -131,13 +131,7 @@
                     break;
 
                 case DashboardOverlayTabs.CurrentlyPlaying:
-<<<<<<< HEAD
-                    loading.Hide();
-                    //todo: enable once caching logic is better
-                    //loadDisplay(new CurrentlyPlayingDisplay());
-=======
                     loadDisplay(new CurrentlyPlayingDisplay());
->>>>>>> d7c30f9b
                     break;
 
                 default:
