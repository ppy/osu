﻿// Copyright (c) ppy Pty Ltd <contact@ppy.sh>. Licensed under the MIT Licence.
// See the LICENCE file in the repository root for full licence text.

using System;
using System.Threading;
using osu.Framework.Allocation;
using osu.Framework.Bindables;
using osu.Framework.Graphics;
using osu.Framework.Graphics.Containers;
using osu.Framework.Graphics.Shapes;
using osu.Game.Graphics.UserInterface;
using osu.Game.Online.API;
using osu.Game.Online.Placeholders;
using osu.Game.Overlays.Dashboard;
using osu.Game.Overlays.Dashboard.Friends;

namespace osu.Game.Overlays
{
    public class DashboardOverlay : FullscreenOverlay<DashboardOverlayHeader>
    {
        private CancellationTokenSource cancellationToken;

        private Container content;
        private LoadingLayer loading;
        private OverlayScrollContainer scrollFlow;
        private readonly IBindable<APIState> apiState = new Bindable<APIState>();

        [Resolved]
        private IAPIProvider api { get; set; }

        private Container placeholderContainer;
        private readonly Placeholder errorPlaceholder = new LoginPlaceholder(@"Please sign in to view the dashboard!");

        public DashboardOverlay()
            : base(OverlayColourScheme.Purple, new DashboardOverlayHeader
            {
                Anchor = Anchor.TopCentre,
                Origin = Anchor.TopCentre,
                Depth = -float.MaxValue
            })
        {
        }

        [BackgroundDependencyLoader]
        private void load(IAPIProvider api)
        {
            apiState.BindTo(api.State);
            apiState.BindValueChanged(onlineStateChanged, true);

            Children = new Drawable[]
            {
                new Box
                {
                    RelativeSizeAxes = Axes.Both,
                    Colour = ColourProvider.Background5
                },
                scrollFlow = new OverlayScrollContainer
                {
                    RelativeSizeAxes = Axes.Both,
                    ScrollbarVisible = false,
                    Child = new FillFlowContainer
                    {
                        AutoSizeAxes = Axes.Y,
                        RelativeSizeAxes = Axes.X,
                        Direction = FillDirection.Vertical,
                        Children = new Drawable[]
                        {
                            Header,
                            content = new Container
                            {
                                RelativeSizeAxes = Axes.X,
                                AutoSizeAxes = Axes.Y
                            }
                        }
                    }
                },
<<<<<<< HEAD
                loading = new LoadingLayer(content),
                placeholderContainer = new Container
                {
                    Anchor = Anchor.TopCentre,
                    Origin = Anchor.TopCentre,
                    AutoSizeAxes = Axes.Y,
                    RelativeSizeAxes = Axes.X,
                    Margin = new MarginPadding { Bottom = 10, Top = 200 },
                    Children = new Drawable[]
                    {
                        errorPlaceholder
                    }
                }
=======
                loading = new LoadingLayer(true),
>>>>>>> 7b4f73eb
            };
        }

        protected override void LoadComplete()
        {
            base.LoadComplete();

            Header.Current.BindValueChanged(onTabChanged);
        }

        private bool displayUpdateRequired = true;

        protected override void PopIn()
        {
            base.PopIn();

            // We don't want to create a new display on every call, only when exiting from fully closed state.
            if (displayUpdateRequired)
            {
                Header.Current.TriggerChange();
                displayUpdateRequired = false;
            }
        }

        protected override void PopOutComplete()
        {
            base.PopOutComplete();
            loadDisplay(Empty());
            displayUpdateRequired = true;
        }

        private void loadDisplay(Drawable display)
        {
            scrollFlow.ScrollToStart();
            LoadComponentAsync(display, loaded =>
            {
                if (API.IsLoggedIn)
                    loading.Hide();

                content.Child = loaded;
            }, (cancellationToken = new CancellationTokenSource()).Token);
        }

        private void onTabChanged(ValueChangedEvent<DashboardOverlayTabs> tab)
        {
            cancellationToken?.Cancel();
            loading.Show();

            if (!API.IsLoggedIn)
            {
                loadDisplay(Empty());
                loading.Hide();
                return;
            }

            switch (tab.NewValue)
            {
                case DashboardOverlayTabs.Friends:
                    loadDisplay(new FriendDisplay());
                    break;

                case DashboardOverlayTabs.CurrentlyPlaying:
                    loadDisplay(new CurrentlyPlayingDisplay());
                    break;

                default:
                    throw new NotImplementedException($"Display for {tab.NewValue} tab is not implemented");
            }
        }

        private void onlineStateChanged(ValueChangedEvent<APIState> state) => Schedule(() =>
        {
            if (state.NewValue == APIState.Online)
                placeholderContainer.Hide();
            else if (state.NewValue == APIState.Offline)
            {
                placeholderContainer.Show();
                loading.Hide();
            }
            if (State.Value == Visibility.Hidden)
                return;

            Header.Current.TriggerChange();
        });

        protected override void Dispose(bool isDisposing)
        {
            cancellationToken?.Cancel();
            base.Dispose(isDisposing);
        }
    }
}<|MERGE_RESOLUTION|>--- conflicted
+++ resolved
@@ -74,8 +74,6 @@
                         }
                     }
                 },
-<<<<<<< HEAD
-                loading = new LoadingLayer(content),
                 placeholderContainer = new Container
                 {
                     Anchor = Anchor.TopCentre,
@@ -87,10 +85,8 @@
                     {
                         errorPlaceholder
                     }
-                }
-=======
+                },
                 loading = new LoadingLayer(true),
->>>>>>> 7b4f73eb
             };
         }
 
@@ -170,6 +166,7 @@
                 placeholderContainer.Show();
                 loading.Hide();
             }
+
             if (State.Value == Visibility.Hidden)
                 return;
 
