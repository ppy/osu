﻿// Copyright (c) ppy Pty Ltd <contact@ppy.sh>. Licensed under the MIT Licence.
// See the LICENCE file in the repository root for full licence text.

using osu.Framework.Graphics;
using osu.Framework.Graphics.Containers;
using osu.Framework.Graphics.UserInterface;
using osu.Framework.Input.Events;
using osu.Game.Graphics.UserInterface;
using osu.Game.Rulesets;
using osuTK.Graphics;
using osuTK;
using osu.Framework.Allocation;
using osu.Framework.Graphics.Cursor;
using osu.Framework.Localisation;
using osu.Game.Graphics.Containers;

namespace osu.Game.Overlays
{
    public class OverlayRulesetTabItem : TabItem<RulesetInfo>, IHasTooltip
    {
        private Color4 accentColour;

        protected virtual Color4 AccentColour
        {
            get => accentColour;
            set
            {
                accentColour = value;
                icon.FadeColour(value, 120, Easing.OutQuint);
            }
        }

        protected override Container<Drawable> Content { get; }

        [Resolved]
        private OverlayColourProvider colourProvider { get; set; }

        private readonly Drawable icon;

        public LocalisableString TooltipText => Value.Name;

        public OverlayRulesetTabItem(RulesetInfo value)
            : base(value)
        {
            AutoSizeAxes = Axes.Both;

            AddRangeInternal(new Drawable[]
            {
                Content = new FillFlowContainer
                {
                    AutoSizeAxes = Axes.Both,
                    Direction = FillDirection.Horizontal,
                    Spacing = new Vector2(4, 0),
                    Child = icon = new ConstrainedIconContainer
                    {
                        Anchor = Anchor.Centre,
<<<<<<< HEAD
                        Text = value.Name,
                        Font = OsuFont.GetFont(size: 18),
                        ShadowColour = Color4.Black.Opacity(0.75f)
                    }
=======
                        Origin = Anchor.Centre,
                        Size = new Vector2(20f),
                        Icon = value.CreateInstance().CreateIcon(),
                    },
>>>>>>> 054a82d1
                },
                new HoverClickSounds()
            });

            Enabled.Value = true;
        }

        protected override void LoadComplete()
        {
            base.LoadComplete();
            Enabled.BindValueChanged(_ => updateState(), true);
        }

        public override bool PropagatePositionalInputSubTree => Enabled.Value && base.PropagatePositionalInputSubTree;

        protected override bool OnHover(HoverEvent e)
        {
            base.OnHover(e);
            updateState();
            return true;
        }

        protected override void OnHoverLost(HoverLostEvent e)
        {
            base.OnHoverLost(e);
            updateState();
        }

        protected override void OnActivated() => updateState();

        protected override void OnDeactivated() => updateState();

        private void updateState()
        {
            AccentColour = Enabled.Value ? getActiveColour() : colourProvider.Foreground1;
        }

        private Color4 getActiveColour() => IsHovered || Active.Value ? Color4.White : colourProvider.Highlight1;
    }
}<|MERGE_RESOLUTION|>--- conflicted
+++ resolved
@@ -54,17 +54,10 @@
                     Child = icon = new ConstrainedIconContainer
                     {
                         Anchor = Anchor.Centre,
-<<<<<<< HEAD
-                        Text = value.Name,
-                        Font = OsuFont.GetFont(size: 18),
-                        ShadowColour = Color4.Black.Opacity(0.75f)
-                    }
-=======
                         Origin = Anchor.Centre,
                         Size = new Vector2(20f),
                         Icon = value.CreateInstance().CreateIcon(),
                     },
->>>>>>> 054a82d1
                 },
                 new HoverClickSounds()
             });
