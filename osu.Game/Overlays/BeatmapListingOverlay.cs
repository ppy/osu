--- conflicted
+++ resolved
@@ -368,12 +368,6 @@
                 filterControl.FetchNextPage();
         }
 
-<<<<<<< HEAD
-        protected override void PopIn()
-        {
-            base.PopIn();
-            Schedule(filterControl.TakeFocus);
-=======
         private class BeatmapCardEqualityComparer : IEqualityComparer<BeatmapCard>
         {
             public static BeatmapCardEqualityComparer Default { get; } = new BeatmapCardEqualityComparer();
@@ -388,7 +382,6 @@
             }
 
             public int GetHashCode(BeatmapCard obj) => obj.BeatmapSet.GetHashCode();
->>>>>>> b7d2e0ae
         }
     }
 }