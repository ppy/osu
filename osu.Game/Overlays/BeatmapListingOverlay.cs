﻿// Copyright (c) ppy Pty Ltd <contact@ppy.sh>. Licensed under the MIT Licence.
// See the LICENCE file in the repository root for full licence text.

using System.Collections.Generic;
using System.Linq;
using System.Threading;
using System.Threading.Tasks;
using osu.Framework.Allocation;
using osu.Framework.Extensions.IEnumerableExtensions;
using osu.Framework.Graphics;
using osu.Framework.Graphics.Containers;
using osu.Framework.Graphics.Shapes;
using osu.Framework.Graphics.Sprites;
using osu.Framework.Graphics.Textures;
using osu.Framework.Input.Events;
using osu.Game.Audio;
using osu.Game.Beatmaps;
using osu.Game.Graphics.Sprites;
using osu.Game.Overlays.BeatmapListing;
using osu.Game.Overlays.BeatmapListing.Panels;
using osu.Game.Resources.Localisation.Web;
using osuTK;
using osuTK.Graphics;

namespace osu.Game.Overlays
{
    public class BeatmapListingOverlay : OnlineOverlay<BeatmapListingHeader>
    {
        [Resolved]
        private PreviewTrackManager previewTrackManager { get; set; }

        private Drawable currentContent;
        private Container panelTarget;
        private FillFlowContainer<BeatmapPanel> foundContent;
        private NotFoundDrawable notFoundContent;
        private BeatmapListingFilterControl filterControl;

        public BeatmapListingOverlay()
            : base(OverlayColourScheme.Blue)
        {
        }

        [BackgroundDependencyLoader]
        private void load()
        {
            Child = new FillFlowContainer
            {
                RelativeSizeAxes = Axes.X,
                AutoSizeAxes = Axes.Y,
                Direction = FillDirection.Vertical,
                Children = new Drawable[]
                {
                    filterControl = new BeatmapListingFilterControl
                    {
                        TypingStarted = onTypingStarted,
                        SearchStarted = onSearchStarted,
                        SearchFinished = onSearchFinished,
                    },
                    new Container
                    {
                        AutoSizeAxes = Axes.Y,
                        RelativeSizeAxes = Axes.X,
                        Children = new Drawable[]
                        {
                            new Box
                            {
                                RelativeSizeAxes = Axes.Both,
                                Colour = ColourProvider.Background4,
                            },
                            panelTarget = new Container
                            {
                                AutoSizeAxes = Axes.Y,
                                RelativeSizeAxes = Axes.X,
                                Padding = new MarginPadding { Horizontal = 20 },
                                Children = new Drawable[]
                                {
                                    foundContent = new FillFlowContainer<BeatmapPanel>(),
                                    notFoundContent = new NotFoundDrawable(),
                                }
                            }
                        },
                    },
                }
            };
        }

        protected override BeatmapListingHeader CreateHeader() => new BeatmapListingHeader();

        protected override Color4 BackgroundColour => ColourProvider.Background6;

        private void onTypingStarted()
        {
            // temporary until the textbox/header is updated to always stay on screen.
            ScrollFlow.ScrollToStart();
        }

        protected override void OnFocus(FocusEvent e)
        {
            base.OnFocus(e);

            filterControl.TakeFocus();
        }

        private CancellationTokenSource cancellationToken;

        private void onSearchStarted()
        {
            cancellationToken?.Cancel();

            previewTrackManager.StopAnyPlaying(this);

            if (panelTarget.Any())
                Loading.Show();
        }

        private Task panelLoadDelegate;

        private void onSearchFinished(List<BeatmapSetInfo> beatmaps)
        {
            var newPanels = beatmaps.Select<BeatmapSetInfo, BeatmapPanel>(b => new GridBeatmapPanel(b)
            {
                Anchor = Anchor.TopCentre,
                Origin = Anchor.TopCentre,
            });

            if (filterControl.CurrentPage == 0)
            {
                //No matches case
                if (!newPanels.Any())
                {
                    LoadComponentAsync(notFoundContent, addContentToPlaceholder, (cancellationToken = new CancellationTokenSource()).Token);
                    return;
                }

                // spawn new children with the contained so we only clear old content at the last moment.
                var content = new FillFlowContainer<BeatmapPanel>
                {
                    RelativeSizeAxes = Axes.X,
                    AutoSizeAxes = Axes.Y,
                    Spacing = new Vector2(10),
                    Alpha = 0,
                    Margin = new MarginPadding { Vertical = 15 },
                    ChildrenEnumerable = newPanels
                };

                panelLoadDelegate = LoadComponentAsync(foundContent = content, addContentToPlaceholder, (cancellationToken = new CancellationTokenSource()).Token);
            }
            else
            {
                panelLoadDelegate = LoadComponentsAsync(newPanels, loaded =>
                {
                    lastFetchDisplayedTime = Time.Current;
                    foundContent.AddRange(loaded);
                    loaded.ForEach(p => p.FadeIn(200, Easing.OutQuint));
                });
            }
        }

        private void addContentToPlaceholder(Drawable content)
        {
            Loading.Hide();
            lastFetchDisplayedTime = Time.Current;

            if (content == currentContent)
                return;

            var lastContent = currentContent;

            if (lastContent != null)
            {
                var transform = lastContent.FadeOut(100, Easing.OutQuint);

                if (lastContent == notFoundContent)
                {
                    // not found display may be used multiple times, so don't expire/dispose it.
                    transform.Schedule(() => panelTarget.Remove(lastContent));
                }
                else
                {
                    // Consider the case when the new content is smaller than the last content.
                    // If the auto-size computation is delayed until fade out completes, the background remain high for too long making the resulting transition to the smaller height look weird.
                    // At the same time, if the last content's height is bypassed immediately, there is a period where the new content is at Alpha = 0 when the auto-sized height will be 0.
                    // To resolve both of these issues, the bypass is delayed until a point when the content transitions (fade-in and fade-out) overlap and it looks good to do so.
                    lastContent.Delay(25).Schedule(() => lastContent.BypassAutoSizeAxes = Axes.Y).Then().Schedule(() => lastContent.Expire());
                }
            }

            if (!content.IsAlive)
                panelTarget.Add(content);

            content.FadeInFromZero(200, Easing.OutQuint);
            currentContent = content;
        }

        protected override void Dispose(bool isDisposing)
        {
            cancellationToken?.Cancel();
            base.Dispose(isDisposing);
        }

        public class NotFoundDrawable : CompositeDrawable
        {
            public NotFoundDrawable()
            {
                RelativeSizeAxes = Axes.X;
                Height = 250;
                Alpha = 0;
                Margin = new MarginPadding { Top = 15 };
            }

            [BackgroundDependencyLoader]
            private void load(TextureStore textures)
            {
                AddInternal(new FillFlowContainer
                {
                    Anchor = Anchor.Centre,
                    Origin = Anchor.Centre,
                    RelativeSizeAxes = Axes.Y,
                    AutoSizeAxes = Axes.X,
                    Direction = FillDirection.Horizontal,
                    Spacing = new Vector2(10, 0),
                    Children = new Drawable[]
                    {
                        new Sprite
                        {
                            Anchor = Anchor.Centre,
                            Origin = Anchor.Centre,
                            RelativeSizeAxes = Axes.Both,
                            FillMode = FillMode.Fit,
                            Texture = textures.Get(@"Online/not-found")
                        },
                        new OsuSpriteText
                        {
                            Anchor = Anchor.Centre,
                            Origin = Anchor.Centre,
<<<<<<< HEAD
                            Text = @"呃...什么也没有",
=======
                            Text = BeatmapsStrings.ListingSearchNotFoundQuote,
>>>>>>> 3f336d88
                        }
                    }
                });
            }
        }

        private const double time_between_fetches = 500;

        private double lastFetchDisplayedTime;

        protected override void Update()
        {
            base.Update();

            const int pagination_scroll_distance = 500;

            bool shouldShowMore = panelLoadDelegate?.IsCompleted != false
                                  && Time.Current - lastFetchDisplayedTime > time_between_fetches
                                  && (ScrollFlow.ScrollableExtent > 0 && ScrollFlow.IsScrolledToEnd(pagination_scroll_distance));

            if (shouldShowMore)
                filterControl.FetchNextPage();
        }
    }
}<|MERGE_RESOLUTION|>--- conflicted
+++ resolved
@@ -233,11 +233,7 @@
                         {
                             Anchor = Anchor.Centre,
                             Origin = Anchor.Centre,
-<<<<<<< HEAD
-                            Text = @"呃...什么也没有",
-=======
                             Text = BeatmapsStrings.ListingSearchNotFoundQuote,
->>>>>>> 3f336d88
                         }
                     }
                 });
