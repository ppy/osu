﻿// Copyright (c) ppy Pty Ltd <contact@ppy.sh>. Licensed under the MIT Licence.
// See the LICENCE file in the repository root for full licence text.

#nullable disable

using System;
using osu.Framework.Extensions.Color4Extensions;
using osu.Framework.Graphics;
using osu.Framework.Graphics.Colour;
using osu.Framework.Graphics.Containers;
using osu.Game.Graphics;
using osuTK;
using osu.Framework.Graphics.Shapes;
using osu.Framework.Allocation;
using osu.Framework.Bindables;
using osu.Framework.Input.Events;
using osu.Game.Rulesets;
using osu.Game.Configuration;
using osu.Framework.Input.Bindings;
using osu.Game.Graphics.Containers;
using osu.Game.Input.Bindings;

namespace osu.Game.Overlays.Toolbar
{
    public partial class Toolbar : OverlayContainer, IKeyBindingHandler<GlobalAction>
    {
        public const float HEIGHT = 40;
        public const float TOOLTIP_HEIGHT = 30;

        /// <summary>
        /// Whether the user hid this <see cref="Toolbar"/> with <see cref="GlobalAction.ToggleToolbar"/>.
        /// In this state, automatic toggles should not occur, respecting the user's preference to have no toolbar.
        /// </summary>
        private bool hiddenByUser;

        public Action OnHome;

        private Bindable<bool> optUI { get; set; }
        protected ToolbarMfButton ToolbarMfButton { get; private set; }
        private ToolbarUserButton userButton;
        private ToolbarRulesetSelector rulesetSelector;

        private const double transition_time = 500;

        protected readonly IBindable<OverlayActivation> OverlayActivationMode = new Bindable<OverlayActivation>(OverlayActivation.All);

        // Toolbar and its components need keyboard input even when hidden.
        public override bool PropagateNonPositionalInputSubTree => true;

        public Toolbar()
        {
            RelativeSizeAxes = Axes.X;
            Size = new Vector2(1, HEIGHT);
            AlwaysPresent = true;
        }

        protected override void UpdateAfterChildren()
        {
            base.UpdateAfterChildren();

            // this only needed to be set for the initial LoadComplete/Update, so layout completes and gets buttons in a state they can correctly handle keyboard input for hotkeys.
            AlwaysPresent = false;
        }

        [Resolved]
        private Bindable<RulesetInfo> ruleset { get; set; }

        [BackgroundDependencyLoader(true)]
        private void load(OsuGame osuGame, MConfigManager config)
        {
<<<<<<< HEAD
            optUI = config.GetBindable<bool>(MSetting.OptUI);
=======
            ToolbarBackground background;
            HoverInterceptor interceptor;
>>>>>>> d38316bf

            Children = new Drawable[]
            {
                background = new ToolbarBackground(),
                new GridContainer
                {
                    RelativeSizeAxes = Axes.Both,
                    ColumnDimensions = new[]
                    {
                        new Dimension(GridSizeMode.AutoSize),
                        new Dimension(),
                        new Dimension(GridSizeMode.AutoSize)
                    },
                    Content = new[]
                    {
                        new Drawable[]
                        {
                            new Container
                            {
                                Name = "Left buttons",
                                RelativeSizeAxes = Axes.Y,
                                AutoSizeAxes = Axes.X,
                                Depth = float.MinValue,
                                Children = new Drawable[]
                                {
                                    new Box
                                    {
                                        Colour = OsuColour.Gray(0.1f),
                                        RelativeSizeAxes = Axes.Both,
                                    },
                                    new FillFlowContainer
                                    {
                                        Direction = FillDirection.Horizontal,
                                        RelativeSizeAxes = Axes.Y,
                                        AutoSizeAxes = Axes.X,
                                        Children = new Drawable[]
                                        {
                                            new ToolbarSettingsButton(),
                                            new ToolbarHomeButton
                                            {
                                                Action = () => OnHome?.Invoke()
                                            },
                                            ToolbarMfButton = new ToolbarMfButton(),
                                        },
                                    },
                                }
                            },
                            new Container
                            {
                                Name = "Ruleset selector",
                                RelativeSizeAxes = Axes.Both,
                                Children = new Drawable[]
                                {
                                    new OsuScrollContainer(Direction.Horizontal)
                                    {
                                        ScrollbarVisible = false,
                                        RelativeSizeAxes = Axes.Both,
                                        Masking = false,
                                        Children = new Drawable[]
                                        {
                                            rulesetSelector = new ToolbarRulesetSelector()
                                        }
                                    },
                                    new Box
                                    {
                                        Colour = ColourInfo.GradientHorizontal(OsuColour.Gray(0.1f).Opacity(0), OsuColour.Gray(0.1f)),
                                        Width = 50,
                                        RelativeSizeAxes = Axes.Y,
                                        Anchor = Anchor.TopRight,
                                        Origin = Anchor.TopRight,
                                    },
                                }
                            },
                            new Container
                            {
                                Name = "Right buttons",
                                RelativeSizeAxes = Axes.Y,
                                AutoSizeAxes = Axes.X,
                                Anchor = Anchor.TopRight,
                                Origin = Anchor.TopRight,
                                Children = new Drawable[]
                                {
                                    new Box
                                    {
                                        Colour = OsuColour.Gray(0.1f),
                                        RelativeSizeAxes = Axes.Both,
                                    },
                                    new FillFlowContainer
                                    {
                                        Anchor = Anchor.TopRight,
                                        Origin = Anchor.TopRight,
                                        Direction = FillDirection.Horizontal,
                                        RelativeSizeAxes = Axes.Y,
                                        AutoSizeAxes = Axes.X,
                                        Children = new Drawable[]
                                        {
                                            new ToolbarNewsButton(),
                                            new ToolbarChangelogButton(),
                                            new ToolbarRankingsButton(),
                                            new ToolbarBeatmapListingButton(),
                                            new ToolbarChatButton(),
                                            new ToolbarSocialButton(),
                                            new ToolbarWikiButton(),
                                            new ToolbarMusicButton(),
                                            //new ToolbarButton
                                            //{
                                            //    Icon = FontAwesome.Solid.search
                                            //},
                                            userButton = new ToolbarUserButton(),
                                            new ToolbarClock(),
                                            new ToolbarNotificationButton(),
                                        }
                                    },
                                }
                            },
                        },
                    }
                },
                interceptor = new HoverInterceptor
                {
                    RelativeSizeAxes = Axes.Both
                }
            };

            ((IBindable<bool>)background.ShowGradient).BindTo(interceptor.ReceivedHover);

            if (osuGame != null)
                OverlayActivationMode.BindTo(osuGame.OverlayActivationMode);

            optUI.BindValueChanged(updateIcons, true);
        }

        private void updateIcons(ValueChangedEvent<bool> v)
        {
            switch (v.NewValue)
            {
                case true:
                    ToolbarMfButton.FadeTo(1f, 250);
                    break;

                case false:
                    ToolbarMfButton.FadeTo(0f, 250);
                    break;
            }
        }

        protected override void LoadComplete()
        {
            base.LoadComplete();

            rulesetSelector.Current.BindTo(ruleset);
        }

        public partial class ToolbarBackground : Container
        {
            public Bindable<bool> ShowGradient { get; } = new BindableBool();

            private readonly Box gradientBackground;

            public ToolbarBackground()
            {
                RelativeSizeAxes = Axes.Both;
                Children = new Drawable[]
                {
                    new Box
                    {
                        RelativeSizeAxes = Axes.Both,
                        Colour = OsuColour.Gray(0.1f),
                    },
                    gradientBackground = new Box
                    {
                        RelativeSizeAxes = Axes.X,
                        Anchor = Anchor.BottomLeft,
                        Alpha = 0,
                        Height = 100,
                        Colour = ColourInfo.GradientVertical(
                            OsuColour.Gray(0).Opacity(0.9f), OsuColour.Gray(0).Opacity(0)),
                    },
                };
            }

            protected override void LoadComplete()
            {
                base.LoadComplete();

                ShowGradient.BindValueChanged(_ => updateState(), true);
            }

            private void updateState()
            {
                if (ShowGradient.Value)
                    gradientBackground.FadeIn(transition_time, Easing.OutQuint);
                else
                    gradientBackground.FadeOut(transition_time, Easing.OutQuint);
            }
        }

        /// <summary>
        /// Whenever the mouse cursor is within the bounds of the toolbar, we want the background gradient to show, for toolbar button descriptions to be legible.
        /// Unfortunately we also need to ensure that the toolbar buttons handle hover, to prevent the possibility of multiple descriptions being shown
        /// due to hover events passing through multiple buttons.
        /// This drawable is a workaround, that when placed front-most in the toolbar, allows to see whether hover events have been propagated through it without handling them.
        /// </summary>
        private partial class HoverInterceptor : Drawable
        {
            public IBindable<bool> ReceivedHover => receivedHover;
            private readonly Bindable<bool> receivedHover = new BindableBool();

            protected override bool OnHover(HoverEvent e)
            {
                receivedHover.Value = true;
                return base.OnHover(e);
            }

            protected override void OnHoverLost(HoverLostEvent e)
            {
                receivedHover.Value = false;
                base.OnHoverLost(e);
            }
        }

        protected override void UpdateState(ValueChangedEvent<Visibility> state)
        {
            bool blockShow = hiddenByUser || OverlayActivationMode.Value == OverlayActivation.Disabled;

            if (state.NewValue == Visibility.Visible && blockShow)
            {
                State.Value = Visibility.Hidden;
                return;
            }

            base.UpdateState(state);
        }

        protected override void PopIn()
        {
            this.MoveToY(0, transition_time, Easing.OutQuint);
            this.FadeIn(transition_time / 4, Easing.OutQuint);
        }

        protected override void PopOut()
        {
            userButton.StateContainer?.Hide();

            this.MoveToY(-DrawSize.Y, transition_time, Easing.OutQuint);
            this.FadeOut(transition_time, Easing.InQuint);
        }

        public bool OnPressed(KeyBindingPressEvent<GlobalAction> e)
        {
            if (OverlayActivationMode.Value == OverlayActivation.Disabled)
                return false;

            switch (e.Action)
            {
                case GlobalAction.ToggleToolbar:
                    hiddenByUser = State.Value == Visibility.Visible; // set before toggling to allow the operation to always succeed.
                    ToggleVisibility();
                    return true;
            }

            return false;
        }

        public void OnReleased(KeyBindingReleaseEvent<GlobalAction> e)
        {
        }
    }
}<|MERGE_RESOLUTION|>--- conflicted
+++ resolved
@@ -68,12 +68,10 @@
         [BackgroundDependencyLoader(true)]
         private void load(OsuGame osuGame, MConfigManager config)
         {
-<<<<<<< HEAD
             optUI = config.GetBindable<bool>(MSetting.OptUI);
-=======
+
             ToolbarBackground background;
             HoverInterceptor interceptor;
->>>>>>> d38316bf
 
             Children = new Drawable[]
             {
