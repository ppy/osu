--- conflicted
+++ resolved
@@ -1,158 +1,154 @@
-﻿// Copyright (c) 2007-2017 ppy Pty Ltd <contact@ppy.sh>.
-// Licensed under the MIT Licence - https://raw.githubusercontent.com/ppy/osu/master/LICENCE
-
-using System;
-using osu.Framework.Extensions.Color4Extensions;
-using osu.Framework.Graphics;
-using osu.Framework.Graphics.Colour;
-using osu.Framework.Graphics.Containers;
-using osu.Framework.Graphics.Sprites;
-using osu.Framework.Graphics.Transforms;
-using osu.Framework.Input;
-using osu.Game.Graphics;
-using osu.Game.Modes;
-using OpenTK;
-
-namespace osu.Game.Overlays.Toolbar
-{
-    public class Toolbar : OverlayContainer
-    {
-        public const float HEIGHT = 40;
-        public const float TOOLTIP_HEIGHT = 30;
-
-        public Action OnHome;
-        public Action<PlayMode> OnPlayModeChange;
-
-        private ToolbarModeSelector modeSelector;
-        private ToolbarUserArea userArea;
-
-        protected override bool HideOnEscape => false;
-
-        protected override bool BlockPassThroughInput => false;
-
-        private const double transition_time = 500;
-
-        private const float alpha_hovering = 0.8f;
-        private const float alpha_normal = 0.6f;
-
-        public override bool Contains(Vector2 screenSpacePos) => true;
-
-        public Toolbar()
-        {
-            Children = new Drawable[]
-            {
-                new ToolbarBackground(),
-                new FillFlowContainer
-                {
-                    Direction = FillDirection.Horizontal,
-                    RelativeSizeAxes = Axes.Y,
-                    AutoSizeAxes = Axes.X,
-                    Children = new Drawable[]
-                    {
-                        new ToolbarSettingsButton(),
-                        new ToolbarHomeButton
-                        {
-                            Action = () => OnHome?.Invoke()
-                        },
-                        modeSelector = new ToolbarModeSelector
-                        {
-<<<<<<< HEAD
-                            OnPlayModeChange = p => OnPlayModeChange?.Invoke(p)
-=======
-                            OnPlayModeChange = mode =>
-                            {
-                                OnPlayModeChange?.Invoke(mode);
-                            }
->>>>>>> a266add6
-                        }
-                    }
-                },
-                new PassThroughFlowContainer
-                {
-                    Anchor = Anchor.TopRight,
-                    Origin = Anchor.TopRight,
-                    Direction = FillDirection.Horizontal,
-                    RelativeSizeAxes = Axes.Y,
-                    AutoSizeAxes = Axes.X,
-                    Children = new Drawable[]
-                    {
-                        new ToolbarMusicButton(),
-                        new ToolbarButton
-                        {
-                            Icon = FontAwesome.fa_search
-                        },
-                        userArea = new ToolbarUserArea(),
-                        new ToolbarNotificationButton(),
-                    }
-                }
-            };
-
-            RelativeSizeAxes = Axes.X;
-            Size = new Vector2(1, HEIGHT);
-        }
-
-        public class ToolbarBackground : Container
-        {
-            private Box solidBackground;
-            private Box gradientBackground;
-
-            public ToolbarBackground()
-            {
-                RelativeSizeAxes = Axes.Both;
-                Children = new Drawable[]
-                {
-                    solidBackground = new Box
-                    {
-                        RelativeSizeAxes = Axes.Both,
-                        Colour = OsuColour.Gray(0.1f),
-                        Alpha = alpha_normal,
-                    },
-                    gradientBackground = new Box
-                    {
-                        RelativeSizeAxes = Axes.X,
-                        Anchor = Anchor.BottomLeft,
-                        Alpha = 0,
-                        Height = 90,
-                        ColourInfo = ColourInfo.GradientVertical(
-                            OsuColour.Gray(0.1f).Opacity(0.5f), OsuColour.Gray(0.1f).Opacity(0)),
-                    },
-                };
-            }
-
-            protected override bool OnHover(InputState state)
-            {
-                solidBackground.FadeTo(alpha_hovering, transition_time, EasingTypes.OutQuint);
-                gradientBackground.FadeIn(transition_time, EasingTypes.OutQuint);
-                return true;
-            }
-
-            protected override void OnHoverLost(InputState state)
-            {
-                solidBackground.FadeTo(alpha_normal, transition_time, EasingTypes.OutQuint);
-                gradientBackground.FadeOut(transition_time, EasingTypes.OutQuint);
-            }
-        }
-
-        public void SetGameMode(PlayMode mode) => modeSelector.SetGameMode(mode);
-
-        protected override void PopIn()
-        {
-            MoveToY(0, transition_time, EasingTypes.OutQuint);
-            FadeIn(transition_time / 2, EasingTypes.OutQuint);
-        }
-
-        protected override void PopOut()
-        {
-            userArea?.LoginOverlay.Hide();
-
-            MoveToY(-DrawSize.Y, transition_time, EasingTypes.OutQuint);
-            FadeOut(transition_time);
-        }
-
-        private class PassThroughFlowContainer : FillFlowContainer
-        {
-            //needed to get input to the login overlay.
-            public override bool Contains(Vector2 screenSpacePos) => true;
-        }
-    }
-}
+﻿// Copyright (c) 2007-2017 ppy Pty Ltd <contact@ppy.sh>.
+// Licensed under the MIT Licence - https://raw.githubusercontent.com/ppy/osu/master/LICENCE
+
+using System;
+using osu.Framework.Extensions.Color4Extensions;
+using osu.Framework.Graphics;
+using osu.Framework.Graphics.Colour;
+using osu.Framework.Graphics.Containers;
+using osu.Framework.Graphics.Sprites;
+using osu.Framework.Graphics.Transforms;
+using osu.Framework.Input;
+using osu.Game.Graphics;
+using osu.Game.Modes;
+using OpenTK;
+
+namespace osu.Game.Overlays.Toolbar
+{
+    public class Toolbar : OverlayContainer
+    {
+        public const float HEIGHT = 40;
+        public const float TOOLTIP_HEIGHT = 30;
+
+        public Action OnHome;
+        public Action<PlayMode> OnPlayModeChange;
+
+        private ToolbarModeSelector modeSelector;
+        private ToolbarUserArea userArea;
+
+        protected override bool HideOnEscape => false;
+
+        protected override bool BlockPassThroughInput => false;
+
+        private const double transition_time = 500;
+
+        private const float alpha_hovering = 0.8f;
+        private const float alpha_normal = 0.6f;
+
+        public override bool Contains(Vector2 screenSpacePos) => true;
+
+        public Toolbar()
+        {
+            Children = new Drawable[]
+            {
+                new ToolbarBackground(),
+                new FillFlowContainer
+                {
+                    Direction = FillDirection.Horizontal,
+                    RelativeSizeAxes = Axes.Y,
+                    AutoSizeAxes = Axes.X,
+                    Children = new Drawable[]
+                    {
+                        new ToolbarSettingsButton(),
+                        new ToolbarHomeButton
+                        {
+                            Action = () => OnHome?.Invoke()
+                        },
+                        modeSelector = new ToolbarModeSelector
+                        {
+                            OnPlayModeChange = mode =>
+                            {
+                                OnPlayModeChange?.Invoke(mode);
+                            }
+                        }
+                    }
+                },
+                new PassThroughFlowContainer
+                {
+                    Anchor = Anchor.TopRight,
+                    Origin = Anchor.TopRight,
+                    Direction = FillDirection.Horizontal,
+                    RelativeSizeAxes = Axes.Y,
+                    AutoSizeAxes = Axes.X,
+                    Children = new Drawable[]
+                    {
+                        new ToolbarMusicButton(),
+                        new ToolbarButton
+                        {
+                            Icon = FontAwesome.fa_search
+                        },
+                        userArea = new ToolbarUserArea(),
+                        new ToolbarNotificationButton(),
+                    }
+                }
+            };
+
+            RelativeSizeAxes = Axes.X;
+            Size = new Vector2(1, HEIGHT);
+        }
+
+        public class ToolbarBackground : Container
+        {
+            private Box solidBackground;
+            private Box gradientBackground;
+
+            public ToolbarBackground()
+            {
+                RelativeSizeAxes = Axes.Both;
+                Children = new Drawable[]
+                {
+                    solidBackground = new Box
+                    {
+                        RelativeSizeAxes = Axes.Both,
+                        Colour = OsuColour.Gray(0.1f),
+                        Alpha = alpha_normal,
+                    },
+                    gradientBackground = new Box
+                    {
+                        RelativeSizeAxes = Axes.X,
+                        Anchor = Anchor.BottomLeft,
+                        Alpha = 0,
+                        Height = 90,
+                        ColourInfo = ColourInfo.GradientVertical(
+                            OsuColour.Gray(0.1f).Opacity(0.5f), OsuColour.Gray(0.1f).Opacity(0)),
+                    },
+                };
+            }
+
+            protected override bool OnHover(InputState state)
+            {
+                solidBackground.FadeTo(alpha_hovering, transition_time, EasingTypes.OutQuint);
+                gradientBackground.FadeIn(transition_time, EasingTypes.OutQuint);
+                return true;
+            }
+
+            protected override void OnHoverLost(InputState state)
+            {
+                solidBackground.FadeTo(alpha_normal, transition_time, EasingTypes.OutQuint);
+                gradientBackground.FadeOut(transition_time, EasingTypes.OutQuint);
+            }
+        }
+
+        public void SetGameMode(PlayMode mode) => modeSelector.SetGameMode(mode);
+
+        protected override void PopIn()
+        {
+            MoveToY(0, transition_time, EasingTypes.OutQuint);
+            FadeIn(transition_time / 2, EasingTypes.OutQuint);
+        }
+
+        protected override void PopOut()
+        {
+            userArea?.LoginOverlay.Hide();
+
+            MoveToY(-DrawSize.Y, transition_time, EasingTypes.OutQuint);
+            FadeOut(transition_time);
+        }
+
+        private class PassThroughFlowContainer : FillFlowContainer
+        {
+            //needed to get input to the login overlay.
+            public override bool Contains(Vector2 screenSpacePos) => true;
+        }
+    }
+}