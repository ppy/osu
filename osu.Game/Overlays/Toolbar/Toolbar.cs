﻿// Copyright (c) ppy Pty Ltd <contact@ppy.sh>. Licensed under the MIT Licence.
// See the LICENCE file in the repository root for full licence text.

using System;
using osu.Framework.Extensions.Color4Extensions;
using osu.Framework.Graphics;
using osu.Framework.Graphics.Colour;
using osu.Framework.Graphics.Containers;
using osu.Game.Graphics;
using osuTK;
using osu.Framework.Graphics.Shapes;
using osu.Framework.Allocation;
using osu.Framework.Bindables;
using osu.Framework.Input.Events;
using osu.Game.Rulesets;
using osu.Game.Configuration;
using osu.Framework.Input.Bindings;
using osu.Game.Graphics.Containers;
using osu.Game.Input.Bindings;

namespace osu.Game.Overlays.Toolbar
{
    public class Toolbar : OverlayContainer, IKeyBindingHandler<GlobalAction>
    {
        public const float HEIGHT = 40;
        public const float TOOLTIP_HEIGHT = 30;

        /// <summary>
        /// Whether the user hid this <see cref="Toolbar"/> with <see cref="GlobalAction.ToggleToolbar"/>.
        /// In this state, automatic toggles should not occur, respecting the user's preference to have no toolbar.
        /// </summary>
        private bool hiddenByUser;

        public Action OnHome;

        private Bindable<bool> optUI { get; set; }
        protected ToolbarMfButton ToolbarMfButton { get; private set; }
        private ToolbarUserButton userButton;
        private ToolbarRulesetSelector rulesetSelector;

        private const double transition_time = 500;

        protected readonly IBindable<OverlayActivation> OverlayActivationMode = new Bindable<OverlayActivation>(OverlayActivation.All);

        // Toolbar and its components need keyboard input even when hidden.
        public override bool PropagateNonPositionalInputSubTree => true;

        public Toolbar()
        {
            RelativeSizeAxes = Axes.X;
            Size = new Vector2(1, HEIGHT);
            AlwaysPresent = true;
        }

        protected override void UpdateAfterChildren()
        {
            base.UpdateAfterChildren();

            // this only needed to be set for the initial LoadComplete/Update, so layout completes and gets buttons in a state they can correctly handle keyboard input for hotkeys.
            AlwaysPresent = false;
        }

        [Resolved]
        private Bindable<RulesetInfo> ruleset { get; set; }

        [BackgroundDependencyLoader(true)]
        private void load(OsuGame osuGame, MConfigManager config)
        {
            optUI = config.GetBindable<bool>(MSetting.OptUI);

            Children = new Drawable[]
            {
                new ToolbarBackground(),
                new GridContainer
                {
<<<<<<< HEAD
                    Direction = FillDirection.Horizontal,
                    RelativeSizeAxes = Axes.Y,
                    AutoSizeAxes = Axes.X,
                    LayoutDuration = 600,
                    LayoutEasing = Easing.OutBounce,
                    Children = new Drawable[]
=======
                    RelativeSizeAxes = Axes.Both,
                    ColumnDimensions = new[]
                    {
                        new Dimension(GridSizeMode.AutoSize),
                        new Dimension(),
                        new Dimension(GridSizeMode.AutoSize)
                    },
                    Content = new[]
>>>>>>> 953ca8c2
                    {
                        new Drawable[]
                        {
                            new Container
                            {
                                Name = "Left buttons",
                                RelativeSizeAxes = Axes.Y,
                                AutoSizeAxes = Axes.X,
                                Depth = float.MinValue,
                                Children = new Drawable[]
                                {
                                    new Box
                                    {
                                        Colour = OsuColour.Gray(0.1f),
                                        RelativeSizeAxes = Axes.Both,
                                    },
                                    new FillFlowContainer
                                    {
                                        Direction = FillDirection.Horizontal,
                                        RelativeSizeAxes = Axes.Y,
                                        AutoSizeAxes = Axes.X,
                                        Children = new Drawable[]
                                        {
                                            new ToolbarSettingsButton(),
                                            new ToolbarHomeButton
                                            {
                                                Action = () => OnHome?.Invoke()
                                            },
                                        },
                                    },
                                }
                            },
                            new Container
                            {
                                Name = "Ruleset selector",
                                RelativeSizeAxes = Axes.Both,
                                Children = new Drawable[]
                                {
                                    new OsuScrollContainer(Direction.Horizontal)
                                    {
                                        ScrollbarVisible = false,
                                        RelativeSizeAxes = Axes.Both,
                                        Masking = false,
                                        Children = new Drawable[]
                                        {
                                            rulesetSelector = new ToolbarRulesetSelector()
                                        }
                                    },
                                    new Box
                                    {
                                        Colour = ColourInfo.GradientHorizontal(OsuColour.Gray(0.1f).Opacity(0), OsuColour.Gray(0.1f)),
                                        Width = 50,
                                        RelativeSizeAxes = Axes.Y,
                                        Anchor = Anchor.TopRight,
                                        Origin = Anchor.TopRight,
                                    },
                                }
                            },
                            new Container
                            {
                                Name = "Right buttons",
                                RelativeSizeAxes = Axes.Y,
                                AutoSizeAxes = Axes.X,
                                Children = new Drawable[]
                                {
                                    new Box
                                    {
                                        Colour = OsuColour.Gray(0.1f),
                                        RelativeSizeAxes = Axes.Both,
                                    },
                                    new FillFlowContainer
                                    {
                                        Anchor = Anchor.TopRight,
                                        Origin = Anchor.TopRight,
                                        Direction = FillDirection.Horizontal,
                                        RelativeSizeAxes = Axes.Y,
                                        AutoSizeAxes = Axes.X,
                                        Children = new Drawable[]
                                        {
                                            new ToolbarNewsButton(),
                                            new ToolbarChangelogButton(),
                                            new ToolbarRankingsButton(),
                                            new ToolbarBeatmapListingButton(),
                                            new ToolbarChatButton(),
                                            new ToolbarSocialButton(),
                                            new ToolbarWikiButton(),
                                            new ToolbarMusicButton(),
                                            //new ToolbarButton
                                            //{
                                            //    Icon = FontAwesome.Solid.search
                                            //},
                                            userButton = new ToolbarUserButton(),
                                            new ToolbarClock(),
                                            new ToolbarNotificationButton(),
                                        }
                                    },
                                }
                            },
                        },
<<<<<<< HEAD
                        ToolbarMfButton = new ToolbarMfButton(),
                        rulesetSelector = new ToolbarRulesetSelector()
                    }
                },
                new FillFlowContainer
                {
                    Anchor = Anchor.TopRight,
                    Origin = Anchor.TopRight,
                    Direction = FillDirection.Horizontal,
                    RelativeSizeAxes = Axes.Y,
                    AutoSizeAxes = Axes.X,
                    Children = new Drawable[]
                    {
                        new ToolbarNewsButton(),
                        new ToolbarChangelogButton(),
                        new ToolbarRankingsButton(),
                        new ToolbarBeatmapListingButton(),
                        new ToolbarChatButton(),
                        new ToolbarSocialButton(),
                        new ToolbarWikiButton(),
                        new ToolbarMusicButton(),
                        //new ToolbarButton
                        //{
                        //    Icon = FontAwesome.Solid.search
                        //},
                        userButton = new ToolbarUserButton(),
                        new ToolbarClock(),
                        new ToolbarNotificationButton(),
=======
>>>>>>> 953ca8c2
                    }
                }
            };

            if (osuGame != null)
                OverlayActivationMode.BindTo(osuGame.OverlayActivationMode);

            optUI.BindValueChanged(updateIcons, true);
        }

        private void updateIcons(ValueChangedEvent<bool> v)
        {
            switch (v.NewValue)
            {
                case true:
                    ToolbarMfButton.FadeTo(1f, 250);
                    break;

                case false:
                    ToolbarMfButton.FadeTo(0f, 250);
                    break;
            }
        }

        protected override void LoadComplete()
        {
            base.LoadComplete();

            rulesetSelector.Current.BindTo(ruleset);
        }

        public class ToolbarBackground : Container
        {
            private readonly Box gradientBackground;

            public ToolbarBackground()
            {
                RelativeSizeAxes = Axes.Both;
                Children = new Drawable[]
                {
                    new Box
                    {
                        RelativeSizeAxes = Axes.Both,
                        Colour = OsuColour.Gray(0.1f),
                    },
                    gradientBackground = new Box
                    {
                        RelativeSizeAxes = Axes.X,
                        Anchor = Anchor.BottomLeft,
                        Alpha = 0,
                        Height = 100,
                        Colour = ColourInfo.GradientVertical(
                            OsuColour.Gray(0).Opacity(0.9f), OsuColour.Gray(0).Opacity(0)),
                    },
                };
            }

            protected override bool OnHover(HoverEvent e)
            {
                gradientBackground.FadeIn(transition_time, Easing.OutQuint);
                return true;
            }

            protected override void OnHoverLost(HoverLostEvent e)
            {
                gradientBackground.FadeOut(transition_time, Easing.OutQuint);
            }
        }

        protected override void UpdateState(ValueChangedEvent<Visibility> state)
        {
            bool blockShow = hiddenByUser || OverlayActivationMode.Value == OverlayActivation.Disabled;

            if (state.NewValue == Visibility.Visible && blockShow)
            {
                State.Value = Visibility.Hidden;
                return;
            }

            base.UpdateState(state);
        }

        protected override void PopIn()
        {
            this.MoveToY(0, transition_time, Easing.OutQuint);
            this.FadeIn(transition_time / 4, Easing.OutQuint);
        }

        protected override void PopOut()
        {
            userButton.StateContainer?.Hide();

            this.MoveToY(-DrawSize.Y, transition_time, Easing.OutQuint);
            this.FadeOut(transition_time, Easing.InQuint);
        }

        public bool OnPressed(KeyBindingPressEvent<GlobalAction> e)
        {
            if (OverlayActivationMode.Value == OverlayActivation.Disabled)
                return false;

            switch (e.Action)
            {
                case GlobalAction.ToggleToolbar:
                    hiddenByUser = State.Value == Visibility.Visible; // set before toggling to allow the operation to always succeed.
                    ToggleVisibility();
                    return true;
            }

            return false;
        }

        public void OnReleased(KeyBindingReleaseEvent<GlobalAction> e)
        {
        }
    }
}<|MERGE_RESOLUTION|>--- conflicted
+++ resolved
@@ -73,23 +73,17 @@
                 new ToolbarBackground(),
                 new GridContainer
                 {
-<<<<<<< HEAD
                     Direction = FillDirection.Horizontal,
-                    RelativeSizeAxes = Axes.Y,
-                    AutoSizeAxes = Axes.X,
+                    RelativeSizeAxes = Axes.Both,
                     LayoutDuration = 600,
                     LayoutEasing = Easing.OutBounce,
                     Children = new Drawable[]
-=======
-                    RelativeSizeAxes = Axes.Both,
-                    ColumnDimensions = new[]
                     {
                         new Dimension(GridSizeMode.AutoSize),
                         new Dimension(),
                         new Dimension(GridSizeMode.AutoSize)
                     },
                     Content = new[]
->>>>>>> 953ca8c2
                     {
                         new Drawable[]
                         {
@@ -113,6 +107,7 @@
                                         AutoSizeAxes = Axes.X,
                                         Children = new Drawable[]
                                         {
+                                            ToolbarMfButton = new ToolbarMfButton(),
                                             new ToolbarSettingsButton(),
                                             new ToolbarHomeButton
                                             {
@@ -189,37 +184,6 @@
                                 }
                             },
                         },
-<<<<<<< HEAD
-                        ToolbarMfButton = new ToolbarMfButton(),
-                        rulesetSelector = new ToolbarRulesetSelector()
-                    }
-                },
-                new FillFlowContainer
-                {
-                    Anchor = Anchor.TopRight,
-                    Origin = Anchor.TopRight,
-                    Direction = FillDirection.Horizontal,
-                    RelativeSizeAxes = Axes.Y,
-                    AutoSizeAxes = Axes.X,
-                    Children = new Drawable[]
-                    {
-                        new ToolbarNewsButton(),
-                        new ToolbarChangelogButton(),
-                        new ToolbarRankingsButton(),
-                        new ToolbarBeatmapListingButton(),
-                        new ToolbarChatButton(),
-                        new ToolbarSocialButton(),
-                        new ToolbarWikiButton(),
-                        new ToolbarMusicButton(),
-                        //new ToolbarButton
-                        //{
-                        //    Icon = FontAwesome.Solid.search
-                        //},
-                        userButton = new ToolbarUserButton(),
-                        new ToolbarClock(),
-                        new ToolbarNotificationButton(),
-=======
->>>>>>> 953ca8c2
                     }
                 }
             };
