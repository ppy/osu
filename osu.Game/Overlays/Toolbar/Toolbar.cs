--- conflicted
+++ resolved
@@ -179,12 +179,7 @@
         protected override void PopIn()
         {
             this.MoveToY(0, transition_time, Easing.OutQuint);
-<<<<<<< HEAD
-            this.FadeIn(transition_time / 2, Easing.OutQuint);
-            OnLaunch = false;
-=======
             this.FadeIn(transition_time / 4, Easing.OutQuint);
->>>>>>> 0f91e417
         }
 
         protected override void PopOut()
