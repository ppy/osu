--- conflicted
+++ resolved
@@ -66,11 +66,7 @@
         private Bindable<RulesetInfo> ruleset { get; set; }
 
         [BackgroundDependencyLoader(true)]
-<<<<<<< HEAD
-        private void load(OsuGame osuGame, Bindable<RulesetInfo> parentRuleset, MConfigManager config)
-=======
-        private void load(OsuGame osuGame)
->>>>>>> 66ed4270
+        private void load(OsuGame osuGame, MConfigManager config)
         {
             optUI = config.GetBindable<bool>(MSetting.OptUI);
 
