--- conflicted
+++ resolved
@@ -44,10 +44,6 @@
         // Toolbar components like RulesetSelector should receive keyboard input events even when the toolbar is hidden.
         public override bool PropagateNonPositionalInputSubTree => true;
 
-<<<<<<< HEAD
-
-=======
->>>>>>> eb2e8e50
         public Toolbar()
         {
             RelativeSizeAxes = Axes.X;
