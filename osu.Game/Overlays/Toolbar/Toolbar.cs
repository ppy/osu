--- conflicted
+++ resolved
@@ -80,11 +80,8 @@
                     AutoSizeAxes = Axes.X,
                     Children = new Drawable[]
                     {
-<<<<<<< HEAD
                         ToolbarTimeButton = new ToolbarTimeButton(),
-=======
                         new ToolbarNewsButton(),
->>>>>>> bb6e0540
                         new ToolbarChangelogButton(),
                         new ToolbarRankingsButton(),
                         new ToolbarBeatmapListingButton(),
