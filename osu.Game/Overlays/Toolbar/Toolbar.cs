--- conflicted
+++ resolved
@@ -102,8 +102,7 @@
             rulesetSelector.Current.BindTo(parentRuleset);
 
             if (osuGame != null)
-<<<<<<< HEAD
-                overlayActivationMode.BindTo(osuGame.OverlayActivationMode);
+                OverlayActivationMode.BindTo(osuGame.OverlayActivationMode);
 
             optUI.BindValueChanged(UpdateIcons, true);
         }
@@ -122,9 +121,6 @@
                     ToolbarTimeButton.FadeTo(0f, 250);
                     break;
             }
-=======
-                OverlayActivationMode.BindTo(osuGame.OverlayActivationMode);
->>>>>>> 8b8fff27
         }
 
         public class ToolbarBackground : Container
