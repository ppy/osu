// Copyright (c) ppy Pty Ltd <contact@ppy.sh>. Licensed under the MIT Licence.
// See the LICENCE file in the repository root for full licence text.

using osu.Framework.Allocation;
using osu.Game.Graphics;
using osu.Game.Input.Bindings;

namespace osu.Game.Overlays.Toolbar
{
    public class ToolbarBeatmapListingButton : ToolbarOverlayToggleButtonRightSide
    {
        public ToolbarBeatmapListingButton()
        {
            SetIcon(OsuIcon.ChevronDownCircle);
            TooltipMain = "谱面列表";
            TooltipSub = "在这里下图";
<<<<<<< HEAD
=======

            Hotkey = GlobalAction.ToggleDirect;
>>>>>>> bb643ada
        }

        [BackgroundDependencyLoader(true)]
        private void load(BeatmapListingOverlay beatmapListing)
        {
            StateContainer = beatmapListing;
        }
    }
}<|MERGE_RESOLUTION|>--- conflicted
+++ resolved
@@ -14,11 +14,8 @@
             SetIcon(OsuIcon.ChevronDownCircle);
             TooltipMain = "谱面列表";
             TooltipSub = "在这里下图";
-<<<<<<< HEAD
-=======
 
             Hotkey = GlobalAction.ToggleDirect;
->>>>>>> bb643ada
         }
 
         [BackgroundDependencyLoader(true)]
