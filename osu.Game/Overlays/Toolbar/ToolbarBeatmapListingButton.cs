--- conflicted
+++ resolved
@@ -12,15 +12,10 @@
         public ToolbarBeatmapListingButton()
         {
             SetIcon(OsuIcon.ChevronDownCircle);
-<<<<<<< HEAD
             TooltipMain = "谱面列表";
             TooltipSub = "在这里下图";
-=======
-            TooltipMain = "Beatmap listing";
-            TooltipSub = "Browse for new beatmaps";
 
             Hotkey = GlobalAction.ToggleDirect;
->>>>>>> bb6e0540
         }
 
         [BackgroundDependencyLoader(true)]
