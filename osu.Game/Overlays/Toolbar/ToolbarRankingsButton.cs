// Copyright (c) ppy Pty Ltd <contact@ppy.sh>. Licensed under the MIT Licence.
// See the LICENCE file in the repository root for full licence text.

using osu.Framework.Allocation;

namespace osu.Game.Overlays.Toolbar
{
    public class ToolbarRankingsButton : ToolbarOverlayToggleButtonRightSide
    {
<<<<<<< HEAD
        public ToolbarRankingsButton()
        {
            SetIcon(FontAwesome.Regular.ChartBar);
            TooltipMain = "排名";
            TooltipSub = "在这里查看世界排行榜";
        }

=======
>>>>>>> ebed7d09
        [BackgroundDependencyLoader(true)]
        private void load(RankingsOverlay rankings)
        {
            StateContainer = rankings;
        }
    }
}<|MERGE_RESOLUTION|>--- conflicted
+++ resolved
@@ -5,18 +5,8 @@
 
 namespace osu.Game.Overlays.Toolbar
 {
-    public class ToolbarRankingsButton : ToolbarOverlayToggleButtonRightSide
+    public class ToolbarRankingsButton : ToolbarOverlayToggleButton
     {
-<<<<<<< HEAD
-        public ToolbarRankingsButton()
-        {
-            SetIcon(FontAwesome.Regular.ChartBar);
-            TooltipMain = "排名";
-            TooltipSub = "在这里查看世界排行榜";
-        }
-
-=======
->>>>>>> ebed7d09
         [BackgroundDependencyLoader(true)]
         private void load(RankingsOverlay rankings)
         {
