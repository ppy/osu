--- conflicted
+++ resolved
@@ -17,11 +17,8 @@
             Icon = FontAwesome.Solid.Music;
             TooltipMain = "音乐";
             TooltipSub = "在这里播放音乐";
-<<<<<<< HEAD
-=======
 
             Hotkey = GlobalAction.ToggleNowPlaying;
->>>>>>> bb643ada
         }
 
         [BackgroundDependencyLoader(true)]
