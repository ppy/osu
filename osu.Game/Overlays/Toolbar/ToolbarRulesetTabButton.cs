--- conflicted
+++ resolved
@@ -30,11 +30,7 @@
             var rInstance = value.CreateInstance();
 
             ruleset.TooltipMain = rInstance.Description;
-<<<<<<< HEAD
-            ruleset.TooltipSub = $"来玩{rInstance.Description}";
-=======
             ruleset.TooltipSub = ToolbarStrings.PlaySomeRuleset(rInstance.Description);
->>>>>>> d38316bf
             ruleset.SetIcon(rInstance.CreateIcon());
         }
 
