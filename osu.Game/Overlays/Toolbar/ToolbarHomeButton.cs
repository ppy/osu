--- conflicted
+++ resolved
@@ -11,22 +11,8 @@
         public ToolbarHomeButton()
         {
             Icon = FontAwesome.Solid.Home;
-<<<<<<< HEAD
             TooltipMain = "主页";
             TooltipSub = "返回至主菜单";
-        }
-
-        public bool OnPressed(GlobalAction action)
-        {
-            if (action == GlobalAction.Home)
-            {
-                Click();
-                return true;
-            }
-=======
-            TooltipMain = "Home";
-            TooltipSub = "Return to the main menu";
->>>>>>> bb6e0540
 
             Hotkey = GlobalAction.Home;
         }
