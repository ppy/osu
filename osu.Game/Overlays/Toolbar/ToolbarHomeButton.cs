--- conflicted
+++ resolved
@@ -10,13 +10,6 @@
     {
         public ToolbarHomeButton()
         {
-<<<<<<< HEAD
-            Icon = FontAwesome.Solid.Home;
-            TooltipMain = "主页";
-            TooltipSub = "返回至主菜单";
-
-            Hotkey = GlobalAction.Home;
-=======
             Width *= 1.4f;
             Hotkey = GlobalAction.Home;
         }
@@ -24,10 +17,9 @@
         [BackgroundDependencyLoader]
         private void load()
         {
-            TooltipMain = "Home";
-            TooltipSub = "Return to the main menu";
+            TooltipMain = "主页";
+            TooltipSub = "返回主菜单";
             SetIcon("Icons/Hexacons/home");
->>>>>>> ebed7d09
         }
     }
 }