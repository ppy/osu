﻿// Copyright (c) ppy Pty Ltd <contact@ppy.sh>. Licensed under the MIT Licence.
// See the LICENCE file in the repository root for full licence text.

using System;
using osu.Framework.Allocation;
using osu.Framework.Bindables;
using osu.Framework.Extensions.Color4Extensions;
using osu.Framework.Graphics;
using osu.Framework.Graphics.Containers;
using osu.Framework.Graphics.Effects;
using osu.Framework.Graphics.Sprites;
using osu.Game.Graphics;
using osu.Game.Graphics.UserInterface;
using osu.Game.Localisation;
using osu.Game.Online.API;
using osu.Game.Online.API.Requests.Responses;
using osu.Game.Users.Drawables;
using osuTK;
using osuTK.Graphics;

namespace osu.Game.Overlays.Toolbar
{
    public class ToolbarUserButton : ToolbarOverlayToggleButton
    {
        private UpdateableAvatar avatar = null!;

        private IBindable<APIUser> localUser = null!;

        private LoadingSpinner spinner = null!;

        private SpriteIcon failingIcon = null!;

        private IBindable<APIState> apiState = null!;

        public ToolbarUserButton()
        {
            AutoSizeAxes = Axes.X;
        }

<<<<<<< HEAD
            DrawableText.Font = OsuFont.GetFont(italics: true, size: 18);
            TooltipMain = "我";
            TooltipSub = "长得很好看(=・ω・=)";

=======
        [BackgroundDependencyLoader]
        private void load(OsuColour colours, IAPIProvider api, LoginOverlay? login)
        {
>>>>>>> 96bcfea2
            Add(new OpaqueBackground { Depth = 1 });

            Flow.Add(new Container
            {
                Masking = true,
                CornerRadius = 4,
                Size = new Vector2(32),
                Anchor = Anchor.CentreLeft,
                Origin = Anchor.CentreLeft,
                EdgeEffect = new EdgeEffectParameters
                {
                    Type = EdgeEffectType.Shadow,
                    Radius = 4,
                    Colour = Color4.Black.Opacity(0.1f),
                },
                Children = new Drawable[]
                {
                    avatar = new UpdateableAvatar(isInteractive: false)
                    {
                        RelativeSizeAxes = Axes.Both,
                    },
                    spinner = new LoadingLayer(dimBackground: true, withBox: false, blockInput: false)
                    {
                        Anchor = Anchor.Centre,
                        Origin = Anchor.Centre,
                        RelativeSizeAxes = Axes.Both,
                    },
                    failingIcon = new SpriteIcon
                    {
                        Anchor = Anchor.Centre,
                        Origin = Anchor.Centre,
                        Alpha = 0,
                        Size = new Vector2(0.3f),
                        Icon = FontAwesome.Solid.ExclamationTriangle,
                        RelativeSizeAxes = Axes.Both,
                        Colour = colours.YellowLight,
                    },
                }
            });

            apiState = api.State.GetBoundCopy();
            apiState.BindValueChanged(onlineStateChanged, true);

            localUser = api.LocalUser.GetBoundCopy();
            localUser.BindValueChanged(userChanged, true);

            StateContainer = login;
        }

        private void userChanged(ValueChangedEvent<APIUser> user) => Schedule(() =>
        {
            Text = user.NewValue.Username;
            avatar.User = user.NewValue;
        });

        private void onlineStateChanged(ValueChangedEvent<APIState> state) => Schedule(() =>
        {
            failingIcon.FadeTo(state.NewValue == APIState.Failing ? 1 : 0, 200, Easing.OutQuint);

            switch (state.NewValue)
            {
                case APIState.Connecting:
                    TooltipText = ToolbarStrings.Connecting;
                    spinner.Show();
                    break;

                case APIState.Failing:
                    TooltipText = ToolbarStrings.AttemptingToReconnect;
                    spinner.Show();
                    break;

                case APIState.Offline:
                case APIState.Online:
<<<<<<< HEAD
                    DrawableText.Text = api.LocalUser.Value.Username;
                    avatar.User = api.LocalUser.Value;
=======
                    TooltipText = string.Empty;
                    spinner.Hide();
>>>>>>> 96bcfea2
                    break;

                default:
                    throw new ArgumentOutOfRangeException();
            }
        });
    }
}<|MERGE_RESOLUTION|>--- conflicted
+++ resolved
@@ -35,18 +35,13 @@
         public ToolbarUserButton()
         {
             AutoSizeAxes = Axes.X;
+            TooltipMain = "我";
+            TooltipSub = "长得很好看(=・ω・=)";
         }
 
-<<<<<<< HEAD
-            DrawableText.Font = OsuFont.GetFont(italics: true, size: 18);
-            TooltipMain = "我";
-            TooltipSub = "长得很好看(=・ω・=)";
-
-=======
         [BackgroundDependencyLoader]
         private void load(OsuColour colours, IAPIProvider api, LoginOverlay? login)
         {
->>>>>>> 96bcfea2
             Add(new OpaqueBackground { Depth = 1 });
 
             Flow.Add(new Container
@@ -120,13 +115,8 @@
 
                 case APIState.Offline:
                 case APIState.Online:
-<<<<<<< HEAD
-                    DrawableText.Text = api.LocalUser.Value.Username;
-                    avatar.User = api.LocalUser.Value;
-=======
                     TooltipText = string.Empty;
                     spinner.Hide();
->>>>>>> 96bcfea2
                     break;
 
                 default:
