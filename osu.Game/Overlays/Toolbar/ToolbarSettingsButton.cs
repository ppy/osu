﻿// Copyright (c) ppy Pty Ltd <contact@ppy.sh>. Licensed under the MIT Licence.
// See the LICENCE file in the repository root for full licence text.

using osu.Framework.Allocation;
using osu.Game.Input.Bindings;

namespace osu.Game.Overlays.Toolbar
{
    public class ToolbarSettingsButton : ToolbarOverlayToggleButton
    {
        public ToolbarSettingsButton()
        {
<<<<<<< HEAD
            Icon = FontAwesome.Solid.Cog;
            TooltipMain = "设置";
            TooltipSub = "在这里更改osu!的设置";

=======
            Width *= 1.4f;
>>>>>>> ebed7d09
            Hotkey = GlobalAction.ToggleSettings;
        }

        [BackgroundDependencyLoader(true)]
        private void load(SettingsOverlay settings)
        {
            StateContainer = settings;
        }
    }
}<|MERGE_RESOLUTION|>--- conflicted
+++ resolved
@@ -10,14 +10,7 @@
     {
         public ToolbarSettingsButton()
         {
-<<<<<<< HEAD
-            Icon = FontAwesome.Solid.Cog;
-            TooltipMain = "设置";
-            TooltipSub = "在这里更改osu!的设置";
-
-=======
             Width *= 1.4f;
->>>>>>> ebed7d09
             Hotkey = GlobalAction.ToggleSettings;
         }
 
