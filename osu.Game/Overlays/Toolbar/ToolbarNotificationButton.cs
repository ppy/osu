﻿// Copyright (c) ppy Pty Ltd <contact@ppy.sh>. Licensed under the MIT Licence.
// See the LICENCE file in the repository root for full licence text.

using osu.Framework.Allocation;
using osu.Framework.Bindables;
using osu.Framework.Graphics;
using osu.Framework.Graphics.Containers;
using osu.Framework.Graphics.Shapes;
using osu.Framework.Graphics.Sprites;
using osu.Game.Graphics;
using osu.Game.Graphics.Sprites;
using osu.Game.Input.Bindings;
using osuTK;
using osuTK.Graphics;

namespace osu.Game.Overlays.Toolbar
{
    public class ToolbarNotificationButton : ToolbarOverlayToggleButton
    {
        protected override Anchor TooltipAnchor => Anchor.TopRight;

        public BindableInt NotificationCount = new BindableInt();

        private readonly CountCircle countDisplay;

        public ToolbarNotificationButton()
        {
            Icon = FontAwesome.Solid.Bars;
            TooltipMain = "通知";
            TooltipSub = "等待着你~";
<<<<<<< HEAD
=======

            Hotkey = GlobalAction.ToggleNotifications;
>>>>>>> bb643ada

            Add(countDisplay = new CountCircle
            {
                Alpha = 0,
                Height = 16,
                RelativePositionAxes = Axes.Both,
                Origin = Anchor.Centre,
                Position = new Vector2(0.7f, 0.25f),
            });
        }

        [BackgroundDependencyLoader(true)]
        private void load(NotificationOverlay notificationOverlay)
        {
            StateContainer = notificationOverlay;

            if (notificationOverlay != null)
                NotificationCount.BindTo(notificationOverlay.UnreadCount);

            NotificationCount.ValueChanged += count =>
            {
                if (count.NewValue == 0)
                    countDisplay.FadeOut(200, Easing.OutQuint);
                else
                {
                    countDisplay.Count = count.NewValue;
                    countDisplay.FadeIn(200, Easing.OutQuint);
                }
            };
        }

        private class CountCircle : CompositeDrawable
        {
            private readonly OsuSpriteText countText;
            private readonly Circle circle;

            private int count;

            public int Count
            {
                get => count;
                set
                {
                    if (count == value)
                        return;

                    if (value > count)
                    {
                        circle.FlashColour(Color4.White, 600, Easing.OutQuint);
                        this.ScaleTo(1.1f).Then().ScaleTo(1, 600, Easing.OutElastic);
                    }

                    count = value;
                    countText.Text = value.ToString("#,0");
                }
            }

            public CountCircle()
            {
                AutoSizeAxes = Axes.X;

                InternalChildren = new Drawable[]
                {
                    circle = new Circle
                    {
                        RelativeSizeAxes = Axes.Both,
                        Colour = Color4.Red
                    },
                    countText = new OsuSpriteText
                    {
                        Anchor = Anchor.Centre,
                        Origin = Anchor.Centre,
                        Y = -1,
                        Font = OsuFont.GetFont(size: 14, weight: FontWeight.Bold),
                        Padding = new MarginPadding(5),
                        Colour = Color4.White,
                        UseFullGlyphHeight = true,
                    }
                };
            }
        }
    }
}<|MERGE_RESOLUTION|>--- conflicted
+++ resolved
@@ -28,11 +28,8 @@
             Icon = FontAwesome.Solid.Bars;
             TooltipMain = "通知";
             TooltipSub = "等待着你~";
-<<<<<<< HEAD
-=======
 
             Hotkey = GlobalAction.ToggleNotifications;
->>>>>>> bb643ada
 
             Add(countDisplay = new CountCircle
             {
