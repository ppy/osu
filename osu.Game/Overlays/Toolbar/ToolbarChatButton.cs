// Copyright (c) ppy Pty Ltd <contact@ppy.sh>. Licensed under the MIT Licence.
// See the LICENCE file in the repository root for full licence text.

using osu.Framework.Allocation;
using osu.Game.Input.Bindings;

namespace osu.Game.Overlays.Toolbar
{
    public class ToolbarChatButton : ToolbarOverlayToggleButtonRightSide
    {
        public ToolbarChatButton()
        {
<<<<<<< HEAD
            SetIcon(FontAwesome.Solid.Comments);
            TooltipMain = "聊天";
            TooltipSub = "在这里和全球各地的人们聊天";

=======
>>>>>>> ebed7d09
            Hotkey = GlobalAction.ToggleChat;
        }

        [BackgroundDependencyLoader(true)]
        private void load(ChatOverlay chat)
        {
            StateContainer = chat;
        }
    }
}<|MERGE_RESOLUTION|>--- conflicted
+++ resolved
@@ -6,17 +6,10 @@
 
 namespace osu.Game.Overlays.Toolbar
 {
-    public class ToolbarChatButton : ToolbarOverlayToggleButtonRightSide
+    public class ToolbarChatButton : ToolbarOverlayToggleButton
     {
         public ToolbarChatButton()
         {
-<<<<<<< HEAD
-            SetIcon(FontAwesome.Solid.Comments);
-            TooltipMain = "聊天";
-            TooltipSub = "在这里和全球各地的人们聊天";
-
-=======
->>>>>>> ebed7d09
             Hotkey = GlobalAction.ToggleChat;
         }
 
