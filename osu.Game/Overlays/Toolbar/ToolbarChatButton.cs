// Copyright (c) ppy Pty Ltd <contact@ppy.sh>. Licensed under the MIT Licence.
// See the LICENCE file in the repository root for full licence text.

using osu.Framework.Allocation;
using osu.Framework.Graphics.Sprites;
using osu.Game.Input.Bindings;

namespace osu.Game.Overlays.Toolbar
{
    public class ToolbarChatButton : ToolbarOverlayToggleButtonRightSide
    {
        public ToolbarChatButton()
        {
            SetIcon(FontAwesome.Solid.Comments);
<<<<<<< HEAD
            TooltipMain = "聊天";
            TooltipSub = "在这里和全球各地的人们聊天";
=======
            TooltipMain = "Chat";
            TooltipSub = "Join the real-time discussion";

            Hotkey = GlobalAction.ToggleChat;
>>>>>>> bb6e0540
        }

        [BackgroundDependencyLoader(true)]
        private void load(ChatOverlay chat)
        {
            StateContainer = chat;
        }
    }
}<|MERGE_RESOLUTION|>--- conflicted
+++ resolved
@@ -12,15 +12,10 @@
         public ToolbarChatButton()
         {
             SetIcon(FontAwesome.Solid.Comments);
-<<<<<<< HEAD
             TooltipMain = "聊天";
             TooltipSub = "在这里和全球各地的人们聊天";
-=======
-            TooltipMain = "Chat";
-            TooltipSub = "Join the real-time discussion";
 
             Hotkey = GlobalAction.ToggleChat;
->>>>>>> bb6e0540
         }
 
         [BackgroundDependencyLoader(true)]
