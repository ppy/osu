// Copyright (c) ppy Pty Ltd <contact@ppy.sh>. Licensed under the MIT Licence.
// See the LICENCE file in the repository root for full licence text.

using osu.Framework.Graphics;
using osu.Framework.Graphics.Sprites;
using osu.Game.Input.Bindings;
using osu.Game.Overlays.Settings;

namespace osu.Game.Overlays.KeyBinding
{
    public class GlobalKeyBindingsSection : SettingsSection
    {
        public override Drawable CreateIcon() => new SpriteIcon
        {
            Icon = FontAwesome.Solid.Globe
        };

        public override string Header => "全局";

        public GlobalKeyBindingsSection(GlobalActionContainer manager)
        {
            Add(new DefaultBindingsSubsection(manager));
            Add(new AudioControlKeyBindingsSubsection(manager));
<<<<<<< HEAD
            Add(new MvisBindingsSection(manager));
=======
            Add(new SongSelectKeyBindingSubsection(manager));
>>>>>>> bdd58103
            Add(new InGameKeyBindingsSubsection(manager));
            Add(new EditorKeyBindingsSubsection(manager));
        }
        private class MvisBindingsSection : KeyBindingsSubsection
        {
            protected override string Header => "Mvis播放器";

            public MvisBindingsSection(GlobalActionContainer manager)
                : base(null)
            {
                Defaults = manager.MvisControlKeyBindings;
            }
        }
        private class DefaultBindingsSubsection : KeyBindingsSubsection
        {
            protected override string Header => string.Empty;

            public DefaultBindingsSubsection(GlobalActionContainer manager)
                : base(null)
            {
                Defaults = manager.GlobalKeyBindings;
            }
        }

        private class SongSelectKeyBindingSubsection : KeyBindingsSubsection
        {
            protected override string Header => "Song Select";

            public SongSelectKeyBindingSubsection(GlobalActionContainer manager)
                : base(null)
            {
                Defaults = manager.SongSelectKeyBindings;
            }
        }

        private class InGameKeyBindingsSubsection : KeyBindingsSubsection
        {
            protected override string Header => "游戏内";

            public InGameKeyBindingsSubsection(GlobalActionContainer manager)
                : base(null)
            {
                Defaults = manager.InGameKeyBindings;
            }
        }

        private class AudioControlKeyBindingsSubsection : KeyBindingsSubsection
        {
            protected override string Header => "音频";

            public AudioControlKeyBindingsSubsection(GlobalActionContainer manager)
                : base(null)
            {
                Defaults = manager.AudioControlKeyBindings;
            }
        }

        private class EditorKeyBindingsSubsection : KeyBindingsSubsection
        {
            protected override string Header => "编辑器";

            public EditorKeyBindingsSubsection(GlobalActionContainer manager)
                : base(null)
            {
                Defaults = manager.EditorKeyBindings;
            }
        }
    }
}<|MERGE_RESOLUTION|>--- conflicted
+++ resolved
@@ -21,11 +21,8 @@
         {
             Add(new DefaultBindingsSubsection(manager));
             Add(new AudioControlKeyBindingsSubsection(manager));
-<<<<<<< HEAD
             Add(new MvisBindingsSection(manager));
-=======
             Add(new SongSelectKeyBindingSubsection(manager));
->>>>>>> bdd58103
             Add(new InGameKeyBindingsSubsection(manager));
             Add(new EditorKeyBindingsSubsection(manager));
         }
@@ -52,7 +49,7 @@
 
         private class SongSelectKeyBindingSubsection : KeyBindingsSubsection
         {
-            protected override string Header => "Song Select";
+            protected override string Header => "歌曲选择";
 
             public SongSelectKeyBindingSubsection(GlobalActionContainer manager)
                 : base(null)
