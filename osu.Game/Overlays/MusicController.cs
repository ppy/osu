// Copyright (c) ppy Pty Ltd <contact@ppy.sh>. Licensed under the MIT Licence.
// See the LICENCE file in the repository root for full licence text.

using System;
using System.Collections.Generic;
using System.Linq;
using JetBrains.Annotations;
using osu.Game.Audio;
using osu.Framework.Allocation;
using osu.Framework.Audio;
using osu.Framework.Audio.Track;
using osu.Framework.Bindables;
using osu.Framework.Graphics;
using osu.Framework.Graphics.Audio;
using osu.Framework.Graphics.Containers;
using osu.Framework.Utils;
using osu.Framework.Threading;
using osu.Game.Beatmaps;
using osu.Game.Rulesets.Mods;

namespace osu.Game.Overlays
{
    /// <summary>
    /// Handles playback of the global music track.
    /// </summary>
    public class MusicController : CompositeDrawable
    {
        [Resolved]
        private BeatmapManager beatmaps { get; set; }
        private AudioTest aTest;
        [Resolved]
        private ReplayGainStore replayGainStore { get; set; }
        public IBindableList<BeatmapSetInfo> BeatmapSets
        {
            get
            {
                if (LoadState < LoadState.Ready)
                    throw new InvalidOperationException($"{nameof(BeatmapSets)} should not be accessed before the music controller is loaded.");

                return beatmapSets;
            }
        }

        /// <summary>
        /// Point in time after which the current track will be restarted on triggering a "previous track" action.
        /// </summary>
        private const double restart_cutoff_point = 5000;

        private readonly BindableList<BeatmapSetInfo> beatmapSets = new BindableList<BeatmapSetInfo>();

        /// <summary>
        /// Whether the user has requested the track to be paused. Use <see cref="IsPlaying"/> to determine whether the track is still playing.
        /// </summary>
        public bool UserPauseRequested { get; private set; }

        /// <summary>
        /// Fired when the global <see cref="WorkingBeatmap"/> has changed.
        /// Includes direction information for display purposes.
        /// </summary>
        public event Action<WorkingBeatmap, TrackChangeDirection> TrackChanged;

        [Resolved]
        private IBindable<WorkingBeatmap> beatmap { get; set; }

        [Resolved]
        private IBindable<IReadOnlyList<Mod>> mods { get; set; }

        [NotNull]
        public DrawableTrack CurrentTrack { get; private set; } = new DrawableTrack(new TrackVirtual(1000));

        [BackgroundDependencyLoader]
        private void load()
        {
            aTest = new AudioTest(replayGainStore, beatmaps.BeatmapTrackStore);
            beatmaps.ItemUpdated += beatmapUpdated;
            beatmaps.ItemRemoved += beatmapRemoved;

            beatmapSets.AddRange(beatmaps.GetAllUsableBeatmapSets(IncludedDetails.Minimal, true).OrderBy(_ => RNG.Next()));

            // Todo: These binds really shouldn't be here, but are unlikely to cause any issues for now.
            // They are placed here for now since some tests rely on setting the beatmap _and_ their hierarchies inside their load(), which runs before the MusicController's load().
            beatmap.BindValueChanged(beatmapChanged, true);
            mods.BindValueChanged(_ => ResetTrackAdjustments(), true);
        }

        /// <summary>
        /// Forcefully reload the current <see cref="WorkingBeatmap"/>'s track from disk.
        /// </summary>
        public void ReloadCurrentTrack() => changeTrack();

        /// <summary>
        /// Change the position of a <see cref="BeatmapSetInfo"/> in the current playlist.
        /// </summary>
        /// <param name="beatmapSetInfo">The beatmap to move.</param>
        /// <param name="index">The new position.</param>
        public void ChangeBeatmapSetPosition(BeatmapSetInfo beatmapSetInfo, int index)
        {
            beatmapSets.Remove(beatmapSetInfo);
            beatmapSets.Insert(index, beatmapSetInfo);
        }

        /// <summary>
        /// Returns whether the beatmap track is playing.
        /// </summary>
        public bool IsPlaying => CurrentTrack.IsRunning;

        /// <summary>
        /// Returns whether the beatmap track is loaded.
        /// </summary>
        public bool TrackLoaded => CurrentTrack.TrackLoaded;

        private void beatmapUpdated(BeatmapSetInfo set) => Schedule(() =>
        {
            beatmapSets.Remove(set);
            beatmapSets.Add(set);
        });

        private void beatmapRemoved(BeatmapSetInfo set) => Schedule(() => beatmapSets.RemoveAll(s => s.Equals(set)));

        private ScheduledDelegate seekDelegate;

        public void SeekTo(double position)
        {
            seekDelegate?.Cancel();
            seekDelegate = Schedule(() =>
            {
                if (!beatmap.Disabled)
                    CurrentTrack.Seek(position);
            });
        }

        /// <summary>
        /// Ensures music is playing, no matter what, unless the user has explicitly paused.
        /// This means that if the current beatmap has a virtual track (see <see cref="TrackVirtual"/>) a new beatmap will be selected.
        /// </summary>
        public void EnsurePlayingSomething()
        {
            if (UserPauseRequested) return;

            if (CurrentTrack.IsDummyDevice || beatmap.Value.BeatmapSetInfo.DeletePending)
            {
                if (beatmap.Disabled)
                    return;

                NextTrack();
            }
            else if (!IsPlaying)
            {
                Play();
            }
        }

        /// <summary>
        /// Start playing the current track (if not already playing).
        /// </summary>
        /// <param name="restart">Whether to restart the track from the beginning.</param>
        /// <param name="requestedByUser">
        /// Whether the request to play was issued by the user rather than internally.
        /// Specifying <c>true</c> will ensure that other methods like <see cref="EnsurePlayingSomething"/>
        /// will resume music playback going forward.
        /// </param>
        /// <returns>Whether the operation was successful.</returns>
        public bool Play(bool restart = false, bool requestedByUser = false)
        {
            if (requestedByUser)
                UserPauseRequested = false;

            if (restart)
                CurrentTrack.Restart();
            else if (!IsPlaying)
                CurrentTrack.Start();

            return true;
        }

        /// <summary>
        /// Stop playing the current track and pause at the current position.
        /// </summary>
        /// <param name="requestedByUser">
        /// Whether the request to stop was issued by the user rather than internally.
        /// Specifying <c>true</c> will ensure that other methods like <see cref="EnsurePlayingSomething"/>
        /// will not resume music playback until the next explicit call to <see cref="Play"/>.
        /// </param>
        public void Stop(bool requestedByUser = false)
        {
            UserPauseRequested |= requestedByUser;
            if (CurrentTrack.IsRunning)
                CurrentTrack.Stop();
        }

        /// <summary>
        /// Toggle pause / play.
        /// </summary>
        /// <returns>Whether the operation was successful.</returns>
        public bool TogglePause()
        {
            if (CurrentTrack.IsRunning)
                Stop(true);
            else
                Play(requestedByUser: true);

            return true;
        }

        /// <summary>
        /// Play the previous track or restart the current track if it's current time below <see cref="restart_cutoff_point"/>.
        /// </summary>
        /// <param name="onSuccess">Invoked when the operation has been performed successfully.</param>
        public void PreviousTrack(Action<PreviousTrackResult> onSuccess = null) => Schedule(() =>
        {
            PreviousTrackResult res = prev();
            if (res != PreviousTrackResult.None)
                onSuccess?.Invoke(res);
        });

        /// <summary>
        /// Play the previous track or restart the current track if it's current time below <see cref="restart_cutoff_point"/>.
        /// </summary>
        /// <returns>The <see cref="PreviousTrackResult"/> that indicate the decided action.</returns>
        private PreviousTrackResult prev()
        {
            if (beatmap.Disabled)
                return PreviousTrackResult.None;

            double currentTrackPosition = CurrentTrack.CurrentTime;

            if (currentTrackPosition >= restart_cutoff_point)
            {
                SeekTo(0);
                return PreviousTrackResult.Restart;
            }

            queuedDirection = TrackChangeDirection.Prev;

            var playable = BeatmapSets.TakeWhile(i => !i.Equals(current.BeatmapSetInfo)).LastOrDefault() ?? BeatmapSets.LastOrDefault();

            if (playable != null)
            {
                changeBeatmap(beatmaps.GetWorkingBeatmap(playable.Beatmaps.First()));
                restartTrack();
                return PreviousTrackResult.Previous;
            }

            return PreviousTrackResult.None;
        }

        /// <summary>
        /// Play the next random or playlist track.
        /// </summary>
        /// <param name="onSuccess">Invoked when the operation has been performed successfully.</param>
        /// <returns>A <see cref="ScheduledDelegate"/> of the operation.</returns>
        public void NextTrack(Action onSuccess = null) => Schedule(() =>
        {
            bool res = next();
            if (res)
                onSuccess?.Invoke();
        });

        private bool next()
        {
            if (beatmap.Disabled)
                return false;

            queuedDirection = TrackChangeDirection.Next;

            var playable = BeatmapSets.SkipWhile(i => !i.Equals(current.BeatmapSetInfo)).ElementAtOrDefault(1) ?? BeatmapSets.FirstOrDefault();

            if (playable != null)
            {
                changeBeatmap(beatmaps.GetWorkingBeatmap(playable.Beatmaps.First()));
                restartTrack();
                return true;
            }

            return false;
        }

        private void restartTrack()
        {
            // if not scheduled, the previously track will be stopped one frame later (see ScheduleAfterChildren logic in GameBase).
            // we probably want to move this to a central method for switching to a new working beatmap in the future.
            Schedule(() => CurrentTrack.Restart());
        }

        private WorkingBeatmap current;

        private TrackChangeDirection? queuedDirection;

        private void beatmapChanged(ValueChangedEvent<WorkingBeatmap> beatmap) => changeBeatmap(beatmap.NewValue);

        private void changeBeatmap(WorkingBeatmap newWorking)
        {
            // This method can potentially be triggered multiple times as it is eagerly fired in next() / prev() to ensure correct execution order
            // (changeBeatmap must be called before consumers receive the bindable changed event, which is not the case when the local beatmap bindable is updated directly).
            if (newWorking == current)
                return;

            var lastWorking = current;

            TrackChangeDirection direction = TrackChangeDirection.None;

            bool audioEquals = newWorking?.BeatmapInfo?.AudioEquals(current?.BeatmapInfo) ?? false;

            if (current != null)
            {
                if (audioEquals)
                    direction = TrackChangeDirection.None;
                else if (queuedDirection.HasValue)
                {
                    direction = queuedDirection.Value;
                    queuedDirection = null;
                }
                else
                {
                    // figure out the best direction based on order in playlist.
                    int last = BeatmapSets.TakeWhile(b => !b.Equals(current.BeatmapSetInfo)).Count();
                    int next = newWorking == null ? -1 : BeatmapSets.TakeWhile(b => !b.Equals(newWorking.BeatmapSetInfo)).Count();

                    direction = last > next ? TrackChangeDirection.Prev : TrackChangeDirection.Next;
                }
            }

            current = newWorking;

            if (!audioEquals || CurrentTrack.IsDummyDevice)
            {
                if(!CurrentTrack.IsDummyDevice)
                {
                    if (current.BeatmapInfo.ReplayGainInfoID != 0 && current.BeatmapInfo.ReplayGainInfo == null)
                    {
                        current.BeatmapInfo.ReplayGainInfo = aTest.GetInfo(current.BeatmapInfo.ReplayGainInfoID);
                    }

                    if (current.BeatmapInfo.ReplayGainInfo == null || current.BeatmapInfo.ReplayGainInfo.Version < AudioTest.CURR_REPLAYGAIN_VER)
                    {
                        ReplayGainInfo info = aTest.generateReplayGainInfo(current.BeatmapInfo, current.BeatmapSetInfo);
                        aTest.saveReplayGainInfo(info, current.BeatmapInfo);
                        List<BeatmapSetInfo> setinfos = beatmaps.GetAllUsableBeatmapSets(IncludedDetails.All);
                        BeatmapSetInfo bSetInfo = setinfos.Find(b => b.ID == current.BeatmapSetInfo.ID);
                        current.BeatmapInfo.BeatmapSet = aTest.PopulateSet(current.BeatmapInfo, bSetInfo);
                        if (current.BeatmapInfo.BeatmapSet != null)
                            beatmaps.Update(current.BeatmapInfo.BeatmapSet);
                    }

                    if(current.BeatmapInfo.ReplayGainInfo != null)
                        aTest.AddReplayGain(current.BeatmapInfo.ReplayGainInfo);
                }

                changeTrack();
            }
            else
            {
                if (current.BeatmapInfo.ReplayGainInfo == null || current.BeatmapInfo.ReplayGainInfo.Version < AudioTest.CURR_REPLAYGAIN_VER)
                {
                    current.BeatmapInfo.ReplayGainInfo = lastWorking.BeatmapInfo.ReplayGainInfo;
                    current.BeatmapInfo.ReplayGainInfoID = lastWorking.BeatmapInfo.ReplayGainInfoID;
                }
                // transfer still valid track to new working beatmap
                current.TransferTrack(lastWorking.Track);
            }

            TrackChanged?.Invoke(current, direction);

            ResetTrackAdjustments();

            queuedDirection = null;

            // this will be a noop if coming from the beatmapChanged event.
            // the exception is local operations like next/prev, where we want to complete loading the track before sending out a change.
            if (beatmap.Value != current && beatmap is Bindable<WorkingBeatmap> working)
                working.Value = current;
        }

        private void changeTrack()
        {
            var queuedTrack = getQueuedTrack();

<<<<<<< HEAD

            
            
=======
            var lastTrack = CurrentTrack;
>>>>>>> f656e7d2
            CurrentTrack = queuedTrack;

            // At this point we may potentially be in an async context from tests. This is extremely dangerous but we have to make do for now.
            // CurrentTrack is immediately updated above for situations where a immediate knowledge about the new track is required,
            // but the mutation of the hierarchy is scheduled to avoid exceptions.
            Schedule(() =>
            {
                lastTrack.VolumeTo(0, 500, Easing.Out).Expire();

                if (queuedTrack == CurrentTrack)
                {
                    AddInternal(queuedTrack);
                    queuedTrack.VolumeTo(0).Then().VolumeTo(1, 300, Easing.Out);
                }
                else
                {
                    // If the track has changed since the call to changeTrack, it is safe to dispose the
                    // queued track rather than consume it.
                    queuedTrack.Dispose();
                }
            });
        }

        private DrawableTrack getQueuedTrack()
        {
            // Important to keep this in its own method to avoid inadvertently capturing unnecessary variables in the callback.
            // Can lead to leaks.
            var queuedTrack = new DrawableTrack(current.LoadTrack());
            queuedTrack.Completed += () => onTrackCompleted(current);
            return queuedTrack;
        }

        private void onTrackCompleted(WorkingBeatmap workingBeatmap)
        {
            // the source of track completion is the audio thread, so the beatmap may have changed before firing.
            if (current != workingBeatmap)
                return;

            if (!CurrentTrack.Looping && !beatmap.Disabled)
                NextTrack();
        }

        private bool allowTrackAdjustments;

        /// <summary>
        /// Whether mod track adjustments are allowed to be applied.
        /// </summary>
        public bool AllowTrackAdjustments
        {
            get => allowTrackAdjustments;
            set
            {
                if (allowTrackAdjustments == value)
                    return;

                allowTrackAdjustments = value;
                ResetTrackAdjustments();
            }
        }

        /// <summary>
        /// Resets the adjustments currently applied on <see cref="CurrentTrack"/> and applies the mod adjustments if <see cref="AllowTrackAdjustments"/> is <c>true</c>.
        /// </summary>
        /// <remarks>
        /// Does not reset any adjustments applied directly to the beatmap track.
        /// </remarks>
        public void ResetTrackAdjustments()
        {
            CurrentTrack.RemoveAllAdjustments(AdjustableProperty.Balance);
            CurrentTrack.RemoveAllAdjustments(AdjustableProperty.Frequency);
            CurrentTrack.RemoveAllAdjustments(AdjustableProperty.Tempo);
            CurrentTrack.RemoveAllAdjustments(AdjustableProperty.Volume);

            if (allowTrackAdjustments)
            {
                foreach (var mod in mods.Value.OfType<IApplicableToTrack>())
                    mod.ApplyToTrack(CurrentTrack);
            }
        }

        protected override void Dispose(bool isDisposing)
        {
            base.Dispose(isDisposing);

            if (beatmaps != null)
            {
                beatmaps.ItemUpdated -= beatmapUpdated;
                beatmaps.ItemRemoved -= beatmapRemoved;
            }
        }
    }

    public enum TrackChangeDirection
    {
        None,
        Next,
        Prev
    }

    public enum PreviousTrackResult
    {
        None,
        Restart,
        Previous
    }
}<|MERGE_RESOLUTION|>--- conflicted
+++ resolved
@@ -375,13 +375,7 @@
         {
             var queuedTrack = getQueuedTrack();
 
-<<<<<<< HEAD
-
-            
-            
-=======
             var lastTrack = CurrentTrack;
->>>>>>> f656e7d2
             CurrentTrack = queuedTrack;
 
             // At this point we may potentially be in an async context from tests. This is extremely dangerous but we have to make do for now.
