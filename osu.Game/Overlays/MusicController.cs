--- conflicted
+++ resolved
@@ -1,528 +1,474 @@
-﻿// Copyright (c) 2007-2017 ppy Pty Ltd <contact@ppy.sh>.
-// Licensed under the MIT Licence - https://raw.githubusercontent.com/ppy/osu-framework/master/LICENCE
-
-using System;
-using System.Collections.Generic;
-<<<<<<< HEAD
-using System.Linq;
-=======
-using System.Diagnostics;
->>>>>>> 9bd19e99
-using System.Threading.Tasks;
-using OpenTK;
-using OpenTK.Graphics;
-using osu.Framework.Allocation;
-using osu.Framework.Audio.Track;
-using osu.Framework.Configuration;
-using osu.Framework.Graphics;
-using osu.Framework.Graphics.Containers;
-using osu.Framework.Graphics.Primitives;
-using osu.Framework.Graphics.Sprites;
-using osu.Framework.Graphics.Textures;
-using osu.Framework.Input;
-using osu.Framework.MathUtils;
-using osu.Game.Beatmaps;
-using osu.Game.Configuration;
-using osu.Game.Database;
-using osu.Game.Graphics;
-using osu.Framework.Graphics.Primitives;
-using osu.Game.Graphics.Sprites;
-using osu.Game.Overlays.Music;
-using OpenTK;
-using OpenTK.Graphics;
-using osu.Framework.Extensions.Color4Extensions;
-
-namespace osu.Game.Overlays
-{
-    public class MusicController : FocusedOverlayContainer
-    {
-        private Drawable currentBackground;
-        private DragBar progress;
-        private TextAwesome playButton;
-        private SpriteText title, artist;
-
-<<<<<<< HEAD
-        private List<BeatmapInfo> playHistory = new List<BeatmapInfo>();
-=======
-        private List<BeatmapSetInfo> playList;
-        private readonly List<BeatmapInfo> playHistory = new List<BeatmapInfo>();
-        private int playListIndex;
->>>>>>> 9bd19e99
-        private int playHistoryIndex = -1;
-
-        private TrackManager trackManager;
-        private Bindable<WorkingBeatmap> beatmapSource;
-        private Bindable<bool> preferUnicode;
-        private WorkingBeatmap current;
-        private BeatmapDatabase beatmaps;
-
-        public BeatmapDatabase Beatmaps => playlistController.Beatmaps;
-        public List<BeatmapSetInfo> PlayList => playlistController.PlayList;
-        public int PlayListIndex => playlistController.PlayListIndex;
-
-        private Container dragContainer;
-        private Container playerContainer;
-        private PlaylistController playlistController;
-
-        protected override bool OnDragStart(InputState state) => true;
-
-        protected override bool OnDrag(InputState state)
-        {
-<<<<<<< HEAD
-=======
-            Trace.Assert(state.Mouse.PositionMouseDown != null, "state.Mouse.PositionMouseDown != null");
-
->>>>>>> 9bd19e99
-            Vector2 change = state.Mouse.Position - state.Mouse.PositionMouseDown.Value;
-
-            // Diminish the drag distance as we go further to simulate "rubber band" feeling.
-            change *= change.Length <= 0 ? 0 : (float)Math.Pow(change.Length, 0.7f) / change.Length;
-
-            dragContainer.MoveTo(change);
-            return base.OnDrag(state);
-        }
-
-        protected override bool OnDragEnd(InputState state)
-        {
-            dragContainer.MoveTo(Vector2.Zero, 800, EasingTypes.OutElastic);
-            return base.OnDragEnd(state);
-        }
-
-        public MusicController()
-        {
-            Width = 400;
-            Height = 590;
-            Margin = new MarginPadding(10);
-        }
-
-        [BackgroundDependencyLoader]
-<<<<<<< HEAD
-        private void load(OsuGameBase osuGame, OsuConfigManager config, OsuColour colours)
-=======
-        private void load(OsuGameBase game, OsuConfigManager config, BeatmapDatabase beatmaps, OsuColour colours)
->>>>>>> 9bd19e99
-        {
-            unicodeString = config.GetUnicodeString;
-
-            Children = new Drawable[]
-            {
-                dragContainer = new Container
-                {
-                    RelativeSizeAxes = Axes.Both,
-                    Anchor = Anchor.Centre,
-                    Origin = Anchor.Centre,
-                    Children = new[]
-                    {
-                        playerContainer = new Container
-                        {
-                            Width = 400,
-                            Height = 130,
-                            Masking = true,
-                            CornerRadius = 5,
-                            EdgeEffect = new EdgeEffect
-                            {
-                                Type = EdgeEffectType.Shadow,
-                                Colour = Color4.Black.Opacity(40),
-                                Radius = 5,
-                            },
-                            Children = new Drawable[]
-                            {
-                                title = new OsuSpriteText
-                                {
-                                    Origin = Anchor.BottomCentre,
-                                    Anchor = Anchor.TopCentre,
-                                    Position = new Vector2(0, 40),
-                                    TextSize = 25,
-                                    Colour = Color4.White,
-                                    Text = @"Nothing to play",
-                                    Font = @"Exo2.0-MediumItalic"
-                                },
-                                artist = new OsuSpriteText
-                                {
-                                    Origin = Anchor.TopCentre,
-                                    Anchor = Anchor.TopCentre,
-                                    Position = new Vector2(0, 45),
-                                    TextSize = 15,
-                                    Colour = Color4.White,
-                                    Text = @"Nothing to play",
-                                    Font = @"Exo2.0-BoldItalic"
-                                },
-                                new ClickableContainer
-                                {
-                                    AutoSizeAxes = Axes.Both,
-                                    Origin = Anchor.Centre,
-                                    Anchor = Anchor.BottomCentre,
-                                    Position = new Vector2(0, -30),
-                                    Action = () =>
-                                    {
-                                        if (current?.Track == null) return;
-                                        if (current.Track.IsRunning)
-                                            current.Track.Stop();
-                                        else
-                                            current.Track.Start();
-                                    },
-                                    Children = new Drawable[]
-                                    {
-                                        playButton = new TextAwesome
-                                        {
-                                            TextSize = 30,
-                                            Icon = FontAwesome.fa_play_circle_o,
-                                            Origin = Anchor.Centre,
-                                            Anchor = Anchor.Centre
-                                        }
-                                    }
-                                },
-                                new ClickableContainer
-                                {
-                                    AutoSizeAxes = Axes.Both,
-                                    Origin = Anchor.Centre,
-<<<<<<< HEAD
-                                    Anchor = Anchor.BottomCentre,
-                                    Position = new Vector2(-30, -30),
-                                    Action = prev,
-                                    Children = new Drawable[]
-                                    {
-                                        new TextAwesome
-                                        {
-                                            TextSize = 15,
-                                            Icon = FontAwesome.fa_step_backward,
-                                            Origin = Anchor.Centre,
-                                            Anchor = Anchor.Centre
-                                        }
-                                    }
-                                },
-                                new ClickableContainer
-=======
-                                    Anchor = Anchor.Centre
-                                }
-                            }
-                        },
-                        new ClickableContainer
-                        {
-                            AutoSizeAxes = Axes.Both,
-                            Origin = Anchor.Centre,
-                            Anchor = Anchor.BottomRight,
-                            Position = new Vector2(20, -30),
-                            Children = new Drawable[]
-                            {
-                                new TextAwesome
->>>>>>> 9bd19e99
-                                {
-                                    AutoSizeAxes = Axes.Both,
-                                    Origin = Anchor.Centre,
-                                    Anchor = Anchor.BottomCentre,
-                                    Position = new Vector2(30, -30),
-                                    Action = next,
-                                    Children = new Drawable[]
-                                    {
-                                        new TextAwesome
-                                        {
-                                            TextSize = 15,
-                                            Icon = FontAwesome.fa_step_forward,
-                                            Origin = Anchor.Centre,
-                                            Anchor = Anchor.Centre
-                                        }
-                                    }
-                                },
-                                new ClickableContainer
-                                {
-                                    AutoSizeAxes = Axes.Both,
-                                    Origin = Anchor.Centre,
-                                    Anchor = Anchor.BottomRight,
-                                    Position = new Vector2(-20, -30),
-                                    Action = () => { playlistController.ToggleVisibility(); },
-                                    Children = new Drawable[]
-                                    {
-                                        listButton = new TextAwesome
-                                        {
-                                            TextSize = 15,
-                                            Icon = FontAwesome.fa_bars,
-                                            Origin = Anchor.Centre,
-                                            Anchor = Anchor.Centre
-                                        }
-                                    }
-                                },
-                                progress = new DragBar
-                                {
-                                    Origin = Anchor.BottomCentre,
-                                    Anchor = Anchor.BottomCentre,
-                                    Height = 10,
-                                    Colour = colours.Yellow,
-                                    SeekRequested = seek
-                                }
-                            }
-                        },
-                        playlistController = new PlaylistController
-                        {
-                            Position = new Vector2(0, 140)
-                        }
-                    }
-                }
-            };
-
-<<<<<<< HEAD
-            trackManager = osuGame.Audio.Track;
-            preferUnicode = config.GetBindable<bool>(OsuConfig.ShowUnicode);
-            preferUnicode.ValueChanged += preferUnicode_changed;
-
-            beatmapSource = new Bindable<WorkingBeatmap>();
-            beatmapSource.BindTo(playlistController.BeatmapSource);
-
-            playerContainer.Add(backgroundSprite = new MusicControllerBackground());
-=======
-            this.beatmaps = beatmaps;
-            trackManager = game.Audio.Track;
-            preferUnicode = config.GetBindable<bool>(OsuConfig.ShowUnicode);
-            preferUnicode.ValueChanged += preferUnicode_changed;
-
-            beatmapSource = game.Beatmap ?? new Bindable<WorkingBeatmap>();
-            playList = beatmaps.GetAllWithChildren<BeatmapSetInfo>();
-
-            currentBackground = new MusicControllerBackground();
-            dragContainer.Add(currentBackground);
->>>>>>> 9bd19e99
-        }
-
-        protected override void LoadComplete()
-        {
-            beatmapSource.ValueChanged += workingChanged;
-            workingChanged();
-            base.LoadComplete();
-        }
-
-        protected override void Update()
-        {
-            base.Update();
-
-            if (pendingBeatmapSwitch != null)
-            {
-                pendingBeatmapSwitch();
-                pendingBeatmapSwitch = null;
-            }
-
-            if (current?.TrackLoaded ?? false)
-            {
-                progress.UpdatePosition((float)(current.Track.CurrentTime / current.Track.Length));
-                playButton.Icon = current.Track.IsRunning ? FontAwesome.fa_pause_circle_o : FontAwesome.fa_play_circle_o;
-
-                if (current.Track.HasCompleted && !current.Track.Looping) next();
-            }
-            else
-                playButton.Icon = FontAwesome.fa_play_circle_o;
-        }
-
-        private void preferUnicode_changed(object sender, EventArgs e)
-        {
-            updateDisplay(current, TransformDirection.None);
-        }
-
-        private void workingChanged(object sender = null, EventArgs e = null)
-        {
-            progress.IsEnabled = beatmapSource.Value != null;
-            if (beatmapSource.Value == current) return;
-            bool audioEquals = current?.BeatmapInfo?.AudioEquals(beatmapSource?.Value?.BeatmapInfo) ?? false;
-            current = beatmapSource.Value;
-            if (!audioEquals)
-            {
-                updateDisplay(current, TransformDirection.Next);
-                appendToHistory(current.BeatmapInfo);
-                play(playHistory[playHistoryIndex], true);
-            }
-        }
-
-        private void appendToHistory(BeatmapInfo beatmap)
-        {
-            if (beatmap == null) return;
-
-            if (playHistoryIndex >= 0)
-            {
-                if (beatmap.AudioEquals(playHistory[playHistoryIndex]))
-                    return;
-                if (playHistoryIndex < playHistory.Count - 1)
-                    playHistory.RemoveRange(playHistoryIndex + 1, playHistory.Count - playHistoryIndex - 1);
-            }
-            playHistory.Insert(++playHistoryIndex, beatmap);
-        }
-
-        private void prev()
-        {
-            if (playHistoryIndex > 0)
-                play(playHistory[--playHistoryIndex], false);
-        }
-
-        private void next()
-        {
-            if (playHistoryIndex < playHistory.Count - 1)
-                play(playHistory[++playHistoryIndex], true);
-            else
-            {
-                var playListCount = PlayList.Count;
-                var availableIndexes = playlistController.AvailablePlaylistIndexes;
-                if (playListCount == 0) return;
-                if (current != null && playListCount == 1) return;
-                if (availableIndexes.Count == 1) return;
-                BeatmapInfo nextToPlay;
-                do
-                {
-                    var minAvailableIndex = 0;
-                    if (availableIndexes.Contains(PlayListIndex))
-                        minAvailableIndex = availableIndexes.IndexOf(PlayListIndex);
-                    var playlistFiltered = availableIndexes.Count != playListCount;
-                    var j = availableIndexes[RNG.Next(minAvailableIndex, availableIndexes.Count)];
-
-                    nextToPlay = PlayListIndex == availableIndexes.Last()
-                        ? nextToPlay = PlayList[availableIndexes.First()].Beatmaps[0]
-                        : nextToPlay = PlayList[MathHelper.Clamp(minAvailableIndex, j, availableIndexes.Last())].Beatmaps[0];
-                } while (nextToPlay.AudioEquals(current?.BeatmapInfo));
-
-                play(nextToPlay, true);
-                appendToHistory(nextToPlay);
-            }
-        }
-
-        private void play(BeatmapInfo info, bool isNext)
-        {
-            current = Beatmaps.GetWorkingBeatmap(info, current);
-            Task.Run(() =>
-            {
-                trackManager.SetExclusive(current.Track);
-                current.Track.Start();
-                beatmapSource.Value = current;
-            });
-            updateDisplay(current, isNext ? TransformDirection.Next : TransformDirection.Prev);
-        }
-
-        private Action pendingBeatmapSwitch;
-
-        private void updateDisplay(WorkingBeatmap beatmap, TransformDirection direction)
-        {
-            //we might be off-screen when this update comes in.
-            //rather than Scheduling, manually handle this to avoid possible memory contention.
-            pendingBeatmapSwitch = () =>
-            {
-                Task.Run(() =>
-                {
-                    if (beatmap?.Beatmap == null)
-                    {
-                        title.Text = @"Nothing to play";
-                        artist.Text = @"Nothing to play";
-                    }
-                    else
-                    {
-                        BeatmapMetadata metadata = beatmap.Beatmap.BeatmapInfo.Metadata;
-                        title.Text = unicodeString(metadata.Title, metadata.TitleUnicode);
-                        artist.Text = unicodeString(metadata.Artist, metadata.ArtistUnicode);
-                    }
-                });
-
-                dragContainer.Add(new AsyncLoadContainer
-                {
-<<<<<<< HEAD
-                    playerContainer.Add(newBackground);
-
-                    switch (direction)
-=======
-                    RelativeSizeAxes = Axes.Both,
-                    Depth = float.MaxValue,
-                    Children = new[] { new MusicControllerBackground(beatmap) },
-                    FinishedLoading = d =>
->>>>>>> 9bd19e99
-                    {
-                        switch (direction)
-                        {
-                            case TransformDirection.Next:
-                                d.Position = new Vector2(400, 0);
-                                d.MoveToX(0, 500, EasingTypes.OutCubic);
-                                currentBackground.MoveToX(-400, 500, EasingTypes.OutCubic);
-                                break;
-                            case TransformDirection.Prev:
-                                d.Position = new Vector2(-400, 0);
-                                d.MoveToX(0, 500, EasingTypes.OutCubic);
-                                currentBackground.MoveToX(400, 500, EasingTypes.OutCubic);
-                                break;
-                        }
-                        currentBackground.Expire();
-                        currentBackground = d;
-                    }
-                });
-            };
-        }
-
-        private Func<string, string, string> unicodeString;
-
-        private void seek(float position)
-        {
-            current?.Track?.Seek(current.Track.Length * position);
-            current?.Track?.Start();
-        }
-
-        protected override void Dispose(bool isDisposing)
-        {
-            if (preferUnicode != null)
-                preferUnicode.ValueChanged -= preferUnicode_changed;
-            base.Dispose(isDisposing);
-        }
-
-        private const float transition_length = 800;
-
-        protected override void PopIn()
-        {
-            base.PopIn();
-
-            FadeIn(transition_length, EasingTypes.OutQuint);
-            dragContainer.ScaleTo(1, transition_length, EasingTypes.OutElastic);
-        }
-
-        protected override void PopOut()
-        {
-            base.PopOut();
-
-            FadeOut(transition_length, EasingTypes.OutQuint);
-            dragContainer.ScaleTo(0.9f, transition_length, EasingTypes.OutQuint);
-        }
-
-        private enum TransformDirection
-        {
-            None,
-            Next,
-            Prev
-        }
-
-        private class MusicControllerBackground : BufferedContainer
-        {
-            private readonly Sprite sprite;
-            private readonly WorkingBeatmap beatmap;
-
-            public MusicControllerBackground(WorkingBeatmap beatmap = null)
-            {
-                this.beatmap = beatmap;
-                CacheDrawnFrameBuffer = true;
-                Depth = float.MaxValue;
-                RelativeSizeAxes = Axes.Both;
-
-                Children = new Drawable[]
-                {
-                    sprite = new Sprite
-                    {
-                        Colour = OsuColour.Gray(150),
-                        FillMode = FillMode.Fill,
-                    },
-                    new Box
-                    {
-                        RelativeSizeAxes = Axes.X,
-                        Height = 50,
-                        Origin = Anchor.BottomCentre,
-                        Anchor = Anchor.BottomCentre,
-                        Colour = Color4.Black.Opacity(0.5f)
-                    }
-                };
-            }
-
-            [BackgroundDependencyLoader]
-            private void load(TextureStore textures)
-            {
-                sprite.Texture = beatmap?.Background ?? textures.Get(@"Backgrounds/bg4");
-            }
-        }
-    }
-}
+﻿// Copyright (c) 2007-2017 ppy Pty Ltd <contact@ppy.sh>.
+// Licensed under the MIT Licence - https://raw.githubusercontent.com/ppy/osu-framework/master/LICENCE
+
+using System;
+using System.Collections.Generic;
+using System.Diagnostics;
+using System.Linq;
+using System.Threading.Tasks;
+using osu.Framework.Allocation;
+using osu.Framework.Audio.Track;
+using osu.Framework.Configuration;
+using osu.Framework.Extensions.Color4Extensions;
+using osu.Framework.Graphics;
+using osu.Framework.Graphics.Containers;
+using osu.Framework.Graphics.Primitives;
+using osu.Framework.Graphics.Sprites;
+using osu.Framework.Graphics.Textures;
+using osu.Framework.Input;
+using osu.Framework.MathUtils;
+using osu.Game.Beatmaps;
+using osu.Game.Configuration;
+using osu.Game.Database;
+using osu.Game.Graphics;
+using osu.Game.Graphics.Sprites;
+using osu.Game.Overlays.Music;
+using OpenTK;
+using OpenTK.Graphics;
+
+namespace osu.Game.Overlays
+{
+    public class MusicController : FocusedOverlayContainer
+    {
+        private Drawable currentBackground;
+        private DragBar progress;
+        private TextAwesome playButton;
+        private SpriteText title, artist;
+
+        private List<BeatmapInfo> playHistory = new List<BeatmapInfo>();
+        private int playHistoryIndex = -1;
+
+        private TrackManager trackManager;
+        private Bindable<WorkingBeatmap> beatmapSource;
+        private Bindable<bool> preferUnicode;
+        private WorkingBeatmap current;
+        private BeatmapDatabase beatmaps;
+
+        public BeatmapDatabase Beatmaps => playlistController.Beatmaps;
+        public List<BeatmapSetInfo> PlayList => playlistController.PlayList;
+        public int PlayListIndex => playlistController.PlayListIndex;
+
+        private Container dragContainer;
+        private Container playerContainer;
+        private PlaylistController playlistController;
+
+        protected override bool OnDragStart(InputState state) => true;
+
+        protected override bool OnDrag(InputState state)
+        {
+            Trace.Assert(state.Mouse.PositionMouseDown != null, "state.Mouse.PositionMouseDown != null");
+
+            Vector2 change = state.Mouse.Position - state.Mouse.PositionMouseDown.Value;
+
+            // Diminish the drag distance as we go further to simulate "rubber band" feeling.
+            change *= change.Length <= 0 ? 0 : (float)Math.Pow(change.Length, 0.7f) / change.Length;
+
+            dragContainer.MoveTo(change);
+            return base.OnDrag(state);
+        }
+
+        protected override bool OnDragEnd(InputState state)
+        {
+            dragContainer.MoveTo(Vector2.Zero, 800, EasingTypes.OutElastic);
+            return base.OnDragEnd(state);
+        }
+
+        public MusicController()
+        {
+            AutoSizeAxes = Axes.Both;
+            Margin = new MarginPadding(10);
+        }
+
+        [BackgroundDependencyLoader]
+        private void load(OsuGameBase osuGame, OsuConfigManager config, OsuColour colours)
+        {
+            unicodeString = config.GetUnicodeString;
+
+            Children = new Drawable[]
+            {
+                dragContainer = new Container
+                {
+                    AutoSizeAxes = Axes.Both,
+                    Anchor = Anchor.Centre,
+                    Origin = Anchor.Centre,
+                    Children = new[]
+                    {
+                        playerContainer = new Container
+                        {
+                            Width = 400,
+                            Height = 130,
+                            Masking = true,
+                            CornerRadius = 5,
+                            EdgeEffect = new EdgeEffect
+                            {
+                                Type = EdgeEffectType.Shadow,
+                                Colour = Color4.Black.Opacity(40),
+                                Radius = 5,
+                            },
+                            Children = new Drawable[]
+                            {
+                                title = new OsuSpriteText
+                                {
+                                    Origin = Anchor.BottomCentre,
+                                    Anchor = Anchor.TopCentre,
+                                    Position = new Vector2(0, 40),
+                                    TextSize = 25,
+                                    Colour = Color4.White,
+                                    Text = @"Nothing to play",
+                                    Font = @"Exo2.0-MediumItalic"
+                                },
+                                artist = new OsuSpriteText
+                                {
+                                    Origin = Anchor.TopCentre,
+                                    Anchor = Anchor.TopCentre,
+                                    Position = new Vector2(0, 45),
+                                    TextSize = 15,
+                                    Colour = Color4.White,
+                                    Text = @"Nothing to play",
+                                    Font = @"Exo2.0-BoldItalic"
+                                },
+                                new ClickableContainer
+                                {
+                                    AutoSizeAxes = Axes.Both,
+                                    Origin = Anchor.Centre,
+                                    Anchor = Anchor.BottomCentre,
+                                    Position = new Vector2(0, -30),
+                                    Action = () =>
+                                    {
+                                        if (current?.Track == null) return;
+                                        if (current.Track.IsRunning)
+                                            current.Track.Stop();
+                                        else
+                                            current.Track.Start();
+                                    },
+                                    Children = new Drawable[]
+                                    {
+                                        playButton = new TextAwesome
+                                        {
+                                            TextSize = 30,
+                                            Icon = FontAwesome.fa_play_circle_o,
+                                            Origin = Anchor.Centre,
+                                            Anchor = Anchor.Centre
+                                        }
+                                    }
+                                },
+                                new ClickableContainer
+                                {
+                                    AutoSizeAxes = Axes.Both,
+                                    Origin = Anchor.Centre,
+                                    Anchor = Anchor.BottomCentre,
+                                    Position = new Vector2(-30, -30),
+                                    Action = prev,
+                                    Children = new Drawable[]
+                                    {
+                                        new TextAwesome
+                                        {
+                                            TextSize = 15,
+                                            Icon = FontAwesome.fa_step_backward,
+                                            Origin = Anchor.Centre,
+                                            Anchor = Anchor.Centre
+                                        }
+                                    }
+                                },
+                                new ClickableContainer
+                                {
+                                    AutoSizeAxes = Axes.Both,
+                                    Origin = Anchor.Centre,
+                                    Anchor = Anchor.BottomCentre,
+                                    Position = new Vector2(30, -30),
+                                    Action = next,
+                                    Children = new Drawable[]
+                                    {
+                                        new TextAwesome
+                                        {
+                                            TextSize = 15,
+                                            Icon = FontAwesome.fa_step_forward,
+                                            Origin = Anchor.Centre,
+                                            Anchor = Anchor.Centre
+                                        }
+                                    }
+                                },
+                                new ClickableContainer
+                                {
+                                    AutoSizeAxes = Axes.Both,
+                                    Origin = Anchor.Centre,
+                                    Anchor = Anchor.BottomRight,
+                                    Position = new Vector2(-20, -30),
+                                    Action = () => { playlistController.ToggleVisibility(); },
+                                    Children = new Drawable[]
+                                    {
+                                        new TextAwesome
+                                        {
+                                            TextSize = 15,
+                                            Icon = FontAwesome.fa_bars,
+                                            Origin = Anchor.Centre,
+                                            Anchor = Anchor.Centre
+                                        }
+                                    }
+                                },
+                                progress = new DragBar
+                                {
+                                    Origin = Anchor.BottomCentre,
+                                    Anchor = Anchor.BottomCentre,
+                                    Height = 10,
+                                    Colour = colours.Yellow,
+                                    SeekRequested = seek
+                                },
+                            }
+                        },
+                        playlistController = new PlaylistController
+                        {
+                            Position = new Vector2(0, 140)
+                        }
+                    }
+                }
+            };
+
+            trackManager = osuGame.Audio.Track;
+            preferUnicode = config.GetBindable<bool>(OsuConfig.ShowUnicode);
+            preferUnicode.ValueChanged += preferUnicode_changed;
+
+            beatmapSource = new Bindable<WorkingBeatmap>();
+            beatmapSource.BindTo(playlistController.BeatmapSource);
+
+            currentBackground = new MusicControllerBackground();
+            playerContainer.Add(currentBackground);
+        }
+
+        protected override void LoadComplete()
+        {
+            beatmapSource.ValueChanged += workingChanged;
+            workingChanged();
+            base.LoadComplete();
+        }
+
+        protected override void Update()
+        {
+            base.Update();
+
+            if (pendingBeatmapSwitch != null)
+            {
+                pendingBeatmapSwitch();
+                pendingBeatmapSwitch = null;
+            }
+
+            if (current?.TrackLoaded ?? false)
+            {
+                progress.UpdatePosition((float)(current.Track.CurrentTime / current.Track.Length));
+                playButton.Icon = current.Track.IsRunning ? FontAwesome.fa_pause_circle_o : FontAwesome.fa_play_circle_o;
+
+                if (current.Track.HasCompleted && !current.Track.Looping) next();
+            }
+            else
+                playButton.Icon = FontAwesome.fa_play_circle_o;
+        }
+
+        private void preferUnicode_changed(object sender, EventArgs e)
+        {
+            updateDisplay(current, TransformDirection.None);
+        }
+
+        private void workingChanged(object sender = null, EventArgs e = null)
+        {
+            progress.IsEnabled = beatmapSource.Value != null;
+            if (beatmapSource.Value == current) return;
+            bool audioEquals = current?.BeatmapInfo?.AudioEquals(beatmapSource?.Value?.BeatmapInfo) ?? false;
+            current = beatmapSource.Value;
+            if (!audioEquals)
+            {
+                updateDisplay(current, TransformDirection.Next);
+                appendToHistory(current.BeatmapInfo);
+                play(playHistory[playHistoryIndex], true);
+            }
+        }
+
+        private void appendToHistory(BeatmapInfo beatmap)
+        {
+            if (beatmap == null) return;
+
+            if (playHistoryIndex >= 0)
+            {
+                if (beatmap.AudioEquals(playHistory[playHistoryIndex]))
+                    return;
+                if (playHistoryIndex < playHistory.Count - 1)
+                    playHistory.RemoveRange(playHistoryIndex + 1, playHistory.Count - playHistoryIndex - 1);
+            }
+            playHistory.Insert(++playHistoryIndex, beatmap);
+        }
+
+        private void prev()
+        {
+            if (playHistoryIndex > 0)
+                play(playHistory[--playHistoryIndex], false);
+        }
+
+        private void next()
+        {
+            if (playHistoryIndex < playHistory.Count - 1)
+                play(playHistory[++playHistoryIndex], true);
+            else
+            {
+                var playListCount = PlayList.Count;
+                var availableIndexes = playlistController.AvailablePlaylistIndexes;
+                if (playListCount == 0) return;
+                if (current != null && playListCount == 1) return;
+                if (availableIndexes.Count == 1) return;
+                BeatmapInfo nextToPlay;
+                do
+                {
+                    var minAvailableIndex = 0;
+                    if (availableIndexes.Contains(PlayListIndex))
+                        minAvailableIndex = availableIndexes.IndexOf(PlayListIndex);
+                    var playlistFiltered = availableIndexes.Count != playListCount;
+                    var j = availableIndexes[RNG.Next(minAvailableIndex, availableIndexes.Count)];
+
+                    nextToPlay = PlayListIndex == availableIndexes.Last()
+                        ? nextToPlay = PlayList[availableIndexes.First()].Beatmaps[0]
+                        : nextToPlay = PlayList[MathHelper.Clamp(minAvailableIndex, j, availableIndexes.Last())].Beatmaps[0];
+                } while (nextToPlay.AudioEquals(current?.BeatmapInfo));
+
+                play(nextToPlay, true);
+                appendToHistory(nextToPlay);
+            }
+        }
+
+        private void play(BeatmapInfo info, bool isNext)
+        {
+            current = Beatmaps.GetWorkingBeatmap(info, current);
+            Task.Run(() =>
+            {
+                trackManager.SetExclusive(current.Track);
+                current.Track.Start();
+                beatmapSource.Value = current;
+            });
+            updateDisplay(current, isNext ? TransformDirection.Next : TransformDirection.Prev);
+        }
+
+        private Action pendingBeatmapSwitch;
+
+        private void updateDisplay(WorkingBeatmap beatmap, TransformDirection direction)
+        {
+            //we might be off-screen when this update comes in.
+            //rather than Scheduling, manually handle this to avoid possible memory contention.
+            pendingBeatmapSwitch = () =>
+            {
+                Task.Run(() =>
+                {
+                    if (beatmap?.Beatmap == null)
+                    {
+                        title.Text = @"Nothing to play";
+                        artist.Text = @"Nothing to play";
+                    }
+                    else
+                    {
+                        BeatmapMetadata metadata = beatmap.Beatmap.BeatmapInfo.Metadata;
+                        title.Text = unicodeString(metadata.Title, metadata.TitleUnicode);
+                        artist.Text = unicodeString(metadata.Artist, metadata.ArtistUnicode);
+                    }
+                });
+
+                playerContainer.Add(new AsyncLoadContainer
+                {
+                    RelativeSizeAxes = Axes.Both,
+                    Depth = float.MaxValue,
+                    Children = new[] { new MusicControllerBackground(beatmap) },
+                    FinishedLoading = d =>
+                    {
+                        switch (direction)
+                        {
+                            case TransformDirection.Next:
+                                d.Position = new Vector2(400, 0);
+                                d.MoveToX(0, 500, EasingTypes.OutCubic);
+                                currentBackground.MoveToX(-400, 500, EasingTypes.OutCubic);
+                                break;
+                            case TransformDirection.Prev:
+                                d.Position = new Vector2(-400, 0);
+                                d.MoveToX(0, 500, EasingTypes.OutCubic);
+                                currentBackground.MoveToX(400, 500, EasingTypes.OutCubic);
+                                break;
+                        }
+                        currentBackground.Expire();
+                        currentBackground = d;
+                    }
+                });
+            };
+        }
+
+        private Func<string, string, string> unicodeString;
+
+        private void seek(float position)
+        {
+            current?.Track?.Seek(current.Track.Length * position);
+            current?.Track?.Start();
+        }
+
+        protected override void Dispose(bool isDisposing)
+        {
+            if (preferUnicode != null)
+                preferUnicode.ValueChanged -= preferUnicode_changed;
+            base.Dispose(isDisposing);
+        }
+
+        private const float transition_length = 800;
+
+        protected override void PopIn()
+        {
+            base.PopIn();
+
+            FadeIn(transition_length, EasingTypes.OutQuint);
+            dragContainer.ScaleTo(1, transition_length, EasingTypes.OutElastic);
+        }
+
+        protected override void PopOut()
+        {
+            base.PopOut();
+
+            FadeOut(transition_length, EasingTypes.OutQuint);
+            dragContainer.ScaleTo(0.9f, transition_length, EasingTypes.OutQuint);
+        }
+
+        private enum TransformDirection
+        {
+            None,
+            Next,
+            Prev
+        }
+
+        private class MusicControllerBackground : BufferedContainer
+        {
+            private readonly Sprite sprite;
+            private readonly WorkingBeatmap beatmap;
+
+            public MusicControllerBackground(WorkingBeatmap beatmap = null)
+            {
+                this.beatmap = beatmap;
+                CacheDrawnFrameBuffer = true;
+                Depth = float.MaxValue;
+                RelativeSizeAxes = Axes.Both;
+
+                Children = new Drawable[]
+                {
+                    sprite = new Sprite
+                    {
+                        Colour = OsuColour.Gray(150),
+                        FillMode = FillMode.Fill,
+                    },
+                    new Box
+                    {
+                        RelativeSizeAxes = Axes.X,
+                        Height = 50,
+                        Origin = Anchor.BottomCentre,
+                        Anchor = Anchor.BottomCentre,
+                        Colour = Color4.Black.Opacity(0.5f)
+                    }
+                };
+            }
+
+            [BackgroundDependencyLoader]
+            private void load(TextureStore textures)
+            {
+                sprite.Texture = beatmap?.Background ?? textures.Get(@"Backgrounds/bg4");
+            }
+        }
+    }
+}