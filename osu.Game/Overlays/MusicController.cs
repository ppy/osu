--- conflicted
+++ resolved
@@ -414,57 +414,6 @@
                     mod.ApplyToTrack(CurrentTrack);
             }
         }
-<<<<<<< HEAD
-
-        public bool OnPressed(GlobalAction action)
-        {
-            if (beatmap.Disabled)
-                return false;
-
-            switch (action)
-            {
-                case GlobalAction.MusicPlay:
-                    if (TogglePause())
-                        onScreenDisplay?.Display(new MusicControllerToast(IsPlaying ? "开始播放" : "暂停播放"));
-                    return true;
-
-                case GlobalAction.MusicNext:
-                    if (next())
-                        onScreenDisplay?.Display(new MusicControllerToast("下一首"));
-
-                    return true;
-
-                case GlobalAction.MusicPrev:
-                    switch (prev())
-                    {
-                        case PreviousTrackResult.Restart:
-                            onScreenDisplay?.Display(new MusicControllerToast("从头开始"));
-                            break;
-
-                        case PreviousTrackResult.Previous:
-                            onScreenDisplay?.Display(new MusicControllerToast("上一首"));
-                            break;
-                    }
-
-                    return true;
-            }
-
-            return false;
-        }
-
-        public void OnReleased(GlobalAction action)
-        {
-        }
-
-        public class MusicControllerToast : Toast
-        {
-            public MusicControllerToast(string action)
-                : base("音乐播放", action, string.Empty)
-            {
-            }
-        }
-=======
->>>>>>> 58186fc4
     }
 
     public enum TrackChangeDirection
