﻿// Copyright (c) ppy Pty Ltd <contact@ppy.sh>. Licensed under the MIT Licence.
// See the LICENCE file in the repository root for full licence text.

using osu.Framework.Allocation;
using osu.Framework.Bindables;
using osu.Framework.Graphics;
using osu.Framework.Graphics.Containers;
using osu.Framework.Graphics.Shapes;
using osu.Game.Overlays.Rankings;
using osu.Game.Users;
using osu.Game.Rulesets;
using osu.Game.Online.Placeholders;
using osu.Game.Online.API;
using System.Threading;
using osu.Game.Graphics.UserInterface;
using osu.Game.Online.API.Requests;
using osu.Game.Overlays.Rankings.Tables;

namespace osu.Game.Overlays
{
    public class RankingsOverlay : FullscreenOverlay<RankingsOverlayHeader>
    {
        protected Bindable<Country> Country => Header.Country;

        protected Bindable<RankingsScope> Scope => Header.Current;

        private readonly OverlayScrollContainer scrollFlow;
        private readonly Container contentContainer;
        private readonly LoadingLayer loading;
        private readonly Box background;

        private APIRequest lastRequest;
        private CancellationTokenSource cancellationToken;
        private readonly Container placeholderContainer;
        private readonly Placeholder errorPlaceholder = new LoginPlaceholder(@"Please sign in to view the rankings!");

        private readonly IBindable<APIState> apiState = new Bindable<APIState>();

        [Resolved]
        private IAPIProvider api { get; set; }

        public RankingsOverlay()
            : base(OverlayColourScheme.Green, new RankingsOverlayHeader
            {
                Anchor = Anchor.TopCentre,
                Origin = Anchor.TopCentre,
                Depth = -float.MaxValue
            })
        {
            loading = new LoadingLayer(true);

            Children = new Drawable[]
            {
                background = new Box
                {
                    RelativeSizeAxes = Axes.Both
                },
                scrollFlow = new OverlayScrollContainer
                {
                    RelativeSizeAxes = Axes.Both,
                    ScrollbarVisible = false,
                    Child = new FillFlowContainer
                    {
                        AutoSizeAxes = Axes.Y,
                        RelativeSizeAxes = Axes.X,
                        Direction = FillDirection.Vertical,
                        Children = new Drawable[]
                        {
                            Header,
                            new Container
                            {
                                RelativeSizeAxes = Axes.X,
                                AutoSizeAxes = Axes.Y,
                                Children = new Drawable[]
                                {
                                    contentContainer = new Container
                                    {
                                        Anchor = Anchor.TopCentre,
                                        Origin = Anchor.TopCentre,
                                        AutoSizeAxes = Axes.Y,
                                        RelativeSizeAxes = Axes.X,
                                        Margin = new MarginPadding { Bottom = 10 }
                                    },
<<<<<<< HEAD
                                    loading = new LoadingLayer(contentContainer),
                                    placeholderContainer = new Container
                                    {
                                        Anchor = Anchor.TopCentre,
                                        Origin = Anchor.TopCentre,
                                        AutoSizeAxes = Axes.Y,
                                        RelativeSizeAxes = Axes.X,
                                        Margin = new MarginPadding { Bottom = 10, Top = 200 },
                                        Children = new Drawable[]
                                        {
                                            errorPlaceholder
                                        }
                                    }
=======
>>>>>>> 7b4f73eb
                                }
                            }
                        }
                    }
                },
                loading
            };
        }

        [BackgroundDependencyLoader]
        private void load()
        {
            apiState.BindTo(api.State);
            apiState.BindValueChanged(OnlineStateChanged, true);

            background.Colour = ColourProvider.Background5;
        }

        [Resolved]
        private Bindable<RulesetInfo> ruleset { get; set; }

        protected override void LoadComplete()
        {
            base.LoadComplete();

            Header.Ruleset.BindTo(ruleset);

            Country.BindValueChanged(_ =>
            {
                // if a country is requested, force performance scope.
                if (Country.Value != null)
                    Scope.Value = RankingsScope.Performance;

                Scheduler.AddOnce(loadNewContent);
            });

            Scope.BindValueChanged(_ =>
            {
                // country filtering is only valid for performance scope.
                if (Scope.Value != RankingsScope.Performance)
                    Country.Value = null;

                Scheduler.AddOnce(loadNewContent);
            });

            ruleset.BindValueChanged(_ =>
            {
                if (Scope.Value == RankingsScope.Spotlights)
                    return;

                Scheduler.AddOnce(loadNewContent);
            });

            Scheduler.AddOnce(loadNewContent);
        }

        public void ShowCountry(Country requested)
        {
            if (requested == null)
                return;

            Show();

            Country.Value = requested;
        }

        public void ShowSpotlights()
        {
            Scope.Value = RankingsScope.Spotlights;
            Show();
        }

        private void loadNewContent()
        {
            loading.Show();

            cancellationToken?.Cancel();
            lastRequest?.Cancel();

            if (Scope.Value == RankingsScope.Spotlights)
            {
                loadContent(new SpotlightsLayout
                {
                    Ruleset = { BindTarget = ruleset }
                });
                return;
            }

            var request = createScopedRequest();
            lastRequest = request;

            if (request == null)
            {
                loadContent(null);
                return;
            }

            request.Success += () => Schedule(() => loadContent(createTableFromResponse(request)));
            request.Failure += _ => Schedule(() => loadContent(null));

            api.Queue(request);
        }

        private APIRequest createScopedRequest()
        {
            switch (Scope.Value)
            {
                case RankingsScope.Performance:
                    return new GetUserRankingsRequest(ruleset.Value, country: Country.Value?.FlagName);

                case RankingsScope.Country:
                    return new GetCountryRankingsRequest(ruleset.Value);

                case RankingsScope.Score:
                    return new GetUserRankingsRequest(ruleset.Value, UserRankingsType.Score);
            }

            return null;
        }

        private Drawable createTableFromResponse(APIRequest request)
        {
            switch (request)
            {
                case GetUserRankingsRequest userRequest:
                    switch (userRequest.Type)
                    {
                        case UserRankingsType.Performance:
                            return new PerformanceTable(1, userRequest.Result.Users);

                        case UserRankingsType.Score:
                            return new ScoresTable(1, userRequest.Result.Users);
                    }

                    return null;

                case GetCountryRankingsRequest countryRequest:
                    return new CountriesTable(1, countryRequest.Result.Countries);
            }

            return null;
        }

        private void loadContent(Drawable content)
        {
            scrollFlow.ScrollToStart();

            if (content == null)
            {
                contentContainer.Clear();
                loading.Hide();
                return;
            }

            LoadComponentAsync(content, loaded =>
            {
                loading.Hide();
                contentContainer.Child = loaded;
            }, (cancellationToken = new CancellationTokenSource()).Token);
        }

        protected override void Dispose(bool isDisposing)
        {
            lastRequest?.Cancel();
            cancellationToken?.Cancel();

            base.Dispose(isDisposing);
        }

        public void OnlineStateChanged(ValueChangedEvent<APIState> state)
        {
            if (state.NewValue == APIState.Online)
            {
                contentContainer.Show();
                placeholderContainer.Hide();
            }
            else if (state.NewValue == APIState.Offline)
            {
                contentContainer.Hide();
                placeholderContainer.Show();
                loading.Hide();
            }
        }
    }
}<|MERGE_RESOLUTION|>--- conflicted
+++ resolved
@@ -81,8 +81,6 @@
                                         RelativeSizeAxes = Axes.X,
                                         Margin = new MarginPadding { Bottom = 10 }
                                     },
-<<<<<<< HEAD
-                                    loading = new LoadingLayer(contentContainer),
                                     placeholderContainer = new Container
                                     {
                                         Anchor = Anchor.TopCentre,
@@ -95,8 +93,6 @@
                                             errorPlaceholder
                                         }
                                     }
-=======
->>>>>>> 7b4f73eb
                                 }
                             }
                         }
