// Copyright (c) ppy Pty Ltd <contact@ppy.sh>. Licensed under the MIT Licence.
// See the LICENCE file in the repository root for full licence text.

using osu.Framework.Allocation;
using osu.Framework.Graphics;
using osu.Framework.Localisation;
using osu.Game.Configuration;
using osu.Game.Localisation;

namespace osu.Game.Overlays.Settings.Sections.Online
{
    public class IntegrationSettings : SettingsSubsection
    {
<<<<<<< HEAD
        protected override LocalisableString Header => "集成";
=======
        protected override LocalisableString Header => OnlineSettingsStrings.IntegrationsHeader;
>>>>>>> d3dba296

        [BackgroundDependencyLoader]
        private void load(OsuConfigManager config)
        {
            Children = new Drawable[]
            {
                new SettingsEnumDropdown<DiscordRichPresenceMode>
                {
<<<<<<< HEAD
                    LabelText = "Discord RPC",
=======
                    LabelText = OnlineSettingsStrings.DiscordRichPresence,
>>>>>>> d3dba296
                    Current = config.GetBindable<DiscordRichPresenceMode>(OsuSetting.DiscordRichPresence)
                }
            };
        }
    }
}<|MERGE_RESOLUTION|>--- conflicted
+++ resolved
@@ -11,11 +11,7 @@
 {
     public class IntegrationSettings : SettingsSubsection
     {
-<<<<<<< HEAD
-        protected override LocalisableString Header => "集成";
-=======
         protected override LocalisableString Header => OnlineSettingsStrings.IntegrationsHeader;
->>>>>>> d3dba296
 
         [BackgroundDependencyLoader]
         private void load(OsuConfigManager config)
@@ -24,11 +20,7 @@
             {
                 new SettingsEnumDropdown<DiscordRichPresenceMode>
                 {
-<<<<<<< HEAD
-                    LabelText = "Discord RPC",
-=======
                     LabelText = OnlineSettingsStrings.DiscordRichPresence,
->>>>>>> d3dba296
                     Current = config.GetBindable<DiscordRichPresenceMode>(OsuSetting.DiscordRichPresence)
                 }
             };
