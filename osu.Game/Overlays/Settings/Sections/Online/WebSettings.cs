﻿// Copyright (c) ppy Pty Ltd <contact@ppy.sh>. Licensed under the MIT Licence.
// See the LICENCE file in the repository root for full licence text.

using osu.Framework.Allocation;
using osu.Framework.Graphics;
using osu.Game.Configuration;

namespace osu.Game.Overlays.Settings.Sections.Online
{
    public class WebSettings : SettingsSubsection
    {
        protected override string Header => "网络";

        [BackgroundDependencyLoader]
        private void load(OsuConfigManager config)
        {
            Children = new Drawable[]
            {
                new SettingsCheckbox
                {
<<<<<<< HEAD
                    LabelText = "在打开外部链接前确认",
                    Bindable = config.GetBindable<bool>(OsuSetting.ExternalLinkWarning)
=======
                    LabelText = "Warn about opening external links",
                    Current = config.GetBindable<bool>(OsuSetting.ExternalLinkWarning)
>>>>>>> c803be2d
                },
                new SettingsCheckbox
                {
                    LabelText = "下图时倾向于不带视频",
                    Keywords = new[] { "no-video" },
                    Current = config.GetBindable<bool>(OsuSetting.PreferNoVideo)
                },
            };
        }
    }
}<|MERGE_RESOLUTION|>--- conflicted
+++ resolved
@@ -18,13 +18,8 @@
             {
                 new SettingsCheckbox
                 {
-<<<<<<< HEAD
                     LabelText = "在打开外部链接前确认",
-                    Bindable = config.GetBindable<bool>(OsuSetting.ExternalLinkWarning)
-=======
-                    LabelText = "Warn about opening external links",
                     Current = config.GetBindable<bool>(OsuSetting.ExternalLinkWarning)
->>>>>>> c803be2d
                 },
                 new SettingsCheckbox
                 {
