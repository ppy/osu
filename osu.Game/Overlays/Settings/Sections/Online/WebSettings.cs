﻿// Copyright (c) ppy Pty Ltd <contact@ppy.sh>. Licensed under the MIT Licence.
// See the LICENCE file in the repository root for full licence text.

using osu.Framework.Allocation;
using osu.Framework.Graphics;
using osu.Framework.Localisation;
using osu.Game.Configuration;

namespace osu.Game.Overlays.Settings.Sections.Online
{
    public class WebSettings : SettingsSubsection
    {
<<<<<<< HEAD
        protected override string Header => "网络";
=======
        protected override LocalisableString Header => "Web";
>>>>>>> 6cc81c24

        [BackgroundDependencyLoader]
        private void load(OsuConfigManager config)
        {
            Children = new Drawable[]
            {
                new SettingsCheckbox
                {
                    LabelText = "在打开外部链接前确认",
                    Current = config.GetBindable<bool>(OsuSetting.ExternalLinkWarning)
                },
                new SettingsCheckbox
                {
                    LabelText = "下图时倾向于不带视频",
                    Keywords = new[] { "no-video" },
                    Current = config.GetBindable<bool>(OsuSetting.PreferNoVideo)
                },
                new SettingsCheckbox
                {
                    LabelText = "旁观时自动下图",
                    Keywords = new[] { "spectator" },
                    Current = config.GetBindable<bool>(OsuSetting.AutomaticallyDownloadWhenSpectating),
                },
                new SettingsCheckbox
                {
                    LabelText = "在搜索结果中显示不合适的内容",
                    Keywords = new[] { "nsfw", "18+", "offensive" },
                    Current = config.GetBindable<bool>(OsuSetting.ShowOnlineExplicitContent),
                }
            };
        }
    }
}<|MERGE_RESOLUTION|>--- conflicted
+++ resolved
@@ -10,11 +10,7 @@
 {
     public class WebSettings : SettingsSubsection
     {
-<<<<<<< HEAD
-        protected override string Header => "网络";
-=======
-        protected override LocalisableString Header => "Web";
->>>>>>> 6cc81c24
+        protected override LocalisableString Header => "网络";
 
         [BackgroundDependencyLoader]
         private void load(OsuConfigManager config)
