--- conflicted
+++ resolved
@@ -10,11 +10,7 @@
 {
     public class AlertsAndPrivacySettings : SettingsSubsection
     {
-<<<<<<< HEAD
-        protected override string Header => "提示和隐私";
-=======
-        protected override LocalisableString Header => "Alerts and Privacy";
->>>>>>> 6cc81c24
+        protected override LocalisableString Header => "提示和隐私";
 
         [BackgroundDependencyLoader]
         private void load(OsuConfigManager config)
