--- conflicted
+++ resolved
@@ -19,33 +19,18 @@
             {
                 new SettingsCheckbox
                 {
-<<<<<<< HEAD
                     LabelText = "在拖拽时旋转光标",
-                    Bindable = config.GetBindable<bool>(OsuSetting.CursorRotation)
+                    Current = config.GetBindable<bool>(OsuSetting.CursorRotation)
                 },
                 new SettingsCheckbox
                 {
                     LabelText = "视差效果",
-                    Bindable = config.GetBindable<bool>(OsuSetting.MenuParallax)
+                    Current = config.GetBindable<bool>(OsuSetting.MenuParallax)
                 },
                 new SettingsSlider<float, TimeSlider>
                 {
                     LabelText = "\"按压以确认\" 激活时间",
-                    Bindable = config.GetBindable<float>(OsuSetting.UIHoldActivationDelay),
-=======
-                    LabelText = "Rotate cursor when dragging",
-                    Current = config.GetBindable<bool>(OsuSetting.CursorRotation)
-                },
-                new SettingsCheckbox
-                {
-                    LabelText = "Parallax",
-                    Current = config.GetBindable<bool>(OsuSetting.MenuParallax)
-                },
-                new SettingsSlider<float, TimeSlider>
-                {
-                    LabelText = "Hold-to-confirm activation time",
                     Current = config.GetBindable<float>(OsuSetting.UIHoldActivationDelay),
->>>>>>> c803be2d
                     KeyboardStep = 50
                 },
             };
@@ -53,7 +38,7 @@
 
         private class TimeSlider : OsuSliderBar<float>
         {
-            public override string TooltipText => Current.Value.ToString("N0") + "ms";
+            public override string TooltipText => Current.Value.ToString("N0") + "毫秒";
         }
     }
 }