﻿// Copyright (c) ppy Pty Ltd <contact@ppy.sh>. Licensed under the MIT Licence.
// See the LICENCE file in the repository root for full licence text.

using osu.Framework.Allocation;
using osu.Framework.Configuration;
using osu.Framework.Graphics;
using osu.Framework.Platform;
using osu.Game.Configuration;

namespace osu.Game.Overlays.Settings.Sections.Graphics
{
    public class RendererSettings : SettingsSubsection
    {
        protected override string Header => "渲染";

        [BackgroundDependencyLoader]
        private void load(FrameworkConfigManager config, OsuConfigManager osuConfig)
        {
            // NOTE: Compatability mode omitted
            Children = new Drawable[]
            {
                // TODO: this needs to be a custom dropdown at some point
                new SettingsEnumDropdown<FrameSync>
                {
<<<<<<< HEAD
                    LabelText = "帧数限制",
                    Bindable = config.GetBindable<FrameSync>(FrameworkSetting.FrameSync)
                },
                new SettingsEnumDropdown<ExecutionMode>
                {
                    LabelText = "渲染模式",
                    Bindable = config.GetBindable<ExecutionMode>(FrameworkSetting.ExecutionMode)
                },
                new SettingsCheckbox
                {
                    LabelText = "显示FPS",
                    Bindable = osuConfig.GetBindable<bool>(OsuSetting.ShowFpsDisplay)
=======
                    LabelText = "Frame limiter",
                    Current = config.GetBindable<FrameSync>(FrameworkSetting.FrameSync)
                },
                new SettingsEnumDropdown<ExecutionMode>
                {
                    LabelText = "Threading mode",
                    Current = config.GetBindable<ExecutionMode>(FrameworkSetting.ExecutionMode)
                },
                new SettingsCheckbox
                {
                    LabelText = "Show FPS",
                    Current = osuConfig.GetBindable<bool>(OsuSetting.ShowFpsDisplay)
>>>>>>> c803be2d
                },
            };
        }
    }
}<|MERGE_RESOLUTION|>--- conflicted
+++ resolved
@@ -22,33 +22,18 @@
                 // TODO: this needs to be a custom dropdown at some point
                 new SettingsEnumDropdown<FrameSync>
                 {
-<<<<<<< HEAD
                     LabelText = "帧数限制",
-                    Bindable = config.GetBindable<FrameSync>(FrameworkSetting.FrameSync)
+                    Current = config.GetBindable<FrameSync>(FrameworkSetting.FrameSync)
                 },
                 new SettingsEnumDropdown<ExecutionMode>
                 {
-                    LabelText = "渲染模式",
-                    Bindable = config.GetBindable<ExecutionMode>(FrameworkSetting.ExecutionMode)
+                    LabelText = "渲染(运行)模式",
+                    Current = config.GetBindable<ExecutionMode>(FrameworkSetting.ExecutionMode)
                 },
                 new SettingsCheckbox
                 {
                     LabelText = "显示FPS",
-                    Bindable = osuConfig.GetBindable<bool>(OsuSetting.ShowFpsDisplay)
-=======
-                    LabelText = "Frame limiter",
-                    Current = config.GetBindable<FrameSync>(FrameworkSetting.FrameSync)
-                },
-                new SettingsEnumDropdown<ExecutionMode>
-                {
-                    LabelText = "Threading mode",
-                    Current = config.GetBindable<ExecutionMode>(FrameworkSetting.ExecutionMode)
-                },
-                new SettingsCheckbox
-                {
-                    LabelText = "Show FPS",
                     Current = osuConfig.GetBindable<bool>(OsuSetting.ShowFpsDisplay)
->>>>>>> c803be2d
                 },
             };
         }
