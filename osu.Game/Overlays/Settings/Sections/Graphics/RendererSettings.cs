--- conflicted
+++ resolved
@@ -12,11 +12,7 @@
 {
     public class RendererSettings : SettingsSubsection
     {
-<<<<<<< HEAD
-        protected override string Header => "渲染";
-=======
-        protected override LocalisableString Header => "Renderer";
->>>>>>> 6cc81c24
+        protected override LocalisableString Header => "渲染";
 
         private SettingsEnumDropdown<FrameSync> frameLimiterDropdown;
 
