﻿// Copyright (c) ppy Pty Ltd <contact@ppy.sh>. Licensed under the MIT Licence.
// See the LICENCE file in the repository root for full licence text.

using osu.Framework.Allocation;
using osu.Framework.Graphics;
using osu.Framework.Localisation;
using osu.Game.Configuration;
using osu.Game.Localisation;

namespace osu.Game.Overlays.Settings.Sections.Graphics
{
    public class DetailSettings : SettingsSubsection
    {
<<<<<<< HEAD
        protected override LocalisableString Header => "细节设置";
=======
        protected override LocalisableString Header => GraphicsSettingsStrings.DetailSettingsHeader;
>>>>>>> d3dba296

        [BackgroundDependencyLoader]
        private void load(OsuConfigManager config)
        {
            Children = new Drawable[]
            {
                new SettingsCheckbox
                {
<<<<<<< HEAD
                    LabelText = "故事版 / 背景视频",
=======
                    LabelText = GraphicsSettingsStrings.StoryboardVideo,
>>>>>>> d3dba296
                    Current = config.GetBindable<bool>(OsuSetting.ShowStoryboard)
                },
                new SettingsCheckbox
                {
<<<<<<< HEAD
                    LabelText = "击打闪光",
=======
                    LabelText = GraphicsSettingsStrings.HitLighting,
>>>>>>> d3dba296
                    Current = config.GetBindable<bool>(OsuSetting.HitLighting)
                },
                new SettingsEnumDropdown<ScreenshotFormat>
                {
<<<<<<< HEAD
                    LabelText = "截图格式",
=======
                    LabelText = GraphicsSettingsStrings.ScreenshotFormat,
>>>>>>> d3dba296
                    Current = config.GetBindable<ScreenshotFormat>(OsuSetting.ScreenshotFormat)
                },
                new SettingsCheckbox
                {
<<<<<<< HEAD
                    LabelText = "在截图中显示光标",
=======
                    LabelText = GraphicsSettingsStrings.ShowCursorInScreenshots,
>>>>>>> d3dba296
                    Current = config.GetBindable<bool>(OsuSetting.ScreenshotCaptureMenuCursor)
                }
            };
        }
    }
}<|MERGE_RESOLUTION|>--- conflicted
+++ resolved
@@ -11,11 +11,7 @@
 {
     public class DetailSettings : SettingsSubsection
     {
-<<<<<<< HEAD
-        protected override LocalisableString Header => "细节设置";
-=======
         protected override LocalisableString Header => GraphicsSettingsStrings.DetailSettingsHeader;
->>>>>>> d3dba296
 
         [BackgroundDependencyLoader]
         private void load(OsuConfigManager config)
@@ -24,38 +20,22 @@
             {
                 new SettingsCheckbox
                 {
-<<<<<<< HEAD
-                    LabelText = "故事版 / 背景视频",
-=======
                     LabelText = GraphicsSettingsStrings.StoryboardVideo,
->>>>>>> d3dba296
                     Current = config.GetBindable<bool>(OsuSetting.ShowStoryboard)
                 },
                 new SettingsCheckbox
                 {
-<<<<<<< HEAD
-                    LabelText = "击打闪光",
-=======
                     LabelText = GraphicsSettingsStrings.HitLighting,
->>>>>>> d3dba296
                     Current = config.GetBindable<bool>(OsuSetting.HitLighting)
                 },
                 new SettingsEnumDropdown<ScreenshotFormat>
                 {
-<<<<<<< HEAD
-                    LabelText = "截图格式",
-=======
                     LabelText = GraphicsSettingsStrings.ScreenshotFormat,
->>>>>>> d3dba296
                     Current = config.GetBindable<ScreenshotFormat>(OsuSetting.ScreenshotFormat)
                 },
                 new SettingsCheckbox
                 {
-<<<<<<< HEAD
-                    LabelText = "在截图中显示光标",
-=======
                     LabelText = GraphicsSettingsStrings.ShowCursorInScreenshots,
->>>>>>> d3dba296
                     Current = config.GetBindable<bool>(OsuSetting.ScreenshotCaptureMenuCursor)
                 }
             };
