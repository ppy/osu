﻿// Copyright (c) ppy Pty Ltd <contact@ppy.sh>. Licensed under the MIT Licence.
// See the LICENCE file in the repository root for full licence text.

using System;
using System.Drawing;
using System.Linq;
using osu.Framework.Allocation;
using osu.Framework.Bindables;
using osu.Framework.Configuration;
using osu.Framework.Extensions.IEnumerableExtensions;
using osu.Framework.Graphics;
using osu.Framework.Graphics.Containers;
using osu.Framework.Graphics.Shapes;
using osu.Framework.Localisation;
using osu.Framework.Platform;
using osu.Game.Configuration;
using osu.Game.Graphics.Containers;
using osu.Game.Graphics.UserInterface;
using osuTK.Graphics;

namespace osu.Game.Overlays.Settings.Sections.Graphics
{
    public class LayoutSettings : SettingsSubsection
    {
<<<<<<< HEAD
        protected override string Header => "显示";
=======
        protected override LocalisableString Header => "Layout";
>>>>>>> 6cc81c24

        private FillFlowContainer<SettingsSlider<float>> scalingSettings;

        private readonly IBindable<Display> currentDisplay = new Bindable<Display>();
        private readonly IBindableList<WindowMode> windowModes = new BindableList<WindowMode>();

        private Bindable<ScalingMode> scalingMode;
        private Bindable<Size> sizeFullscreen;

        private readonly BindableList<Size> resolutions = new BindableList<Size>(new[] { new Size(9999, 9999) });

        [Resolved]
        private OsuGameBase game { get; set; }

        private SettingsDropdown<Size> resolutionDropdown;
        private SettingsDropdown<WindowMode> windowModeDropdown;

        private Bindable<float> scalingPositionX;
        private Bindable<float> scalingPositionY;
        private Bindable<float> scalingSizeX;
        private Bindable<float> scalingSizeY;

        private const int transition_duration = 400;

        [BackgroundDependencyLoader]
        private void load(FrameworkConfigManager config, OsuConfigManager osuConfig, GameHost host)
        {
            scalingMode = osuConfig.GetBindable<ScalingMode>(OsuSetting.Scaling);
            sizeFullscreen = config.GetBindable<Size>(FrameworkSetting.SizeFullscreen);
            scalingSizeX = osuConfig.GetBindable<float>(OsuSetting.ScalingSizeX);
            scalingSizeY = osuConfig.GetBindable<float>(OsuSetting.ScalingSizeY);
            scalingPositionX = osuConfig.GetBindable<float>(OsuSetting.ScalingPositionX);
            scalingPositionY = osuConfig.GetBindable<float>(OsuSetting.ScalingPositionY);

            if (host.Window != null)
            {
                currentDisplay.BindTo(host.Window.CurrentDisplayBindable);
                windowModes.BindTo(host.Window.SupportedWindowModes);
            }

            Children = new Drawable[]
            {
                windowModeDropdown = new SettingsDropdown<WindowMode>
                {
                    LabelText = "窗口模式",
                    ItemSource = windowModes,
                    Current = config.GetBindable<WindowMode>(FrameworkSetting.WindowMode),
                },
                resolutionDropdown = new ResolutionSettingsDropdown
                {
                    LabelText = "分辨率",
                    ShowsDefaultIndicator = false,
                    ItemSource = resolutions,
                    Current = sizeFullscreen
                },
                new SettingsSlider<float, UIScaleSlider>
                {
                    LabelText = "界面缩放",
                    TransferValueOnCommit = true,
                    Current = osuConfig.GetBindable<float>(OsuSetting.UIScale),
                    KeyboardStep = 0.01f,
                    Keywords = new[] { "scale", "letterbox" },
                },
                new SettingsEnumDropdown<ScalingMode>
                {
                    LabelText = "屏幕缩放",
                    Current = osuConfig.GetBindable<ScalingMode>(OsuSetting.Scaling),
                    Keywords = new[] { "scale", "letterbox" },
                },
                scalingSettings = new FillFlowContainer<SettingsSlider<float>>
                {
                    Direction = FillDirection.Vertical,
                    RelativeSizeAxes = Axes.X,
                    AutoSizeAxes = Axes.Y,
                    AutoSizeDuration = transition_duration,
                    AutoSizeEasing = Easing.OutQuint,
                    Masking = true,
                    Children = new[]
                    {
                        new SettingsSlider<float>
                        {
                            LabelText = "水平位置",
                            Current = scalingPositionX,
                            KeyboardStep = 0.01f,
                            DisplayAsPercentage = true
                        },
                        new SettingsSlider<float>
                        {
                            LabelText = "垂直位置",
                            Current = scalingPositionY,
                            KeyboardStep = 0.01f,
                            DisplayAsPercentage = true
                        },
                        new SettingsSlider<float>
                        {
                            LabelText = "水平缩放",
                            Current = scalingSizeX,
                            KeyboardStep = 0.01f,
                            DisplayAsPercentage = true
                        },
                        new SettingsSlider<float>
                        {
                            LabelText = "垂直缩放",
                            Current = scalingSizeY,
                            KeyboardStep = 0.01f,
                            DisplayAsPercentage = true
                        },
                    }
                },
            };
        }

        protected override void LoadComplete()
        {
            base.LoadComplete();

            scalingSettings.ForEach(s => bindPreviewEvent(s.Current));

            windowModeDropdown.Current.BindValueChanged(mode =>
            {
                updateResolutionDropdown();

                const string not_fullscreen_note = "非全屏运行可能会增加您的输入延迟!";

                windowModeDropdown.WarningText = mode.NewValue != WindowMode.Fullscreen ? not_fullscreen_note : string.Empty;
            }, true);

            windowModes.BindCollectionChanged((sender, args) =>
            {
                if (windowModes.Count > 1)
                    windowModeDropdown.Show();
                else
                    windowModeDropdown.Hide();
            }, true);

            currentDisplay.BindValueChanged(display => Schedule(() =>
            {
                resolutions.RemoveRange(1, resolutions.Count - 1);

                if (display.NewValue != null)
                {
                    resolutions.AddRange(display.NewValue.DisplayModes
                                                .Where(m => m.Size.Width >= 800 && m.Size.Height >= 600)
                                                .OrderByDescending(m => Math.Max(m.Size.Height, m.Size.Width))
                                                .Select(m => m.Size)
                                                .Distinct());
                }

                updateResolutionDropdown();
            }), true);

            scalingMode.BindValueChanged(mode =>
            {
                scalingSettings.ClearTransforms();
                scalingSettings.AutoSizeAxes = mode.NewValue != ScalingMode.Off ? Axes.Y : Axes.None;

                if (mode.NewValue == ScalingMode.Off)
                    scalingSettings.ResizeHeightTo(0, transition_duration, Easing.OutQuint);

                scalingSettings.ForEach(s => s.TransferValueOnCommit = mode.NewValue == ScalingMode.Everything);
            }, true);

            void updateResolutionDropdown()
            {
                if (resolutions.Count > 1 && windowModeDropdown.Current.Value == WindowMode.Fullscreen)
                    resolutionDropdown.Show();
                else
                    resolutionDropdown.Hide();
            }
        }

        private void bindPreviewEvent(Bindable<float> bindable)
        {
            bindable.ValueChanged += _ =>
            {
                switch (scalingMode.Value)
                {
                    case ScalingMode.Gameplay:
                        showPreview();
                        break;
                }
            };
        }

        private Drawable preview;

        private void showPreview()
        {
            if (preview?.IsAlive != true)
                game.Add(preview = new ScalingPreview());

            preview.FadeOutFromOne(1500);
            preview.Expire();
        }

        private class ScalingPreview : ScalingContainer
        {
            public ScalingPreview()
            {
                Child = new Box
                {
                    Colour = Color4.White,
                    RelativeSizeAxes = Axes.Both,
                    Alpha = 0.5f,
                };
            }
        }

        private class UIScaleSlider : OsuSliderBar<float>
        {
            public override LocalisableString TooltipText => base.TooltipText + "x";
        }

        private class ResolutionSettingsDropdown : SettingsDropdown<Size>
        {
            protected override OsuDropdown<Size> CreateDropdown() => new ResolutionDropdownControl();

            private class ResolutionDropdownControl : DropdownControl
            {
                protected override LocalisableString GenerateItemText(Size item)
                {
                    if (item == new Size(9999, 9999))
                        return "默认";

                    return $"{item.Width}x{item.Height}";
                }
            }
        }
    }
}<|MERGE_RESOLUTION|>--- conflicted
+++ resolved
@@ -22,11 +22,7 @@
 {
     public class LayoutSettings : SettingsSubsection
     {
-<<<<<<< HEAD
-        protected override string Header => "显示";
-=======
-        protected override LocalisableString Header => "Layout";
->>>>>>> 6cc81c24
+        protected override LocalisableString Header => "布局设置";
 
         private FillFlowContainer<SettingsSlider<float>> scalingSettings;
 
