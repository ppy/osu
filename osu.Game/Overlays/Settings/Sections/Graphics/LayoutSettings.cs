﻿// Copyright (c) ppy Pty Ltd <contact@ppy.sh>. Licensed under the MIT Licence.
// See the LICENCE file in the repository root for full licence text.

using System.Collections.Generic;
using System.Drawing;
using System.Linq;
using osu.Framework.Allocation;
using osu.Framework.Bindables;
using osu.Framework.Configuration;
using osu.Framework.Extensions.IEnumerableExtensions;
using osu.Framework.Graphics;
using osu.Framework.Graphics.Containers;
using osu.Framework.Graphics.Shapes;
using osu.Framework.Platform;
using osu.Game.Configuration;
using osu.Game.Graphics.Containers;
using osu.Game.Graphics.UserInterface;
using osuTK.Graphics;

namespace osu.Game.Overlays.Settings.Sections.Graphics
{
    public class LayoutSettings : SettingsSubsection
    {
        protected override string Header => "显示";

        private FillFlowContainer<SettingsSlider<float>> scalingSettings;

        private Bindable<ScalingMode> scalingMode;
        private Bindable<Size> sizeFullscreen;
        private readonly IBindableList<WindowMode> windowModes = new BindableList<WindowMode>();

        [Resolved]
        private OsuGameBase game { get; set; }

        private SettingsDropdown<Size> resolutionDropdown;
        private SettingsDropdown<WindowMode> windowModeDropdown;

        private Bindable<float> scalingPositionX;
        private Bindable<float> scalingPositionY;
        private Bindable<float> scalingSizeX;
        private Bindable<float> scalingSizeY;

        private const int transition_duration = 400;

        [BackgroundDependencyLoader]
        private void load(FrameworkConfigManager config, OsuConfigManager osuConfig, GameHost host)
        {
            scalingMode = osuConfig.GetBindable<ScalingMode>(OsuSetting.Scaling);
            sizeFullscreen = config.GetBindable<Size>(FrameworkSetting.SizeFullscreen);
            scalingSizeX = osuConfig.GetBindable<float>(OsuSetting.ScalingSizeX);
            scalingSizeY = osuConfig.GetBindable<float>(OsuSetting.ScalingSizeY);
            scalingPositionX = osuConfig.GetBindable<float>(OsuSetting.ScalingPositionX);
            scalingPositionY = osuConfig.GetBindable<float>(OsuSetting.ScalingPositionY);

            if (host.Window != null)
                windowModes.BindTo(host.Window.SupportedWindowModes);

            Container resolutionSettingsContainer;

            Children = new Drawable[]
            {
                windowModeDropdown = new SettingsDropdown<WindowMode>
                {
<<<<<<< HEAD
                    LabelText = "屏幕模式",
                    Bindable = config.GetBindable<WindowMode>(FrameworkSetting.WindowMode),
=======
                    LabelText = "Screen mode",
                    Current = config.GetBindable<WindowMode>(FrameworkSetting.WindowMode),
>>>>>>> c803be2d
                    ItemSource = windowModes,
                },
                resolutionSettingsContainer = new Container
                {
                    RelativeSizeAxes = Axes.X,
                    AutoSizeAxes = Axes.Y
                },
                new SettingsSlider<float, UIScaleSlider>
                {
                    LabelText = "界面缩放",
                    TransferValueOnCommit = true,
                    Current = osuConfig.GetBindable<float>(OsuSetting.UIScale),
                    KeyboardStep = 0.01f,
                    Keywords = new[] { "scale", "letterbox" },
                },
                new SettingsEnumDropdown<ScalingMode>
                {
<<<<<<< HEAD
                    LabelText = "屏幕缩放",
                    Bindable = osuConfig.GetBindable<ScalingMode>(OsuSetting.Scaling),
=======
                    LabelText = "Screen Scaling",
                    Current = osuConfig.GetBindable<ScalingMode>(OsuSetting.Scaling),
>>>>>>> c803be2d
                    Keywords = new[] { "scale", "letterbox" },
                },
                scalingSettings = new FillFlowContainer<SettingsSlider<float>>
                {
                    Direction = FillDirection.Vertical,
                    RelativeSizeAxes = Axes.X,
                    AutoSizeAxes = Axes.Y,
                    AutoSizeDuration = transition_duration,
                    AutoSizeEasing = Easing.OutQuint,
                    Masking = true,
                    Children = new[]
                    {
                        new SettingsSlider<float>
                        {
<<<<<<< HEAD
                            LabelText = "水平位置",
                            Bindable = scalingPositionX,
=======
                            LabelText = "Horizontal position",
                            Current = scalingPositionX,
>>>>>>> c803be2d
                            KeyboardStep = 0.01f,
                            DisplayAsPercentage = true
                        },
                        new SettingsSlider<float>
                        {
<<<<<<< HEAD
                            LabelText = "垂直位置",
                            Bindable = scalingPositionY,
=======
                            LabelText = "Vertical position",
                            Current = scalingPositionY,
>>>>>>> c803be2d
                            KeyboardStep = 0.01f,
                            DisplayAsPercentage = true
                        },
                        new SettingsSlider<float>
                        {
<<<<<<< HEAD
                            LabelText = "水平缩放",
                            Bindable = scalingSizeX,
=======
                            LabelText = "Horizontal scale",
                            Current = scalingSizeX,
>>>>>>> c803be2d
                            KeyboardStep = 0.01f,
                            DisplayAsPercentage = true
                        },
                        new SettingsSlider<float>
                        {
<<<<<<< HEAD
                            LabelText = "垂直缩放",
                            Bindable = scalingSizeY,
=======
                            LabelText = "Vertical scale",
                            Current = scalingSizeY,
>>>>>>> c803be2d
                            KeyboardStep = 0.01f,
                            DisplayAsPercentage = true
                        },
                    }
                },
            };

            scalingSettings.ForEach(s => bindPreviewEvent(s.Current));

            var resolutions = getResolutions();

            if (resolutions.Count > 1)
            {
                resolutionSettingsContainer.Child = resolutionDropdown = new ResolutionSettingsDropdown
                {
                    LabelText = "分辨率",
                    ShowsDefaultIndicator = false,
                    Items = resolutions,
                    Current = sizeFullscreen
                };

                windowModeDropdown.Current.BindValueChanged(mode =>
                {
                    if (mode.NewValue == WindowMode.Fullscreen)
                    {
                        resolutionDropdown.Show();
                        sizeFullscreen.TriggerChange();
                    }
                    else
                        resolutionDropdown.Hide();
                }, true);
            }

            scalingMode.BindValueChanged(mode =>
            {
                scalingSettings.ClearTransforms();
                scalingSettings.AutoSizeAxes = mode.NewValue != ScalingMode.Off ? Axes.Y : Axes.None;

                if (mode.NewValue == ScalingMode.Off)
                    scalingSettings.ResizeHeightTo(0, transition_duration, Easing.OutQuint);

                scalingSettings.ForEach(s => s.TransferValueOnCommit = mode.NewValue == ScalingMode.Everything);
            }, true);

            windowModes.CollectionChanged += (sender, args) => windowModesChanged();

            windowModesChanged();
        }

        private void windowModesChanged()
        {
            if (windowModes.Count > 1)
                windowModeDropdown.Show();
            else
                windowModeDropdown.Hide();
        }

        /// <summary>
        /// Create a delayed bindable which only updates when a condition is met.
        /// </summary>
        /// <param name="bindable">The config bindable.</param>
        /// <returns>A bindable which will propagate updates with a delay.</returns>
        private void bindPreviewEvent(Bindable<float> bindable)
        {
            bindable.ValueChanged += _ =>
            {
                switch (scalingMode.Value)
                {
                    case ScalingMode.Gameplay:
                        showPreview();
                        break;
                }
            };
        }

        private Drawable preview;

        private void showPreview()
        {
            if (preview?.IsAlive != true)
                game.Add(preview = new ScalingPreview());

            preview.FadeOutFromOne(1500);
            preview.Expire();
        }

        private IReadOnlyList<Size> getResolutions()
        {
            var resolutions = new List<Size> { new Size(9999, 9999) };
            var currentDisplay = game.Window?.CurrentDisplay.Value;

            if (currentDisplay != null)
            {
                resolutions.AddRange(currentDisplay.DisplayModes
                                                   .Where(m => m.Size.Width >= 800 && m.Size.Height >= 600)
                                                   .OrderByDescending(m => m.Size.Width)
                                                   .ThenByDescending(m => m.Size.Height)
                                                   .Select(m => m.Size)
                                                   .Distinct());
            }

            return resolutions;
        }

        private class ScalingPreview : ScalingContainer
        {
            public ScalingPreview()
            {
                Child = new Box
                {
                    Colour = Color4.White,
                    RelativeSizeAxes = Axes.Both,
                    Alpha = 0.5f,
                };
            }
        }

        private class UIScaleSlider : OsuSliderBar<float>
        {
            public override string TooltipText => base.TooltipText + "x";
        }

        private class ResolutionSettingsDropdown : SettingsDropdown<Size>
        {
            protected override OsuDropdown<Size> CreateDropdown() => new ResolutionDropdownControl();

            private class ResolutionDropdownControl : DropdownControl
            {
                protected override string GenerateItemText(Size item)
                {
                    if (item == new Size(9999, 9999))
                        return "默认";

                    return $"{item.Width}x{item.Height}";
                }
            }
        }
    }
}<|MERGE_RESOLUTION|>--- conflicted
+++ resolved
@@ -61,13 +61,8 @@
             {
                 windowModeDropdown = new SettingsDropdown<WindowMode>
                 {
-<<<<<<< HEAD
-                    LabelText = "屏幕模式",
-                    Bindable = config.GetBindable<WindowMode>(FrameworkSetting.WindowMode),
-=======
-                    LabelText = "Screen mode",
+                    LabelText = "窗口模式",
                     Current = config.GetBindable<WindowMode>(FrameworkSetting.WindowMode),
->>>>>>> c803be2d
                     ItemSource = windowModes,
                 },
                 resolutionSettingsContainer = new Container
@@ -85,13 +80,8 @@
                 },
                 new SettingsEnumDropdown<ScalingMode>
                 {
-<<<<<<< HEAD
-                    LabelText = "屏幕缩放",
-                    Bindable = osuConfig.GetBindable<ScalingMode>(OsuSetting.Scaling),
-=======
-                    LabelText = "Screen Scaling",
+                    LabelText = "界面缩放",
                     Current = osuConfig.GetBindable<ScalingMode>(OsuSetting.Scaling),
->>>>>>> c803be2d
                     Keywords = new[] { "scale", "letterbox" },
                 },
                 scalingSettings = new FillFlowContainer<SettingsSlider<float>>
@@ -106,49 +96,29 @@
                     {
                         new SettingsSlider<float>
                         {
-<<<<<<< HEAD
                             LabelText = "水平位置",
-                            Bindable = scalingPositionX,
-=======
-                            LabelText = "Horizontal position",
                             Current = scalingPositionX,
->>>>>>> c803be2d
-                            KeyboardStep = 0.01f,
-                            DisplayAsPercentage = true
-                        },
-                        new SettingsSlider<float>
-                        {
-<<<<<<< HEAD
+                            KeyboardStep = 0.01f,
+                            DisplayAsPercentage = true
+                        },
+                        new SettingsSlider<float>
+                        {
                             LabelText = "垂直位置",
-                            Bindable = scalingPositionY,
-=======
-                            LabelText = "Vertical position",
                             Current = scalingPositionY,
->>>>>>> c803be2d
-                            KeyboardStep = 0.01f,
-                            DisplayAsPercentage = true
-                        },
-                        new SettingsSlider<float>
-                        {
-<<<<<<< HEAD
+                            KeyboardStep = 0.01f,
+                            DisplayAsPercentage = true
+                        },
+                        new SettingsSlider<float>
+                        {
                             LabelText = "水平缩放",
-                            Bindable = scalingSizeX,
-=======
-                            LabelText = "Horizontal scale",
                             Current = scalingSizeX,
->>>>>>> c803be2d
-                            KeyboardStep = 0.01f,
-                            DisplayAsPercentage = true
-                        },
-                        new SettingsSlider<float>
-                        {
-<<<<<<< HEAD
+                            KeyboardStep = 0.01f,
+                            DisplayAsPercentage = true
+                        },
+                        new SettingsSlider<float>
+                        {
                             LabelText = "垂直缩放",
-                            Bindable = scalingSizeY,
-=======
-                            LabelText = "Vertical scale",
                             Current = scalingSizeY,
->>>>>>> c803be2d
                             KeyboardStep = 0.01f,
                             DisplayAsPercentage = true
                         },
