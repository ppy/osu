--- conflicted
+++ resolved
@@ -66,18 +66,13 @@
             {
                 windowModeDropdown = new SettingsDropdown<WindowMode>
                 {
-<<<<<<< HEAD
                     LabelText = "窗口模式",
-                    Current = config.GetBindable<WindowMode>(FrameworkSetting.WindowMode),
-=======
-                    LabelText = "Screen mode",
->>>>>>> 4e21bd01
                     ItemSource = windowModes,
                     Current = config.GetBindable<WindowMode>(FrameworkSetting.WindowMode),
                 },
                 resolutionDropdown = new ResolutionSettingsDropdown
                 {
-                    LabelText = "Resolution",
+                    LabelText = "分辨率",
                     ShowsDefaultIndicator = false,
                     ItemSource = resolutions,
                     Current = sizeFullscreen
@@ -150,17 +145,7 @@
 
             currentDisplay.BindValueChanged(display => Schedule(() =>
             {
-<<<<<<< HEAD
-                resolutionSettingsContainer.Child = resolutionDropdown = new ResolutionSettingsDropdown
-                {
-                    LabelText = "分辨率",
-                    ShowsDefaultIndicator = false,
-                    Items = resolutions,
-                    Current = sizeFullscreen
-                };
-=======
                 resolutions.RemoveRange(1, resolutions.Count - 1);
->>>>>>> 4e21bd01
 
                 if (display.NewValue != null)
                 {
