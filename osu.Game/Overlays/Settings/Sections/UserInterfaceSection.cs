// Copyright (c) ppy Pty Ltd <contact@ppy.sh>. Licensed under the MIT Licence.
// See the LICENCE file in the repository root for full licence text.

using osu.Framework.Graphics;
using osu.Framework.Graphics.Sprites;
using osu.Framework.Localisation;
using osu.Game.Localisation;
using osu.Game.Overlays.Settings.Sections.UserInterface;

namespace osu.Game.Overlays.Settings.Sections
{
    public class UserInterfaceSection : SettingsSection
    {
<<<<<<< HEAD
        public override string Header => "用户界面";
=======
        public override LocalisableString Header => UserInterfaceStrings.UserInterfaceSectionHeader;
>>>>>>> d3dba296

        public override Drawable CreateIcon() => new SpriteIcon
        {
            Icon = FontAwesome.Solid.LayerGroup
        };

        public UserInterfaceSection()
        {
            Children = new Drawable[]
            {
                new GeneralSettings(),
                new MainMenuSettings(),
                new SongSelectSettings()
            };
        }
    }
}<|MERGE_RESOLUTION|>--- conflicted
+++ resolved
@@ -11,11 +11,7 @@
 {
     public class UserInterfaceSection : SettingsSection
     {
-<<<<<<< HEAD
-        public override string Header => "用户界面";
-=======
         public override LocalisableString Header => UserInterfaceStrings.UserInterfaceSectionHeader;
->>>>>>> d3dba296
 
         public override Drawable CreateIcon() => new SpriteIcon
         {
