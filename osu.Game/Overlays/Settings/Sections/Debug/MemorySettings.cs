--- conflicted
+++ resolved
@@ -11,11 +11,7 @@
 {
     public class MemorySettings : SettingsSubsection
     {
-<<<<<<< HEAD
-        protected override string Header => "内存";
-=======
-        protected override LocalisableString Header => "Memory";
->>>>>>> 6cc81c24
+        protected override LocalisableString Header => "内存";
 
         [BackgroundDependencyLoader]
         private void load(FrameworkDebugConfigManager config, GameHost host)
