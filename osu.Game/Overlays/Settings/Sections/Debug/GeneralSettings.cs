﻿// Copyright (c) ppy Pty Ltd <contact@ppy.sh>. Licensed under the MIT Licence.
// See the LICENCE file in the repository root for full licence text.

using osu.Framework.Allocation;
using osu.Framework.Configuration;
using osu.Framework.Graphics;

namespace osu.Game.Overlays.Settings.Sections.Debug
{
    public class GeneralSettings : SettingsSubsection
    {
        protected override string Header => "整体";

        [BackgroundDependencyLoader]
        private void load(FrameworkDebugConfigManager config, FrameworkConfigManager frameworkConfig)
        {
            Children = new Drawable[]
            {
                new SettingsCheckbox
                {
<<<<<<< HEAD
                    LabelText = "显示log overlay",
                    Bindable = frameworkConfig.GetBindable<bool>(FrameworkSetting.ShowLogOverlay)
                },
                new SettingsCheckbox
                {
                    LabelText = "绕过 front-to-back 渲染检查",
                    Bindable = config.GetBindable<bool>(DebugSetting.BypassFrontToBackPass)
=======
                    LabelText = "Show log overlay",
                    Current = frameworkConfig.GetBindable<bool>(FrameworkSetting.ShowLogOverlay)
                },
                new SettingsCheckbox
                {
                    LabelText = "Bypass front-to-back render pass",
                    Current = config.GetBindable<bool>(DebugSetting.BypassFrontToBackPass)
>>>>>>> c803be2d
                }
            };
        }
    }
}<|MERGE_RESOLUTION|>--- conflicted
+++ resolved
@@ -18,23 +18,13 @@
             {
                 new SettingsCheckbox
                 {
-<<<<<<< HEAD
-                    LabelText = "显示log overlay",
-                    Bindable = frameworkConfig.GetBindable<bool>(FrameworkSetting.ShowLogOverlay)
-                },
-                new SettingsCheckbox
-                {
-                    LabelText = "绕过 front-to-back 渲染检查",
-                    Bindable = config.GetBindable<bool>(DebugSetting.BypassFrontToBackPass)
-=======
-                    LabelText = "Show log overlay",
+                    LabelText = "在左下角显示调试日志",
                     Current = frameworkConfig.GetBindable<bool>(FrameworkSetting.ShowLogOverlay)
                 },
                 new SettingsCheckbox
                 {
-                    LabelText = "Bypass front-to-back render pass",
+                    LabelText = "绕过front-to-back渲染检查",
                     Current = config.GetBindable<bool>(DebugSetting.BypassFrontToBackPass)
->>>>>>> c803be2d
                 }
             };
         }
