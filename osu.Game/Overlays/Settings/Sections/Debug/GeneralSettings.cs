--- conflicted
+++ resolved
@@ -4,22 +4,15 @@
 using osu.Framework.Allocation;
 using osu.Framework.Configuration;
 using osu.Framework.Graphics;
-<<<<<<< HEAD
-=======
 using osu.Framework.Localisation;
 using osu.Framework.Screens;
 using osu.Game.Screens.Import;
->>>>>>> 6cc81c24
 
 namespace osu.Game.Overlays.Settings.Sections.Debug
 {
     public class GeneralSettings : SettingsSubsection
     {
-<<<<<<< HEAD
-        protected override string Header => "整体";
-=======
-        protected override LocalisableString Header => "General";
->>>>>>> 6cc81c24
+        protected override LocalisableString Header => "整体";
 
         [BackgroundDependencyLoader(true)]
         private void load(FrameworkDebugConfigManager config, FrameworkConfigManager frameworkConfig, OsuGame game)
