--- conflicted
+++ resolved
@@ -30,57 +30,32 @@
             {
                 new SettingsCheckbox
                 {
-<<<<<<< HEAD
                     LabelText = "右键鼠标拖拽列表",
-                    Bindable = config.GetBindable<bool>(OsuSetting.SongSelectRightMouseScroll),
+                    Current = config.GetBindable<bool>(OsuSetting.SongSelectRightMouseScroll),
                 },
                 new SettingsCheckbox
                 {
                     LabelText = "显示转谱",
-                    Bindable = config.GetBindable<bool>(OsuSetting.ShowConvertedBeatmaps),
+                    Current = config.GetBindable<bool>(OsuSetting.ShowConvertedBeatmaps),
                 },
                 new SettingsSlider<double, StarsSlider>
                 {
                     LabelText = "显示星级，从 ",
-                    Bindable = config.GetBindable<double>(OsuSetting.DisplayStarsMinimum),
-=======
-                    LabelText = "Right mouse drag to absolute scroll",
-                    Current = config.GetBindable<bool>(OsuSetting.SongSelectRightMouseScroll),
-                },
-                new SettingsCheckbox
-                {
-                    LabelText = "Show converted beatmaps",
-                    Current = config.GetBindable<bool>(OsuSetting.ShowConvertedBeatmaps),
-                },
-                new SettingsSlider<double, StarsSlider>
-                {
-                    LabelText = "Display beatmaps from",
                     Current = config.GetBindable<double>(OsuSetting.DisplayStarsMinimum),
->>>>>>> c803be2d
                     KeyboardStep = 0.1f,
                     Keywords = new[] { "minimum", "maximum", "star", "difficulty" }
                 },
                 new SettingsSlider<double, MaximumStarsSlider>
                 {
-<<<<<<< HEAD
-                    LabelText = "至",
-                    Bindable = config.GetBindable<double>(OsuSetting.DisplayStarsMaximum),
-=======
-                    LabelText = "up to",
+                    LabelText = "到",
                     Current = config.GetBindable<double>(OsuSetting.DisplayStarsMaximum),
->>>>>>> c803be2d
                     KeyboardStep = 0.1f,
                     Keywords = new[] { "minimum", "maximum", "star", "difficulty" }
                 },
                 new SettingsEnumDropdown<RandomSelectAlgorithm>
                 {
-<<<<<<< HEAD
                     LabelText = "随机选择算法",
-                    Bindable = config.GetBindable<RandomSelectAlgorithm>(OsuSetting.RandomSelectAlgorithm),
-=======
-                    LabelText = "Random selection algorithm",
                     Current = config.GetBindable<RandomSelectAlgorithm>(OsuSetting.RandomSelectAlgorithm),
->>>>>>> c803be2d
                 }
             };
         }
