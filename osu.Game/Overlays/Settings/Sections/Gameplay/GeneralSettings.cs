--- conflicted
+++ resolved
@@ -73,14 +73,6 @@
                     LabelText = "在第一次断连时播放音效",
                     Current = config.GetBindable<bool>(OsuSetting.AlwaysPlayFirstComboBreak)
                 },
-<<<<<<< HEAD
-                new SettingsEnumDropdown<ScoreMeterType>
-                {
-                    LabelText = "分数计类型",
-                    Current = config.GetBindable<ScoreMeterType>(OsuSetting.ScoreMeter)
-                },
-=======
->>>>>>> 48283764
                 new SettingsEnumDropdown<ScoringMode>
                 {
                     LabelText = "分数显示模式",
