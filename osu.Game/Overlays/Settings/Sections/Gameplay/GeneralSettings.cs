--- conflicted
+++ resolved
@@ -39,13 +39,8 @@
                 },
                 new SettingsEnumDropdown<HUDVisibilityMode>
                 {
-<<<<<<< HEAD
-                    LabelText = "显示分数计界面",
-                    Current = config.GetBindable<bool>(OsuSetting.ShowInterface)
-=======
-                    LabelText = "HUD overlay visibility mode",
+                    LabelText = "分数计界面显示模式",
                     Current = config.GetBindable<HUDVisibilityMode>(OsuSetting.HUDVisibilityMode)
->>>>>>> 8273715b
                 },
                 new SettingsCheckbox
                 {
