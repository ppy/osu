--- conflicted
+++ resolved
@@ -11,21 +11,13 @@
 {
     public class AudioSection : SettingsSection
     {
-<<<<<<< HEAD
         public override string Header => "音频";
-=======
-        public override string Header => "Audio";
->>>>>>> eb2e8e50
 
         public override Drawable CreateIcon() => new SpriteIcon
         {
             Icon = FontAwesome.Solid.VolumeUp
         };
 
-<<<<<<< HEAD
-
-=======
->>>>>>> eb2e8e50
         public override IEnumerable<string> FilterTerms => base.FilterTerms.Concat(new[] { "sound" });
 
         public AudioSection()
