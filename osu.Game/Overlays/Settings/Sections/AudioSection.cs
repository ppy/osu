﻿// Copyright (c) ppy Pty Ltd <contact@ppy.sh>. Licensed under the MIT Licence.
// See the LICENCE file in the repository root for full licence text.

using System.Collections.Generic;
using System.Linq;
using osu.Framework.Localisation;
using osu.Framework.Graphics;
using osu.Framework.Graphics.Sprites;
using osu.Game.Localisation;
using osu.Game.Overlays.Settings.Sections.Audio;

namespace osu.Game.Overlays.Settings.Sections
{
    public class AudioSection : SettingsSection
    {
<<<<<<< HEAD
        public override string Header => "音频";
=======
        public override LocalisableString Header => AudioSettingsStrings.AudioSectionHeader;
>>>>>>> d3dba296

        public override Drawable CreateIcon() => new SpriteIcon
        {
            Icon = FontAwesome.Solid.VolumeUp
        };

        public override IEnumerable<string> FilterTerms => base.FilterTerms.Concat(new[] { "sound" });

        public AudioSection()
        {
            Children = new Drawable[]
            {
                new AudioDevicesSettings(),
                new VolumeSettings(),
                new OffsetSettings(),
            };
        }
    }
}<|MERGE_RESOLUTION|>--- conflicted
+++ resolved
@@ -13,11 +13,7 @@
 {
     public class AudioSection : SettingsSection
     {
-<<<<<<< HEAD
-        public override string Header => "音频";
-=======
         public override LocalisableString Header => AudioSettingsStrings.AudioSectionHeader;
->>>>>>> d3dba296
 
         public override Drawable CreateIcon() => new SpriteIcon
         {
