--- conflicted
+++ resolved
@@ -11,11 +11,7 @@
 {
     public class OnlineSection : SettingsSection
     {
-<<<<<<< HEAD
-        public override string Header => "在线";
-=======
         public override LocalisableString Header => OnlineSettingsStrings.OnlineSectionHeader;
->>>>>>> d3dba296
 
         public override Drawable CreateIcon() => new SpriteIcon
         {
