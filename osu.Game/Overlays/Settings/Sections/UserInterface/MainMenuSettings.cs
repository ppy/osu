﻿// Copyright (c) ppy Pty Ltd <contact@ppy.sh>. Licensed under the MIT Licence.
// See the LICENCE file in the repository root for full licence text.

using osu.Framework.Allocation;
using osu.Framework.Bindables;
using osu.Framework.Graphics;
using osu.Framework.Localisation;
using osu.Game.Configuration;
using osu.Game.Localisation;
using osu.Game.Online.API;
using osu.Game.Users;

namespace osu.Game.Overlays.Settings.Sections.UserInterface
{
    public class MainMenuSettings : SettingsSubsection
    {
<<<<<<< HEAD
        protected override LocalisableString Header => "主界面";
=======
        protected override LocalisableString Header => UserInterfaceStrings.MainMenuHeader;
>>>>>>> d3dba296

        private IBindable<User> user;

        private SettingsEnumDropdown<BackgroundSource> backgroundSourceDropdown;

        [BackgroundDependencyLoader]
        private void load(OsuConfigManager config, IAPIProvider api)
        {
            user = api.LocalUser.GetBoundCopy();

            Children = new Drawable[]
            {
                new SettingsCheckbox
                {
<<<<<<< HEAD
                    LabelText = "开场语音",
=======
                    LabelText = UserInterfaceStrings.InterfaceVoices,
>>>>>>> d3dba296
                    Current = config.GetBindable<bool>(OsuSetting.MenuVoice)
                },
                new SettingsCheckbox
                {
<<<<<<< HEAD
                    LabelText = "osu！主题音乐",
=======
                    LabelText = UserInterfaceStrings.OsuMusicTheme,
>>>>>>> d3dba296
                    Current = config.GetBindable<bool>(OsuSetting.MenuMusic)
                },
                new SettingsEnumDropdown<IntroSequence>
                {
<<<<<<< HEAD
                    LabelText = "开场样式",
=======
                    LabelText = UserInterfaceStrings.IntroSequence,
>>>>>>> d3dba296
                    Current = config.GetBindable<IntroSequence>(OsuSetting.IntroSequence),
                },
                backgroundSourceDropdown = new SettingsEnumDropdown<BackgroundSource>
                {
<<<<<<< HEAD
                    LabelText = "背景来源",
=======
                    LabelText = UserInterfaceStrings.BackgroundSource,
>>>>>>> d3dba296
                    Current = config.GetBindable<BackgroundSource>(OsuSetting.MenuBackgroundSource),
                },
                new SettingsEnumDropdown<SeasonalBackgroundMode>
                {
<<<<<<< HEAD
                    LabelText = "季节背景",
=======
                    LabelText = UserInterfaceStrings.SeasonalBackgrounds,
>>>>>>> d3dba296
                    Current = config.GetBindable<SeasonalBackgroundMode>(OsuSetting.SeasonalBackgroundMode),
                }
            };
        }

        protected override void LoadComplete()
        {
            base.LoadComplete();

            user.BindValueChanged(u =>
            {
<<<<<<< HEAD
                const string not_supporter_note = "部分设置需要osu!supporter。";

                backgroundSourceDropdown.WarningText = u.NewValue?.IsSupporter != true ? not_supporter_note : string.Empty;
=======
                backgroundSourceDropdown.WarningText = u.NewValue?.IsSupporter != true ? UserInterfaceStrings.NotSupporterNote : default;
>>>>>>> d3dba296
            }, true);
        }
    }
}<|MERGE_RESOLUTION|>--- conflicted
+++ resolved
@@ -14,11 +14,7 @@
 {
     public class MainMenuSettings : SettingsSubsection
     {
-<<<<<<< HEAD
-        protected override LocalisableString Header => "主界面";
-=======
         protected override LocalisableString Header => UserInterfaceStrings.MainMenuHeader;
->>>>>>> d3dba296
 
         private IBindable<User> user;
 
@@ -33,47 +29,27 @@
             {
                 new SettingsCheckbox
                 {
-<<<<<<< HEAD
-                    LabelText = "开场语音",
-=======
                     LabelText = UserInterfaceStrings.InterfaceVoices,
->>>>>>> d3dba296
                     Current = config.GetBindable<bool>(OsuSetting.MenuVoice)
                 },
                 new SettingsCheckbox
                 {
-<<<<<<< HEAD
-                    LabelText = "osu！主题音乐",
-=======
                     LabelText = UserInterfaceStrings.OsuMusicTheme,
->>>>>>> d3dba296
                     Current = config.GetBindable<bool>(OsuSetting.MenuMusic)
                 },
                 new SettingsEnumDropdown<IntroSequence>
                 {
-<<<<<<< HEAD
-                    LabelText = "开场样式",
-=======
                     LabelText = UserInterfaceStrings.IntroSequence,
->>>>>>> d3dba296
                     Current = config.GetBindable<IntroSequence>(OsuSetting.IntroSequence),
                 },
                 backgroundSourceDropdown = new SettingsEnumDropdown<BackgroundSource>
                 {
-<<<<<<< HEAD
-                    LabelText = "背景来源",
-=======
                     LabelText = UserInterfaceStrings.BackgroundSource,
->>>>>>> d3dba296
                     Current = config.GetBindable<BackgroundSource>(OsuSetting.MenuBackgroundSource),
                 },
                 new SettingsEnumDropdown<SeasonalBackgroundMode>
                 {
-<<<<<<< HEAD
-                    LabelText = "季节背景",
-=======
                     LabelText = UserInterfaceStrings.SeasonalBackgrounds,
->>>>>>> d3dba296
                     Current = config.GetBindable<SeasonalBackgroundMode>(OsuSetting.SeasonalBackgroundMode),
                 }
             };
@@ -85,13 +61,7 @@
 
             user.BindValueChanged(u =>
             {
-<<<<<<< HEAD
-                const string not_supporter_note = "部分设置需要osu!supporter。";
-
-                backgroundSourceDropdown.WarningText = u.NewValue?.IsSupporter != true ? not_supporter_note : string.Empty;
-=======
                 backgroundSourceDropdown.WarningText = u.NewValue?.IsSupporter != true ? UserInterfaceStrings.NotSupporterNote : default;
->>>>>>> d3dba296
             }, true);
         }
     }
