﻿// Copyright (c) ppy Pty Ltd <contact@ppy.sh>. Licensed under the MIT Licence.
// See the LICENCE file in the repository root for full licence text.

using osu.Framework.Allocation;
using osu.Framework.Graphics;
using osu.Framework.Localisation;
using osu.Game.Configuration;
using osu.Game.Graphics.UserInterface;

namespace osu.Game.Overlays.Settings.Sections.UserInterface
{
    public class GeneralSettings : SettingsSubsection
    {
<<<<<<< HEAD
        protected override string Header => "整体";
=======
        protected override LocalisableString Header => "General";
>>>>>>> 6cc81c24

        [BackgroundDependencyLoader]
        private void load(OsuConfigManager config)
        {
            Children = new Drawable[]
            {
                new SettingsCheckbox
                {
                    LabelText = "在拖拽时旋转光标",
                    Current = config.GetBindable<bool>(OsuSetting.CursorRotation)
                },
                new SettingsSlider<float, SizeSlider>
                {
                    LabelText = "菜单光标大小",
                    Current = config.GetBindable<float>(OsuSetting.MenuCursorSize),
                    KeyboardStep = 0.01f
                },
                new SettingsCheckbox
                {
                    LabelText = "视差效果",
                    Current = config.GetBindable<bool>(OsuSetting.MenuParallax)
                },
                new SettingsSlider<float, TimeSlider>
                {
                    LabelText = "\"按压以确认\" 激活时间",
                    Current = config.GetBindable<float>(OsuSetting.UIHoldActivationDelay),
                    KeyboardStep = 50
                },
            };
        }

        private class TimeSlider : OsuSliderBar<float>
        {
            public override LocalisableString TooltipText => Current.Value.ToString(@"N0") + "毫秒";
        }
    }
}<|MERGE_RESOLUTION|>--- conflicted
+++ resolved
@@ -11,11 +11,7 @@
 {
     public class GeneralSettings : SettingsSubsection
     {
-<<<<<<< HEAD
-        protected override string Header => "整体";
-=======
-        protected override LocalisableString Header => "General";
->>>>>>> 6cc81c24
+        protected override LocalisableString Header => "整体";
 
         [BackgroundDependencyLoader]
         private void load(OsuConfigManager config)
