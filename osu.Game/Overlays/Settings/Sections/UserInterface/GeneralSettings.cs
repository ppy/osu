--- conflicted
+++ resolved
@@ -12,11 +12,7 @@
 {
     public class GeneralSettings : SettingsSubsection
     {
-<<<<<<< HEAD
-        protected override LocalisableString Header => "整体";
-=======
         protected override LocalisableString Header => UserInterfaceStrings.GeneralHeader;
->>>>>>> d3dba296
 
         [BackgroundDependencyLoader]
         private void load(OsuConfigManager config)
@@ -25,39 +21,23 @@
             {
                 new SettingsCheckbox
                 {
-<<<<<<< HEAD
-                    LabelText = "在拖拽时旋转光标",
-=======
                     LabelText = UserInterfaceStrings.CursorRotation,
->>>>>>> d3dba296
                     Current = config.GetBindable<bool>(OsuSetting.CursorRotation)
                 },
                 new SettingsSlider<float, SizeSlider>
                 {
-<<<<<<< HEAD
-                    LabelText = "菜单光标大小",
-=======
                     LabelText = UserInterfaceStrings.MenuCursorSize,
->>>>>>> d3dba296
                     Current = config.GetBindable<float>(OsuSetting.MenuCursorSize),
                     KeyboardStep = 0.01f
                 },
                 new SettingsCheckbox
                 {
-<<<<<<< HEAD
-                    LabelText = "视差效果",
-=======
                     LabelText = UserInterfaceStrings.Parallax,
->>>>>>> d3dba296
                     Current = config.GetBindable<bool>(OsuSetting.MenuParallax)
                 },
                 new SettingsSlider<float, TimeSlider>
                 {
-<<<<<<< HEAD
-                    LabelText = "\"按压以确认\" 激活时间",
-=======
                     LabelText = UserInterfaceStrings.HoldToConfirmActivationTime,
->>>>>>> d3dba296
                     Current = config.GetBindable<float>(OsuSetting.UIHoldActivationDelay),
                     KeyboardStep = 50
                 },
