﻿// Copyright (c) ppy Pty Ltd <contact@ppy.sh>. Licensed under the MIT Licence.
// See the LICENCE file in the repository root for full licence text.

using osu.Framework.Allocation;
using osu.Framework.Graphics;
using osu.Framework.Localisation;
using osu.Game.Configuration;
using osu.Game.Graphics.UserInterface;

namespace osu.Game.Overlays.Settings.Sections.UserInterface
{
    public class GeneralSettings : SettingsSubsection
    {
        protected override string Header => "整体";

        [BackgroundDependencyLoader]
        private void load(OsuConfigManager config)
        {
            Children = new Drawable[]
            {
                new SettingsCheckbox
                {
                    LabelText = "在拖拽时旋转光标",
                    Current = config.GetBindable<bool>(OsuSetting.CursorRotation)
                },
                new SettingsSlider<float, SizeSlider>
                {
                    LabelText = "菜单光标大小",
                    Current = config.GetBindable<float>(OsuSetting.MenuCursorSize),
                    KeyboardStep = 0.01f
                },
                new SettingsCheckbox
                {
                    LabelText = "视差效果",
                    Current = config.GetBindable<bool>(OsuSetting.MenuParallax)
                },
                new SettingsSlider<float, TimeSlider>
                {
                    LabelText = "\"按压以确认\" 激活时间",
                    Current = config.GetBindable<float>(OsuSetting.UIHoldActivationDelay),
                    KeyboardStep = 50
                },
            };
        }

        private class TimeSlider : OsuSliderBar<float>
        {
<<<<<<< HEAD
            public override string TooltipText => Current.Value.ToString("N0") + "毫秒";
=======
            public override LocalisableString TooltipText => Current.Value.ToString(@"N0") + "ms";
>>>>>>> a9084db6
        }
    }
}<|MERGE_RESOLUTION|>--- conflicted
+++ resolved
@@ -45,11 +45,7 @@
 
         private class TimeSlider : OsuSliderBar<float>
         {
-<<<<<<< HEAD
-            public override string TooltipText => Current.Value.ToString("N0") + "毫秒";
-=======
-            public override LocalisableString TooltipText => Current.Value.ToString(@"N0") + "ms";
->>>>>>> a9084db6
+            public override LocalisableString TooltipText => Current.Value.ToString(@"N0") + "毫秒";
         }
     }
 }