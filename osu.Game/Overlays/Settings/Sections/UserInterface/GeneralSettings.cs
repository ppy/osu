--- conflicted
+++ resolved
@@ -43,13 +43,5 @@
                 },
             };
         }
-<<<<<<< HEAD
-
-        private class TimeSlider : OsuSliderBar<float>
-        {
-            public override LocalisableString TooltipText => Current.Value.ToString(@"N0") + "毫秒";
-        }
-=======
->>>>>>> 1813d73d
     }
 }