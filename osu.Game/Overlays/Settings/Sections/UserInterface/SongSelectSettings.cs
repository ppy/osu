--- conflicted
+++ resolved
@@ -45,18 +45,5 @@
                 }
             };
         }
-<<<<<<< HEAD
-
-        private class MaximumStarsSlider : StarsSlider
-        {
-            public override LocalisableString TooltipText => Current.IsDefault ? UserInterfaceStrings.NoLimit : base.TooltipText;
-        }
-
-        private class StarsSlider : OsuSliderBar<double>
-        {
-            public override LocalisableString TooltipText => Current.Value.ToString(@"0.## 星");
-        }
-=======
->>>>>>> 315a73fb
     }
 }