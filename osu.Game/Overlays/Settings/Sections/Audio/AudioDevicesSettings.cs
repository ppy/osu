--- conflicted
+++ resolved
@@ -14,11 +14,7 @@
 {
     public class AudioDevicesSettings : SettingsSubsection
     {
-<<<<<<< HEAD
-        protected override LocalisableString Header => "设备";
-=======
         protected override LocalisableString Header => AudioSettingsStrings.AudioDevicesHeader;
->>>>>>> d3dba296
 
         [Resolved]
         private AudioManager audio { get; set; }
@@ -69,24 +65,9 @@
 
             if (audio != null)
             {
-<<<<<<< HEAD
-                dropdown = new AudioDeviceSettingsDropdown
-                {
-                    Keywords = new[] { "扬声器", "耳机", "输出" }
-                }
-            };
-
-            updateItems();
-
-            dropdown.Current = audio.AudioDevice;
-
-            audio.OnNewDevice += onDeviceChanged;
-            audio.OnLostDevice += onDeviceChanged;
-=======
                 audio.OnNewDevice -= onDeviceChanged;
                 audio.OnLostDevice -= onDeviceChanged;
             }
->>>>>>> d3dba296
         }
 
         private class AudioDeviceSettingsDropdown : SettingsDropdown<string>
@@ -96,11 +77,7 @@
             private class AudioDeviceDropdownControl : DropdownControl
             {
                 protected override LocalisableString GenerateItemText(string item)
-<<<<<<< HEAD
-                    => string.IsNullOrEmpty(item) ? "默认" : base.GenerateItemText(item);
-=======
                     => string.IsNullOrEmpty(item) ? CommonStrings.Default : base.GenerateItemText(item);
->>>>>>> d3dba296
             }
         }
     }
