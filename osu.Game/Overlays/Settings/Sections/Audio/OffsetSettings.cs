--- conflicted
+++ resolved
@@ -19,13 +19,8 @@
             {
                 new SettingsSlider<double, OffsetSlider>
                 {
-<<<<<<< HEAD
                     LabelText = "音频偏移量",
-                    Bindable = config.GetBindable<double>(OsuSetting.AudioOffset),
-=======
-                    LabelText = "Audio offset",
                     Current = config.GetBindable<double>(OsuSetting.AudioOffset),
->>>>>>> c803be2d
                     KeyboardStep = 1f
                 },
                 new SettingsButton
