﻿// Copyright (c) ppy Pty Ltd <contact@ppy.sh>. Licensed under the MIT Licence.
// See the LICENCE file in the repository root for full licence text.

using System.Threading.Tasks;
using osu.Framework;
using osu.Framework.Allocation;
using osu.Framework.Platform;
using osu.Framework.Screens;
using osu.Game.Configuration;
using osu.Game.Overlays.Settings.Sections.Maintenance;
using osu.Game.Updater;

namespace osu.Game.Overlays.Settings.Sections.General
{
    public class UpdateSettings : SettingsSubsection
    {
<<<<<<< HEAD
        protected override string Header => "更新";
=======
        [Resolved(CanBeNull = true)]
        private UpdateManager updateManager { get; set; }

        protected override string Header => "Updates";
>>>>>>> 66544aa7

        private SettingsButton checkForUpdatesButton;

        [BackgroundDependencyLoader(true)]
        private void load(Storage storage, OsuConfigManager config, OsuGame game)
        {
            Add(new SettingsEnumDropdown<ReleaseStream>
            {
                LabelText = "更新频道",
                Bindable = config.GetBindable<ReleaseStream>(OsuSetting.ReleaseStream),
            });

            if (updateManager?.CanCheckForUpdate == true)
            {
                Add(checkForUpdatesButton = new SettingsButton
                {
                    Text = "Check for updates",
                    Action = () =>
                    {
                        checkForUpdatesButton.Enabled.Value = false;
                        Task.Run(updateManager.CheckForUpdateAsync).ContinueWith(t => Schedule(() => checkForUpdatesButton.Enabled.Value = true));
                    }
                });
            }

            if (RuntimeInfo.IsDesktop)
            {
                Add(new SettingsButton
                {
                    Text = "打开osu!文件夹",
                    Action = storage.OpenInNativeExplorer,
                });

                Add(new SettingsButton
                {
                    Text = "数据迁移",
                    Action = () => game?.PerformFromScreen(menu => menu.Push(new MigrationSelectScreen()))
                });
            }
        }
    }
}<|MERGE_RESOLUTION|>--- conflicted
+++ resolved
@@ -14,14 +14,10 @@
 {
     public class UpdateSettings : SettingsSubsection
     {
-<<<<<<< HEAD
-        protected override string Header => "更新";
-=======
         [Resolved(CanBeNull = true)]
         private UpdateManager updateManager { get; set; }
 
-        protected override string Header => "Updates";
->>>>>>> 66544aa7
+        protected override string Header => "更新";
 
         private SettingsButton checkForUpdatesButton;
 
@@ -38,7 +34,7 @@
             {
                 Add(checkForUpdatesButton = new SettingsButton
                 {
-                    Text = "Check for updates",
+                    Text = "检查更新",
                     Action = () =>
                     {
                         checkForUpdatesButton.Enabled.Value = false;
