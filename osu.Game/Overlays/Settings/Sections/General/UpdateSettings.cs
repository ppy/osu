﻿// Copyright (c) ppy Pty Ltd <contact@ppy.sh>. Licensed under the MIT Licence.
// See the LICENCE file in the repository root for full licence text.

using System.Threading.Tasks;
using osu.Framework;
using osu.Framework.Allocation;
using osu.Framework.Graphics.Sprites;
using osu.Framework.Localisation;
using osu.Framework.Platform;
using osu.Framework.Screens;
using osu.Game.Configuration;
using osu.Game.Localisation;
using osu.Game.Overlays.Notifications;
using osu.Game.Overlays.Settings.Sections.Maintenance;
using osu.Game.Updater;

namespace osu.Game.Overlays.Settings.Sections.General
{
    public class UpdateSettings : SettingsSubsection
    {
        [Resolved(CanBeNull = true)]
        private UpdateManager updateManager { get; set; }

<<<<<<< HEAD
        protected override LocalisableString Header => "更新";
=======
        protected override LocalisableString Header => GeneralSettingsStrings.UpdateHeader;
>>>>>>> d3dba296

        private SettingsButton checkForUpdatesButton;

        [Resolved(CanBeNull = true)]
        private NotificationOverlay notifications { get; set; }

        [BackgroundDependencyLoader(true)]
        private void load(Storage storage, OsuConfigManager config, OsuGame game)
        {
            Add(new SettingsEnumDropdown<ReleaseStream>
            {
<<<<<<< HEAD
                LabelText = "更新频道",
=======
                LabelText = GeneralSettingsStrings.ReleaseStream,
>>>>>>> d3dba296
                Current = config.GetBindable<ReleaseStream>(OsuSetting.ReleaseStream),
            });

            if (updateManager?.CanCheckForUpdate == true)
            {
                Add(checkForUpdatesButton = new SettingsButton
                {
<<<<<<< HEAD
                    Text = "检查更新",
=======
                    Text = GeneralSettingsStrings.CheckUpdate,
>>>>>>> d3dba296
                    Action = () =>
                    {
                        checkForUpdatesButton.Enabled.Value = false;
                        Task.Run(updateManager.CheckForUpdateAsync).ContinueWith(t => Schedule(() =>
                        {
                            if (!t.Result)
                            {
                                notifications?.Post(new SimpleNotification
                                {
                                    Text = $"已是最新版本! ({game.Version})",
                                    Icon = FontAwesome.Solid.CheckCircle,
                                });
                            }

                            checkForUpdatesButton.Enabled.Value = true;
                        }));
                    }
                });
            }

            if (RuntimeInfo.IsDesktop)
            {
                Add(new SettingsButton
                {
<<<<<<< HEAD
                    Text = "打开osu!文件夹",
=======
                    Text = GeneralSettingsStrings.OpenOsuFolder,
>>>>>>> d3dba296
                    Action = storage.OpenInNativeExplorer,
                });

                Add(new SettingsButton
                {
<<<<<<< HEAD
                    Text = "数据迁移",
=======
                    Text = GeneralSettingsStrings.ChangeFolderLocation,
>>>>>>> d3dba296
                    Action = () => game?.PerformFromScreen(menu => menu.Push(new MigrationSelectScreen()))
                });
            }
        }
    }
}<|MERGE_RESOLUTION|>--- conflicted
+++ resolved
@@ -21,11 +21,7 @@
         [Resolved(CanBeNull = true)]
         private UpdateManager updateManager { get; set; }
 
-<<<<<<< HEAD
-        protected override LocalisableString Header => "更新";
-=======
         protected override LocalisableString Header => GeneralSettingsStrings.UpdateHeader;
->>>>>>> d3dba296
 
         private SettingsButton checkForUpdatesButton;
 
@@ -37,11 +33,7 @@
         {
             Add(new SettingsEnumDropdown<ReleaseStream>
             {
-<<<<<<< HEAD
-                LabelText = "更新频道",
-=======
                 LabelText = GeneralSettingsStrings.ReleaseStream,
->>>>>>> d3dba296
                 Current = config.GetBindable<ReleaseStream>(OsuSetting.ReleaseStream),
             });
 
@@ -49,11 +41,7 @@
             {
                 Add(checkForUpdatesButton = new SettingsButton
                 {
-<<<<<<< HEAD
-                    Text = "检查更新",
-=======
                     Text = GeneralSettingsStrings.CheckUpdate,
->>>>>>> d3dba296
                     Action = () =>
                     {
                         checkForUpdatesButton.Enabled.Value = false;
@@ -78,21 +66,13 @@
             {
                 Add(new SettingsButton
                 {
-<<<<<<< HEAD
-                    Text = "打开osu!文件夹",
-=======
                     Text = GeneralSettingsStrings.OpenOsuFolder,
->>>>>>> d3dba296
                     Action = storage.OpenInNativeExplorer,
                 });
 
                 Add(new SettingsButton
                 {
-<<<<<<< HEAD
-                    Text = "数据迁移",
-=======
                     Text = GeneralSettingsStrings.ChangeFolderLocation,
->>>>>>> d3dba296
                     Action = () => game?.PerformFromScreen(menu => menu.Push(new MigrationSelectScreen()))
                 });
             }
