--- conflicted
+++ resolved
@@ -54,11 +54,7 @@
                             {
                                 notifications?.Post(new SimpleNotification
                                 {
-<<<<<<< HEAD
-                                    Text = $"已是最新版本! ({game.Version})",
-=======
                                     Text = GeneralSettingsStrings.RunningLatestRelease(game.Version),
->>>>>>> a1f96ad5
                                     Icon = FontAwesome.Solid.CheckCircle,
                                 });
                             }
