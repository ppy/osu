--- conflicted
+++ resolved
@@ -26,13 +26,8 @@
         {
             Add(new SettingsEnumDropdown<ReleaseStream>
             {
-<<<<<<< HEAD
                 LabelText = "更新频道",
-                Bindable = config.GetBindable<ReleaseStream>(OsuSetting.ReleaseStream),
-=======
-                LabelText = "Release stream",
                 Current = config.GetBindable<ReleaseStream>(OsuSetting.ReleaseStream),
->>>>>>> c803be2d
             });
 
             if (updateManager?.CanCheckForUpdate == true)
