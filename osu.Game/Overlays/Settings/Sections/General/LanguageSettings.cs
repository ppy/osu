--- conflicted
+++ resolved
@@ -39,11 +39,7 @@
                 locale = Language.en;
             languageSelection.Current.Value = locale;
 
-<<<<<<< HEAD
-            languageSelection.Current.BindValueChanged(val => frameworkLocale.Value = val.NewValue.ToString().Replace("_", "-"));
-=======
             languageSelection.Current.BindValueChanged(val => frameworkLocale.Value = val.NewValue.ToCultureCode());
->>>>>>> 3f336d88
         }
     }
 }