﻿// Copyright (c) ppy Pty Ltd <contact@ppy.sh>. Licensed under the MIT Licence.
// See the LICENCE file in the repository root for full licence text.

using osu.Framework.Allocation;
using osu.Framework.Bindables;
using osu.Framework.Configuration;
using osu.Framework.Graphics;
using osu.Framework.Localisation;
using osu.Game.Extensions;
using osu.Game.Localisation;

namespace osu.Game.Overlays.Settings.Sections.General
{
    public class LanguageSettings : SettingsSubsection
    {
        private SettingsDropdown<Language> languageSelection;
        private Bindable<string> frameworkLocale;

<<<<<<< HEAD
        protected override string Header => "语言";
=======
        protected override LocalisableString Header => "Language";
>>>>>>> 6cc81c24

        [BackgroundDependencyLoader]
        private void load(FrameworkConfigManager frameworkConfig)
        {
            frameworkLocale = frameworkConfig.GetBindable<string>(FrameworkSetting.Locale);

            Children = new Drawable[]
            {
                languageSelection = new SettingsEnumDropdown<Language>
                {
                    LabelText = "界面语言",
                },
                new SettingsCheckbox
                {
                    LabelText = "以原语言显示歌曲信息",
                    Current = frameworkConfig.GetBindable<bool>(FrameworkSetting.ShowUnicode)
                },
            };

            if (!LanguageExtensions.TryParseCultureCode(frameworkLocale.Value, out var locale))
                locale = Language.en;
            languageSelection.Current.Value = locale;

            languageSelection.Current.BindValueChanged(val => frameworkLocale.Value = val.NewValue.ToCultureCode());
        }
    }
}<|MERGE_RESOLUTION|>--- conflicted
+++ resolved
@@ -16,11 +16,7 @@
         private SettingsDropdown<Language> languageSelection;
         private Bindable<string> frameworkLocale;
 
-<<<<<<< HEAD
-        protected override string Header => "语言";
-=======
-        protected override LocalisableString Header => "Language";
->>>>>>> 6cc81c24
+        protected override LocalisableString Header => "语言";
 
         [BackgroundDependencyLoader]
         private void load(FrameworkConfigManager frameworkConfig)
