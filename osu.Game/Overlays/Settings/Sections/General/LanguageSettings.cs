--- conflicted
+++ resolved
@@ -16,11 +16,7 @@
         private SettingsDropdown<Language> languageSelection;
         private Bindable<string> frameworkLocale;
 
-<<<<<<< HEAD
-        protected override LocalisableString Header => "语言";
-=======
         protected override LocalisableString Header => GeneralSettingsStrings.LanguageHeader;
->>>>>>> d3dba296
 
         [BackgroundDependencyLoader]
         private void load(FrameworkConfigManager frameworkConfig)
@@ -31,19 +27,11 @@
             {
                 languageSelection = new SettingsEnumDropdown<Language>
                 {
-<<<<<<< HEAD
-                    LabelText = "界面语言",
-                },
-                new SettingsCheckbox
-                {
-                    LabelText = "以原语言显示歌曲信息",
-=======
                     LabelText = GeneralSettingsStrings.LanguageDropdown,
                 },
                 new SettingsCheckbox
                 {
                     LabelText = GeneralSettingsStrings.PreferOriginalMetadataLanguage,
->>>>>>> d3dba296
                     Current = frameworkConfig.GetBindable<bool>(FrameworkSetting.ShowUnicode)
                 },
             };
