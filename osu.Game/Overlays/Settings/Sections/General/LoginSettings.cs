﻿// Copyright (c) ppy Pty Ltd <contact@ppy.sh>. Licensed under the MIT Licence.
// See the LICENCE file in the repository root for full licence text.

using System;
using osu.Framework.Allocation;
using osu.Framework.Graphics;
using osu.Framework.Graphics.Containers;
using osu.Framework.Graphics.UserInterface;
using osu.Game.Configuration;
using osu.Game.Graphics.Sprites;
using osu.Game.Graphics.UserInterface;
using osu.Game.Online.API;
using osuTK;
using osu.Game.Users;
using System.ComponentModel;
using osu.Framework.Bindables;
using osu.Game.Graphics;
using osuTK.Graphics;
using osu.Framework.Extensions.Color4Extensions;
using osu.Framework.Graphics.Effects;
using osu.Framework.Graphics.Sprites;
using osu.Framework.Input.Events;
using osu.Game.Graphics.Containers;
using RectangleF = osu.Framework.Graphics.Primitives.RectangleF;
using Container = osu.Framework.Graphics.Containers.Container;

namespace osu.Game.Overlays.Settings.Sections.General
{
    public class LoginSettings : FillFlowContainer
    {
        private bool bounding = true;
        private LoginForm form;

        [Resolved]
        private OsuColour colours { get; set; }

        private UserGridPanel panel;
        private UserDropdown dropdown;

        /// <summary>
        /// Called to request a hide of a parent displaying this container.
        /// </summary>
        public Action RequestHide;

        private readonly IBindable<APIState> apiState = new Bindable<APIState>();

        [Resolved]
        private IAPIProvider api { get; set; }

        public override RectangleF BoundingBox => bounding ? base.BoundingBox : RectangleF.Empty;

        public bool Bounding
        {
            get => bounding;
            set
            {
                bounding = value;
                Invalidate(Invalidation.MiscGeometry);
            }
        }

        public LoginSettings()
        {
            RelativeSizeAxes = Axes.X;
            AutoSizeAxes = Axes.Y;
            Direction = FillDirection.Vertical;
            Spacing = new Vector2(0f, 5f);
        }

        [BackgroundDependencyLoader]
        private void load()
        {
            apiState.BindTo(api.State);
            apiState.BindValueChanged(onlineStateChanged, true);
        }

        private void onlineStateChanged(ValueChangedEvent<APIState> state) => Schedule(() =>
        {
            form = null;

            switch (state.NewValue)
            {
                case APIState.Offline:
                    Children = new Drawable[]
                    {
                        new OsuSpriteText
                        {
                            Text = "账号",
                            Margin = new MarginPadding { Bottom = 5 },
                            Font = OsuFont.GetFont(weight: FontWeight.Bold),
                        },
                        form = new LoginForm
                        {
                            RequestHide = RequestHide
                        }
                    };
                    break;

                case APIState.Failing:
                case APIState.Connecting:
                    LinkFlowContainer linkFlow;

                    Children = new Drawable[]
                    {
                        new LoadingSpinner
                        {
                            State = { Value = Visibility.Visible },
                            Anchor = Anchor.TopCentre,
                            Origin = Anchor.TopCentre,
                        },
                        linkFlow = new LinkFlowContainer
                        {
                            Anchor = Anchor.TopCentre,
                            Origin = Anchor.TopCentre,
                            TextAnchor = Anchor.TopCentre,
                            AutoSizeAxes = Axes.Both,
<<<<<<< HEAD
                            Text = state == APIState.Failing ? "连接失败，将尝试重新连接... " : "正在连接至服务器... ",
=======
                            Text = state.NewValue == APIState.Failing ? "Connection is failing, will attempt to reconnect... " : "Attempting to connect... ",
>>>>>>> 89797d7a
                            Margin = new MarginPadding { Top = 10, Bottom = 10 },
                        },
                    };

                    linkFlow.AddLink("取消连接", api.Logout, string.Empty);
                    break;

                case APIState.Online:
                    Children = new Drawable[]
                    {
                        new FillFlowContainer
                        {
                            RelativeSizeAxes = Axes.X,
                            AutoSizeAxes = Axes.Y,
                            Padding = new MarginPadding { Left = 20, Right = 20 },
                            Direction = FillDirection.Vertical,
                            Spacing = new Vector2(0f, 10f),
                            Children = new Drawable[]
                            {
                                new Container
                                {
                                    RelativeSizeAxes = Axes.X,
                                    AutoSizeAxes = Axes.Y,
                                    Children = new[]
                                    {
                                        new OsuSpriteText
                                        {
                                            Anchor = Anchor.Centre,
                                            Origin = Anchor.Centre,
                                            Text = "欢迎回来",
                                            Font = OsuFont.GetFont(size: 18, weight: FontWeight.Bold),
                                            Margin = new MarginPadding { Top = 5, Bottom = 5 },
                                        },
                                    },
                                },
                                panel = new UserGridPanel(api.LocalUser.Value)
                                {
                                    RelativeSizeAxes = Axes.X,
                                    Action = RequestHide
                                },
                                dropdown = new UserDropdown { RelativeSizeAxes = Axes.X },
                            },
                        },
                    };

                    panel.Status.BindTo(api.LocalUser.Value.Status);
                    panel.Activity.BindTo(api.LocalUser.Value.Activity);

                    dropdown.Current.BindValueChanged(action =>
                    {
                        switch (action.NewValue)
                        {
                            case UserAction.Online:
                                api.LocalUser.Value.Status.Value = new UserStatusOnline();
                                dropdown.StatusColour = colours.Green;
                                break;

                            case UserAction.DoNotDisturb:
                                api.LocalUser.Value.Status.Value = new UserStatusDoNotDisturb();
                                dropdown.StatusColour = colours.Red;
                                break;

                            case UserAction.AppearOffline:
                                api.LocalUser.Value.Status.Value = new UserStatusOffline();
                                dropdown.StatusColour = colours.Gray7;
                                break;

                            case UserAction.SignOut:
                                api.Logout();
                                break;
                        }
                    }, true);
                    break;
            }

            if (form != null) GetContainingInputManager()?.ChangeFocus(form);
        });

        public override bool AcceptsFocus => true;

        protected override bool OnClick(ClickEvent e) => true;

        protected override void OnFocus(FocusEvent e)
        {
            if (form != null) GetContainingInputManager().ChangeFocus(form);
            base.OnFocus(e);
        }

        private class LoginForm : FillFlowContainer
        {
            private TextBox username;
            private TextBox password;
            private ShakeContainer shakeSignIn;

            [Resolved(CanBeNull = true)]
            private IAPIProvider api { get; set; }

            public Action RequestHide;

            private void performLogin()
            {
                if (!string.IsNullOrEmpty(username.Text) && !string.IsNullOrEmpty(password.Text))
                    api.Login(username.Text, password.Text);
                else
                    shakeSignIn.Shake();
            }

            [BackgroundDependencyLoader(permitNulls: true)]
            private void load(OsuConfigManager config, AccountCreationOverlay accountCreation)
            {
                Direction = FillDirection.Vertical;
                Spacing = new Vector2(0, 5);
                AutoSizeAxes = Axes.Y;
                RelativeSizeAxes = Axes.X;
                Children = new Drawable[]
                {
                    username = new OsuTextBox
                    {
                        PlaceholderText = "用户名",
                        RelativeSizeAxes = Axes.X,
                        Text = api?.ProvidedUsername ?? string.Empty,
                        TabbableContentContainer = this
                    },
                    password = new OsuPasswordTextBox
                    {
                        PlaceholderText = "密码",
                        RelativeSizeAxes = Axes.X,
                        TabbableContentContainer = this,
                    },
                    new SettingsCheckbox
                    {
                        LabelText = "记住用户名",
                        Current = config.GetBindable<bool>(OsuSetting.SaveUsername),
                    },
                    new SettingsCheckbox
                    {
                        LabelText = "自动登录",
                        Current = config.GetBindable<bool>(OsuSetting.SavePassword),
                    },
                    new Container
                    {
                        RelativeSizeAxes = Axes.X,
                        AutoSizeAxes = Axes.Y,
                        Children = new Drawable[]
                        {
                            shakeSignIn = new ShakeContainer
                            {
                                RelativeSizeAxes = Axes.X,
                                AutoSizeAxes = Axes.Y,
                                Child = new SettingsButton
                                {
                                    Text = "登录",
                                    Action = performLogin
                                },
                            }
                        }
                    },
                    new SettingsButton
                    {
                        Text = "注册",
                        Action = () =>
                        {
                            RequestHide();
                            accountCreation.Show();
                        }
                    }
                };

                password.OnCommit += (sender, newText) => performLogin();
            }

            public override bool AcceptsFocus => true;

            protected override bool OnClick(ClickEvent e) => true;

            protected override void OnFocus(FocusEvent e)
            {
                Schedule(() => { GetContainingInputManager().ChangeFocus(string.IsNullOrEmpty(username.Text) ? username : password); });
            }
        }

        private class UserDropdown : OsuEnumDropdown<UserAction>
        {
            protected override DropdownHeader CreateHeader() => new UserDropdownHeader();

            protected override DropdownMenu CreateMenu() => new UserDropdownMenu();

            public Color4 StatusColour
            {
                set
                {
                    if (Header is UserDropdownHeader h)
                        h.StatusColour = value;
                }
            }

            [BackgroundDependencyLoader]
            private void load(OsuColour colours)
            {
                AccentColour = colours.Gray5;
            }

            private class UserDropdownMenu : OsuDropdownMenu
            {
                public UserDropdownMenu()
                {
                    Masking = true;
                    CornerRadius = 5;

                    Margin = new MarginPadding { Bottom = 5 };

                    EdgeEffect = new EdgeEffectParameters
                    {
                        Type = EdgeEffectType.Shadow,
                        Colour = Color4.Black.Opacity(0.25f),
                        Radius = 4,
                    };
                }

                [BackgroundDependencyLoader]
                private void load(OsuColour colours)
                {
                    BackgroundColour = colours.Gray3;
                }

                protected override DrawableDropdownMenuItem CreateDrawableDropdownMenuItem(MenuItem item) => new DrawableUserDropdownMenuItem(item);

                private class DrawableUserDropdownMenuItem : DrawableOsuDropdownMenuItem
                {
                    public DrawableUserDropdownMenuItem(MenuItem item)
                        : base(item)
                    {
                        Foreground.Padding = new MarginPadding { Top = 5, Bottom = 5, Left = 10, Right = 5 };
                        CornerRadius = 5;
                    }

                    protected override Drawable CreateContent() => new Content
                    {
                        Label = { Margin = new MarginPadding { Left = UserDropdownHeader.LABEL_LEFT_MARGIN - 11 } }
                    };
                }
            }

            private class UserDropdownHeader : OsuDropdownHeader
            {
                public const float LABEL_LEFT_MARGIN = 20;

                private readonly SpriteIcon statusIcon;

                public Color4 StatusColour
                {
                    set => statusIcon.FadeColour(value, 500, Easing.OutQuint);
                }

                public UserDropdownHeader()
                {
                    Foreground.Padding = new MarginPadding { Left = 10, Right = 10 };
                    Margin = new MarginPadding { Bottom = 5 };
                    Masking = true;
                    CornerRadius = 5;
                    EdgeEffect = new EdgeEffectParameters
                    {
                        Type = EdgeEffectType.Shadow,
                        Colour = Color4.Black.Opacity(0.25f),
                        Radius = 4,
                    };

                    Icon.Size = new Vector2(14);
                    Icon.Margin = new MarginPadding(0);

                    Foreground.Add(statusIcon = new SpriteIcon
                    {
                        Anchor = Anchor.CentreLeft,
                        Origin = Anchor.CentreLeft,
                        Icon = FontAwesome.Regular.Circle,
                        Size = new Vector2(14),
                    });

                    Text.Margin = new MarginPadding { Left = LABEL_LEFT_MARGIN };
                }

                [BackgroundDependencyLoader]
                private void load(OsuColour colours)
                {
                    BackgroundColour = colours.Gray3;
                }
            }
        }

        private enum UserAction
        {
            [Description(@"在线")]
            Online,

            [Description(@"请勿打扰")]
            DoNotDisturb,

            [Description(@"隐身")]
            AppearOffline,

            [Description(@"登出")]
            SignOut,
        }
    }
}<|MERGE_RESOLUTION|>--- conflicted
+++ resolved
@@ -114,11 +114,7 @@
                             Origin = Anchor.TopCentre,
                             TextAnchor = Anchor.TopCentre,
                             AutoSizeAxes = Axes.Both,
-<<<<<<< HEAD
-                            Text = state == APIState.Failing ? "连接失败，将尝试重新连接... " : "正在连接至服务器... ",
-=======
-                            Text = state.NewValue == APIState.Failing ? "Connection is failing, will attempt to reconnect... " : "Attempting to connect... ",
->>>>>>> 89797d7a
+                            Text = state.NewValue == APIState.Failing ? "连接失败，将尝试重新连接... " : "正在连接至服务器... ",
                             Margin = new MarginPadding { Top = 10, Bottom = 10 },
                         },
                     };
