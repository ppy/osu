﻿// Copyright (c) ppy Pty Ltd <contact@ppy.sh>. Licensed under the MIT Licence.
// See the LICENCE file in the repository root for full licence text.

using osu.Framework.Graphics;
using osu.Framework.Graphics.Sprites;
using osu.Framework.Localisation;
using osu.Game.Localisation;
using osu.Game.Overlays.Settings.Sections.Graphics;

namespace osu.Game.Overlays.Settings.Sections
{
    public class GraphicsSection : SettingsSection
    {
<<<<<<< HEAD
        public override string Header => "图形";
=======
        public override LocalisableString Header => GraphicsSettingsStrings.GraphicsSectionHeader;

>>>>>>> d3dba296
        public override Drawable CreateIcon() => new SpriteIcon
        {
            Icon = FontAwesome.Solid.Laptop
        };

        public GraphicsSection()
        {
            Children = new Drawable[]
            {
                new RendererSettings(),
                new LayoutSettings(),
                new DetailSettings(),
            };
        }
    }
}<|MERGE_RESOLUTION|>--- conflicted
+++ resolved
@@ -11,12 +11,8 @@
 {
     public class GraphicsSection : SettingsSection
     {
-<<<<<<< HEAD
-        public override string Header => "图形";
-=======
         public override LocalisableString Header => GraphicsSettingsStrings.GraphicsSectionHeader;
 
->>>>>>> d3dba296
         public override Drawable CreateIcon() => new SpriteIcon
         {
             Icon = FontAwesome.Solid.Laptop
