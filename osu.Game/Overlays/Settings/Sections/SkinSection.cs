--- conflicted
+++ resolved
@@ -55,17 +55,7 @@
                 new ExportSkinButton(),
                 new SettingsSlider<float, SizeSlider>
                 {
-<<<<<<< HEAD
-                    LabelText = "菜单光标大小",
-                    Current = config.GetBindable<float>(OsuSetting.MenuCursorSize),
-                    KeyboardStep = 0.01f
-                },
-                new SettingsSlider<float, SizeSlider>
-                {
                     LabelText = "游戏内光标大小",
-=======
-                    LabelText = "Gameplay cursor size",
->>>>>>> 76035718
                     Current = config.GetBindable<float>(OsuSetting.GameplayCursorSize),
                     KeyboardStep = 0.01f
                 },
