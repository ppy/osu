﻿// Copyright (c) ppy Pty Ltd <contact@ppy.sh>. Licensed under the MIT Licence.
// See the LICENCE file in the repository root for full licence text.

using System;
using System.Collections.Generic;
using System.Linq;
using JetBrains.Annotations;
using osu.Framework.Allocation;
using osu.Framework.Bindables;
using osu.Framework.Graphics;
using osu.Framework.Graphics.Sprites;
using osu.Framework.Localisation;
using osu.Framework.Logging;
using osu.Framework.Platform;
using osu.Game.Configuration;
using osu.Game.Database;
using osu.Game.Graphics.UserInterface;
using osu.Game.Localisation;
using osu.Game.Skinning;
using osu.Game.Skinning.Editor;

namespace osu.Game.Overlays.Settings.Sections
{
    public class SkinSection : SettingsSection
    {
        private SkinSettingsDropdown skinDropdown;

        public override LocalisableString Header => SkinSettingsStrings.SkinSectionHeader;

        public override Drawable CreateIcon() => new SpriteIcon
        {
            Icon = FontAwesome.Solid.PaintBrush
        };

        private readonly Bindable<ILive<SkinInfo>> dropdownBindable = new Bindable<ILive<SkinInfo>> { Default = DefaultSkin.CreateInfo().ToLiveUnmanaged() };
        private readonly Bindable<string> configBindable = new Bindable<string>();

        private static readonly ILive<SkinInfo> random_skin_info = new SkinInfo
        {
            ID = SkinInfo.RANDOM_SKIN,
<<<<<<< HEAD
            Name = "<随机皮肤>",
        }.ToLive();
=======
            Name = "<Random Skin>",
        }.ToLiveUnmanaged();
>>>>>>> ed5d7046

        private List<ILive<SkinInfo>> skinItems;

        [Resolved]
        private SkinManager skins { get; set; }

        [Resolved]
        private RealmContextFactory realmFactory { get; set; }

        private IDisposable realmSubscription;
        private IQueryable<SkinInfo> realmSkins;

        [BackgroundDependencyLoader(permitNulls: true)]
        private void load(OsuConfigManager config, [CanBeNull] SkinEditorOverlay skinEditor)
        {
            Children = new Drawable[]
            {
                skinDropdown = new SkinSettingsDropdown
                {
                    LabelText = SkinSettingsStrings.CurrentSkin
                },
                new SettingsButton
                {
                    Text = SkinSettingsStrings.SkinLayoutEditor,
                    Action = () => skinEditor?.Toggle(),
                },
                new ExportSkinButton(),
            };

            config.BindWith(OsuSetting.Skin, configBindable);
        }

        protected override void LoadComplete()
        {
            base.LoadComplete();

            skinDropdown.Current = dropdownBindable;

            realmSkins = realmFactory.Context.All<SkinInfo>()
                                     .Where(s => !s.DeletePending)
                                     .OrderByDescending(s => s.Protected) // protected skins should be at the top.
                                     .ThenBy(s => s.Name, StringComparer.OrdinalIgnoreCase);

            realmSubscription = realmSkins
                .QueryAsyncWithNotifications((sender, changes, error) =>
                {
                    if (changes == null)
                        return;

                    // Eventually this should be handling the individual changes rather than refreshing the whole dropdown.
                    updateItems();
                });

            updateItems();

            configBindable.BindValueChanged(id => Scheduler.AddOnce(updateSelectedSkinFromConfig));
            updateSelectedSkinFromConfig();

            dropdownBindable.BindValueChanged(skin =>
            {
                if (skin.NewValue.Equals(random_skin_info))
                {
                    var skinBefore = skins.CurrentSkinInfo.Value;

                    skins.SelectRandomSkin();

                    if (skinBefore == skins.CurrentSkinInfo.Value)
                    {
                        // the random selection didn't change the skin, so we should manually update the dropdown to match.
                        dropdownBindable.Value = skins.CurrentSkinInfo.Value;
                    }

                    return;
                }

                configBindable.Value = skin.NewValue.ID.ToString();
            });
        }

        private void updateSelectedSkinFromConfig()
        {
            ILive<SkinInfo> skin = null;

            if (Guid.TryParse(configBindable.Value, out var configId))
                skin = skinDropdown.Items.FirstOrDefault(s => s.ID == configId);

            dropdownBindable.Value = skin ?? skinDropdown.Items.First();
        }

        private void updateItems()
        {
            int protectedCount = realmSkins.Count(s => s.Protected);

            skinItems = realmSkins.ToLive(realmFactory);

            skinItems.Insert(protectedCount, random_skin_info);

            skinDropdown.Items = skinItems;
        }

        protected override void Dispose(bool isDisposing)
        {
            base.Dispose(isDisposing);

            realmSubscription?.Dispose();
        }

        private class SkinSettingsDropdown : SettingsDropdown<ILive<SkinInfo>>
        {
            protected override OsuDropdown<ILive<SkinInfo>> CreateDropdown() => new SkinDropdownControl();

            private class SkinDropdownControl : DropdownControl
            {
                protected override LocalisableString GenerateItemText(ILive<SkinInfo> item) => item.ToString();
            }
        }

        public class ExportSkinButton : SettingsButton
        {
            [Resolved]
            private SkinManager skins { get; set; }

            [Resolved]
            private Storage storage { get; set; }

            private Bindable<Skin> currentSkin;

            [BackgroundDependencyLoader]
            private void load()
            {
                Text = SkinSettingsStrings.ExportSkinButton;
                Action = export;
            }

            protected override void LoadComplete()
            {
                base.LoadComplete();

                currentSkin = skins.CurrentSkin.GetBoundCopy();
                currentSkin.BindValueChanged(skin => Enabled.Value = skin.NewValue.SkinInfo.PerformRead(s => !s.Protected), true);
            }

            private void export()
            {
                try
                {
                    currentSkin.Value.SkinInfo.PerformRead(s => new LegacySkinExporter(storage).Export(s));
                }
                catch (Exception e)
                {
                    Logger.Log($"Could not export current skin: {e.Message}", level: LogLevel.Error);
                }
            }
        }
    }
}<|MERGE_RESOLUTION|>--- conflicted
+++ resolved
@@ -38,13 +38,8 @@
         private static readonly ILive<SkinInfo> random_skin_info = new SkinInfo
         {
             ID = SkinInfo.RANDOM_SKIN,
-<<<<<<< HEAD
             Name = "<随机皮肤>",
-        }.ToLive();
-=======
-            Name = "<Random Skin>",
         }.ToLiveUnmanaged();
->>>>>>> ed5d7046
 
         private List<ILive<SkinInfo>> skinItems;
 
