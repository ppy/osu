--- conflicted
+++ resolved
@@ -38,23 +38,8 @@
         private static readonly ILive<SkinInfo> random_skin_info = new SkinInfo
         {
             ID = SkinInfo.RANDOM_SKIN,
-<<<<<<< HEAD
             Name = "<随机皮肤>",
-        };
-
-        private List<SkinInfo> skinItems;
-
-        private int firstNonDefaultSkinIndex
-        {
-            get
-            {
-                int index = skinItems.FindIndex(s => s.ID > 0);
-                if (index < 0)
-                    index = skinItems.Count;
-=======
-            Name = "<Random Skin>",
         }.ToLive();
->>>>>>> 9f77529e
 
         private List<ILive<SkinInfo>> skinItems;
 
