--- conflicted
+++ resolved
@@ -18,7 +18,6 @@
 using osu.Game.Localisation;
 using osu.Game.Skinning;
 using osu.Game.Skinning.Editor;
-using Realms;
 
 namespace osu.Game.Overlays.Settings.Sections
 {
@@ -81,19 +80,11 @@
 
             realmSkins = realmFactory.Context.All<SkinInfo>()
                                      .Where(s => !s.DeletePending)
-<<<<<<< HEAD
-                                     .OrderBy(s => s.Protected)
-                                     .ThenBy(s => s.Name, StringComparer.OrdinalIgnoreCase);
-
-            realmSubscription = realmSkins
-                .SubscribeForNotifications((sender, changes, error) =>
-=======
                                      .OrderByDescending(s => s.Protected) // protected skins should be at the top.
                                      .ThenBy(s => s.Name, StringComparer.OrdinalIgnoreCase);
 
             realmSubscription = realmSkins
                 .QueryAsyncWithNotifications((sender, changes, error) =>
->>>>>>> e855a498
                 {
                     if (changes == null)
                         return;
@@ -188,11 +179,7 @@
                 base.LoadComplete();
 
                 currentSkin = skins.CurrentSkin.GetBoundCopy();
-<<<<<<< HEAD
-                currentSkin.BindValueChanged(skin => Enabled.Value = skin.NewValue.SkinInfo.PerformRead(s => s.IsManaged), true);
-=======
                 currentSkin.BindValueChanged(skin => Enabled.Value = skin.NewValue.SkinInfo.PerformRead(s => !s.Protected), true);
->>>>>>> e855a498
             }
 
             private void export()
