// Copyright (c) ppy Pty Ltd <contact@ppy.sh>. Licensed under the MIT Licence.
// See the LICENCE file in the repository root for full licence text.

using System.IO;
using System.Threading.Tasks;
using osu.Framework.Allocation;
using osu.Framework.Extensions;
using osu.Framework.Graphics;
using osu.Framework.Graphics.Containers;
using osu.Framework.Logging;
using osu.Framework.Platform;
using osu.Framework.Screens;
using osu.Game.Graphics;
using osu.Game.Graphics.Sprites;
using osu.Game.Graphics.UserInterface;
using osu.Game.Overlays.Notifications;
using osu.Game.Screens;
using osuTK;

namespace osu.Game.Overlays.Settings.Sections.Maintenance
{
    public class MigrationRunScreen : OsuScreen
    {
        private readonly DirectoryInfo destination;

        [Resolved(canBeNull: true)]
        private OsuGame game { get; set; }

        [Resolved]
        private INotificationOverlay notifications { get; set; }

        [Resolved]
        private Storage storage { get; set; }

        [Resolved]
        private GameHost host { get; set; }

        public override bool AllowBackButton => false;

        public override bool AllowExternalScreenChange => false;

        public override bool DisallowExternalBeatmapRulesetChanges => true;

        public override bool HideOverlaysOnEnter => true;

        private Task migrationTask;

        public MigrationRunScreen(DirectoryInfo destination)
        {
            this.destination = destination;
        }

        protected override void LoadComplete()
        {
            base.LoadComplete();

            InternalChildren = new Drawable[]
            {
                new FillFlowContainer
                {
                    AutoSizeAxes = Axes.Both,
                    Direction = FillDirection.Vertical,
                    Anchor = Anchor.Centre,
                    Origin = Anchor.Centre,
                    Spacing = new Vector2(10),
                    Children = new Drawable[]
                    {
                        new OsuSpriteText
                        {
                            Anchor = Anchor.Centre,
                            Origin = Anchor.Centre,
                            Text = "正在迁移数据",
                            Font = OsuFont.Default.With(size: 40)
                        },
                        new OsuSpriteText
                        {
                            Anchor = Anchor.Centre,
                            Origin = Anchor.Centre,
                            Text = "这可能要花费几分钟, 具体时间视情况而定",
                            Font = OsuFont.Default.With(size: 30)
                        },
                        new LoadingSpinner(true)
                        {
                            State = { Value = Visibility.Visible }
                        },
                        new OsuSpriteText
                        {
                            Anchor = Anchor.Centre,
                            Origin = Anchor.Centre,
                            Text = "在此期间请不要进行任何操作!",
                            Font = OsuFont.Default.With(size: 30)
                        },
                    }
                },
            };

            Beatmap.Value = Beatmap.Default;

            var originalStorage = new NativeStorage(storage.GetFullPath(string.Empty), host);

            migrationTask = Task.Run(PerformMigration)
                                .ContinueWith(task =>
                                {
                                    if (task.IsFaulted)
                                    {
                                        Logger.Error(task.Exception, $"Error during migration: {task.Exception?.Message}");
                                    }
                                    else if (!task.GetResultSafely())
                                    {
                                        notifications.Post(new SimpleNotification
                                        {
                                            Text = "Some files couldn't be cleaned up during migration. Clicking this notification will open the folder so you can manually clean things up.",
                                            Activated = () =>
                                            {
                                                originalStorage.PresentExternally();
                                                return true;
                                            }
                                        });
                                    }

                                    Schedule(this.Exit);
                                });
        }

        protected virtual bool PerformMigration() => game?.Migrate(destination.FullName) != false;

        public override void OnEntering(ScreenTransitionEvent e)
        {
            base.OnEntering(e);

            this.FadeOut().Delay(250).Then().FadeIn(250);
        }

        public override bool OnExiting(ScreenExitEvent e)
        {
            // block until migration is finished
            if (migrationTask?.IsCompleted == false)
                return true;

<<<<<<< HEAD
            this.FadeOut(250);

            return base.OnExiting(next);
=======
            return base.OnExiting(e);
>>>>>>> ed894d64
        }
    }
}<|MERGE_RESOLUTION|>--- conflicted
+++ resolved
@@ -137,13 +137,9 @@
             if (migrationTask?.IsCompleted == false)
                 return true;
 
-<<<<<<< HEAD
             this.FadeOut(250);
 
-            return base.OnExiting(next);
-=======
             return base.OnExiting(e);
->>>>>>> ed894d64
         }
     }
 }