﻿// Copyright (c) ppy Pty Ltd <contact@ppy.sh>. Licensed under the MIT Licence.
// See the LICENCE file in the repository root for full licence text.

using osu.Framework.Graphics;
using System.IO;
using osu.Framework.Allocation;
using osu.Game.Graphics;
using osu.Game.Graphics.UserInterfaceV2;
using osu.Game.Screens;
using osuTK;
using osu.Framework.Graphics.Containers;
using osu.Framework.Graphics.Shapes;
using osu.Framework.Localisation;
using osu.Game.Graphics.UserInterface;
using osu.Framework.Screens;
using osu.Game.Graphics.Containers;
using osu.Game.Localisation;

namespace osu.Game.Overlays.Settings.Sections.Maintenance
{
    public abstract class DirectorySelectScreen : OsuScreen
    {
        private TriangleButton selectionButton;

        private OsuDirectorySelector directorySelector;

        /// <summary>
        /// Text to display in the header to inform the user of what they are selecting.
        /// </summary>
        public abstract LocalisableString HeaderText { get; }

        /// <summary>
        /// Called upon selection of a directory by the user.
        /// </summary>
        /// <param name="directory">The selected directory</param>
        protected abstract void OnSelection(DirectoryInfo directory);

        /// <summary>
        /// Whether the current directory is considered to be valid and can be selected.
        /// </summary>
        /// <param name="info">The current directory.</param>
        /// <returns>Whether the selected directory is considered valid.</returns>
        protected virtual bool IsValidDirectory(DirectoryInfo info) => true;

        /// <summary>
        /// The path at which to start selection from.
        /// </summary>
        protected virtual DirectoryInfo InitialPath => null;

        [BackgroundDependencyLoader]
        private void load(OsuColour colours)
        {
            InternalChild = new Container
            {
                Masking = true,
                CornerRadius = 10,
                RelativeSizeAxes = Axes.Both,
                Anchor = Anchor.Centre,
                Origin = Anchor.Centre,
                Size = new Vector2(0.5f, 0.8f),
                Children = new Drawable[]
                {
                    new Box
                    {
                        RelativeSizeAxes = Axes.Both,
                        Colour = colours.GreySeafoamDark
                    },
                    new GridContainer
                    {
                        RelativeSizeAxes = Axes.Both,
                        RowDimensions = new[]
                        {
                            new Dimension(GridSizeMode.AutoSize),
                            new Dimension(),
                            new Dimension(GridSizeMode.AutoSize),
                        },
                        Content = new[]
                        {
                            new Drawable[]
                            {
                                new OsuTextFlowContainer(cp =>
                                {
                                    cp.Font = OsuFont.Default.With(size: 24);
                                })
                                {
                                    Text = HeaderText.ToString(),
                                    TextAnchor = Anchor.TopCentre,
                                    Margin = new MarginPadding(10),
                                    RelativeSizeAxes = Axes.X,
                                    AutoSizeAxes = Axes.Y,
                                }
                            },
                            new Drawable[]
                            {
                                directorySelector = new OsuDirectorySelector
                                {
                                    RelativeSizeAxes = Axes.Both,
                                }
                            },
                            new Drawable[]
                            {
                                selectionButton = new TriangleButton
                                {
                                    Anchor = Anchor.Centre,
                                    Origin = Anchor.Centre,
                                    Width = 300,
                                    Margin = new MarginPadding(10),
<<<<<<< HEAD
                                    Text = "选择目录",
=======
                                    Text = MaintenanceSettingsStrings.SelectDirectory,
>>>>>>> d3dba296
                                    Action = () => OnSelection(directorySelector.CurrentPath.Value)
                                },
                            }
                        }
                    }
                }
            };
        }

        protected override void LoadComplete()
        {
            if (InitialPath != null)
                directorySelector.CurrentPath.Value = InitialPath;

            directorySelector.CurrentPath.BindValueChanged(e => selectionButton.Enabled.Value = e.NewValue != null && IsValidDirectory(e.NewValue), true);
            base.LoadComplete();
        }

        public override void OnSuspending(IScreen next)
        {
            base.OnSuspending(next);

            this.FadeOut(250);
        }
    }
}<|MERGE_RESOLUTION|>--- conflicted
+++ resolved
@@ -105,11 +105,7 @@
                                     Origin = Anchor.Centre,
                                     Width = 300,
                                     Margin = new MarginPadding(10),
-<<<<<<< HEAD
-                                    Text = "选择目录",
-=======
                                     Text = MaintenanceSettingsStrings.SelectDirectory,
->>>>>>> d3dba296
                                     Action = () => OnSelection(directorySelector.CurrentPath.Value)
                                 },
                             }
