--- conflicted
+++ resolved
@@ -36,11 +36,7 @@
 
         public override bool HideOverlaysOnEnter => true;
 
-<<<<<<< HEAD
-        public override LocalisableString HeaderText => "请选择一个新位置";
-=======
         public override LocalisableString HeaderText => MaintenanceSettingsStrings.SelectNewLocation;
->>>>>>> a1f96ad5
 
         protected override void OnSelection(DirectoryInfo directory)
         {
