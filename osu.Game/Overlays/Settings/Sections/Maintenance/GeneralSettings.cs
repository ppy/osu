﻿// Copyright (c) ppy Pty Ltd <contact@ppy.sh>. Licensed under the MIT Licence.
// See the LICENCE file in the repository root for full licence text.

using System.Linq;
using System.Threading.Tasks;
using JetBrains.Annotations;
using osu.Framework.Allocation;
using osu.Framework.Graphics;
using osu.Framework.Localisation;
using osu.Game.Beatmaps;
using osu.Game.Collections;
using osu.Game.Database;
using osu.Game.Graphics.UserInterface;
using osu.Game.Localisation;
using osu.Game.Scoring;
using osu.Game.Skinning;

namespace osu.Game.Overlays.Settings.Sections.Maintenance
{
    public class GeneralSettings : SettingsSubsection
    {
        protected override LocalisableString Header => "整体";

        private TriangleButton importBeatmapsButton;
        private TriangleButton importScoresButton;
        private TriangleButton importSkinsButton;
        private TriangleButton importCollectionsButton;
        private TriangleButton deleteBeatmapsButton;
        private TriangleButton deleteScoresButton;
        private TriangleButton deleteSkinsButton;
        private TriangleButton restoreButton;
        private TriangleButton undeleteButton;

        [BackgroundDependencyLoader(permitNulls: true)]
        private void load(BeatmapManager beatmaps, ScoreManager scores, SkinManager skins, [CanBeNull] CollectionManager collectionManager, [CanBeNull] StableImportManager stableImportManager, DialogOverlay dialogOverlay)
        {
            if (stableImportManager?.SupportsImportFromStable == true)
            {
                Add(importBeatmapsButton = new SettingsButton
                {
<<<<<<< HEAD
                    Text = "从stable中导入谱面",
=======
                    Text = MaintenanceSettingsStrings.ImportBeatmapsFromStable,
>>>>>>> d3dba296
                    Action = () =>
                    {
                        importBeatmapsButton.Enabled.Value = false;
                        stableImportManager.ImportFromStableAsync(StableContent.Beatmaps).ContinueWith(t => Schedule(() => importBeatmapsButton.Enabled.Value = true));
                    }
                });
            }

            Add(deleteBeatmapsButton = new DangerousSettingsButton
            {
<<<<<<< HEAD
                Text = "删除所有谱面",
=======
                Text = MaintenanceSettingsStrings.DeleteAllBeatmaps,
>>>>>>> d3dba296
                Action = () =>
                {
                    dialogOverlay?.Push(new DeleteAllBeatmapsDialog(() =>
                    {
                        deleteBeatmapsButton.Enabled.Value = false;
                        Task.Run(() => beatmaps.Delete(beatmaps.GetAllUsableBeatmapSets())).ContinueWith(t => Schedule(() => deleteBeatmapsButton.Enabled.Value = true));
                    }));
                }
            });

            if (stableImportManager?.SupportsImportFromStable == true)
            {
                Add(importScoresButton = new SettingsButton
                {
<<<<<<< HEAD
                    Text = "从stable中导入分数",
=======
                    Text = MaintenanceSettingsStrings.ImportScoresFromStable,
>>>>>>> d3dba296
                    Action = () =>
                    {
                        importScoresButton.Enabled.Value = false;
                        stableImportManager.ImportFromStableAsync(StableContent.Scores).ContinueWith(t => Schedule(() => importScoresButton.Enabled.Value = true));
                    }
                });
            }

            Add(deleteScoresButton = new DangerousSettingsButton
            {
<<<<<<< HEAD
                Text = "删除所有分数",
=======
                Text = MaintenanceSettingsStrings.DeleteAllScores,
>>>>>>> d3dba296
                Action = () =>
                {
                    dialogOverlay?.Push(new DeleteAllBeatmapsDialog(() =>
                    {
                        deleteScoresButton.Enabled.Value = false;
                        Task.Run(() => scores.Delete(scores.GetAllUsableScores())).ContinueWith(t => Schedule(() => deleteScoresButton.Enabled.Value = true));
                    }));
                }
            });

            if (stableImportManager?.SupportsImportFromStable == true)
            {
                Add(importSkinsButton = new SettingsButton
                {
<<<<<<< HEAD
                    Text = "从stable中导入皮肤",
=======
                    Text = MaintenanceSettingsStrings.ImportSkinsFromStable,
>>>>>>> d3dba296
                    Action = () =>
                    {
                        importSkinsButton.Enabled.Value = false;
                        stableImportManager.ImportFromStableAsync(StableContent.Skins).ContinueWith(t => Schedule(() => importSkinsButton.Enabled.Value = true));
                    }
                });
            }

            Add(deleteSkinsButton = new DangerousSettingsButton
            {
<<<<<<< HEAD
                Text = "删除所有皮肤",
=======
                Text = MaintenanceSettingsStrings.DeleteAllSkins,
>>>>>>> d3dba296
                Action = () =>
                {
                    dialogOverlay?.Push(new DeleteAllBeatmapsDialog(() =>
                    {
                        deleteSkinsButton.Enabled.Value = false;
                        Task.Run(() => skins.Delete(skins.GetAllUserSkins())).ContinueWith(t => Schedule(() => deleteSkinsButton.Enabled.Value = true));
                    }));
                }
            });

            if (collectionManager != null)
            {
                if (stableImportManager?.SupportsImportFromStable == true)
                {
                    Add(importCollectionsButton = new SettingsButton
                    {
<<<<<<< HEAD
                        Text = "从stable导入收藏夹",
=======
                        Text = MaintenanceSettingsStrings.ImportCollectionsFromStable,
>>>>>>> d3dba296
                        Action = () =>
                        {
                            importCollectionsButton.Enabled.Value = false;
                            stableImportManager.ImportFromStableAsync(StableContent.Collections).ContinueWith(t => Schedule(() => importCollectionsButton.Enabled.Value = true));
                        }
                    });
                }

                Add(new DangerousSettingsButton
                {
<<<<<<< HEAD
                    Text = "删除所有收藏夹",
=======
                    Text = MaintenanceSettingsStrings.DeleteAllCollections,
>>>>>>> d3dba296
                    Action = () =>
                    {
                        dialogOverlay?.Push(new DeleteAllBeatmapsDialog(collectionManager.DeleteAll));
                    }
                });
            }

            AddRange(new Drawable[]
            {
                restoreButton = new SettingsButton
                {
<<<<<<< HEAD
                    Text = "恢复所有隐藏的谱面",
=======
                    Text = MaintenanceSettingsStrings.RestoreAllHiddenDifficulties,
>>>>>>> d3dba296
                    Action = () =>
                    {
                        restoreButton.Enabled.Value = false;
                        Task.Run(() =>
                        {
                            foreach (var b in beatmaps.QueryBeatmaps(b => b.Hidden).ToList())
                                beatmaps.Restore(b);
                        }).ContinueWith(t => Schedule(() => restoreButton.Enabled.Value = true));
                    }
                },
                undeleteButton = new SettingsButton
                {
<<<<<<< HEAD
                    Text = "恢复所有已删除的谱面",
=======
                    Text = MaintenanceSettingsStrings.RestoreAllRecentlyDeletedBeatmaps,
>>>>>>> d3dba296
                    Action = () =>
                    {
                        undeleteButton.Enabled.Value = false;
                        Task.Run(() => beatmaps.Undelete(beatmaps.QueryBeatmapSets(b => b.DeletePending).ToList())).ContinueWith(t => Schedule(() => undeleteButton.Enabled.Value = true));
                    }
                },
            });
        }
    }
}<|MERGE_RESOLUTION|>--- conflicted
+++ resolved
@@ -38,11 +38,7 @@
             {
                 Add(importBeatmapsButton = new SettingsButton
                 {
-<<<<<<< HEAD
-                    Text = "从stable中导入谱面",
-=======
                     Text = MaintenanceSettingsStrings.ImportBeatmapsFromStable,
->>>>>>> d3dba296
                     Action = () =>
                     {
                         importBeatmapsButton.Enabled.Value = false;
@@ -53,11 +49,7 @@
 
             Add(deleteBeatmapsButton = new DangerousSettingsButton
             {
-<<<<<<< HEAD
-                Text = "删除所有谱面",
-=======
                 Text = MaintenanceSettingsStrings.DeleteAllBeatmaps,
->>>>>>> d3dba296
                 Action = () =>
                 {
                     dialogOverlay?.Push(new DeleteAllBeatmapsDialog(() =>
@@ -72,11 +64,7 @@
             {
                 Add(importScoresButton = new SettingsButton
                 {
-<<<<<<< HEAD
-                    Text = "从stable中导入分数",
-=======
                     Text = MaintenanceSettingsStrings.ImportScoresFromStable,
->>>>>>> d3dba296
                     Action = () =>
                     {
                         importScoresButton.Enabled.Value = false;
@@ -87,11 +75,7 @@
 
             Add(deleteScoresButton = new DangerousSettingsButton
             {
-<<<<<<< HEAD
-                Text = "删除所有分数",
-=======
                 Text = MaintenanceSettingsStrings.DeleteAllScores,
->>>>>>> d3dba296
                 Action = () =>
                 {
                     dialogOverlay?.Push(new DeleteAllBeatmapsDialog(() =>
@@ -106,11 +90,7 @@
             {
                 Add(importSkinsButton = new SettingsButton
                 {
-<<<<<<< HEAD
-                    Text = "从stable中导入皮肤",
-=======
                     Text = MaintenanceSettingsStrings.ImportSkinsFromStable,
->>>>>>> d3dba296
                     Action = () =>
                     {
                         importSkinsButton.Enabled.Value = false;
@@ -121,11 +101,7 @@
 
             Add(deleteSkinsButton = new DangerousSettingsButton
             {
-<<<<<<< HEAD
-                Text = "删除所有皮肤",
-=======
                 Text = MaintenanceSettingsStrings.DeleteAllSkins,
->>>>>>> d3dba296
                 Action = () =>
                 {
                     dialogOverlay?.Push(new DeleteAllBeatmapsDialog(() =>
@@ -142,11 +118,7 @@
                 {
                     Add(importCollectionsButton = new SettingsButton
                     {
-<<<<<<< HEAD
-                        Text = "从stable导入收藏夹",
-=======
                         Text = MaintenanceSettingsStrings.ImportCollectionsFromStable,
->>>>>>> d3dba296
                         Action = () =>
                         {
                             importCollectionsButton.Enabled.Value = false;
@@ -157,11 +129,7 @@
 
                 Add(new DangerousSettingsButton
                 {
-<<<<<<< HEAD
-                    Text = "删除所有收藏夹",
-=======
                     Text = MaintenanceSettingsStrings.DeleteAllCollections,
->>>>>>> d3dba296
                     Action = () =>
                     {
                         dialogOverlay?.Push(new DeleteAllBeatmapsDialog(collectionManager.DeleteAll));
@@ -173,11 +141,7 @@
             {
                 restoreButton = new SettingsButton
                 {
-<<<<<<< HEAD
-                    Text = "恢复所有隐藏的谱面",
-=======
                     Text = MaintenanceSettingsStrings.RestoreAllHiddenDifficulties,
->>>>>>> d3dba296
                     Action = () =>
                     {
                         restoreButton.Enabled.Value = false;
@@ -190,11 +154,7 @@
                 },
                 undeleteButton = new SettingsButton
                 {
-<<<<<<< HEAD
-                    Text = "恢复所有已删除的谱面",
-=======
                     Text = MaintenanceSettingsStrings.RestoreAllRecentlyDeletedBeatmaps,
->>>>>>> d3dba296
                     Action = () =>
                     {
                         undeleteButton.Enabled.Value = false;
