--- conflicted
+++ resolved
@@ -12,12 +12,8 @@
 {
     public class MaintenanceSection : SettingsSection
     {
-<<<<<<< HEAD
-        public override string Header => "维护";
-=======
         public override LocalisableString Header => MaintenanceSettingsStrings.MaintenanceSectionHeader;
 
->>>>>>> d3dba296
         public override Drawable CreateIcon() => new SpriteIcon
         {
             Icon = FontAwesome.Solid.Wrench
