--- conflicted
+++ resolved
@@ -46,14 +46,11 @@
                 },
                 new SettingsCheckbox
                 {
-<<<<<<< HEAD
-=======
                     LabelText = "启用故事版/背景视频",
                     Bindable = config.GetBindable<bool>(OsuSetting.MvisEnableStoryboard),
                 },
                 new SettingsCheckbox
                 {
->>>>>>> 1199d58e
                     LabelText = "使用原版Logo效果",
                     Bindable = config.GetBindable<bool>(OsuSetting.MvisUseOsuLogoVisualisation),
                 },
