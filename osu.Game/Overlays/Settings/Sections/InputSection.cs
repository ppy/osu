--- conflicted
+++ resolved
@@ -16,9 +16,6 @@
 {
     public class InputSection : SettingsSection
     {
-<<<<<<< HEAD
-        public override string Header => "输入";
-=======
         private readonly KeyBindingPanel keyConfig;
 
         public override string Header => "输入";
@@ -26,7 +23,6 @@
         [Resolved]
         private GameHost host { get; set; }
 
->>>>>>> 80379196
         public override Drawable CreateIcon() => new SpriteIcon
         {
             Icon = FontAwesome.Solid.Keyboard
