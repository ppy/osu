--- conflicted
+++ resolved
@@ -14,11 +14,7 @@
 {
     public class MouseSettings : SettingsSubsection
     {
-<<<<<<< HEAD
-        protected override string Header => "鼠标";
-=======
         private readonly MouseHandler mouseHandler;
->>>>>>> 80379196
 
         protected override string Header => "鼠标";
 
@@ -49,27 +45,14 @@
             {
                 new SettingsCheckbox
                 {
-<<<<<<< HEAD
-                    LabelText = "绝对输入",
-                    Current = rawInputToggle
-=======
                     LabelText = "高精度模式",
                     Current = relativeMode
->>>>>>> 80379196
                 },
                 new SensitivitySetting
                 {
                     LabelText = "光标灵敏度",
                     Current = localSensitivity
                 },
-<<<<<<< HEAD
-                new SettingsCheckbox
-                {
-                    LabelText = "将光标绝对映射至窗口中",
-                    Current = config.GetBindable<bool>(FrameworkSetting.MapAbsoluteInputToWindow)
-                },
-=======
->>>>>>> 80379196
                 confineMouseModeSetting = new SettingsEnumDropdown<OsuConfineMouseMode>
                 {
                     LabelText = "光标边界( 将光标限制在窗口中 )",
@@ -133,11 +116,7 @@
 
         private class SensitivitySlider : OsuSliderBar<double>
         {
-<<<<<<< HEAD
-            public override string TooltipText => Current.Disabled ? "开启绝对输入以调整灵敏度" : $"{base.TooltipText}x";
-=======
             public override string TooltipText => Current.Disabled ? "开启高精度模式以调整灵敏度" : $"{base.TooltipText}x";
->>>>>>> 80379196
         }
     }
 }