--- conflicted
+++ resolved
@@ -193,8 +193,7 @@
             }
         }
 
-<<<<<<< HEAD
-        public class SensitivitySettingY : SettingsSlider<double, SensitivitySliderY>
+        public partial class SensitivitySettingY : SettingsSlider<double, SensitivitySliderY>
         {
             public SensitivitySettingY()
             {
@@ -203,15 +202,12 @@
             }
         }
 
-        public class SensitivitySlider : OsuSliderBar<double>
-=======
         public partial class SensitivitySlider : OsuSliderBar<double>
->>>>>>> 970d7c5d
         {
             public override LocalisableString TooltipText => Current.Disabled ? MouseSettingsStrings.EnableHighPrecisionForSensitivityAdjust : $"{base.TooltipText}x";
         }
 
-        public class SensitivitySliderY : OsuSliderBar<double>
+        public partial class SensitivitySliderY : OsuSliderBar<double>
         {
             public override LocalisableString TooltipText => Current.Disabled ? MouseSettingsStrings.EnableSeparateSensitivity : $"{base.TooltipText}x";
         }
