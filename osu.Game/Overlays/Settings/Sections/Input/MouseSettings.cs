﻿// Copyright (c) ppy Pty Ltd <contact@ppy.sh>. Licensed under the MIT Licence.
// See the LICENCE file in the repository root for full licence text.

using osu.Framework;
using osu.Framework.Allocation;
using osu.Framework.Bindables;
using osu.Framework.Configuration;
using osu.Framework.Graphics;
using osu.Game.Configuration;
using osu.Game.Graphics.UserInterface;
using osu.Game.Input;

namespace osu.Game.Overlays.Settings.Sections.Input
{
    public class MouseSettings : SettingsSubsection
    {
        protected override string Header => "鼠标";

        private readonly BindableBool rawInputToggle = new BindableBool();
        private Bindable<double> sensitivityBindable = new BindableDouble();
        private Bindable<string> ignoredInputHandler;

        [BackgroundDependencyLoader]
        private void load(OsuConfigManager osuConfig, FrameworkConfigManager config)
        {
            var configSensitivity = config.GetBindable<double>(FrameworkSetting.CursorSensitivity);

            // use local bindable to avoid changing enabled state of game host's bindable.
            sensitivityBindable = configSensitivity.GetUnboundCopy();
            configSensitivity.BindValueChanged(val => sensitivityBindable.Value = val.NewValue);
            sensitivityBindable.BindValueChanged(val => configSensitivity.Value = val.NewValue);

            Children = new Drawable[]
            {
                new SettingsCheckbox
                {
                    LabelText = "绝对输入",
                    Current = rawInputToggle
                },
                new SensitivitySetting
                {
                    LabelText = "光标灵敏度",
                    Current = sensitivityBindable
                },
                new SettingsCheckbox
                {
                    LabelText = "将光标绝对映射至窗口中",
                    Current = config.GetBindable<bool>(FrameworkSetting.MapAbsoluteInputToWindow)
                },
                new SettingsEnumDropdown<OsuConfineMouseMode>
                {
<<<<<<< HEAD
                    LabelText = "光标边界",
                    Current = config.GetBindable<ConfineMouseMode>(FrameworkSetting.ConfineMouseMode),
=======
                    LabelText = "Confine mouse cursor to window",
                    Current = osuConfig.GetBindable<OsuConfineMouseMode>(OsuSetting.ConfineMouseMode)
>>>>>>> e94ae05a
                },
                new SettingsCheckbox
                {
                    LabelText = "在游玩时禁用鼠标滚轮",
                    Current = osuConfig.GetBindable<bool>(OsuSetting.MouseDisableWheel)
                },
                new SettingsCheckbox
                {
                    LabelText = "在游玩时禁用鼠标按键",
                    Current = osuConfig.GetBindable<bool>(OsuSetting.MouseDisableButtons)
                },
            };

            if (RuntimeInfo.OS != RuntimeInfo.Platform.Windows)
            {
                rawInputToggle.Disabled = true;
                sensitivityBindable.Disabled = true;
            }
            else
            {
                rawInputToggle.ValueChanged += enabled =>
                {
                    // this is temporary until we support per-handler settings.
                    const string raw_mouse_handler = @"OsuTKRawMouseHandler";
                    const string standard_mouse_handler = @"OsuTKMouseHandler";

                    ignoredInputHandler.Value = enabled.NewValue ? standard_mouse_handler : raw_mouse_handler;
                };

                ignoredInputHandler = config.GetBindable<string>(FrameworkSetting.IgnoredInputHandlers);
                ignoredInputHandler.ValueChanged += handler =>
                {
                    bool raw = !handler.NewValue.Contains("Raw");
                    rawInputToggle.Value = raw;
                    sensitivityBindable.Disabled = !raw;
                };

                ignoredInputHandler.TriggerChange();
            }
        }

        private class SensitivitySetting : SettingsSlider<double, SensitivitySlider>
        {
            public SensitivitySetting()
            {
                KeyboardStep = 0.01f;
                TransferValueOnCommit = true;
            }
        }

        private class SensitivitySlider : OsuSliderBar<double>
        {
            public override string TooltipText => Current.Disabled ? "开启绝对输入以调整灵敏度" : $"{base.TooltipText}x";
        }
    }
}<|MERGE_RESOLUTION|>--- conflicted
+++ resolved
@@ -49,13 +49,8 @@
                 },
                 new SettingsEnumDropdown<OsuConfineMouseMode>
                 {
-<<<<<<< HEAD
-                    LabelText = "光标边界",
-                    Current = config.GetBindable<ConfineMouseMode>(FrameworkSetting.ConfineMouseMode),
-=======
-                    LabelText = "Confine mouse cursor to window",
+                    LabelText = "光标边界( 将光标限制在窗口中 )",
                     Current = osuConfig.GetBindable<OsuConfineMouseMode>(OsuSetting.ConfineMouseMode)
->>>>>>> e94ae05a
                 },
                 new SettingsCheckbox
                 {
