--- conflicted
+++ resolved
@@ -46,13 +46,8 @@
                 },
                 new SensitivitySetting
                 {
-<<<<<<< HEAD
                     LabelText = "光标灵敏度",
-                    Current = sensitivityBindable
-=======
-                    LabelText = "Cursor sensitivity",
                     Current = localSensitivity
->>>>>>> f6baf49a
                 },
                 new SettingsCheckbox
                 {
