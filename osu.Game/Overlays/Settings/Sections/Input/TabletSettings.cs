--- conflicted
+++ resolved
@@ -110,18 +110,10 @@
                             if (RuntimeInfo.OS == RuntimeInfo.Platform.Windows || RuntimeInfo.OS == RuntimeInfo.Platform.Linux)
                             {
                                 t.NewLine();
-<<<<<<< HEAD
-                                t.AddText("如果你的数位板没被检测到, 请阅读 ");
-                                t.AddLink("此FAQ", LinkAction.External, RuntimeInfo.OS == RuntimeInfo.Platform.Windows
-                                    ? @"https://opentabletdriver.net/Wiki/FAQ/Windows"
-                                    : @"https://opentabletdriver.net/Wiki/FAQ/Linux");
-                                t.AddText(" 以排查故障");
-=======
                                 var formattedSource = MessageFormatter.FormatText(localisation.GetLocalisedBindableString(TabletSettingsStrings.NoTabletDetectedDescription(RuntimeInfo.OS == RuntimeInfo.Platform.Windows
                                     ? @"https://opentabletdriver.net/Wiki/FAQ/Windows"
                                     : @"https://opentabletdriver.net/Wiki/FAQ/Linux")).Value);
                                 t.AddLinks(formattedSource.Text, formattedSource.Links);
->>>>>>> a1f96ad5
                             }
                         }),
                     }
