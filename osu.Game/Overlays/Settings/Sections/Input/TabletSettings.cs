﻿// Copyright (c) ppy Pty Ltd <contact@ppy.sh>. Licensed under the MIT Licence.
// See the LICENCE file in the repository root for full licence text.

#nullable disable

using System.Collections.Generic;
using System.Linq;
using osu.Framework.Allocation;
using osu.Framework.Bindables;
using osu.Framework.Graphics;
using osu.Framework.Graphics.Containers;
using osu.Framework.Input.Handlers.Tablet;
using osu.Framework.Localisation;
using osu.Framework.Platform;
using osu.Framework.Threading;
using osu.Game.Configuration;
using osu.Game.Graphics;
using osu.Game.Graphics.Containers;
using osu.Game.Graphics.Sprites;
using osuTK;
using osu.Game.Localisation;
using osu.Game.Online.Chat;

namespace osu.Game.Overlays.Settings.Sections.Input
{
    public partial class TabletSettings : SettingsSubsection
    {
        public override IEnumerable<LocalisableString> FilterTerms => base.FilterTerms.Concat(new LocalisableString[] { "area" });

        public TabletAreaSelection AreaSelection { get; private set; }

        private readonly ITabletHandler tabletHandler;

        private readonly Bindable<bool> enabled = new BindableBool(true);

        private readonly Bindable<Vector2> areaOffset = new Bindable<Vector2>();
        private readonly Bindable<Vector2> areaSize = new Bindable<Vector2>();
        private readonly Bindable<Vector2> outputAreaSize = new Bindable<Vector2>();
        private readonly Bindable<Vector2> outputAreaPosition = new Bindable<Vector2>();
        private readonly IBindable<TabletInfo> tablet = new Bindable<TabletInfo>();

        private readonly BindableNumber<float> offsetX = new BindableNumber<float> { MinValue = 0, Precision = 1 };
        private readonly BindableNumber<float> offsetY = new BindableNumber<float> { MinValue = 0, Precision = 1 };

        private readonly BindableNumber<float> sizeX = new BindableNumber<float> { MinValue = 10, Precision = 1 };
        private readonly BindableNumber<float> sizeY = new BindableNumber<float> { MinValue = 10, Precision = 1 };

        private readonly BindableNumber<float> rotation = new BindableNumber<float> { MinValue = 0, MaxValue = 360, Precision = 1 };

        private readonly BindableNumber<float> pressureThreshold = new BindableNumber<float> { MinValue = 0.0f, MaxValue = 1.0f, Precision = 0.005f };

        private Bindable<ScalingMode> scalingMode = null!;
        private Bindable<float> scalingSizeX = null!;
        private Bindable<float> scalingSizeY = null!;
        private Bindable<float> scalingPositionX = new Bindable<float>();
        private Bindable<float> scalingPositionY = new Bindable<float>();

        [Resolved]
        private GameHost host { get; set; }

        /// <summary>
        /// Based on ultrawide monitor configurations, plus a bit of lenience for users which are intentionally aiming for higher horizontal velocity.
        /// </summary>
        private const float largest_feasible_aspect_ratio = 23f / 9;

        private readonly BindableNumber<float> aspectRatio = new BindableFloat(1)
        {
            MinValue = 1 / largest_feasible_aspect_ratio,
            MaxValue = largest_feasible_aspect_ratio,
            Precision = 0.01f,
        };

        private readonly BindableBool aspectLock = new BindableBool();

        private ScheduledDelegate aspectRatioApplication;

        private FillFlowContainer mainSettings;

        private FillFlowContainer noTabletMessage;

        protected override LocalisableString Header => TabletSettingsStrings.Tablet;

        public TabletSettings(ITabletHandler tabletHandler)
        {
            this.tabletHandler = tabletHandler;
        }

        [BackgroundDependencyLoader]
        private void load(OsuColour colours, LocalisationManager localisation, OsuConfigManager osuConfig)
        {
            scalingMode = osuConfig.GetBindable<ScalingMode>(OsuSetting.Scaling);
            scalingSizeX = osuConfig.GetBindable<float>(OsuSetting.ScalingSizeX);
            scalingSizeY = osuConfig.GetBindable<float>(OsuSetting.ScalingSizeY);
            scalingPositionX = osuConfig.GetBindable<float>(OsuSetting.ScalingPositionX);
            scalingPositionY = osuConfig.GetBindable<float>(OsuSetting.ScalingPositionY);

            Children = new Drawable[]
            {
                new SettingsCheckbox
                {
                    LabelText = CommonStrings.Enabled,
                    Anchor = Anchor.TopCentre,
                    Origin = Anchor.TopCentre,
                    Current = enabled,
                },
                noTabletMessage = new FillFlowContainer
                {
                    RelativeSizeAxes = Axes.X,
                    AutoSizeAxes = Axes.Y,
                    Direction = FillDirection.Vertical,
                    Padding = new MarginPadding { Horizontal = SettingsPanel.CONTENT_MARGINS },
                    Spacing = new Vector2(5f),
                    Children = new Drawable[]
                    {
                        new OsuSpriteText
                        {
                            Anchor = Anchor.TopCentre,
                            Origin = Anchor.TopCentre,
                            Text = TabletSettingsStrings.NoTabletDetected,
                        },
                        new LinkFlowContainer(cp => cp.Colour = colours.Yellow)
                        {
                            TextAnchor = Anchor.TopCentre,
                            Anchor = Anchor.TopCentre,
                            Origin = Anchor.TopCentre,
                            RelativeSizeAxes = Axes.X,
                            AutoSizeAxes = Axes.Y,
                        }.With(t =>
                        {
                            t.NewLine();

                            const string url = @"https://opentabletdriver.net/Wiki/FAQ/General";
                            var formattedSource = MessageFormatter.FormatText(localisation.GetLocalisedString(TabletSettingsStrings.NoTabletDetectedDescription(url)));

                            t.AddLinks(formattedSource.Text, formattedSource.Links);
                        }),
                    }
                },
                mainSettings = new FillFlowContainer
                {
                    Alpha = 0,
                    RelativeSizeAxes = Axes.X,
                    AutoSizeAxes = Axes.Y,
                    Spacing = new Vector2(0, 8),
                    Direction = FillDirection.Vertical,
                    Children = new Drawable[]
                    {
                        AreaSelection = new TabletAreaSelection(tabletHandler)
                        {
                            RelativeSizeAxes = Axes.X,
                            Height = 300,
                        },
                        new DangerousSettingsButton
                        {
                            Text = TabletSettingsStrings.ResetToFullArea,
                            Action = () =>
                            {
                                aspectLock.Value = false;

                                areaOffset.SetDefault();
                                areaSize.SetDefault();
                            },
                            CanBeShown = { BindTarget = enabled }
                        },
                        new SettingsButton
                        {
                            Text = TabletSettingsStrings.ConformToCurrentGameAspectRatio,
                            Action = () =>
                            {
                                forceAspectRatio((float)host.Window.ClientSize.Width / host.Window.ClientSize.Height);
                            },
                            CanBeShown = { BindTarget = enabled }
                        },
                        new SettingsSlider<float>
                        {
                            TransferValueOnCommit = true,
                            LabelText = TabletSettingsStrings.XOffset,
                            Current = offsetX,
                            CanBeShown = { BindTarget = enabled }
                        },
                        new SettingsSlider<float>
                        {
                            TransferValueOnCommit = true,
                            LabelText = TabletSettingsStrings.YOffset,
                            Current = offsetY,
                            CanBeShown = { BindTarget = enabled }
                        },
                        new SettingsSlider<float>
                        {
                            TransferValueOnCommit = true,
                            LabelText = TabletSettingsStrings.Rotation,
                            Current = rotation,
                            CanBeShown = { BindTarget = enabled }
                        },
                        new RotationPresetButtons(tabletHandler)
                        {
                            Padding = new MarginPadding
                            {
                                Horizontal = SettingsPanel.CONTENT_MARGINS
                            }
                        },
                        new SettingsSlider<float>
                        {
                            TransferValueOnCommit = true,
                            LabelText = TabletSettingsStrings.AspectRatio,
                            Current = aspectRatio,
                            CanBeShown = { BindTarget = enabled }
                        },
                        new SettingsCheckbox
                        {
                            LabelText = TabletSettingsStrings.LockAspectRatio,
                            Current = aspectLock,
                            CanBeShown = { BindTarget = enabled }
                        },
                        new SettingsSlider<float>
                        {
                            TransferValueOnCommit = true,
                            LabelText = CommonStrings.Width,
                            Current = sizeX,
                            CanBeShown = { BindTarget = enabled }
                        },
                        new SettingsSlider<float>
                        {
                            TransferValueOnCommit = true,
                            LabelText = CommonStrings.Height,
                            Current = sizeY,
                            CanBeShown = { BindTarget = enabled }
                        },
                        new SettingsPercentageSlider<float>
                        {
                            TransferValueOnCommit = true,
                            LabelText = TabletSettingsStrings.TipPressureForClick,
                            Current = pressureThreshold,
                            CanBeShown = { BindTarget = enabled }
                        },
                    }
                },
            };
        }

        protected override void LoadComplete()
        {
            base.LoadComplete();

            enabled.BindTo(tabletHandler.Enabled);
            enabled.BindValueChanged(_ => Scheduler.AddOnce(updateVisibility));

            rotation.BindTo(tabletHandler.Rotation);

            areaOffset.BindTo(tabletHandler.AreaOffset);
            areaOffset.BindValueChanged(val => Schedule(() =>
            {
                offsetX.Value = val.NewValue.X;
                offsetY.Value = val.NewValue.Y;
            }), true);

            offsetX.BindValueChanged(val => areaOffset.Value = new Vector2(val.NewValue, areaOffset.Value.Y));
            offsetY.BindValueChanged(val => areaOffset.Value = new Vector2(areaOffset.Value.X, val.NewValue));

            areaSize.BindTo(tabletHandler.AreaSize);
            areaSize.BindValueChanged(val => Schedule(() =>
            {
                sizeX.Value = val.NewValue.X;
                sizeY.Value = val.NewValue.Y;
            }), true);

            outputAreaSize.BindTo(tabletHandler.OutputAreaSize);
            outputAreaPosition.BindTo(tabletHandler.OutputAreaPosition);

            sizeX.BindValueChanged(val =>
            {
                areaSize.Value = new Vector2(val.NewValue, areaSize.Value.Y);

                aspectRatioApplication?.Cancel();
                aspectRatioApplication = Schedule(() => applyAspectRatio(sizeX));
            });

            sizeY.BindValueChanged(val =>
            {
                areaSize.Value = new Vector2(areaSize.Value.X, val.NewValue);

                aspectRatioApplication?.Cancel();
                aspectRatioApplication = Schedule(() => applyAspectRatio(sizeY));
            });

            updateAspectRatio();
            aspectRatio.BindValueChanged(aspect =>
            {
                aspectRatioApplication?.Cancel();
                aspectRatioApplication = Schedule(() => forceAspectRatio(aspect.NewValue));
            });

<<<<<<< HEAD
            updateScaling();
            scalingMode.BindValueChanged(_ => updateScaling());
            scalingSizeX.BindValueChanged(_ => updateScaling());
            scalingSizeY.BindValueChanged(_ => updateScaling());
            scalingPositionX.BindValueChanged(_ => updateScaling());
            scalingPositionY.BindValueChanged(_ => updateScaling());
=======
            pressureThreshold.BindTo(tabletHandler.PressureThreshold);
>>>>>>> 4fe50f98

            tablet.BindTo(tabletHandler.Tablet);
            tablet.BindValueChanged(val => Schedule(() =>
            {
                Scheduler.AddOnce(updateVisibility);

                var tab = val.NewValue;

                bool tabletFound = tab != null;
                if (!tabletFound)
                    return;

                offsetX.MaxValue = tab.Size.X;
                offsetX.Default = tab.Size.X / 2;
                sizeX.Default = sizeX.MaxValue = tab.Size.X;

                offsetY.MaxValue = tab.Size.Y;
                offsetY.Default = tab.Size.Y / 2;
                sizeY.Default = sizeY.MaxValue = tab.Size.Y;

                areaSize.Default = new Vector2(sizeX.Default, sizeY.Default);
                areaOffset.Default = new Vector2(offsetX.Default, offsetY.Default);
            }), true);
        }

        private void updateVisibility()
        {
            mainSettings.Hide();
            noTabletMessage.Hide();

            if (!tabletHandler.Enabled.Value)
                return;

            if (tablet.Value != null)
                mainSettings.Show();
            else
                noTabletMessage.Show();
        }

        private void applyAspectRatio(BindableNumber<float> sizeChanged)
        {
            try
            {
                if (!aspectLock.Value)
                {
                    float proposedAspectRatio = currentAspectRatio;

                    if (proposedAspectRatio >= aspectRatio.MinValue && proposedAspectRatio <= aspectRatio.MaxValue)
                    {
                        // aspect ratio was in a valid range.
                        updateAspectRatio();
                        return;
                    }
                }

                // if lock is applied (or the specified values were out of range) aim to adjust the axis the user was not adjusting to conform.
                if (sizeChanged == sizeX)
                    sizeY.Value = getHeight(areaSize.Value.X, aspectRatio.Value);
                else
                    sizeX.Value = getWidth(areaSize.Value.Y, aspectRatio.Value);
            }
            finally
            {
                // cancel any event which may have fired while updating variables as a result of aspect ratio limitations.
                // this avoids a potential feedback loop.
                aspectRatioApplication?.Cancel();
            }
        }

        private void forceAspectRatio(float aspectRatio)
        {
            aspectLock.Value = false;

            float proposedHeight = getHeight(sizeX.Value, aspectRatio);

            if (proposedHeight < sizeY.MaxValue)
                sizeY.Value = proposedHeight;
            else
                sizeX.Value = getWidth(sizeY.Value, aspectRatio);

            updateAspectRatio();

            aspectRatioApplication?.Cancel();
            aspectLock.Value = true;
        }

        private void updateScaling()
        {
            if (scalingMode.Value == ScalingMode.Everything)
            {
                outputAreaSize.Value = new Vector2(scalingSizeX.Value, scalingSizeY.Value);
                outputAreaPosition.Value = new Vector2(scalingPositionX.Value, scalingPositionY.Value);
            }
            else
            {
                outputAreaSize.Value = new Vector2(1, 1);
                outputAreaPosition.Value = new Vector2(0.5f, 0.5f);
            }
        }

        private void updateAspectRatio() => aspectRatio.Value = currentAspectRatio;

        private float currentAspectRatio => sizeX.Value / sizeY.Value;

        private static float getHeight(float width, float aspectRatio) => width / aspectRatio;

        private static float getWidth(float height, float aspectRatio) => height * aspectRatio;
    }
}<|MERGE_RESOLUTION|>--- conflicted
+++ resolved
@@ -290,16 +290,14 @@
                 aspectRatioApplication = Schedule(() => forceAspectRatio(aspect.NewValue));
             });
 
-<<<<<<< HEAD
             updateScaling();
             scalingMode.BindValueChanged(_ => updateScaling());
             scalingSizeX.BindValueChanged(_ => updateScaling());
             scalingSizeY.BindValueChanged(_ => updateScaling());
             scalingPositionX.BindValueChanged(_ => updateScaling());
             scalingPositionY.BindValueChanged(_ => updateScaling());
-=======
+
             pressureThreshold.BindTo(tabletHandler.PressureThreshold);
->>>>>>> 4fe50f98
 
             tablet.BindTo(tabletHandler.Tablet);
             tablet.BindValueChanged(val => Schedule(() =>
