﻿// Copyright (c) ppy Pty Ltd <contact@ppy.sh>. Licensed under the MIT Licence.
// See the LICENCE file in the repository root for full licence text.

using osu.Framework;
using osu.Framework.Allocation;
using osu.Framework.Bindables;
using osu.Framework.Graphics;
using osu.Framework.Graphics.Containers;
using osu.Framework.Input.Handlers.Tablet;
using osu.Framework.Localisation;
using osu.Framework.Platform;
using osu.Framework.Threading;
using osu.Game.Graphics;
using osu.Game.Graphics.Sprites;
using osuTK;
using osu.Game.Localisation;
using osu.Game.Online.Chat;

namespace osu.Game.Overlays.Settings.Sections.Input
{
    public class TabletSettings : SettingsSubsection
    {
        public TabletAreaSelection AreaSelection { get; private set; }

        private readonly ITabletHandler tabletHandler;

        private readonly Bindable<bool> enabled = new BindableBool(true);

        private readonly Bindable<Vector2> areaOffset = new Bindable<Vector2>();
        private readonly Bindable<Vector2> areaSize = new Bindable<Vector2>();
        private readonly IBindable<TabletInfo> tablet = new Bindable<TabletInfo>();

        private readonly BindableNumber<float> offsetX = new BindableNumber<float> { MinValue = 0 };
        private readonly BindableNumber<float> offsetY = new BindableNumber<float> { MinValue = 0 };

        private readonly BindableNumber<float> sizeX = new BindableNumber<float> { MinValue = 10 };
        private readonly BindableNumber<float> sizeY = new BindableNumber<float> { MinValue = 10 };

        private readonly BindableNumber<float> rotation = new BindableNumber<float> { MinValue = 0, MaxValue = 360 };

        [Resolved]
        private GameHost host { get; set; }

        /// <summary>
        /// Based on ultrawide monitor configurations.
        /// </summary>
        private const float largest_feasible_aspect_ratio = 21f / 9;

        private readonly BindableNumber<float> aspectRatio = new BindableFloat(1)
        {
            MinValue = 1 / largest_feasible_aspect_ratio,
            MaxValue = largest_feasible_aspect_ratio,
            Precision = 0.01f,
        };

        private readonly BindableBool aspectLock = new BindableBool();

        private ScheduledDelegate aspectRatioApplication;

        private FillFlowContainer mainSettings;

        private FillFlowContainer noTabletMessage;

        protected override LocalisableString Header => TabletSettingsStrings.Tablet;

        public TabletSettings(ITabletHandler tabletHandler)
        {
            this.tabletHandler = tabletHandler;
        }

        [BackgroundDependencyLoader]
        private void load(OsuColour colours)
        {
            Children = new Drawable[]
            {
                new SettingsCheckbox
                {
                    LabelText = CommonStrings.Enabled,
                    Anchor = Anchor.TopCentre,
                    Origin = Anchor.TopCentre,
                    Current = enabled,
                },
                noTabletMessage = new FillFlowContainer
                {
                    RelativeSizeAxes = Axes.X,
                    AutoSizeAxes = Axes.Y,
                    Direction = FillDirection.Vertical,
                    Padding = new MarginPadding { Horizontal = SettingsPanel.CONTENT_MARGINS },
                    Spacing = new Vector2(5f),
                    Children = new Drawable[]
                    {
                        new OsuSpriteText
                        {
                            Anchor = Anchor.TopCentre,
                            Origin = Anchor.TopCentre,
                            Text = TabletSettingsStrings.NoTabletDetected,
                        },
                        new SettingsNoticeText(colours)
                        {
                            TextAnchor = Anchor.TopCentre,
                            Anchor = Anchor.TopCentre,
                            Origin = Anchor.TopCentre,
                        }.With(t =>
                        {
                            if (RuntimeInfo.OS == RuntimeInfo.Platform.Windows || RuntimeInfo.OS == RuntimeInfo.Platform.Linux)
                            {
                                t.NewLine();
<<<<<<< HEAD
                                t.AddText("如果你的数位板没被检测到, 请阅读 ");
                                t.AddLink("此FAQ", LinkAction.External, RuntimeInfo.OS == RuntimeInfo.Platform.Windows
                                    ? @"https://github.com/OpenTabletDriver/OpenTabletDriver/wiki/Windows-FAQ"
                                    : @"https://github.com/OpenTabletDriver/OpenTabletDriver/wiki/Linux-FAQ");
                                t.AddText(" 以排查故障");
=======
                                t.AddText("If your tablet is not detected, please read ");
                                t.AddLink("this FAQ", LinkAction.External, RuntimeInfo.OS == RuntimeInfo.Platform.Windows
                                    ? @"https://opentabletdriver.net/Wiki/FAQ/Windows"
                                    : @"https://opentabletdriver.net/Wiki/FAQ/Linux");
                                t.AddText(" for troubleshooting steps.");
>>>>>>> 66ed4270
                            }
                        }),
                    }
                },
                mainSettings = new FillFlowContainer
                {
                    Alpha = 0,
                    RelativeSizeAxes = Axes.X,
                    AutoSizeAxes = Axes.Y,
                    Spacing = new Vector2(0, 8),
                    Direction = FillDirection.Vertical,
                    Children = new Drawable[]
                    {
                        AreaSelection = new TabletAreaSelection(tabletHandler)
                        {
                            RelativeSizeAxes = Axes.X,
                            Height = 300,
                        },
                        new DangerousSettingsButton
                        {
                            Text = TabletSettingsStrings.ResetToFullArea,
                            Action = () =>
                            {
                                aspectLock.Value = false;

                                areaOffset.SetDefault();
                                areaSize.SetDefault();
                            },
                        },
                        new SettingsButton
                        {
                            Text = TabletSettingsStrings.ConformToCurrentGameAspectRatio,
                            Action = () =>
                            {
                                forceAspectRatio((float)host.Window.ClientSize.Width / host.Window.ClientSize.Height);
                            }
                        },
                        new SettingsSlider<float>
                        {
                            TransferValueOnCommit = true,
                            LabelText = TabletSettingsStrings.XOffset,
                            Current = offsetX
                        },
                        new SettingsSlider<float>
                        {
                            TransferValueOnCommit = true,
                            LabelText = TabletSettingsStrings.YOffset,
                            Current = offsetY
                        },
                        new SettingsSlider<float>
                        {
                            TransferValueOnCommit = true,
                            LabelText = TabletSettingsStrings.Rotation,
                            Current = rotation
                        },
                        new RotationPresetButtons(tabletHandler)
                        {
                            Padding = new MarginPadding
                            {
                                Horizontal = SettingsPanel.CONTENT_MARGINS
                            }
                        },
                        new SettingsSlider<float>
                        {
                            TransferValueOnCommit = true,
                            LabelText = TabletSettingsStrings.AspectRatio,
                            Current = aspectRatio
                        },
                        new SettingsCheckbox
                        {
                            LabelText = TabletSettingsStrings.LockAspectRatio,
                            Current = aspectLock
                        },
                        new SettingsSlider<float>
                        {
                            TransferValueOnCommit = true,
                            LabelText = CommonStrings.Width,
                            Current = sizeX
                        },
                        new SettingsSlider<float>
                        {
                            TransferValueOnCommit = true,
                            LabelText = CommonStrings.Height,
                            Current = sizeY
                        },
                    }
                },
            };
        }

        protected override void LoadComplete()
        {
            base.LoadComplete();

            enabled.BindTo(tabletHandler.Enabled);
            enabled.BindValueChanged(_ => Scheduler.AddOnce(updateVisibility));

            rotation.BindTo(tabletHandler.Rotation);

            areaOffset.BindTo(tabletHandler.AreaOffset);
            areaOffset.BindValueChanged(val =>
            {
                offsetX.Value = val.NewValue.X;
                offsetY.Value = val.NewValue.Y;
            }, true);

            offsetX.BindValueChanged(val => areaOffset.Value = new Vector2(val.NewValue, areaOffset.Value.Y));
            offsetY.BindValueChanged(val => areaOffset.Value = new Vector2(areaOffset.Value.X, val.NewValue));

            areaSize.BindTo(tabletHandler.AreaSize);
            areaSize.BindValueChanged(val =>
            {
                sizeX.Value = val.NewValue.X;
                sizeY.Value = val.NewValue.Y;
            }, true);

            sizeX.BindValueChanged(val =>
            {
                areaSize.Value = new Vector2(val.NewValue, areaSize.Value.Y);

                aspectRatioApplication?.Cancel();
                aspectRatioApplication = Schedule(() => applyAspectRatio(sizeX));
            });

            sizeY.BindValueChanged(val =>
            {
                areaSize.Value = new Vector2(areaSize.Value.X, val.NewValue);

                aspectRatioApplication?.Cancel();
                aspectRatioApplication = Schedule(() => applyAspectRatio(sizeY));
            });

            updateAspectRatio();
            aspectRatio.BindValueChanged(aspect =>
            {
                aspectRatioApplication?.Cancel();
                aspectRatioApplication = Schedule(() => forceAspectRatio(aspect.NewValue));
            });

            tablet.BindTo(tabletHandler.Tablet);
            tablet.BindValueChanged(val =>
            {
                Scheduler.AddOnce(updateVisibility);

                var tab = val.NewValue;

                bool tabletFound = tab != null;
                if (!tabletFound)
                    return;

                offsetX.MaxValue = tab.Size.X;
                offsetX.Default = tab.Size.X / 2;
                sizeX.Default = sizeX.MaxValue = tab.Size.X;

                offsetY.MaxValue = tab.Size.Y;
                offsetY.Default = tab.Size.Y / 2;
                sizeY.Default = sizeY.MaxValue = tab.Size.Y;

                areaSize.Default = new Vector2(sizeX.Default, sizeY.Default);
            }, true);
        }

        private void updateVisibility()
        {
            mainSettings.Hide();
            noTabletMessage.Hide();

            if (!tabletHandler.Enabled.Value)
                return;

            if (tablet.Value != null)
                mainSettings.Show();
            else
                noTabletMessage.Show();
        }

        private void applyAspectRatio(BindableNumber<float> sizeChanged)
        {
            try
            {
                if (!aspectLock.Value)
                {
                    float proposedAspectRatio = currentAspectRatio;

                    if (proposedAspectRatio >= aspectRatio.MinValue && proposedAspectRatio <= aspectRatio.MaxValue)
                    {
                        // aspect ratio was in a valid range.
                        updateAspectRatio();
                        return;
                    }
                }

                // if lock is applied (or the specified values were out of range) aim to adjust the axis the user was not adjusting to conform.
                if (sizeChanged == sizeX)
                    sizeY.Value = (int)(areaSize.Value.X / aspectRatio.Value);
                else
                    sizeX.Value = (int)(areaSize.Value.Y * aspectRatio.Value);
            }
            finally
            {
                // cancel any event which may have fired while updating variables as a result of aspect ratio limitations.
                // this avoids a potential feedback loop.
                aspectRatioApplication?.Cancel();
            }
        }

        private void forceAspectRatio(float aspectRatio)
        {
            aspectLock.Value = false;

            int proposedHeight = (int)(sizeX.Value / aspectRatio);

            if (proposedHeight < sizeY.MaxValue)
                sizeY.Value = proposedHeight;
            else
                sizeX.Value = (int)(sizeY.Value * aspectRatio);

            updateAspectRatio();

            aspectRatioApplication?.Cancel();
            aspectLock.Value = true;
        }

        private void updateAspectRatio() => aspectRatio.Value = currentAspectRatio;

        private float currentAspectRatio => sizeX.Value / sizeY.Value;
    }
}<|MERGE_RESOLUTION|>--- conflicted
+++ resolved
@@ -105,19 +105,11 @@
                             if (RuntimeInfo.OS == RuntimeInfo.Platform.Windows || RuntimeInfo.OS == RuntimeInfo.Platform.Linux)
                             {
                                 t.NewLine();
-<<<<<<< HEAD
                                 t.AddText("如果你的数位板没被检测到, 请阅读 ");
                                 t.AddLink("此FAQ", LinkAction.External, RuntimeInfo.OS == RuntimeInfo.Platform.Windows
-                                    ? @"https://github.com/OpenTabletDriver/OpenTabletDriver/wiki/Windows-FAQ"
-                                    : @"https://github.com/OpenTabletDriver/OpenTabletDriver/wiki/Linux-FAQ");
-                                t.AddText(" 以排查故障");
-=======
-                                t.AddText("If your tablet is not detected, please read ");
-                                t.AddLink("this FAQ", LinkAction.External, RuntimeInfo.OS == RuntimeInfo.Platform.Windows
                                     ? @"https://opentabletdriver.net/Wiki/FAQ/Windows"
                                     : @"https://opentabletdriver.net/Wiki/FAQ/Linux");
-                                t.AddText(" for troubleshooting steps.");
->>>>>>> 66ed4270
+                                t.AddText(" 以排查故障");
                             }
                         }),
                     }
