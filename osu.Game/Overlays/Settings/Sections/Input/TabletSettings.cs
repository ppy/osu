--- conflicted
+++ resolved
@@ -54,11 +54,7 @@
 
         private OsuSpriteText noTabletMessage;
 
-<<<<<<< HEAD
-        protected override string Header => "数位板";
-=======
         protected override LocalisableString Header => TabletSettingsStrings.Tablet;
->>>>>>> 6cc81c24
 
         public TabletSettings(ITabletHandler tabletHandler)
         {
@@ -72,22 +68,14 @@
             {
                 new SettingsCheckbox
                 {
-<<<<<<< HEAD
-                    LabelText = "启用",
-=======
                     LabelText = CommonStrings.Enabled,
->>>>>>> 6cc81c24
                     Anchor = Anchor.TopCentre,
                     Origin = Anchor.TopCentre,
                     Current = tabletHandler.Enabled
                 },
                 noTabletMessage = new OsuSpriteText
                 {
-<<<<<<< HEAD
-                    Text = "没有找到任何数位板!",
-=======
                     Text = TabletSettingsStrings.NoTabletDetected,
->>>>>>> 6cc81c24
                     Anchor = Anchor.TopCentre,
                     Origin = Anchor.TopCentre,
                     Padding = new MarginPadding { Horizontal = SettingsPanel.CONTENT_MARGINS }
@@ -108,11 +96,7 @@
                         },
                         new DangerousSettingsButton
                         {
-<<<<<<< HEAD
-                            Text = "重置为全板映射",
-=======
                             Text = TabletSettingsStrings.ResetToFullArea,
->>>>>>> 6cc81c24
                             Action = () =>
                             {
                                 aspectLock.Value = false;
@@ -123,11 +107,7 @@
                         },
                         new SettingsButton
                         {
-<<<<<<< HEAD
-                            Text = "调整至当前游戏长宽比",
-=======
                             Text = TabletSettingsStrings.ConformToCurrentGameAspectRatio,
->>>>>>> 6cc81c24
                             Action = () =>
                             {
                                 forceAspectRatio((float)host.Window.ClientSize.Width / host.Window.ClientSize.Height);
@@ -136,71 +116,43 @@
                         new SettingsSlider<float>
                         {
                             TransferValueOnCommit = true,
-<<<<<<< HEAD
-                            LabelText = "X位移",
-=======
                             LabelText = TabletSettingsStrings.XOffset,
->>>>>>> 6cc81c24
                             Current = offsetX
                         },
                         new SettingsSlider<float>
                         {
                             TransferValueOnCommit = true,
-<<<<<<< HEAD
-                            LabelText = "Y位移",
-=======
                             LabelText = TabletSettingsStrings.YOffset,
->>>>>>> 6cc81c24
                             Current = offsetY
                         },
                         new SettingsSlider<float>
                         {
                             TransferValueOnCommit = true,
-<<<<<<< HEAD
-                            LabelText = "旋转",
-=======
                             LabelText = TabletSettingsStrings.Rotation,
->>>>>>> 6cc81c24
                             Current = rotation
                         },
                         new RotationPresetButtons(tabletHandler),
                         new SettingsSlider<float>
                         {
                             TransferValueOnCommit = true,
-<<<<<<< HEAD
-                            LabelText = "长宽比例",
-=======
                             LabelText = TabletSettingsStrings.AspectRatio,
->>>>>>> 6cc81c24
                             Current = aspectRatio
                         },
                         new SettingsCheckbox
                         {
-<<<<<<< HEAD
-                            LabelText = "锁定长宽比",
-=======
                             LabelText = TabletSettingsStrings.LockAspectRatio,
->>>>>>> 6cc81c24
                             Current = aspectLock
                         },
                         new SettingsSlider<float>
                         {
                             TransferValueOnCommit = true,
-<<<<<<< HEAD
-                            LabelText = "宽度",
-=======
                             LabelText = CommonStrings.Width,
->>>>>>> 6cc81c24
                             Current = sizeX
                         },
                         new SettingsSlider<float>
                         {
                             TransferValueOnCommit = true,
-<<<<<<< HEAD
-                            LabelText = "高度",
-=======
                             LabelText = CommonStrings.Height,
->>>>>>> 6cc81c24
                             Current = sizeY
                         },
                     }
