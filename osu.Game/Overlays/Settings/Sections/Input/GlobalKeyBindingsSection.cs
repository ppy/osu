--- conflicted
+++ resolved
@@ -29,7 +29,6 @@
             Add(new EditorKeyBindingsSubsection(manager));
         }
 
-<<<<<<< HEAD
         private class MvisBindingsSection : KeyBindingsSubsection
         {
             protected override LocalisableString Header => "Mvis播放器";
@@ -41,10 +40,7 @@
             }
         }
 
-        private class DefaultBindingsSubsection : KeyBindingsSubsection
-=======
         private partial class DefaultBindingsSubsection : KeyBindingsSubsection
->>>>>>> b7d2e0ae
         {
             protected override LocalisableString Header => string.Empty;
 
