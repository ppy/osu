--- conflicted
+++ resolved
@@ -16,11 +16,7 @@
             Icon = FontAwesome.Solid.Globe
         };
 
-<<<<<<< HEAD
-        public override string Header => "全局";
-=======
         public override LocalisableString Header => InputSettingsStrings.GlobalKeyBindingHeader;
->>>>>>> d3dba296
 
         public GlobalKeyBindingsSection(GlobalActionContainer manager)
         {
@@ -56,11 +52,7 @@
 
         private class SongSelectKeyBindingSubsection : KeyBindingsSubsection
         {
-<<<<<<< HEAD
-            protected override LocalisableString Header => "歌曲选择";
-=======
             protected override LocalisableString Header => InputSettingsStrings.SongSelectSection;
->>>>>>> d3dba296
 
             public SongSelectKeyBindingSubsection(GlobalActionContainer manager)
                 : base(null)
@@ -71,11 +63,7 @@
 
         private class InGameKeyBindingsSubsection : KeyBindingsSubsection
         {
-<<<<<<< HEAD
-            protected override LocalisableString Header => "游戏内";
-=======
             protected override LocalisableString Header => InputSettingsStrings.InGameSection;
->>>>>>> d3dba296
 
             public InGameKeyBindingsSubsection(GlobalActionContainer manager)
                 : base(null)
@@ -86,11 +74,7 @@
 
         private class AudioControlKeyBindingsSubsection : KeyBindingsSubsection
         {
-<<<<<<< HEAD
-            protected override LocalisableString Header => "音频";
-=======
             protected override LocalisableString Header => InputSettingsStrings.AudioSection;
->>>>>>> d3dba296
 
             public AudioControlKeyBindingsSubsection(GlobalActionContainer manager)
                 : base(null)
@@ -101,11 +85,7 @@
 
         private class EditorKeyBindingsSubsection : KeyBindingsSubsection
         {
-<<<<<<< HEAD
-            protected override LocalisableString Header => "编辑器";
-=======
             protected override LocalisableString Header => InputSettingsStrings.EditorSection;
->>>>>>> d3dba296
 
             public EditorKeyBindingsSubsection(GlobalActionContainer manager)
                 : base(null)
