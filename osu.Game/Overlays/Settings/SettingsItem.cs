// Copyright (c) 2007-2017 ppy Pty Ltd <contact@ppy.sh>.
// Licensed under the MIT Licence - https://raw.githubusercontent.com/ppy/osu/master/LICENCE

using System.Collections.Generic;
using osu.Framework.Allocation;
using OpenTK.Graphics;
using osu.Framework.Configuration;
using osu.Framework.Extensions.Color4Extensions;
using osu.Framework.Graphics;
using osu.Framework.Graphics.Colour;
using osu.Framework.Graphics.Containers;
using osu.Framework.Graphics.Cursor;
using osu.Framework.Graphics.Shapes;
using osu.Framework.Graphics.Sprites;
using osu.Framework.Graphics.UserInterface;
using osu.Framework.Input;
using osu.Game.Graphics;
using osu.Game.Graphics.Sprites;

namespace osu.Game.Overlays.Settings
{
    public abstract class SettingsItem<T> : Container, IFilterable
    {
        protected abstract Drawable CreateControl();

        protected Drawable Control { get; }

        private IHasCurrentValue<T> controlWithCurrent => Control as IHasCurrentValue<T>;

        protected override Container<Drawable> Content => FlowContent;

        protected readonly FillFlowContainer FlowContent;

        private SpriteText text;

        private readonly RestoreDefaultValueButton restoreDefaultValueButton = new RestoreDefaultValueButton();

        public bool ShowsDefaultIndicator = true;

        private Color4? restoreDefaultValueColour;

        public Color4 RestoreDefaultValueColour
        {
            get { return restoreDefaultValueColour ?? Color4.White; }
            set
            {
                restoreDefaultValueColour = value;
                restoreDefaultValueButton?.SetButtonColour(RestoreDefaultValueColour);
            }
        }

        public virtual string LabelText
        {
            get { return text?.Text ?? string.Empty; }
            set
            {
                if (text == null)
                {
                    // construct lazily for cases where the label is not needed (may be provided by the Control).
                    Add(text = new OsuSpriteText { Depth = 1 });
                }

                text.Text = value;
            }
        }

        // hold a reference to the provided bindable so we don't have to in every settings section.
        private Bindable<T> bindable;

        public virtual Bindable<T> Bindable
        {
            get
            {
                return bindable;
            }

            set
            {
                bindable = value;
                controlWithCurrent?.Current.BindTo(bindable);
                if (ShowsDefaultIndicator)
                {
                    restoreDefaultValueButton.Bindable = bindable.GetBoundCopy();
                    restoreDefaultValueButton.Bindable.TriggerChange();
                }
            }
        }

        public IEnumerable<string> FilterTerms => new[] { LabelText };

        public bool MatchingFilter
        {
            set
            {
                // probably needs a better transition.
                this.FadeTo(value ? 1 : 0);
            }
        }

        protected SettingsItem()
        {
            RelativeSizeAxes = Axes.X;
            AutoSizeAxes = Axes.Y;
            Padding = new MarginPadding { Right = SettingsOverlay.CONTENT_MARGINS };

            FlowContent = new FillFlowContainer
            {
                RelativeSizeAxes = Axes.X,
                AutoSizeAxes = Axes.Y,
                Padding = new MarginPadding { Left = SettingsOverlay.CONTENT_MARGINS, Right = 5 },
            };

            if ((Control = CreateControl()) != null)
            {
                if (controlWithCurrent != null)
                    controlWithCurrent.Current.DisabledChanged += disabled => { Colour = disabled ? Color4.Gray : Color4.White; };
                FlowContent.Add(Control);
            }
        }

        [BackgroundDependencyLoader]
        private void load(OsuColour colours)
        {
            AddInternal(FlowContent);

            if (restoreDefaultValueButton != null)
            {
                if (!restoreDefaultValueColour.HasValue)
                    restoreDefaultValueColour = colours.Yellow;
                restoreDefaultValueButton.SetButtonColour(RestoreDefaultValueColour);
                AddInternal(restoreDefaultValueButton);
            }
        }

<<<<<<< HEAD
        private class RestoreDefaultValueButton<T> : Box, IHasTooltip, IHandleMouseButtons, IHandleClicks, IHandleHover
=======
        private class RestoreDefaultValueButton : Box, IHasTooltip
>>>>>>> 9abf0dd7
        {
            private Bindable<T> bindable;
            internal Bindable<T> Bindable
            {
                get { return bindable; }
                set
                {
                    bindable = value;
                    bindable.ValueChanged += newValue => UpdateState();
                    bindable.DisabledChanged += disabled => UpdateState();
                }
            }

            private Color4 buttonColour;

            private bool hovering;

            public RestoreDefaultValueButton()
            {
                RelativeSizeAxes = Axes.Y;
                Width = SettingsOverlay.CONTENT_MARGINS;
                Alpha = 0f;
            }

            public string TooltipText => "Revert to default";

            public override bool HandleInput => true;

            public virtual bool OnMouseDown(InputState state, MouseDownEventArgs args) => true;

            public virtual bool OnMouseUp(InputState state, MouseUpEventArgs args) => true;

            public virtual bool OnClick(InputState state)
            {
                if (bindable != null && !bindable.Disabled)
                    bindable.SetDefault();
                return true;
            }

            public virtual bool OnHover(InputState state)
            {
                hovering = true;
                UpdateState();
                return true;
            }

            public virtual void OnHoverLost(InputState state)
            {
                hovering = false;
                UpdateState();
            }

            internal void SetButtonColour(Color4 buttonColour)
            {
                this.buttonColour = buttonColour;
                UpdateState();
            }

            internal void UpdateState()
            {
                if (bindable == null)
                    return;
                var colour = bindable.Disabled ? Color4.Gray : buttonColour;
                this.FadeTo(bindable.IsDefault ? 0f : hovering && !bindable.Disabled ? 1f : 0.5f, 200, Easing.OutQuint);
                this.FadeColour(ColourInfo.GradientHorizontal(colour.Opacity(0.8f), colour.Opacity(0)), 200, Easing.OutQuint);
            }
        }
    }
}
<|MERGE_RESOLUTION|>--- conflicted
+++ resolved
@@ -1,208 +1,204 @@
-// Copyright (c) 2007-2017 ppy Pty Ltd <contact@ppy.sh>.
-// Licensed under the MIT Licence - https://raw.githubusercontent.com/ppy/osu/master/LICENCE
-
-using System.Collections.Generic;
-using osu.Framework.Allocation;
-using OpenTK.Graphics;
-using osu.Framework.Configuration;
-using osu.Framework.Extensions.Color4Extensions;
-using osu.Framework.Graphics;
-using osu.Framework.Graphics.Colour;
-using osu.Framework.Graphics.Containers;
-using osu.Framework.Graphics.Cursor;
-using osu.Framework.Graphics.Shapes;
-using osu.Framework.Graphics.Sprites;
-using osu.Framework.Graphics.UserInterface;
-using osu.Framework.Input;
-using osu.Game.Graphics;
-using osu.Game.Graphics.Sprites;
-
-namespace osu.Game.Overlays.Settings
-{
-    public abstract class SettingsItem<T> : Container, IFilterable
-    {
-        protected abstract Drawable CreateControl();
-
-        protected Drawable Control { get; }
-
-        private IHasCurrentValue<T> controlWithCurrent => Control as IHasCurrentValue<T>;
-
-        protected override Container<Drawable> Content => FlowContent;
-
-        protected readonly FillFlowContainer FlowContent;
-
-        private SpriteText text;
-
-        private readonly RestoreDefaultValueButton restoreDefaultValueButton = new RestoreDefaultValueButton();
-
-        public bool ShowsDefaultIndicator = true;
-
-        private Color4? restoreDefaultValueColour;
-
-        public Color4 RestoreDefaultValueColour
-        {
-            get { return restoreDefaultValueColour ?? Color4.White; }
-            set
-            {
-                restoreDefaultValueColour = value;
-                restoreDefaultValueButton?.SetButtonColour(RestoreDefaultValueColour);
-            }
-        }
-
-        public virtual string LabelText
-        {
-            get { return text?.Text ?? string.Empty; }
-            set
-            {
-                if (text == null)
-                {
-                    // construct lazily for cases where the label is not needed (may be provided by the Control).
-                    Add(text = new OsuSpriteText { Depth = 1 });
-                }
-
-                text.Text = value;
-            }
-        }
-
-        // hold a reference to the provided bindable so we don't have to in every settings section.
-        private Bindable<T> bindable;
-
-        public virtual Bindable<T> Bindable
-        {
-            get
-            {
-                return bindable;
-            }
-
-            set
-            {
-                bindable = value;
-                controlWithCurrent?.Current.BindTo(bindable);
-                if (ShowsDefaultIndicator)
-                {
-                    restoreDefaultValueButton.Bindable = bindable.GetBoundCopy();
-                    restoreDefaultValueButton.Bindable.TriggerChange();
-                }
-            }
-        }
-
-        public IEnumerable<string> FilterTerms => new[] { LabelText };
-
-        public bool MatchingFilter
-        {
-            set
-            {
-                // probably needs a better transition.
-                this.FadeTo(value ? 1 : 0);
-            }
-        }
-
-        protected SettingsItem()
-        {
-            RelativeSizeAxes = Axes.X;
-            AutoSizeAxes = Axes.Y;
-            Padding = new MarginPadding { Right = SettingsOverlay.CONTENT_MARGINS };
-
-            FlowContent = new FillFlowContainer
-            {
-                RelativeSizeAxes = Axes.X,
-                AutoSizeAxes = Axes.Y,
-                Padding = new MarginPadding { Left = SettingsOverlay.CONTENT_MARGINS, Right = 5 },
-            };
-
-            if ((Control = CreateControl()) != null)
-            {
-                if (controlWithCurrent != null)
-                    controlWithCurrent.Current.DisabledChanged += disabled => { Colour = disabled ? Color4.Gray : Color4.White; };
-                FlowContent.Add(Control);
-            }
-        }
-
-        [BackgroundDependencyLoader]
-        private void load(OsuColour colours)
-        {
-            AddInternal(FlowContent);
-
-            if (restoreDefaultValueButton != null)
-            {
-                if (!restoreDefaultValueColour.HasValue)
-                    restoreDefaultValueColour = colours.Yellow;
-                restoreDefaultValueButton.SetButtonColour(RestoreDefaultValueColour);
-                AddInternal(restoreDefaultValueButton);
-            }
-        }
-
-<<<<<<< HEAD
-        private class RestoreDefaultValueButton<T> : Box, IHasTooltip, IHandleMouseButtons, IHandleClicks, IHandleHover
-=======
-        private class RestoreDefaultValueButton : Box, IHasTooltip
->>>>>>> 9abf0dd7
-        {
-            private Bindable<T> bindable;
-            internal Bindable<T> Bindable
-            {
-                get { return bindable; }
-                set
-                {
-                    bindable = value;
-                    bindable.ValueChanged += newValue => UpdateState();
-                    bindable.DisabledChanged += disabled => UpdateState();
-                }
-            }
-
-            private Color4 buttonColour;
-
-            private bool hovering;
-
-            public RestoreDefaultValueButton()
-            {
-                RelativeSizeAxes = Axes.Y;
-                Width = SettingsOverlay.CONTENT_MARGINS;
-                Alpha = 0f;
-            }
-
-            public string TooltipText => "Revert to default";
-
-            public override bool HandleInput => true;
-
-            public virtual bool OnMouseDown(InputState state, MouseDownEventArgs args) => true;
-
-            public virtual bool OnMouseUp(InputState state, MouseUpEventArgs args) => true;
-
-            public virtual bool OnClick(InputState state)
-            {
-                if (bindable != null && !bindable.Disabled)
-                    bindable.SetDefault();
-                return true;
-            }
-
-            public virtual bool OnHover(InputState state)
-            {
-                hovering = true;
-                UpdateState();
-                return true;
-            }
-
-            public virtual void OnHoverLost(InputState state)
-            {
-                hovering = false;
-                UpdateState();
-            }
-
-            internal void SetButtonColour(Color4 buttonColour)
-            {
-                this.buttonColour = buttonColour;
-                UpdateState();
-            }
-
-            internal void UpdateState()
-            {
-                if (bindable == null)
-                    return;
-                var colour = bindable.Disabled ? Color4.Gray : buttonColour;
-                this.FadeTo(bindable.IsDefault ? 0f : hovering && !bindable.Disabled ? 1f : 0.5f, 200, Easing.OutQuint);
-                this.FadeColour(ColourInfo.GradientHorizontal(colour.Opacity(0.8f), colour.Opacity(0)), 200, Easing.OutQuint);
-            }
-        }
-    }
-}
+// Copyright (c) 2007-2017 ppy Pty Ltd <contact@ppy.sh>.
+// Licensed under the MIT Licence - https://raw.githubusercontent.com/ppy/osu/master/LICENCE
+
+using System.Collections.Generic;
+using osu.Framework.Allocation;
+using OpenTK.Graphics;
+using osu.Framework.Configuration;
+using osu.Framework.Extensions.Color4Extensions;
+using osu.Framework.Graphics;
+using osu.Framework.Graphics.Colour;
+using osu.Framework.Graphics.Containers;
+using osu.Framework.Graphics.Cursor;
+using osu.Framework.Graphics.Shapes;
+using osu.Framework.Graphics.Sprites;
+using osu.Framework.Graphics.UserInterface;
+using osu.Framework.Input;
+using osu.Game.Graphics;
+using osu.Game.Graphics.Sprites;
+
+namespace osu.Game.Overlays.Settings
+{
+    public abstract class SettingsItem<T> : Container, IFilterable
+    {
+        protected abstract Drawable CreateControl();
+
+        protected Drawable Control { get; }
+
+        private IHasCurrentValue<T> controlWithCurrent => Control as IHasCurrentValue<T>;
+
+        protected override Container<Drawable> Content => FlowContent;
+
+        protected readonly FillFlowContainer FlowContent;
+
+        private SpriteText text;
+
+        private readonly RestoreDefaultValueButton restoreDefaultValueButton = new RestoreDefaultValueButton();
+
+        public bool ShowsDefaultIndicator = true;
+
+        private Color4? restoreDefaultValueColour;
+
+        public Color4 RestoreDefaultValueColour
+        {
+            get { return restoreDefaultValueColour ?? Color4.White; }
+            set
+            {
+                restoreDefaultValueColour = value;
+                restoreDefaultValueButton?.SetButtonColour(RestoreDefaultValueColour);
+            }
+        }
+
+        public virtual string LabelText
+        {
+            get { return text?.Text ?? string.Empty; }
+            set
+            {
+                if (text == null)
+                {
+                    // construct lazily for cases where the label is not needed (may be provided by the Control).
+                    Add(text = new OsuSpriteText { Depth = 1 });
+                }
+
+                text.Text = value;
+            }
+        }
+
+        // hold a reference to the provided bindable so we don't have to in every settings section.
+        private Bindable<T> bindable;
+
+        public virtual Bindable<T> Bindable
+        {
+            get
+            {
+                return bindable;
+            }
+
+            set
+            {
+                bindable = value;
+                controlWithCurrent?.Current.BindTo(bindable);
+                if (ShowsDefaultIndicator)
+                {
+                    restoreDefaultValueButton.Bindable = bindable.GetBoundCopy();
+                    restoreDefaultValueButton.Bindable.TriggerChange();
+                }
+            }
+        }
+
+        public IEnumerable<string> FilterTerms => new[] { LabelText };
+
+        public bool MatchingFilter
+        {
+            set
+            {
+                // probably needs a better transition.
+                this.FadeTo(value ? 1 : 0);
+            }
+        }
+
+        protected SettingsItem()
+        {
+            RelativeSizeAxes = Axes.X;
+            AutoSizeAxes = Axes.Y;
+            Padding = new MarginPadding { Right = SettingsOverlay.CONTENT_MARGINS };
+
+            FlowContent = new FillFlowContainer
+            {
+                RelativeSizeAxes = Axes.X,
+                AutoSizeAxes = Axes.Y,
+                Padding = new MarginPadding { Left = SettingsOverlay.CONTENT_MARGINS, Right = 5 },
+            };
+
+            if ((Control = CreateControl()) != null)
+            {
+                if (controlWithCurrent != null)
+                    controlWithCurrent.Current.DisabledChanged += disabled => { Colour = disabled ? Color4.Gray : Color4.White; };
+                FlowContent.Add(Control);
+            }
+        }
+
+        [BackgroundDependencyLoader]
+        private void load(OsuColour colours)
+        {
+            AddInternal(FlowContent);
+
+            if (restoreDefaultValueButton != null)
+            {
+                if (!restoreDefaultValueColour.HasValue)
+                    restoreDefaultValueColour = colours.Yellow;
+                restoreDefaultValueButton.SetButtonColour(RestoreDefaultValueColour);
+                AddInternal(restoreDefaultValueButton);
+            }
+        }
+
+        private class RestoreDefaultValueButton : Box, IHasTooltip, IHandleMouseButtons, IHandleClicks, IHandleHover
+        {
+            private Bindable<T> bindable;
+            internal Bindable<T> Bindable
+            {
+                get { return bindable; }
+                set
+                {
+                    bindable = value;
+                    bindable.ValueChanged += newValue => UpdateState();
+                    bindable.DisabledChanged += disabled => UpdateState();
+                }
+            }
+
+            private Color4 buttonColour;
+
+            private bool hovering;
+
+            public RestoreDefaultValueButton()
+            {
+                RelativeSizeAxes = Axes.Y;
+                Width = SettingsOverlay.CONTENT_MARGINS;
+                Alpha = 0f;
+            }
+
+            public string TooltipText => "Revert to default";
+
+            public override bool HandleInput => true;
+
+            public virtual bool OnMouseDown(InputState state, MouseDownEventArgs args) => true;
+
+            public virtual bool OnMouseUp(InputState state, MouseUpEventArgs args) => true;
+
+            public virtual bool OnClick(InputState state)
+            {
+                if (bindable != null && !bindable.Disabled)
+                    bindable.SetDefault();
+                return true;
+            }
+
+            public virtual bool OnHover(InputState state)
+            {
+                hovering = true;
+                UpdateState();
+                return true;
+            }
+
+            public virtual void OnHoverLost(InputState state)
+            {
+                hovering = false;
+                UpdateState();
+            }
+
+            internal void SetButtonColour(Color4 buttonColour)
+            {
+                this.buttonColour = buttonColour;
+                UpdateState();
+            }
+
+            internal void UpdateState()
+            {
+                if (bindable == null)
+                    return;
+                var colour = bindable.Disabled ? Color4.Gray : buttonColour;
+                this.FadeTo(bindable.IsDefault ? 0f : hovering && !bindable.Disabled ? 1f : 0.5f, 200, Easing.OutQuint);
+                this.FadeColour(ColourInfo.GradientHorizontal(colour.Opacity(0.8f), colour.Opacity(0)), 200, Easing.OutQuint);
+            }
+        }
+    }
+}