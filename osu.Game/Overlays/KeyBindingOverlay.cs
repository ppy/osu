--- conflicted
+++ resolved
@@ -1,4 +1,3 @@
-<<<<<<< HEAD
 // Copyright (c) 2007-2018 ppy Pty Ltd <contact@ppy.sh>.
 // Licensed under the MIT Licence - https://raw.githubusercontent.com/ppy/osu/master/LICENCE
 
@@ -33,37 +32,4 @@
         {
         }
     }
-}
-=======
-// Copyright (c) 2007-2018 ppy Pty Ltd <contact@ppy.sh>.
-// Licensed under the MIT Licence - https://raw.githubusercontent.com/ppy/osu/master/LICENCE
-
-using osu.Framework.Allocation;
-using osu.Framework.Graphics;
-using osu.Game.Input.Bindings;
-using osu.Game.Overlays.KeyBinding;
-using osu.Game.Overlays.Settings;
-using osu.Game.Rulesets;
-
-namespace osu.Game.Overlays
-{
-    public class KeyBindingOverlay : SettingsOverlay
-    {
-        protected override Drawable CreateHeader() => new SettingsHeader("key configuration", "Customise your keys!");
-
-        [BackgroundDependencyLoader(permitNulls: true)]
-        private void load(RulesetStore rulesets, GlobalActionContainer global)
-        {
-            AddSection(new GlobalKeyBindingsSection(global));
-
-            foreach (var ruleset in rulesets.AvailableRulesets)
-                AddSection(new RulesetBindingsSection(ruleset));
-        }
-
-        public KeyBindingOverlay()
-            : base(false)
-        {
-        }
-    }
-}
->>>>>>> 306f05b7
+}