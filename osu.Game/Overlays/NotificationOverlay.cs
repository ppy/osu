--- conflicted
+++ resolved
@@ -2,27 +2,18 @@
 // See the LICENCE file in the repository root for full licence text.
 
 using System.Linq;
-using M.DBus;
-using M.DBus.Services.Notifications;
+using osu.Framework.Allocation;
+using osu.Framework.Audio;
+using osu.Framework.Bindables;
 using osu.Framework.Extensions.IEnumerableExtensions;
 using osu.Framework.Graphics;
 using osu.Framework.Graphics.Containers;
-using osu.Game.Overlays.Notifications;
 using osu.Framework.Graphics.Shapes;
-using osu.Game.Graphics.Containers;
-using osu.Framework.Allocation;
-using osu.Framework.Audio;
-using osu.Framework.Bindables;
 using osu.Framework.Localisation;
-using osu.Framework.Platform;
 using osu.Framework.Logging;
 using osu.Framework.Threading;
-<<<<<<< HEAD
-using osu.Game.Graphics;
-=======
 using osu.Game.Graphics.Containers;
 using osu.Game.Overlays.Notifications;
->>>>>>> 96bcfea2
 using osu.Game.Resources.Localisation.Web;
 using osuTK;
 using NotificationsStrings = osu.Game.Localisation.NotificationsStrings;
@@ -94,15 +85,6 @@
                             RelativeSizeAxes = Axes.Both,
                             Children = new[]
                             {
-<<<<<<< HEAD
-                                new NotificationSection(AccountsStrings.NotificationsTitle, "清除所有")
-                                {
-                                    AcceptTypes = new[] { typeof(SimpleNotification) }
-                                },
-                                new NotificationSection(@"运行中的任务", @"取消全部")
-                                {
-                                    AcceptTypes = new[] { typeof(ProgressNotification) }
-=======
                                 sections = new FillFlowContainer<NotificationSection>
                                 {
                                     Direction = FillDirection.Vertical,
@@ -110,10 +92,9 @@
                                     RelativeSizeAxes = Axes.X,
                                     Children = new[]
                                     {
-                                        new NotificationSection(AccountsStrings.NotificationsTitle, new[] { typeof(SimpleNotification) }, "Clear All"),
-                                        new NotificationSection(@"Running Tasks", new[] { typeof(ProgressNotification) }, @"Cancel All"),
+                                        new NotificationSection(AccountsStrings.NotificationsTitle, new[] { typeof(SimpleNotification) }, "清除所有"),
+                                        new NotificationSection(@"进行中的任务", new[] { typeof(ProgressNotification) }, @"清除所有"),
                                     }
->>>>>>> 96bcfea2
                                 }
                             }
                         }
@@ -199,40 +180,7 @@
             section.Add(notification, depth);
 
             updateCounts();
-<<<<<<< HEAD
-            playDebouncedSample(notification.PopInSampleName);
-
-            postToSystemIfPossible(notification);
-        });
-=======
-        }
->>>>>>> 96bcfea2
-
-        #region post通知到系统
-
-        [Resolved(CanBeNull = true)]
-        private IDBusManagerContainer<IMDBusObject> dBusManagerContainer { get; set; }
-
-        [Resolved]
-        private GameHost host { get; set; }
-
-        private void postToSystemIfPossible(Notification notification)
-        {
-            if (dBusManagerContainer != null
-                && host.Window is SDL2DesktopWindow sdl2DesktopWindow
-                && !sdl2DesktopWindow.Visible
-                && notification is SimpleNotification sn)
-            {
-                dBusManagerContainer.PostSystemNotification(new SystemNotification
-                {
-                    Title = "mfosu",
-                    Description = sn.Text.ToString(),
-                    IconName = sn.IsImportant ? "dialog-warning" : "dialog-information"
-                });
-            }
-        }
-
-        #endregion
+        }
 
         protected override void Update()
         {
