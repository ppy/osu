--- conflicted
+++ resolved
@@ -92,13 +92,8 @@
                                     RelativeSizeAxes = Axes.X,
                                     Children = new[]
                                     {
-<<<<<<< HEAD
-                                        new NotificationSection(AccountsStrings.NotificationsTitle, new[] { typeof(SimpleNotification) }, "清除所有"),
-                                        new NotificationSection(@"进行中的任务", new[] { typeof(ProgressNotification) }, @"清除所有"),
-=======
                                         new NotificationSection(AccountsStrings.NotificationsTitle, new[] { typeof(SimpleNotification) }, NotificationsStrings.ClearAll),
                                         new NotificationSection(NotificationsStrings.RunningTasks, new[] { typeof(ProgressNotification) }, NotificationsStrings.CancelAll),
->>>>>>> d38316bf
                                     }
                                 }
                             }
