﻿// Copyright (c) ppy Pty Ltd <contact@ppy.sh>. Licensed under the MIT Licence.
// See the LICENCE file in the repository root for full licence text.

using System.Linq;
using osu.Framework.Extensions.IEnumerableExtensions;
using osu.Framework.Graphics;
using osu.Framework.Graphics.Containers;
using osu.Game.Overlays.Notifications;
using osu.Framework.Graphics.Shapes;
using osu.Game.Graphics.Containers;
using System;
using osu.Framework.Allocation;
using osu.Framework.Bindables;
using osu.Framework.Localisation;
using osu.Framework.Threading;
using osu.Game.Graphics;
using osu.Game.Localisation;

namespace osu.Game.Overlays
{
    public class NotificationOverlay : OsuFocusedOverlayContainer, INamedOverlayComponent
    {
        public string IconTexture => "Icons/Hexacons/notification";
<<<<<<< HEAD
        public string Title => "通知";
        public string Description => "等待着您~";
=======
        public LocalisableString Title => NotificationsStrings.HeaderTitle;
        public LocalisableString Description => NotificationsStrings.HeaderDescription;
>>>>>>> 6263ebf9

        private const float width = 320;

        public const float TRANSITION_LENGTH = 600;

        private FlowContainer<NotificationSection> sections;

        /// <summary>
        /// Provide a source for the toolbar height.
        /// </summary>
        public Func<float> GetToolbarHeight;

        [BackgroundDependencyLoader]
        private void load()
        {
            Width = width;
            RelativeSizeAxes = Axes.Y;

            Children = new Drawable[]
            {
                new Box
                {
                    RelativeSizeAxes = Axes.Both,
                    Colour = OsuColour.Gray(0.05f),
                },
                new OsuScrollContainer
                {
                    Masking = true,
                    RelativeSizeAxes = Axes.Both,
                    Children = new[]
                    {
                        sections = new FillFlowContainer<NotificationSection>
                        {
                            Direction = FillDirection.Vertical,
                            AutoSizeAxes = Axes.Y,
                            RelativeSizeAxes = Axes.X,
                            Children = new[]
                            {
                                new NotificationSection(@"通知", @"清除所有")
                                {
                                    AcceptTypes = new[] { typeof(SimpleNotification) }
                                },
                                new NotificationSection(@"运行中的任务", @"取消全部")
                                {
                                    AcceptTypes = new[] { typeof(ProgressNotification) }
                                }
                            }
                        }
                    }
                }
            };
        }

        private ScheduledDelegate notificationsEnabler;

        private void updateProcessingMode()
        {
            bool enabled = OverlayActivationMode.Value == OverlayActivation.All || State.Value == Visibility.Visible;

            notificationsEnabler?.Cancel();

            if (enabled)
                // we want a slight delay before toggling notifications on to avoid the user becoming overwhelmed.
                notificationsEnabler = Scheduler.AddDelayed(() => processingPosts = true, State.Value == Visibility.Visible ? 0 : 1000);
            else
                processingPosts = false;
        }

        protected override void LoadComplete()
        {
            base.LoadComplete();

            State.ValueChanged += _ => updateProcessingMode();
            OverlayActivationMode.BindValueChanged(_ => updateProcessingMode(), true);
        }

        public readonly BindableInt UnreadCount = new BindableInt();

        private int runningDepth;

        private void notificationClosed() => updateCounts();

        private readonly Scheduler postScheduler = new Scheduler();

        public override bool IsPresent => base.IsPresent || postScheduler.HasPendingTasks;

        private bool processingPosts = true;

        public void Post(Notification notification) => postScheduler.Add(() =>
        {
            ++runningDepth;

            notification.Closed += notificationClosed;

            if (notification is IHasCompletionTarget hasCompletionTarget)
                hasCompletionTarget.CompletionTarget = Post;

            var ourType = notification.GetType();

            var section = sections.Children.FirstOrDefault(s => s.AcceptTypes.Any(accept => accept.IsAssignableFrom(ourType)));
            section?.Add(notification, notification.DisplayOnTop ? -runningDepth : runningDepth);

            if (notification.IsImportant)
                Show();

            updateCounts();
        });

        protected override void Update()
        {
            base.Update();
            if (processingPosts)
                postScheduler.Update();
        }

        protected override void PopIn()
        {
            base.PopIn();

            this.MoveToX(0, TRANSITION_LENGTH, Easing.OutQuint);
            this.FadeTo(1, TRANSITION_LENGTH, Easing.OutQuint);
        }

        protected override void PopOut()
        {
            base.PopOut();

            markAllRead();

            this.MoveToX(width, TRANSITION_LENGTH, Easing.OutQuint);
            this.FadeTo(0, TRANSITION_LENGTH, Easing.OutQuint);
        }

        private void updateCounts()
        {
            UnreadCount.Value = sections.Select(c => c.UnreadCount).Sum();
        }

        private void markAllRead()
        {
            sections.Children.ForEach(s => s.MarkAllRead());

            updateCounts();
        }

        protected override void UpdateAfterChildren()
        {
            base.UpdateAfterChildren();

            Padding = new MarginPadding { Top = GetToolbarHeight?.Invoke() ?? 0 };
        }
    }
}<|MERGE_RESOLUTION|>--- conflicted
+++ resolved
@@ -21,13 +21,8 @@
     public class NotificationOverlay : OsuFocusedOverlayContainer, INamedOverlayComponent
     {
         public string IconTexture => "Icons/Hexacons/notification";
-<<<<<<< HEAD
-        public string Title => "通知";
-        public string Description => "等待着您~";
-=======
         public LocalisableString Title => NotificationsStrings.HeaderTitle;
         public LocalisableString Description => NotificationsStrings.HeaderDescription;
->>>>>>> 6263ebf9
 
         private const float width = 320;
 
