﻿// Copyright (c) ppy Pty Ltd <contact@ppy.sh>. Licensed under the MIT Licence.
// See the LICENCE file in the repository root for full licence text.

using System.Linq;
using M.DBus;
using M.DBus.Services.Notifications;
using osu.Framework.Extensions.IEnumerableExtensions;
using osu.Framework.Graphics;
using osu.Framework.Graphics.Containers;
using osu.Game.Overlays.Notifications;
using osu.Framework.Graphics.Shapes;
using osu.Game.Graphics.Containers;
using osu.Framework.Allocation;
using osu.Framework.Audio;
using osu.Framework.Bindables;
using osu.Framework.Localisation;
using osu.Framework.Platform;
using osu.Framework.Logging;
using osu.Framework.Threading;
using osu.Game.Graphics;
using osu.Game.Resources.Localisation.Web;
using NotificationsStrings = osu.Game.Localisation.NotificationsStrings;

namespace osu.Game.Overlays
{
    public class NotificationOverlay : OsuFocusedOverlayContainer, INamedOverlayComponent, INotificationOverlay
    {
        public string IconTexture => "Icons/Hexacons/notification";
        public LocalisableString Title => NotificationsStrings.HeaderTitle;
        public LocalisableString Description => NotificationsStrings.HeaderDescription;

        public const float WIDTH = 320;

        public const float TRANSITION_LENGTH = 600;

        private FlowContainer<NotificationSection> sections;

        [Resolved]
        private AudioManager audio { get; set; }

        [BackgroundDependencyLoader]
        private void load()
        {
            X = WIDTH;
            Width = WIDTH;
            RelativeSizeAxes = Axes.Y;

            Children = new Drawable[]
            {
                new Box
                {
                    RelativeSizeAxes = Axes.Both,
                    Colour = OsuColour.Gray(0.05f),
                },
                new OsuScrollContainer
                {
                    Masking = true,
                    RelativeSizeAxes = Axes.Both,
                    Children = new[]
                    {
                        sections = new FillFlowContainer<NotificationSection>
                        {
                            Direction = FillDirection.Vertical,
                            AutoSizeAxes = Axes.Y,
                            RelativeSizeAxes = Axes.X,
                            Children = new[]
                            {
<<<<<<< HEAD
                                new NotificationSection(@"通知", @"清除所有")
=======
                                new NotificationSection(AccountsStrings.NotificationsTitle, "Clear All")
>>>>>>> ed894d64
                                {
                                    AcceptTypes = new[] { typeof(SimpleNotification) }
                                },
                                new NotificationSection(@"运行中的任务", @"取消全部")
                                {
                                    AcceptTypes = new[] { typeof(ProgressNotification) }
                                }
                            }
                        }
                    }
                }
            };
        }

        private ScheduledDelegate notificationsEnabler;

        private void updateProcessingMode()
        {
            bool enabled = OverlayActivationMode.Value == OverlayActivation.All || State.Value == Visibility.Visible;

            notificationsEnabler?.Cancel();

            if (enabled)
                // we want a slight delay before toggling notifications on to avoid the user becoming overwhelmed.
                notificationsEnabler = Scheduler.AddDelayed(() => processingPosts = true, State.Value == Visibility.Visible ? 0 : 1000);
            else
                processingPosts = false;
        }

        protected override void LoadComplete()
        {
            base.LoadComplete();

            State.ValueChanged += _ => updateProcessingMode();
            OverlayActivationMode.BindValueChanged(_ => updateProcessingMode(), true);
        }

        public IBindable<int> UnreadCount => unreadCount;

        private readonly BindableInt unreadCount = new BindableInt();

        private int runningDepth;

        private readonly Scheduler postScheduler = new Scheduler();

        public override bool IsPresent => base.IsPresent || postScheduler.HasPendingTasks;

        private bool processingPosts = true;

        private double? lastSamplePlayback;

        public void Post(Notification notification) => postScheduler.Add(() =>
        {
            ++runningDepth;

            Logger.Log($"⚠️ {notification.Text}");

            notification.Closed += notificationClosed;

            if (notification is IHasCompletionTarget hasCompletionTarget)
                hasCompletionTarget.CompletionTarget = Post;

            var ourType = notification.GetType();

            var section = sections.Children.FirstOrDefault(s => s.AcceptTypes.Any(accept => accept.IsAssignableFrom(ourType)));
            section?.Add(notification, notification.DisplayOnTop ? -runningDepth : runningDepth);

            if (notification.IsImportant)
                Show();

            updateCounts();
            playDebouncedSample(notification.PopInSampleName);

            postToSystemIfPossible(notification);
        });

        #region post通知到系统

        [Resolved(CanBeNull = true)]
        private IDBusManagerContainer<IMDBusObject> dBusManagerContainer { get; set; }

        [Resolved]
        private GameHost host { get; set; }

        private void postToSystemIfPossible(Notification notification)
        {
            if (dBusManagerContainer != null
                && host.Window is SDL2DesktopWindow sdl2DesktopWindow
                && !sdl2DesktopWindow.Visible
                && notification is SimpleNotification sn)
            {
                dBusManagerContainer.PostSystemNotification(new SystemNotification
                {
                    Title = "mfosu",
                    Description = sn.Text.ToString(),
                    IconName = sn.IsImportant ? "dialog-warning" : "dialog-information"
                });
            }
        }

        #endregion

        protected override void Update()
        {
            base.Update();

            if (processingPosts)
                postScheduler.Update();
        }

        protected override void PopIn()
        {
            base.PopIn();

            this.MoveToX(0, TRANSITION_LENGTH, Easing.OutQuint);
            this.FadeTo(1, TRANSITION_LENGTH, Easing.OutQuint);
        }

        protected override void PopOut()
        {
            base.PopOut();

            markAllRead();

            this.MoveToX(WIDTH, TRANSITION_LENGTH, Easing.OutQuint);
            this.FadeTo(0, TRANSITION_LENGTH, Easing.OutQuint);
        }

        private void notificationClosed()
        {
            updateCounts();

            // this debounce is currently shared between popin/popout sounds, which means one could potentially not play when the user is expecting it.
            // popout is constant across all notification types, and should therefore be handled using playback concurrency instead, but seems broken at the moment.
            playDebouncedSample("UI/overlay-pop-out");
        }

        private void playDebouncedSample(string sampleName)
        {
            if (lastSamplePlayback == null || Time.Current - lastSamplePlayback > OsuGameBase.SAMPLE_DEBOUNCE_TIME)
            {
                audio.Samples.Get(sampleName)?.Play();
                lastSamplePlayback = Time.Current;
            }
        }

        private void updateCounts()
        {
            unreadCount.Value = sections.Select(c => c.UnreadCount).Sum();
        }

        private void markAllRead()
        {
            sections.Children.ForEach(s => s.MarkAllRead());

            updateCounts();
        }
    }
}<|MERGE_RESOLUTION|>--- conflicted
+++ resolved
@@ -65,11 +65,7 @@
                             RelativeSizeAxes = Axes.X,
                             Children = new[]
                             {
-<<<<<<< HEAD
-                                new NotificationSection(@"通知", @"清除所有")
-=======
-                                new NotificationSection(AccountsStrings.NotificationsTitle, "Clear All")
->>>>>>> ed894d64
+                                new NotificationSection(AccountsStrings.NotificationsTitle, "清除所有")
                                 {
                                     AcceptTypes = new[] { typeof(SimpleNotification) }
                                 },
