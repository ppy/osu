// Copyright (c) ppy Pty Ltd <contact@ppy.sh>. Licensed under the MIT Licence.
// See the LICENCE file in the repository root for full licence text.

using osu.Framework.Allocation;
using osu.Framework.Extensions.LocalisationExtensions;
using osu.Framework.Graphics;
using osu.Framework.Graphics.Containers;
using osu.Framework.Graphics.Shapes;
using osu.Game.Graphics;
using osu.Game.Graphics.Sprites;
using osu.Game.Resources.Localisation.Web;

namespace osu.Game.Overlays.BeatmapSet
{
    public class ExplicitContentBeatmapPill : CompositeDrawable
    {
        public ExplicitContentBeatmapPill()
        {
            AutoSizeAxes = Axes.Both;
        }

        [BackgroundDependencyLoader(true)]
        private void load(OsuColour colours, OverlayColourProvider colourProvider)
        {
            InternalChild = new CircularContainer
            {
                Masking = true,
                AutoSizeAxes = Axes.Both,
                Children = new Drawable[]
                {
                    new Box
                    {
                        RelativeSizeAxes = Axes.Both,
                        Colour = colourProvider?.Background5 ?? colours.Gray2,
                    },
                    new OsuSpriteText
                    {
                        Margin = new MarginPadding { Horizontal = 10f, Vertical = 2f },
                        Text = BeatmapsetsStrings.NsfwBadgeLabel.ToUpper(),
<<<<<<< HEAD
                        Font = OsuFont.GetFont(size: 14, weight: FontWeight.SemiBold),
                        Colour = OverlayColourProvider.Orange.Colour2,
=======
                        Font = OsuFont.GetFont(size: 10, weight: FontWeight.SemiBold),
                        Colour = colours.Orange2
>>>>>>> 1813d73d
                    }
                }
            };
        }
    }
}<|MERGE_RESOLUTION|>--- conflicted
+++ resolved
@@ -37,13 +37,8 @@
                     {
                         Margin = new MarginPadding { Horizontal = 10f, Vertical = 2f },
                         Text = BeatmapsetsStrings.NsfwBadgeLabel.ToUpper(),
-<<<<<<< HEAD
                         Font = OsuFont.GetFont(size: 14, weight: FontWeight.SemiBold),
-                        Colour = OverlayColourProvider.Orange.Colour2,
-=======
-                        Font = OsuFont.GetFont(size: 10, weight: FontWeight.SemiBold),
                         Colour = colours.Orange2
->>>>>>> 1813d73d
                     }
                 }
             };
