--- conflicted
+++ resolved
@@ -215,13 +215,8 @@
 
             Picker.Beatmap.ValueChanged += b =>
             {
-<<<<<<< HEAD
-                Details.Beatmap = b.NewValue;
-                externalLink.Link = SelectServer(b.NewValue);
-=======
                 Details.BeatmapInfo = b.NewValue;
-                externalLink.Link = $@"{api.WebsiteRootUrl}/beatmapsets/{BeatmapSet.Value?.OnlineBeatmapSetID}#{b.NewValue?.Ruleset.ShortName}/{b.NewValue?.OnlineBeatmapID}";
->>>>>>> 622e81f4
+                externalLink.Link = SelectServer(b.NewValue);;
             };
         }
 
@@ -233,7 +228,7 @@
                     return $@"https:/osu.sayobot.cn/?search={BeatmapSet.Value?.OnlineBeatmapSetID}";
 
                 case false:
-                    return $@"{api.WebsiteRootUrl}/beatmapsets/{BeatmapSet.Value?.OnlineBeatmapSetID}#{b?.Ruleset.ShortName}/{b?.OnlineBeatmapID}";
+                    return $@"{api.WebsiteRootUrl}/beatmapsets/{BeatmapSet.Value?.OnlineBeatmapSetID}#{b.NewValue?.Ruleset.ShortName}/{b.NewValue?.OnlineBeatmapID}";
             }
         }
 
