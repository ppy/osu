--- conflicted
+++ resolved
@@ -70,13 +70,8 @@
                         AutoSizeAxes = Axes.Y,
                         Child = new OsuSpriteText
                         {
-<<<<<<< HEAD
-                            Text = this.type.GetLocalisableDescription(),
+                            Text = type.GetLocalisableDescription(),
                             Font = OsuFont.GetFont(weight: FontWeight.Bold, size: 18),
-=======
-                            Text = type.GetLocalisableDescription(),
-                            Font = OsuFont.GetFont(weight: FontWeight.Bold, size: 14),
->>>>>>> d38316bf
                         },
                     },
                 },
