--- conflicted
+++ resolved
@@ -47,13 +47,8 @@
                         AutoSizeAxes = Axes.Y,
                         Child = new OsuSpriteText
                         {
-<<<<<<< HEAD
-                            Text = this.type.GetDescription(),
+                            Text = this.type.GetLocalisableDescription(),
                             Font = OsuFont.GetFont(weight: FontWeight.Bold, size: 18),
-=======
-                            Text = this.type.GetLocalisableDescription(),
-                            Font = OsuFont.GetFont(weight: FontWeight.Bold, size: 14),
->>>>>>> 6f03f7a6
                         },
                     },
                 },
