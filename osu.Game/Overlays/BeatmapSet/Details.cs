--- conflicted
+++ resolved
@@ -74,11 +74,7 @@
                     {
                         RelativeSizeAxes = Axes.X,
                         AutoSizeAxes = Axes.Y,
-<<<<<<< HEAD
-                        Padding = new MarginPadding { Vertical = 10 },
-=======
                         Padding = new MarginPadding { Vertical = 10 }
->>>>>>> eb2e8e50
                     },
                 },
                 new DetailBox
