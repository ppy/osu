// Copyright (c) ppy Pty Ltd <contact@ppy.sh>. Licensed under the MIT Licence.
// See the LICENCE file in the repository root for full licence text.

using osu.Framework.Bindables;
using osu.Framework.Graphics;
using osu.Game.Rulesets;

namespace osu.Game.Overlays.BeatmapSet
{
    public class BeatmapSetHeader : OverlayHeader
    {
        public readonly Bindable<RulesetInfo> Ruleset = new Bindable<RulesetInfo>();

        public BeatmapRulesetSelector RulesetSelector { get; private set; }

        protected override OverlayTitle CreateTitle() => new BeatmapHeaderTitle();

        protected override Drawable CreateTitleContent() => RulesetSelector = new BeatmapRulesetSelector
        {
            Current = Ruleset
        };

        private class BeatmapHeaderTitle : OverlayTitle
        {
            public BeatmapHeaderTitle()
            {
<<<<<<< HEAD
                Title = "谱面信息";
                IconTexture = "Icons/changelog";
=======
                Title = "beatmap info";
                IconTexture = "Icons/Hexacons/beatmap";
>>>>>>> ebed7d09
            }
        }
    }
}<|MERGE_RESOLUTION|>--- conflicted
+++ resolved
@@ -24,13 +24,8 @@
         {
             public BeatmapHeaderTitle()
             {
-<<<<<<< HEAD
                 Title = "谱面信息";
-                IconTexture = "Icons/changelog";
-=======
-                Title = "beatmap info";
                 IconTexture = "Icons/Hexacons/beatmap";
->>>>>>> ebed7d09
             }
         }
     }
