﻿// Copyright (c) ppy Pty Ltd <contact@ppy.sh>. Licensed under the MIT Licence.
// See the LICENCE file in the repository root for full licence text.

using osu.Framework.Extensions.Color4Extensions;
using osu.Framework.Graphics;
using osu.Framework.Graphics.Containers;
using osu.Framework.Graphics.Shapes;
using osu.Game.Graphics;
using osu.Game.Graphics.Containers;
using osu.Game.Online.API.Requests.Responses;
using osu.Game.Resources.Localisation.Web;
using osuTK.Graphics;

namespace osu.Game.Overlays.BeatmapSet
{
    public class BeatmapAvailability : Container
    {
        private APIBeatmapSet beatmapSet;

        private bool downloadDisabled => BeatmapSet?.Availability.DownloadDisabled ?? false;
        private bool hasExternalLink => !string.IsNullOrEmpty(BeatmapSet?.Availability.ExternalLink);

        private readonly LinkFlowContainer textContainer;

        public BeatmapAvailability()
        {
            RelativeSizeAxes = Axes.X;
            AutoSizeAxes = Axes.Y;
            Padding = new MarginPadding { Top = 10, Right = 20 };

            Children = new Drawable[]
            {
                new Box
                {
                    RelativeSizeAxes = Axes.Both,
                    Colour = Color4.Black.Opacity(0.6f),
                },
                textContainer = new LinkFlowContainer(t => t.Font = OsuFont.GetFont(size: 18))
                {
                    Direction = FillDirection.Full,
                    RelativeSizeAxes = Axes.X,
                    AutoSizeAxes = Axes.Y,
                    Padding = new MarginPadding(10),
                },
            };
        }

        public APIBeatmapSet BeatmapSet
        {
            get => beatmapSet;

            set
            {
                if (value == beatmapSet)
                    return;

                beatmapSet = value;

                if (downloadDisabled || hasExternalLink)
                {
                    Show();
                    updateText();
                }
                else
                    Hide();
            }
        }

        private void updateText()
        {
            textContainer.Clear();
            textContainer.AddParagraph(downloadDisabled
<<<<<<< HEAD
                ? "该谱面目前无法被下载"
                : "应创建者或第三方权利所有者的要求，已删除了该谱面的部分内容。", t => t.Colour = Color4.Orange);
=======
                ? BeatmapsetsStrings.AvailabilityDisabled
                : BeatmapsetsStrings.AvailabilityPartsRemoved, t => t.Colour = Color4.Orange);
>>>>>>> ed894d64

            if (hasExternalLink)
            {
                textContainer.NewParagraph();
                textContainer.NewParagraph();
<<<<<<< HEAD
                textContainer.AddLink("点击这里查看更多信息。", BeatmapSet.Availability.ExternalLink, creationParameters: t => t.Font = OsuFont.GetFont(size: 10));
=======
                textContainer.AddLink(BeatmapsetsStrings.AvailabilityMoreInfo, BeatmapSet.Availability.ExternalLink, creationParameters: t => t.Font = OsuFont.GetFont(size: 10));
>>>>>>> ed894d64
            }
        }
    }
}<|MERGE_RESOLUTION|>--- conflicted
+++ resolved
@@ -70,23 +70,14 @@
         {
             textContainer.Clear();
             textContainer.AddParagraph(downloadDisabled
-<<<<<<< HEAD
-                ? "该谱面目前无法被下载"
-                : "应创建者或第三方权利所有者的要求，已删除了该谱面的部分内容。", t => t.Colour = Color4.Orange);
-=======
                 ? BeatmapsetsStrings.AvailabilityDisabled
                 : BeatmapsetsStrings.AvailabilityPartsRemoved, t => t.Colour = Color4.Orange);
->>>>>>> ed894d64
 
             if (hasExternalLink)
             {
                 textContainer.NewParagraph();
                 textContainer.NewParagraph();
-<<<<<<< HEAD
-                textContainer.AddLink("点击这里查看更多信息。", BeatmapSet.Availability.ExternalLink, creationParameters: t => t.Font = OsuFont.GetFont(size: 10));
-=======
                 textContainer.AddLink(BeatmapsetsStrings.AvailabilityMoreInfo, BeatmapSet.Availability.ExternalLink, creationParameters: t => t.Font = OsuFont.GetFont(size: 10));
->>>>>>> ed894d64
             }
         }
     }
