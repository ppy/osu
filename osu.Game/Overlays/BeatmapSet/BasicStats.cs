﻿// Copyright (c) ppy Pty Ltd <contact@ppy.sh>. Licensed under the MIT Licence.
// See the LICENCE file in the repository root for full licence text.

using System;
using osu.Framework.Allocation;
using osu.Framework.Extensions.Color4Extensions;
using osu.Framework.Graphics;
using osu.Framework.Graphics.Containers;
using osu.Framework.Graphics.Cursor;
using osu.Framework.Graphics.Sprites;
using osu.Framework.Localisation;
using osu.Game.Beatmaps;
using osu.Game.Extensions;
using osu.Game.Graphics;
using osu.Game.Graphics.Sprites;
using osuTK;

namespace osu.Game.Overlays.BeatmapSet
{
    public class BasicStats : Container
    {
        private readonly Statistic length, bpm, circleCount, sliderCount;

        private BeatmapSetInfo beatmapSet;

        public BeatmapSetInfo BeatmapSet
        {
            get => beatmapSet;
            set
            {
                if (value == beatmapSet) return;

                beatmapSet = value;

                updateDisplay();
            }
        }

        private BeatmapInfo beatmap;

        public BeatmapInfo Beatmap
        {
            get => beatmap;
            set
            {
                if (value == beatmap) return;

                beatmap = value;

                updateDisplay();
            }
        }

        private void updateDisplay()
        {
            bpm.Value = BeatmapSet?.OnlineInfo?.BPM.ToString(@"0.##") ?? "-";

            if (beatmap == null)
            {
                length.Value = string.Empty;
                circleCount.Value = string.Empty;
                sliderCount.Value = string.Empty;
            }
            else
            {
                length.Value = TimeSpan.FromMilliseconds(beatmap.Length).ToFormattedDuration();
                circleCount.Value = beatmap.OnlineInfo.CircleCount.ToString();
                sliderCount.Value = beatmap.OnlineInfo.SliderCount.ToString();
            }
        }

        public BasicStats()
        {
            Child = new FillFlowContainer
            {
                RelativeSizeAxes = Axes.X,
                AutoSizeAxes = Axes.Y,
                Direction = FillDirection.Horizontal,
                Children = new[]
                {
<<<<<<< HEAD
                    length = new Statistic(FontAwesome.Regular.Clock, "长度") { Width = 0.25f },
                    bpm = new Statistic(FontAwesome.Regular.Circle, "BPM") { Width = 0.25f },
                    circleCount = new Statistic(FontAwesome.Regular.Circle, "圆圈数量") { Width = 0.25f },
                    sliderCount = new Statistic(FontAwesome.Regular.Circle, "滑条数量") { Width = 0.25f },
=======
                    length = new Statistic(BeatmapStatisticsIconType.Length, "Length") { Width = 0.25f },
                    bpm = new Statistic(BeatmapStatisticsIconType.Bpm, "BPM") { Width = 0.25f },
                    circleCount = new Statistic(BeatmapStatisticsIconType.Circles, "Circle Count") { Width = 0.25f },
                    sliderCount = new Statistic(BeatmapStatisticsIconType.Sliders, "Slider Count") { Width = 0.25f },
>>>>>>> d3dba296
                },
            };
        }

        [BackgroundDependencyLoader]
        private void load()
        {
            updateDisplay();
        }

        private class Statistic : Container, IHasTooltip
        {
            private readonly OsuSpriteText value;

            public LocalisableString TooltipText { get; }

            public LocalisableString Value
            {
                get => value.Text;
                set => this.value.Text = value;
            }

            public Statistic(BeatmapStatisticsIconType icon, string name)
            {
                TooltipText = name;
                RelativeSizeAxes = Axes.X;
                Height = 24f;

                Children = new Drawable[]
                {
                    new Container
                    {
                        Anchor = Anchor.Centre,
                        Origin = Anchor.Centre,
                        AutoSizeAxes = Axes.X,
                        RelativeSizeAxes = Axes.Y,
                        Children = new Drawable[]
                        {
                            new SpriteIcon
                            {
                                Anchor = Anchor.CentreLeft,
                                Origin = Anchor.Centre,
                                Icon = FontAwesome.Solid.Square,
                                Size = new Vector2(12),
                                Rotation = 45,
                                Colour = Color4Extensions.FromHex(@"441288"),
                            },
                            new SpriteIcon
                            {
                                Anchor = Anchor.CentreLeft,
                                Origin = Anchor.Centre,
                                Icon = FontAwesome.Regular.Circle,
                                Size = new Vector2(10),
                                Rotation = 0,
                                Colour = Color4Extensions.FromHex(@"f7dd55"),
                            },
                            new BeatmapStatisticIcon(icon)
                            {
                                Anchor = Anchor.CentreLeft,
                                Origin = Anchor.Centre,
                                Size = new Vector2(10),
                                Colour = Color4Extensions.FromHex(@"f7dd55"),
                                Scale = new Vector2(0.8f),
                            },
                            value = new OsuSpriteText
                            {
                                Anchor = Anchor.CentreLeft,
                                Origin = Anchor.CentreLeft,
                                Margin = new MarginPadding { Left = 10 },
                                Font = OsuFont.GetFont(size: 12, weight: FontWeight.Bold),
                            },
                        },
                    },
                };
            }

            [BackgroundDependencyLoader]
            private void load(OsuColour colour)
            {
                value.Colour = colour.Yellow;
            }
        }
    }
}<|MERGE_RESOLUTION|>--- conflicted
+++ resolved
@@ -78,17 +78,10 @@
                 Direction = FillDirection.Horizontal,
                 Children = new[]
                 {
-<<<<<<< HEAD
-                    length = new Statistic(FontAwesome.Regular.Clock, "长度") { Width = 0.25f },
-                    bpm = new Statistic(FontAwesome.Regular.Circle, "BPM") { Width = 0.25f },
-                    circleCount = new Statistic(FontAwesome.Regular.Circle, "圆圈数量") { Width = 0.25f },
-                    sliderCount = new Statistic(FontAwesome.Regular.Circle, "滑条数量") { Width = 0.25f },
-=======
-                    length = new Statistic(BeatmapStatisticsIconType.Length, "Length") { Width = 0.25f },
+                    length = new Statistic(BeatmapStatisticsIconType.Length, "长度") { Width = 0.25f },
                     bpm = new Statistic(BeatmapStatisticsIconType.Bpm, "BPM") { Width = 0.25f },
-                    circleCount = new Statistic(BeatmapStatisticsIconType.Circles, "Circle Count") { Width = 0.25f },
-                    sliderCount = new Statistic(BeatmapStatisticsIconType.Sliders, "Slider Count") { Width = 0.25f },
->>>>>>> d3dba296
+                    circleCount = new Statistic(BeatmapStatisticsIconType.Circles, "圆圈数量") { Width = 0.25f },
+                    sliderCount = new Statistic(BeatmapStatisticsIconType.Sliders, "滑条数量") { Width = 0.25f },
                 },
             };
         }
