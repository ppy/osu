--- conflicted
+++ resolved
@@ -81,12 +81,6 @@
                 Direction = FillDirection.Horizontal,
                 Children = new[]
                 {
-<<<<<<< HEAD
-                    length = new Statistic(BeatmapStatisticsIconType.Length, "长度") { Width = 0.25f },
-                    bpm = new Statistic(BeatmapStatisticsIconType.Bpm, "BPM") { Width = 0.25f },
-                    circleCount = new Statistic(BeatmapStatisticsIconType.Circles, "圆圈数量") { Width = 0.25f },
-                    sliderCount = new Statistic(BeatmapStatisticsIconType.Sliders, "滑条数量") { Width = 0.25f },
-=======
                     length = new Statistic(BeatmapStatisticsIconType.Length)
                     {
                         Width = 0.25f,
@@ -107,7 +101,6 @@
                         Width = 0.25f,
                         TooltipText = BeatmapsetsStrings.ShowStatsCountSliders
                     },
->>>>>>> 6f03f7a6
                 },
             };
         }
