﻿// Copyright (c) ppy Pty Ltd <contact@ppy.sh>. Licensed under the MIT Licence.
// See the LICENCE file in the repository root for full licence text.

using System;
using System.Linq;
using osu.Framework;
using osu.Framework.Allocation;
using osu.Framework.Bindables;
using osu.Framework.Graphics;
using osu.Framework.Graphics.Containers;
using osu.Framework.Graphics.Shapes;
using osu.Framework.Graphics.Sprites;
using osu.Framework.Input.Events;
using osu.Game.Beatmaps;
using osu.Game.Beatmaps.Drawables;
using osu.Game.Graphics;
using osu.Game.Graphics.Containers;
using osu.Game.Graphics.Sprites;
using osu.Game.Rulesets;
using osuTK;

namespace osu.Game.Overlays.BeatmapSet
{
    public class BeatmapPicker : Container
    {
        private const float tile_icon_padding = 7;
        private const float tile_spacing = 2;

        private readonly OsuSpriteText version, starRating;
        private readonly Statistic plays, favourites;

        public readonly DifficultiesContainer Difficulties;

        public readonly Bindable<BeatmapInfo> Beatmap = new Bindable<BeatmapInfo>();
        private BeatmapSetInfo beatmapSet;

        public BeatmapSetInfo BeatmapSet
        {
            get => beatmapSet;
            set
            {
                if (value == beatmapSet) return;

                beatmapSet = value;
                updateDisplay();
            }
        }

        public BeatmapPicker()
        {
            RelativeSizeAxes = Axes.X;
            AutoSizeAxes = Axes.Y;

            Children = new Drawable[]
            {
                new FillFlowContainer
                {
                    AutoSizeAxes = Axes.Y,
                    RelativeSizeAxes = Axes.X,
                    Direction = FillDirection.Vertical,
                    Children = new Drawable[]
                    {
                        Difficulties = new DifficultiesContainer
                        {
                            RelativeSizeAxes = Axes.X,
                            AutoSizeAxes = Axes.Y,
                            Margin = new MarginPadding { Left = -(tile_icon_padding + tile_spacing / 2), Bottom = 10 },
                            OnLostHover = () =>
                            {
                                showBeatmap(Beatmap.Value);
                                starRating.FadeOut(100);
                            },
                        },
                        new FillFlowContainer
                        {
                            AutoSizeAxes = Axes.Both,
                            Spacing = new Vector2(5f),
                            Children = new[]
                            {
                                version = new OsuSpriteText
                                {
                                    Anchor = Anchor.BottomLeft,
                                    Origin = Anchor.BottomLeft,
                                    Font = OsuFont.GetFont(size: 17, weight: FontWeight.Bold)
                                },
                                starRating = new OsuSpriteText
                                {
                                    Anchor = Anchor.BottomLeft,
                                    Origin = Anchor.BottomLeft,
<<<<<<< HEAD
                                    Font = OsuFont.GetFont(size: 15, weight: FontWeight.Bold),
                                    Text = "难度星级",
=======
                                    Font = OsuFont.GetFont(size: 11, weight: FontWeight.Bold),
                                    Text = "Star Difficulty",
>>>>>>> eb2e8e50
                                    Alpha = 0,
                                    Margin = new MarginPadding { Bottom = 1 },
                                },
                            },
                        },
                        new FillFlowContainer
                        {
                            RelativeSizeAxes = Axes.X,
                            AutoSizeAxes = Axes.Y,
                            Spacing = new Vector2(10f),
                            Margin = new MarginPadding { Top = 5 },
                            Children = new[]
                            {
                                plays = new Statistic(FontAwesome.Solid.PlayCircle),
                                favourites = new Statistic(FontAwesome.Solid.Heart),
                            },
                        },
                    },
                },
            };

            Beatmap.ValueChanged += b =>
            {
                showBeatmap(b.NewValue);
                updateDifficultyButtons();
            };
        }

        [Resolved]
        private IBindable<RulesetInfo> ruleset { get; set; }

        [BackgroundDependencyLoader]
        private void load(OsuColour colours)
        {
            starRating.Colour = colours.Yellow;
            updateDisplay();
        }

        protected override void LoadComplete()
        {
            base.LoadComplete();

            ruleset.ValueChanged += r => updateDisplay();

            // done here so everything can bind in intialization and get the first trigger
            Beatmap.TriggerChange();
        }

        private void updateDisplay()
        {
            Difficulties.Clear();

            if (BeatmapSet != null)
            {
                Difficulties.ChildrenEnumerable = BeatmapSet.Beatmaps.Where(b => b.Ruleset.Equals(ruleset.Value)).OrderBy(b => b.StarDifficulty).Select(b => new DifficultySelectorButton(b)
                {
                    State = DifficultySelectorState.NotSelected,
                    OnHovered = beatmap =>
                    {
                        showBeatmap(beatmap);
                        starRating.Text = beatmap.StarDifficulty.ToString("难度星级 0.##");
                        starRating.FadeIn(100);
                    },
                    OnClicked = beatmap => { Beatmap.Value = beatmap; },
                });
            }

            starRating.FadeOut(100);
            Beatmap.Value = Difficulties.FirstOrDefault()?.Beatmap;
            plays.Value = BeatmapSet?.OnlineInfo.PlayCount ?? 0;
            favourites.Value = BeatmapSet?.OnlineInfo.FavouriteCount ?? 0;

            updateDifficultyButtons();
        }

        private void showBeatmap(BeatmapInfo beatmap)
        {
            version.Text = beatmap?.Version;
        }

        private void updateDifficultyButtons()
        {
            Difficulties.Children.ToList().ForEach(diff => diff.State = diff.Beatmap == Beatmap.Value ? DifficultySelectorState.Selected : DifficultySelectorState.NotSelected);
        }

        public class DifficultiesContainer : FillFlowContainer<DifficultySelectorButton>
        {
            public Action OnLostHover;

            protected override void OnHoverLost(HoverLostEvent e)
            {
                base.OnHoverLost(e);
                OnLostHover?.Invoke();
            }
        }

        public class DifficultySelectorButton : OsuClickableContainer, IStateful<DifficultySelectorState>
        {
            private const float transition_duration = 100;
            private const float size = 54;
            private const float background_size = size - 2;

            private readonly Container background;
            private readonly Box backgroundBox;
            private readonly DifficultyIcon icon;

            public readonly BeatmapInfo Beatmap;

            public Action<BeatmapInfo> OnHovered;
            public Action<BeatmapInfo> OnClicked;
            public event Action<DifficultySelectorState> StateChanged;

            private DifficultySelectorState state;

            public DifficultySelectorState State
            {
                get => state;
                set
                {
                    if (value == state) return;

                    state = value;

                    StateChanged?.Invoke(State);
                    if (value == DifficultySelectorState.Selected)
                        fadeIn();
                    else
                        fadeOut();
                }
            }

            public DifficultySelectorButton(BeatmapInfo beatmap)
            {
                Beatmap = beatmap;
                Size = new Vector2(size);
                Margin = new MarginPadding { Horizontal = tile_spacing / 2 };

                Children = new Drawable[]
                {
                    background = new Container
                    {
                        Size = new Vector2(background_size),
                        Masking = true,
                        CornerRadius = 4,
                        Child = backgroundBox = new Box
                        {
                            RelativeSizeAxes = Axes.Both,
                            Alpha = 0.5f
                        }
                    },
                    icon = new DifficultyIcon(beatmap, shouldShowTooltip: false)
                    {
                        Anchor = Anchor.Centre,
                        Origin = Anchor.Centre,
                        Size = new Vector2(size - tile_icon_padding * 2),
                        Margin = new MarginPadding { Bottom = 1 },
                    },
                };
            }

            protected override bool OnHover(HoverEvent e)
            {
                fadeIn();
                OnHovered?.Invoke(Beatmap);
                return base.OnHover(e);
            }

            protected override void OnHoverLost(HoverLostEvent e)
            {
                if (State == DifficultySelectorState.NotSelected)
                    fadeOut();
                base.OnHoverLost(e);
            }

            protected override bool OnClick(ClickEvent e)
            {
                OnClicked?.Invoke(Beatmap);
                return base.OnClick(e);
            }

            private void fadeIn()
            {
                background.FadeIn(transition_duration);
                icon.FadeIn(transition_duration);
            }

            private void fadeOut()
            {
                background.FadeOut();
                icon.FadeTo(0.7f, transition_duration);
            }

            [BackgroundDependencyLoader]
            private void load(OverlayColourProvider colourProvider)
            {
                backgroundBox.Colour = colourProvider.Background6;
            }
        }

        private class Statistic : FillFlowContainer
        {
            private readonly OsuSpriteText text;

            private int value;

            public int Value
            {
                get => value;
                set
                {
                    this.value = value;
                    text.Text = Value.ToString(@"N0");
                }
            }

            public Statistic(IconUsage icon)
            {
                AutoSizeAxes = Axes.Both;
                Direction = FillDirection.Horizontal;
                Spacing = new Vector2(2f);

                Children = new Drawable[]
                {
                    new SpriteIcon
                    {
                        Anchor = Anchor.CentreLeft,
                        Origin = Anchor.CentreLeft,
                        Icon = icon,
                        Shadow = true,
                        Size = new Vector2(12),
                    },
                    text = new OsuSpriteText
                    {
                        Anchor = Anchor.CentreLeft,
                        Origin = Anchor.CentreLeft,
<<<<<<< HEAD
                        Font = OsuFont.GetFont(size: 12, weight: FontWeight.SemiBold, italics: true)
=======
                        Font = OsuFont.GetFont(size: 12, weight: FontWeight.SemiBold, italics: true),
>>>>>>> eb2e8e50
                    },
                };
            }
        }

        public enum DifficultySelectorState
        {
            Selected,
            NotSelected,
        }
    }
}<|MERGE_RESOLUTION|>--- conflicted
+++ resolved
@@ -87,13 +87,8 @@
                                 {
                                     Anchor = Anchor.BottomLeft,
                                     Origin = Anchor.BottomLeft,
-<<<<<<< HEAD
                                     Font = OsuFont.GetFont(size: 15, weight: FontWeight.Bold),
                                     Text = "难度星级",
-=======
-                                    Font = OsuFont.GetFont(size: 11, weight: FontWeight.Bold),
-                                    Text = "Star Difficulty",
->>>>>>> eb2e8e50
                                     Alpha = 0,
                                     Margin = new MarginPadding { Bottom = 1 },
                                 },
@@ -329,11 +324,7 @@
                     {
                         Anchor = Anchor.CentreLeft,
                         Origin = Anchor.CentreLeft,
-<<<<<<< HEAD
-                        Font = OsuFont.GetFont(size: 12, weight: FontWeight.SemiBold, italics: true)
-=======
                         Font = OsuFont.GetFont(size: 12, weight: FontWeight.SemiBold, italics: true),
->>>>>>> eb2e8e50
                     },
                 };
             }
