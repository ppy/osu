--- conflicted
+++ resolved
@@ -107,13 +107,8 @@
                                     Anchor = Anchor.Centre,
                                     Origin = Anchor.Centre,
                                     Alpha = 0,
-<<<<<<< HEAD
                                     Text = "不计入排名",
                                     Font = OsuFont.GetFont(size: 16)
-=======
-                                    Text = "This beatmap is not ranked",
-                                    Font = OsuFont.GetFont(size: 12)
->>>>>>> c644e11e
                                 },
                             },
                         },
