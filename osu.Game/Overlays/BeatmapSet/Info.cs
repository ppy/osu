﻿// Copyright (c) ppy Pty Ltd <contact@ppy.sh>. Licensed under the MIT Licence.
// See the LICENCE file in the repository root for full licence text.

using osu.Framework.Allocation;
using osu.Framework.Bindables;
using osu.Framework.Graphics;
using osu.Framework.Graphics.Containers;
using osu.Framework.Graphics.Shapes;
using osu.Game.Beatmaps;
using osu.Game.Graphics;
using osu.Game.Graphics.Sprites;

namespace osu.Game.Overlays.BeatmapSet
{
    public class Info : Container
    {
        private const float metadata_width = 175;
        private const float spacing = 20;
        private const float base_height = 220;

        private readonly Box successRateBackground;
        private readonly Box background;
        private readonly SuccessRate successRate;

        public readonly Bindable<BeatmapSetInfo> BeatmapSet = new Bindable<BeatmapSetInfo>();

        public BeatmapInfo Beatmap
        {
            get => successRate.Beatmap;
            set => successRate.Beatmap = value;
        }

        public Info()
        {
            MetadataSection source, tags, genre, language;
            OsuSpriteText notRankedPlaceholder;

            RelativeSizeAxes = Axes.X;
            Height = base_height;

            Children = new Drawable[]
            {
                background = new Box
                {
                    RelativeSizeAxes = Axes.Both
                },
                new Container
                {
                    RelativeSizeAxes = Axes.Both,
                    Padding = new MarginPadding { Top = 15, Horizontal = BeatmapSetOverlay.X_PADDING },
                    Children = new Drawable[]
                    {
                        new Container
                        {
                            RelativeSizeAxes = Axes.Both,
                            Padding = new MarginPadding { Right = metadata_width + BeatmapSetOverlay.RIGHT_WIDTH + spacing * 2 },
                            Child = new Container
                            {
                                RelativeSizeAxes = Axes.Both,
<<<<<<< HEAD
                                Child = new MetadataSection("描述"),
=======
                                Child = new MetadataSection(MetadataType.Description),
>>>>>>> f3b68a4f
                            },
                        },
                        new Container
                        {
                            Anchor = Anchor.TopRight,
                            Origin = Anchor.TopRight,
                            RelativeSizeAxes = Axes.Y,
                            Width = metadata_width,
                            Padding = new MarginPadding { Horizontal = 10 },
                            Margin = new MarginPadding { Right = BeatmapSetOverlay.RIGHT_WIDTH + spacing },
                            Child = new FillFlowContainer
                            {
                                RelativeSizeAxes = Axes.X,
                                AutoSizeAxes = Axes.Y,
                                Direction = FillDirection.Full,
                                Children = new[]
                                {
<<<<<<< HEAD
                                    source = new MetadataSection("来源"),
                                    genre = new MetadataSection("流派") { Width = 0.5f },
                                    language = new MetadataSection("语言") { Width = 0.5f },
                                    tags = new MetadataSection("标签"),
=======
                                    source = new MetadataSection(MetadataType.Source),
                                    genre = new MetadataSection(MetadataType.Genre) { Width = 0.5f },
                                    language = new MetadataSection(MetadataType.Language) { Width = 0.5f },
                                    tags = new MetadataSection(MetadataType.Tags),
>>>>>>> f3b68a4f
                                },
                            },
                        },
                        new Container
                        {
                            Anchor = Anchor.TopRight,
                            Origin = Anchor.TopRight,
                            RelativeSizeAxes = Axes.Y,
                            Width = BeatmapSetOverlay.RIGHT_WIDTH,
                            Children = new Drawable[]
                            {
                                successRateBackground = new Box
                                {
                                    RelativeSizeAxes = Axes.Both,
                                },
                                successRate = new SuccessRate
                                {
                                    RelativeSizeAxes = Axes.Both,
                                    Padding = new MarginPadding { Top = 20, Horizontal = 15 },
                                },
                                notRankedPlaceholder = new OsuSpriteText
                                {
                                    Anchor = Anchor.Centre,
                                    Origin = Anchor.Centre,
                                    Alpha = 0,
                                    Text = "不计入排名",
                                    Font = OsuFont.GetFont(size: 16)
                                },
                            },
                        },
                    },
                },
            };

            BeatmapSet.ValueChanged += b =>
            {
                source.Text = b.NewValue?.Metadata.Source ?? string.Empty;
                tags.Text = b.NewValue?.Metadata.Tags ?? string.Empty;
                genre.Text = b.NewValue?.OnlineInfo?.Genre?.Name ?? string.Empty;
                language.Text = b.NewValue?.OnlineInfo?.Language?.Name ?? string.Empty;
                var setHasLeaderboard = b.NewValue?.OnlineInfo?.Status > 0;
                successRate.Alpha = setHasLeaderboard ? 1 : 0;
                notRankedPlaceholder.Alpha = setHasLeaderboard ? 0 : 1;
                Height = setHasLeaderboard ? 270 : base_height;
            };
        }

        [BackgroundDependencyLoader]
        private void load(OverlayColourProvider colourProvider)
        {
            successRateBackground.Colour = colourProvider.Background4;
            background.Colour = colourProvider.Background5;
        }
<<<<<<< HEAD

        private class MetadataSection : FillFlowContainer
        {
            private readonly TextFlowContainer textFlow;

            public string Text
            {
                set
                {
                    if (string.IsNullOrEmpty(value))
                    {
                        Hide();
                        return;
                    }

                    this.FadeIn(transition_duration);
                    textFlow.Clear();
                    textFlow.AddText(value, s => s.Font = s.Font.With(size: 12));
                }
            }

            public MetadataSection(string title)
            {
                RelativeSizeAxes = Axes.X;
                AutoSizeAxes = Axes.Y;
                Spacing = new Vector2(5f);

                InternalChildren = new Drawable[]
                {
                    new OsuSpriteText
                    {
                        Text = title,
                        Font = OsuFont.GetFont(size: 18, weight: FontWeight.Bold),
                        Margin = new MarginPadding { Top = 15 },
                    },
                    textFlow = new OsuTextFlowContainer
                    {
                        RelativeSizeAxes = Axes.X,
                        AutoSizeAxes = Axes.Y,
                    },
                };
            }
        }
=======
>>>>>>> f3b68a4f
    }
}<|MERGE_RESOLUTION|>--- conflicted
+++ resolved
@@ -57,11 +57,7 @@
                             Child = new Container
                             {
                                 RelativeSizeAxes = Axes.Both,
-<<<<<<< HEAD
-                                Child = new MetadataSection("描述"),
-=======
                                 Child = new MetadataSection(MetadataType.Description),
->>>>>>> f3b68a4f
                             },
                         },
                         new Container
@@ -79,17 +75,10 @@
                                 Direction = FillDirection.Full,
                                 Children = new[]
                                 {
-<<<<<<< HEAD
-                                    source = new MetadataSection("来源"),
-                                    genre = new MetadataSection("流派") { Width = 0.5f },
-                                    language = new MetadataSection("语言") { Width = 0.5f },
-                                    tags = new MetadataSection("标签"),
-=======
                                     source = new MetadataSection(MetadataType.Source),
                                     genre = new MetadataSection(MetadataType.Genre) { Width = 0.5f },
                                     language = new MetadataSection(MetadataType.Language) { Width = 0.5f },
                                     tags = new MetadataSection(MetadataType.Tags),
->>>>>>> f3b68a4f
                                 },
                             },
                         },
@@ -143,51 +132,5 @@
             successRateBackground.Colour = colourProvider.Background4;
             background.Colour = colourProvider.Background5;
         }
-<<<<<<< HEAD
-
-        private class MetadataSection : FillFlowContainer
-        {
-            private readonly TextFlowContainer textFlow;
-
-            public string Text
-            {
-                set
-                {
-                    if (string.IsNullOrEmpty(value))
-                    {
-                        Hide();
-                        return;
-                    }
-
-                    this.FadeIn(transition_duration);
-                    textFlow.Clear();
-                    textFlow.AddText(value, s => s.Font = s.Font.With(size: 12));
-                }
-            }
-
-            public MetadataSection(string title)
-            {
-                RelativeSizeAxes = Axes.X;
-                AutoSizeAxes = Axes.Y;
-                Spacing = new Vector2(5f);
-
-                InternalChildren = new Drawable[]
-                {
-                    new OsuSpriteText
-                    {
-                        Text = title,
-                        Font = OsuFont.GetFont(size: 18, weight: FontWeight.Bold),
-                        Margin = new MarginPadding { Top = 15 },
-                    },
-                    textFlow = new OsuTextFlowContainer
-                    {
-                        RelativeSizeAxes = Axes.X,
-                        AutoSizeAxes = Axes.Y,
-                    },
-                };
-            }
-        }
-=======
->>>>>>> f3b68a4f
     }
 }