﻿// Copyright (c) ppy Pty Ltd <contact@ppy.sh>. Licensed under the MIT Licence.
// See the LICENCE file in the repository root for full licence text.

using System.Linq;
using osu.Framework.Allocation;
using osu.Framework.Extensions.Color4Extensions;
using osu.Framework.Graphics;
using osu.Framework.Graphics.Colour;
using osu.Framework.Graphics.Containers;
using osu.Framework.Graphics.Effects;
using osu.Framework.Graphics.Shapes;
using osu.Game.Beatmaps.Drawables;
using osu.Game.Graphics;
using osu.Game.Graphics.Sprites;
using osu.Game.Graphics.UserInterface;
using osu.Game.Online;
using osu.Game.Overlays.BeatmapSet.Buttons;
using osu.Game.Overlays.Direct;
using osu.Game.Rulesets;
using osuTK;
using osuTK.Graphics;
using DownloadButton = osu.Game.Overlays.BeatmapSet.Buttons.DownloadButton;

namespace osu.Game.Overlays.BeatmapSet
{
    public class Header : BeatmapDownloadTrackingComposite
    {
        private const float transition_duration = 200;
        private const float tabs_height = 50;
        private const float buttons_height = 45;
        private const float buttons_spacing = 5;

        private readonly Box tabsBg;
        private readonly UpdateableBeatmapSetCover cover;
        private readonly OsuSpriteText title, artist;
        private readonly AuthorInfo author;
        private readonly FillFlowContainer downloadButtonsContainer;
        private readonly BeatmapAvailability beatmapAvailability;
        private readonly BeatmapSetOnlineStatusPill onlineStatusPill;
        public Details Details;

        public bool DownloadButtonsVisible => downloadButtonsContainer.Any();

        public readonly BeatmapPicker Picker;

        private readonly FavouriteButton favouriteButton;

<<<<<<< HEAD
        private readonly RulesetTabControl tabControl;
=======
        private readonly FillFlowContainer fadeContent;

        private readonly LoadingAnimation loading;
>>>>>>> addc4ef9

        public Header()
        {
            ExternalLinkButton externalLink;

            RelativeSizeAxes = Axes.X;
            AutoSizeAxes = Axes.Y;
            Masking = true;

            EdgeEffect = new EdgeEffectParameters
            {
                Colour = Color4.Black.Opacity(0.25f),
                Type = EdgeEffectType.Shadow,
                Radius = 3,
                Offset = new Vector2(0f, 1f),
            };

            InternalChildren = new Drawable[]
            {
                new Container
                {
                    RelativeSizeAxes = Axes.X,
                    Height = tabs_height,
                    Children = new Drawable[]
                    {
                        tabsBg = new Box
                        {
                            RelativeSizeAxes = Axes.Both,
                        },
                        tabControl = new RulesetTabControl
                        {
                            RelativeSizeAxes = Axes.Both,
                        },
                    },
                },
                new Container
                {
                    RelativeSizeAxes = Axes.X,
                    AutoSizeAxes = Axes.Y,
                    Padding = new MarginPadding { Top = tabs_height },
                    Children = new Drawable[]
                    {
                        new Container
                        {
                            RelativeSizeAxes = Axes.Both,
                            Children = new Drawable[]
                            {
                                cover = new UpdateableBeatmapSetCover
                                {
                                    RelativeSizeAxes = Axes.Both,
                                    Masking = true,
                                },
                                new Box
                                {
                                    RelativeSizeAxes = Axes.Both,
                                    Colour = ColourInfo.GradientVertical(Color4.Black.Opacity(0.3f), Color4.Black.Opacity(0.8f)),
                                },
                            },
                        },
                        new Container
                        {
                            RelativeSizeAxes = Axes.X,
                            AutoSizeAxes = Axes.Y,
                            Padding = new MarginPadding
                            {
                                Top = 20,
                                Bottom = 30,
                                Left = BeatmapSetOverlay.X_PADDING,
                                Right = BeatmapSetOverlay.X_PADDING + BeatmapSetOverlay.RIGHT_WIDTH,
                            },
                            Children = new Drawable[]
                            {
                                fadeContent = new FillFlowContainer
                                {
                                    RelativeSizeAxes = Axes.X,
                                    AutoSizeAxes = Axes.Y,
                                    Direction = FillDirection.Vertical,
                                    Children = new Drawable[]
                                    {
                                        new Container
                                        {
                                            RelativeSizeAxes = Axes.X,
                                            AutoSizeAxes = Axes.Y,
                                            Child = Picker = new BeatmapPicker(),
                                        },
                                        new FillFlowContainer
                                        {
                                            Direction = FillDirection.Horizontal,
                                            AutoSizeAxes = Axes.Both,
                                            Children = new Drawable[]
                                            {
                                                title = new OsuSpriteText
                                                {
                                                    Font = OsuFont.GetFont(size: 37, weight: FontWeight.Bold, italics: true)
                                                },
                                                externalLink = new ExternalLinkButton
                                                {
                                                    Anchor = Anchor.BottomLeft,
                                                    Origin = Anchor.BottomLeft,
                                                    Margin = new MarginPadding { Left = 3, Bottom = 4 }, //To better lineup with the font
                                                },
                                            }
                                        },
                                        artist = new OsuSpriteText { Font = OsuFont.GetFont(size: 25, weight: FontWeight.SemiBold, italics: true) },
                                        new Container
                                        {
                                            RelativeSizeAxes = Axes.X,
                                            AutoSizeAxes = Axes.Y,
                                            Margin = new MarginPadding { Top = 20 },
                                            Child = author = new AuthorInfo(),
                                        },
                                        beatmapAvailability = new BeatmapAvailability(),
                                        new Container
                                        {
                                            RelativeSizeAxes = Axes.X,
                                            Height = buttons_height,
                                            Margin = new MarginPadding { Top = 10 },
                                            Children = new Drawable[]
                                            {
                                                favouriteButton = new FavouriteButton(),
                                                downloadButtonsContainer = new FillFlowContainer
                                                {
                                                    RelativeSizeAxes = Axes.Both,
                                                    Padding = new MarginPadding { Left = buttons_height + buttons_spacing },
                                                    Spacing = new Vector2(buttons_spacing),
                                                },
                                            },
                                        },
                                    },
                                },
                            }
                        },
                        loading = new LoadingAnimation
                        {
                            Anchor = Anchor.Centre,
                            Origin = Anchor.Centre,
                            Scale = new Vector2(1.5f),
                        },
                        new FillFlowContainer
                        {
                            Anchor = Anchor.BottomRight,
                            Origin = Anchor.BottomRight,
                            AutoSizeAxes = Axes.Both,
                            Margin = new MarginPadding { Top = BeatmapSetOverlay.TOP_PADDING, Right = BeatmapSetOverlay.X_PADDING },
                            Direction = FillDirection.Vertical,
                            Spacing = new Vector2(10),
                            Children = new Drawable[]
                            {
                                onlineStatusPill = new BeatmapSetOnlineStatusPill
                                {
                                    Anchor = Anchor.TopRight,
                                    Origin = Anchor.TopRight,
                                    TextSize = 14,
                                    TextPadding = new MarginPadding { Horizontal = 25, Vertical = 8 }
                                },
                                Details = new Details(),
                            },
                        },
                    },
                },
            };

            Picker.Beatmap.ValueChanged += b =>
            {
                Details.Beatmap = b.NewValue;
                externalLink.Link = $@"https://osu.ppy.sh/beatmapsets/{BeatmapSet.Value?.OnlineBeatmapSetID}#{b.NewValue?.Ruleset.ShortName}/{b.NewValue?.OnlineBeatmapID}";
<<<<<<< HEAD

                tabControl.SelectRuleset(b.NewValue?.Ruleset);
=======
>>>>>>> addc4ef9
            };
        }

        [BackgroundDependencyLoader]
        private void load(OsuColour colours, RulesetStore rulesets)
        {
            tabsBg.Colour = colours.Gray3;

            foreach (var ruleset in rulesets.AvailableRulesets)
                tabControl.AddItem(ruleset);

            Picker.Ruleset.BindTo(tabControl.Current);

            State.BindValueChanged(_ => updateDownloadButtons());

            BeatmapSet.BindValueChanged(setInfo =>
            {
<<<<<<< HEAD
                Picker.BeatmapSet = tabControl.BeatmapSet = author.BeatmapSet = Details.BeatmapSet = setInfo.NewValue;

                title.Text = setInfo.NewValue?.Metadata.Title ?? string.Empty;
                artist.Text = setInfo.NewValue?.Metadata.Artist ?? string.Empty;
                onlineStatusPill.Status = setInfo.NewValue?.OnlineInfo.Status ?? BeatmapSetOnlineStatus.None;
=======
                Picker.BeatmapSet = author.BeatmapSet = beatmapAvailability.BeatmapSet = Details.BeatmapSet = setInfo.NewValue;
>>>>>>> addc4ef9
                cover.BeatmapSet = setInfo.NewValue;

                if (setInfo.NewValue == null)
                {
                    onlineStatusPill.FadeTo(0.5f, 500, Easing.OutQuint);
                    fadeContent.Hide();

                    loading.Show();

                    downloadButtonsContainer.FadeOut(transition_duration);
                    favouriteButton.FadeOut(transition_duration);
                }
                else
                {
                    fadeContent.FadeIn(500, Easing.OutQuint);

                    loading.Hide();

                    title.Text = setInfo.NewValue.Metadata.Title ?? string.Empty;
                    artist.Text = setInfo.NewValue.Metadata.Artist ?? string.Empty;

                    onlineStatusPill.FadeIn(500, Easing.OutQuint);
                    onlineStatusPill.Status = setInfo.NewValue.OnlineInfo.Status;

                    downloadButtonsContainer.FadeIn(transition_duration);
                    favouriteButton.FadeIn(transition_duration);

                    updateDownloadButtons();
                }
            }, true);
        }

        private void updateDownloadButtons()
        {
            if (BeatmapSet.Value == null) return;

            if (BeatmapSet.Value.OnlineInfo.Availability?.DownloadDisabled ?? false)
            {
                downloadButtonsContainer.Clear();
                return;
            }

            switch (State.Value)
            {
                case DownloadState.LocallyAvailable:
                    // temporary for UX until new design is implemented.
                    downloadButtonsContainer.Child = new Direct.DownloadButton(BeatmapSet.Value)
                    {
                        Width = 50,
                        RelativeSizeAxes = Axes.Y
                    };
                    break;

                case DownloadState.Downloading:
                case DownloadState.Downloaded:
                    // temporary to avoid showing two buttons for maps with novideo. will be fixed in new beatmap overlay design.
                    downloadButtonsContainer.Child = new DownloadButton(BeatmapSet.Value);
                    break;

                default:
                    downloadButtonsContainer.Child = new DownloadButton(BeatmapSet.Value);
                    if (BeatmapSet.Value.OnlineInfo.HasVideo)
                        downloadButtonsContainer.Add(new DownloadButton(BeatmapSet.Value, true));
                    break;
            }
        }
    }
}<|MERGE_RESOLUTION|>--- conflicted
+++ resolved
@@ -43,15 +43,13 @@
 
         public readonly BeatmapPicker Picker;
 
+        private readonly RulesetTabControl tabControl;
+
         private readonly FavouriteButton favouriteButton;
-
-<<<<<<< HEAD
-        private readonly RulesetTabControl tabControl;
-=======
+        
         private readonly FillFlowContainer fadeContent;
 
         private readonly LoadingAnimation loading;
->>>>>>> addc4ef9
 
         public Header()
         {
@@ -218,11 +216,8 @@
             {
                 Details.Beatmap = b.NewValue;
                 externalLink.Link = $@"https://osu.ppy.sh/beatmapsets/{BeatmapSet.Value?.OnlineBeatmapSetID}#{b.NewValue?.Ruleset.ShortName}/{b.NewValue?.OnlineBeatmapID}";
-<<<<<<< HEAD
-
+                
                 tabControl.SelectRuleset(b.NewValue?.Ruleset);
-=======
->>>>>>> addc4ef9
             };
         }
 
@@ -240,15 +235,7 @@
 
             BeatmapSet.BindValueChanged(setInfo =>
             {
-<<<<<<< HEAD
-                Picker.BeatmapSet = tabControl.BeatmapSet = author.BeatmapSet = Details.BeatmapSet = setInfo.NewValue;
-
-                title.Text = setInfo.NewValue?.Metadata.Title ?? string.Empty;
-                artist.Text = setInfo.NewValue?.Metadata.Artist ?? string.Empty;
-                onlineStatusPill.Status = setInfo.NewValue?.OnlineInfo.Status ?? BeatmapSetOnlineStatus.None;
-=======
-                Picker.BeatmapSet = author.BeatmapSet = beatmapAvailability.BeatmapSet = Details.BeatmapSet = setInfo.NewValue;
->>>>>>> addc4ef9
+                Picker.BeatmapSet = tabControl.BeatmapSet = author.BeatmapSet = beatmapAvailability.BeatmapSet = Details.BeatmapSet = setInfo.NewValue;
                 cover.BeatmapSet = setInfo.NewValue;
 
                 if (setInfo.NewValue == null)
