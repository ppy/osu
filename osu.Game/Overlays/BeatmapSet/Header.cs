--- conflicted
+++ resolved
@@ -143,11 +143,7 @@
                                                     {
                                                         Anchor = Anchor.BottomLeft,
                                                         Origin = Anchor.BottomLeft,
-<<<<<<< HEAD
-                                                        Margin = new MarginPadding { Left = 3, Bottom = 4 }, //To better lineup with the font
-=======
                                                         Margin = new MarginPadding { Left = 3, Bottom = 4 }, // To better lineup with the font
->>>>>>> eb2e8e50
                                                     },
                                                 }
                                             },
@@ -239,7 +235,6 @@
         private MfConfigManager mfConfig;
 
         [BackgroundDependencyLoader]
-<<<<<<< HEAD
         private void load(OverlayColourProvider colourProvider, OsuConfigManager config, MfConfigManager mfconfig)
         {
             this.mfConfig = mfconfig;
@@ -248,10 +243,6 @@
             {
                 externalLink.Link = SelectServer(Details.Beatmap);
             };
-=======
-        private void load(OverlayColourProvider colourProvider)
-        {
->>>>>>> eb2e8e50
             coverGradient.Colour = ColourInfo.GradientVertical(colourProvider.Background6.Opacity(0.3f), colourProvider.Background6.Opacity(0.8f));
             onlineStatusPill.BackgroundColour = colourProvider.Background6;
 
