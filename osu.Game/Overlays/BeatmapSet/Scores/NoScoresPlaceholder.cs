--- conflicted
+++ resolved
@@ -31,17 +31,6 @@
             switch (scope)
             {
                 default:
-<<<<<<< HEAD
-                    text.Text = @"还没有成绩呢... 考虑当个第一名owo?";
-                    break;
-
-                case BeatmapLeaderboardScope.Friend:
-                    text.Text = @"你的好友们还没玩过这张图> <";
-                    break;
-
-                case BeatmapLeaderboardScope.Country:
-                    text.Text = @"你所在的国家/区域内好像只有你有这张图> <.";
-=======
                     text.Text = BeatmapsetsStrings.ShowScoreboardNoScoresGlobal;
                     break;
 
@@ -51,7 +40,6 @@
 
                 case BeatmapLeaderboardScope.Country:
                     text.Text = BeatmapsetsStrings.ShowScoreboardNoScoresCountry;
->>>>>>> 6f03f7a6
                     break;
             }
         }
