--- conflicted
+++ resolved
@@ -63,15 +63,9 @@
                         Spacing = new Vector2(margin, 0),
                         Children = new Drawable[]
                         {
-<<<<<<< HEAD
-                            totalScoreColumn = new TextColumn("总分", largeFont, top_columns_min_width),
-                            accuracyColumn = new TextColumn("准确率", largeFont, top_columns_min_width),
-                            maxComboColumn = new TextColumn("最大连击", largeFont, top_columns_min_width)
-=======
                             totalScoreColumn = new TextColumn(BeatmapsetsStrings.ShowScoreboardHeadersScoreTotal, largeFont, top_columns_min_width),
                             accuracyColumn = new TextColumn(BeatmapsetsStrings.ShowScoreboardHeadersAccuracy, largeFont, top_columns_min_width),
                             maxComboColumn = new TextColumn(BeatmapsetsStrings.ShowScoreboardHeadersCombo, largeFont, top_columns_min_width)
->>>>>>> 6f03f7a6
                         }
                     },
                     new FillFlowContainer
