--- conflicted
+++ resolved
@@ -36,10 +36,6 @@
             public ScopeSelectorTabItem(BeatmapLeaderboardScope value)
                 : base(value)
             {
-<<<<<<< HEAD
-               // Text.Font = OsuFont.GetFont(size: 18);
-=======
->>>>>>> eb2e8e50
             }
 
             protected override bool OnHover(HoverEvent e)
