--- conflicted
+++ resolved
@@ -66,13 +66,8 @@
                         {
                             Anchor = Anchor.TopCentre,
                             Origin = Anchor.TopCentre,
-<<<<<<< HEAD
-                            Text = "成功率",
+                            Text = BeatmapsetsStrings.ShowInfoSuccessRate,
                             Font = OsuFont.GetFont(size: 17)
-=======
-                            Text = BeatmapsetsStrings.ShowInfoSuccessRate,
-                            Font = OsuFont.GetFont(size: 12)
->>>>>>> 6f03f7a6
                         },
                         successRate = new Bar
                         {
@@ -96,13 +91,8 @@
                         {
                             Anchor = Anchor.TopCentre,
                             Origin = Anchor.TopCentre,
-<<<<<<< HEAD
-                            Text = "失败点",
+                            Text = BeatmapsetsStrings.ShowInfoPointsOfFailure,
                             Font = OsuFont.GetFont(size: 17),
-=======
-                            Text = BeatmapsetsStrings.ShowInfoPointsOfFailure,
-                            Font = OsuFont.GetFont(size: 12),
->>>>>>> 6f03f7a6
                             Margin = new MarginPadding { Vertical = 20 },
                         },
                     },
