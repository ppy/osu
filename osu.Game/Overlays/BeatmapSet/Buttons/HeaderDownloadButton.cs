--- conflicted
+++ resolved
@@ -31,11 +31,7 @@
         private readonly bool IsMini;
         private readonly bool NoSuffix;
 
-<<<<<<< HEAD
-        public LocalisableString TooltipText => button.Enabled.Value ? "下载该谱面" : "请先登录再进行下载";
-=======
         public LocalisableString TooltipText => BeatmapsetsStrings.ShowDetailsDownloadDefault;
->>>>>>> 6f03f7a6
 
         private readonly IBindable<User> localUser = new Bindable<User>();
         private BindableBool UseSayobot = new BindableBool();
@@ -124,11 +120,7 @@
                         {
                             new OsuSpriteText
                             {
-<<<<<<< HEAD
-                                Text = "下载中...",
-=======
                                 Text = Localisation.CommonStrings.Downloading,
->>>>>>> 6f03f7a6
                                 Font = OsuFont.GetFont(size: text_size, weight: FontWeight.Bold)
                             },
                         };
@@ -139,11 +131,7 @@
                         {
                             new OsuSpriteText
                             {
-<<<<<<< HEAD
-                                Text = "导入中...",
-=======
                                 Text = Localisation.CommonStrings.Importing,
->>>>>>> 6f03f7a6
                                 Font = OsuFont.GetFont(size: text_size, weight: FontWeight.Bold)
                             },
                         };
@@ -158,11 +146,7 @@
                         {
                             new OsuSpriteText
                             {
-<<<<<<< HEAD
-                                Text = "下载",
-=======
                                 Text = BeatmapsetsStrings.ShowDetailsDownloadDefault,
->>>>>>> 6f03f7a6
                                 Font = OsuFont.GetFont(size: text_size, weight: FontWeight.Bold)
                             },
                             new OsuSpriteText
@@ -186,11 +170,7 @@
             if (!BeatmapSet.Value.OnlineInfo.HasVideo && !BeatmapSet.Value.OnlineInfo.HasStoryboard)
                 return string.Empty;
 
-<<<<<<< HEAD
-            return (IsMini == true ? "Mini" : (noVideo ? "不带视频" : "带视频"));
-=======
-            return noVideo ? BeatmapsetsStrings.ShowDetailsDownloadNoVideo : BeatmapsetsStrings.ShowDetailsDownloadVideo;
->>>>>>> 6f03f7a6
+            return (IsMini == true ? "Mini" : (noVideo ? BeatmapsetsStrings.ShowDetailsDownloadNoVideo : BeatmapsetsStrings.ShowDetailsDownloadVideo));
         }
     }
 }