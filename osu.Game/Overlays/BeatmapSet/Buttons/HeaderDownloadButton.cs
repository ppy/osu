--- conflicted
+++ resolved
@@ -30,11 +30,7 @@
         private readonly bool IsMini;
         private readonly bool NoSuffix;
 
-<<<<<<< HEAD
-        public string TooltipText => button.Enabled.Value ? "下载该谱面" : "请先登录再进行下载";
-=======
-        public LocalisableString TooltipText => button.Enabled.Value ? "download this beatmap" : "login to download";
->>>>>>> a9084db6
+        public LocalisableString TooltipText => button.Enabled.Value ? "下载该谱面" : "请先登录再进行下载";
 
         private readonly IBindable<User> localUser = new Bindable<User>();
         private BindableBool UseSayobot = new BindableBool();
