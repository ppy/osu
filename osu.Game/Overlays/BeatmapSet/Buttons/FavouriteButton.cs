--- conflicted
+++ resolved
@@ -36,11 +36,7 @@
             {
                 if (!Enabled.Value) return string.Empty;
 
-<<<<<<< HEAD
-                return "我" + (favourited.Value ? "不喜欢" : "喜欢") + "这张谱面";
-=======
                 return favourited.Value ? BeatmapsetsStrings.ShowDetailsUnfavourite : BeatmapsetsStrings.ShowDetailsFavourite;
->>>>>>> 6f03f7a6
             }
         }
 
