﻿// Copyright (c) ppy Pty Ltd <contact@ppy.sh>. Licensed under the MIT Licence.
// See the LICENCE file in the repository root for full licence text.

using System;
<<<<<<< HEAD
using osu.Framework.Extensions;
=======
using osu.Framework.Allocation;
>>>>>>> 3f336d88
using osu.Framework.Extensions.Color4Extensions;
using osu.Framework.Graphics;
using osu.Framework.Graphics.Containers;
using osu.Game.Beatmaps;
using osu.Game.Graphics.Sprites;
using osu.Game.Users.Drawables;
using osuTK;
using osuTK.Graphics;
using osu.Framework.Graphics.Effects;
using osu.Framework.Graphics.Sprites;
using osu.Game.Graphics;
using osu.Game.Users;
using osu.Game.Graphics.Containers;

namespace osu.Game.Overlays.BeatmapSet
{
    public class AuthorInfo : Container
    {
        private const float height = 50;

        private UpdateableAvatar avatar;
        private FillFlowContainer fields;

        private BeatmapSetInfo beatmapSet;

        public BeatmapSetInfo BeatmapSet
        {
            get => beatmapSet;
            set
            {
                if (value == beatmapSet) return;

                beatmapSet = value;
<<<<<<< HEAD

                updateDisplay();
            }
        }

        private void updateDisplay()
        {
            avatar.User = BeatmapSet?.Metadata.Author;

            fields.Clear();
            if (BeatmapSet == null)
                return;

            var online = BeatmapSet.OnlineInfo;

            fields.Children = new Drawable[]
            {
                new Field("谱师:", BeatmapSet.Metadata.Author, OsuFont.GetFont(weight: FontWeight.Regular, italics: true)),
                new Field("提交日期", online.Submitted, OsuFont.GetFont(weight: FontWeight.Bold))
                {
                    Margin = new MarginPadding { Top = 5 },
                },
            };

            if (online.Ranked.HasValue)
            {
                fields.Add(new Field(
                    $"{online.Status.GetDescription() ?? ToString().ToLowerInvariant()}于",
                    online.Ranked.Value, OsuFont.GetFont(weight: FontWeight.Bold)
                ));
            }
            else if (online.LastUpdated.HasValue)
            {
                fields.Add(new Field("上次更新 ", online.LastUpdated.Value, OsuFont.GetFont(weight: FontWeight.Bold)));
=======
                Scheduler.AddOnce(updateDisplay);
>>>>>>> 3f336d88
            }
        }

        [BackgroundDependencyLoader]
        private void load()
        {
            RelativeSizeAxes = Axes.X;
            Height = height;

            Children = new Drawable[]
            {
                new Container
                {
                    AutoSizeAxes = Axes.Both,
                    CornerRadius = 4,
                    Masking = true,
                    Child = avatar = new UpdateableAvatar(showGuestOnNull: false)
                    {
                        Size = new Vector2(height),
                    },
                    EdgeEffect = new EdgeEffectParameters
                    {
                        Colour = Color4.Black.Opacity(0.25f),
                        Type = EdgeEffectType.Shadow,
                        Radius = 4,
                        Offset = new Vector2(0f, 1f),
                    },
                },
                fields = new FillFlowContainer
                {
                    RelativeSizeAxes = Axes.Both,
                    Direction = FillDirection.Vertical,
                    Padding = new MarginPadding { Left = height + 5 },
                },
            };

            Scheduler.AddOnce(updateDisplay);
        }

        private void updateDisplay()
        {
            avatar.User = BeatmapSet?.Metadata.Author;

            fields.Clear();
            if (BeatmapSet == null)
                return;

            var online = BeatmapSet.OnlineInfo;

            fields.Children = new Drawable[]
            {
                new Field("mapped by", BeatmapSet.Metadata.Author, OsuFont.GetFont(weight: FontWeight.Regular, italics: true)),
                new Field("submitted", online.Submitted, OsuFont.GetFont(weight: FontWeight.Bold))
                {
                    Margin = new MarginPadding { Top = 5 },
                },
            };

            if (online.Ranked.HasValue)
            {
                fields.Add(new Field(online.Status.ToString().ToLowerInvariant(), online.Ranked.Value, OsuFont.GetFont(weight: FontWeight.Bold)));
            }
            else if (online.LastUpdated.HasValue)
            {
                fields.Add(new Field("last updated", online.LastUpdated.Value, OsuFont.GetFont(weight: FontWeight.Bold)));
            }
        }

        private class Field : FillFlowContainer
        {
            public Field(string first, string second, FontUsage secondFont)
            {
                AutoSizeAxes = Axes.Both;
                Direction = FillDirection.Horizontal;

                Children = new[]
                {
                    new OsuSpriteText
                    {
                        Text = $"{first} ",
                        Font = OsuFont.GetFont(size: 17)
                    },
                    new OsuSpriteText
                    {
                        Text = second,
                        Font = secondFont.With(size: 17)
                    },
                };
            }

            public Field(string first, DateTimeOffset second, FontUsage secondFont)
            {
                AutoSizeAxes = Axes.Both;
                Direction = FillDirection.Horizontal;

                Children = new[]
                {
                    new OsuSpriteText
                    {
                        Text = $"{first} ",
                        Font = OsuFont.GetFont(size: 17)
                    },
                    new DrawableDate(second)
                    {
                        Font = secondFont.With(size: 17)
                    }
                };
            }

            public Field(string first, User second, FontUsage secondFont)
            {
                AutoSizeAxes = Axes.Both;
                Direction = FillDirection.Horizontal;

                Children = new[]
                {
                    new LinkFlowContainer(s =>
                    {
                        s.Font = OsuFont.GetFont(size: 11);
                    }).With(d =>
                    {
                        d.AutoSizeAxes = Axes.Both;
                        d.AddText($"{first} ");
                        d.AddUserLink(second, s => s.Font = secondFont.With(size: 11));
                    }),
                };
            }
        }
    }
}<|MERGE_RESOLUTION|>--- conflicted
+++ resolved
@@ -2,11 +2,7 @@
 // See the LICENCE file in the repository root for full licence text.
 
 using System;
-<<<<<<< HEAD
-using osu.Framework.Extensions;
-=======
 using osu.Framework.Allocation;
->>>>>>> 3f336d88
 using osu.Framework.Extensions.Color4Extensions;
 using osu.Framework.Graphics;
 using osu.Framework.Graphics.Containers;
@@ -40,44 +36,7 @@
                 if (value == beatmapSet) return;
 
                 beatmapSet = value;
-<<<<<<< HEAD
-
-                updateDisplay();
-            }
-        }
-
-        private void updateDisplay()
-        {
-            avatar.User = BeatmapSet?.Metadata.Author;
-
-            fields.Clear();
-            if (BeatmapSet == null)
-                return;
-
-            var online = BeatmapSet.OnlineInfo;
-
-            fields.Children = new Drawable[]
-            {
-                new Field("谱师:", BeatmapSet.Metadata.Author, OsuFont.GetFont(weight: FontWeight.Regular, italics: true)),
-                new Field("提交日期", online.Submitted, OsuFont.GetFont(weight: FontWeight.Bold))
-                {
-                    Margin = new MarginPadding { Top = 5 },
-                },
-            };
-
-            if (online.Ranked.HasValue)
-            {
-                fields.Add(new Field(
-                    $"{online.Status.GetDescription() ?? ToString().ToLowerInvariant()}于",
-                    online.Ranked.Value, OsuFont.GetFont(weight: FontWeight.Bold)
-                ));
-            }
-            else if (online.LastUpdated.HasValue)
-            {
-                fields.Add(new Field("上次更新 ", online.LastUpdated.Value, OsuFont.GetFont(weight: FontWeight.Bold)));
-=======
                 Scheduler.AddOnce(updateDisplay);
->>>>>>> 3f336d88
             }
         }
 
