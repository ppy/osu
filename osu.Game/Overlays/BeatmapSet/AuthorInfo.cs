﻿// Copyright (c) ppy Pty Ltd <contact@ppy.sh>. Licensed under the MIT Licence.
// See the LICENCE file in the repository root for full licence text.

using System;
using osu.Framework.Extensions.Color4Extensions;
using osu.Framework.Graphics;
using osu.Framework.Graphics.Containers;
using osu.Game.Beatmaps;
using osu.Game.Graphics.Sprites;
using osu.Game.Users.Drawables;
using osuTK;
using osuTK.Graphics;
using osu.Framework.Graphics.Effects;
using osu.Framework.Graphics.Sprites;
using osu.Game.Graphics;
<<<<<<< HEAD
using osu.Framework.Extensions;
=======
using osu.Game.Users;
using osu.Game.Graphics.Containers;
>>>>>>> 10f008ae

namespace osu.Game.Overlays.BeatmapSet
{
    public class AuthorInfo : Container
    {
        private const float height = 50;

        private readonly UpdateableAvatar avatar;
        private readonly FillFlowContainer fields;

        private BeatmapSetInfo beatmapSet;

        public BeatmapSetInfo BeatmapSet
        {
            get => beatmapSet;
            set
            {
                if (value == beatmapSet) return;

                beatmapSet = value;

                updateDisplay();
            }
        }

        private void updateDisplay()
        {
            avatar.User = BeatmapSet?.Metadata.Author;

            fields.Clear();
            if (BeatmapSet == null)
                return;

            var online = BeatmapSet.OnlineInfo;

            fields.Children = new Drawable[]
            {
<<<<<<< HEAD
                new Field("谱师：", BeatmapSet.Metadata.Author.Username, OsuFont.GetFont(weight: FontWeight.Regular, italics: true)),
                new Field("提交日期 ", online.Submitted, OsuFont.GetFont(weight: FontWeight.Bold))
=======
                new Field("mapped by", BeatmapSet.Metadata.Author, OsuFont.GetFont(weight: FontWeight.Regular, italics: true)),
                new Field("submitted", online.Submitted, OsuFont.GetFont(weight: FontWeight.Bold))
>>>>>>> 10f008ae
                {
                    Margin = new MarginPadding { Top = 5 },
                },
            };

            if (online.Ranked.HasValue)
            {
                fields.Add(
                    new Field(
                              $"{online.Status.GetDescription().ToString() ?? ToString().ToLowerInvariant()}于",
                              online.Ranked.Value, OsuFont.GetFont(weight: FontWeight.Bold)
                             )
                          );
            }
            else if (online.LastUpdated.HasValue)
            {
                fields.Add(new Field("上次更新 ", online.LastUpdated.Value, OsuFont.GetFont(weight: FontWeight.Bold)));
            }
        }

        public AuthorInfo()
        {
            RelativeSizeAxes = Axes.X;
            Height = height;

            Children = new Drawable[]
            {
                new Container
                {
                    AutoSizeAxes = Axes.Both,
                    CornerRadius = 4,
                    Masking = true,
                    Child = avatar = new UpdateableAvatar
                    {
                        ShowGuestOnNull = false,
                        Size = new Vector2(height),
                    },
                    EdgeEffect = new EdgeEffectParameters
                    {
                        Colour = Color4.Black.Opacity(0.25f),
                        Type = EdgeEffectType.Shadow,
                        Radius = 4,
                        Offset = new Vector2(0f, 1f),
                    },
                },
                fields = new FillFlowContainer
                {
                    RelativeSizeAxes = Axes.Both,
                    Direction = FillDirection.Vertical,
                    Padding = new MarginPadding { Left = height + 5 },
                },
            };
        }

        private void load()
        {
            updateDisplay();
        }

        private class Field : FillFlowContainer
        {
            public Field(string first, string second, FontUsage secondFont)
            {
                AutoSizeAxes = Axes.Both;
                Direction = FillDirection.Horizontal;

                Children = new[]
                {
                    new OsuSpriteText
                    {
                        Text = $"{first} ",
                        Font = OsuFont.GetFont(size: 17)
                    },
                    new OsuSpriteText
                    {
                        Text = second,
                        Font = secondFont.With(size: 17)
                    },
                };
            }

            public Field(string first, DateTimeOffset second, FontUsage secondFont)
            {
                AutoSizeAxes = Axes.Both;
                Direction = FillDirection.Horizontal;

                Children = new[]
                {
                    new OsuSpriteText
                    {
                        Text = $"{first} ",
                        Font = OsuFont.GetFont(size: 17)
                    },
                    new DrawableDate(second)
                    {
                        Font = secondFont.With(size: 17)
                    }
                };
            }

            public Field(string first, User second, FontUsage secondFont)
            {
                AutoSizeAxes = Axes.Both;
                Direction = FillDirection.Horizontal;

                Children = new[]
                {
                    new LinkFlowContainer(s =>
                    {
                        s.Font = OsuFont.GetFont(size: 11);
                    }).With(d =>
                    {
                        d.AutoSizeAxes = Axes.Both;
                        d.AddText($"{first} ");
                        d.AddUserLink(second, s => s.Font = secondFont.With(size: 11));
                    }),
                };
            }
        }
    }
}<|MERGE_RESOLUTION|>--- conflicted
+++ resolved
@@ -2,6 +2,7 @@
 // See the LICENCE file in the repository root for full licence text.
 
 using System;
+using osu.Framework.Extensions;
 using osu.Framework.Extensions.Color4Extensions;
 using osu.Framework.Graphics;
 using osu.Framework.Graphics.Containers;
@@ -13,12 +14,8 @@
 using osu.Framework.Graphics.Effects;
 using osu.Framework.Graphics.Sprites;
 using osu.Game.Graphics;
-<<<<<<< HEAD
-using osu.Framework.Extensions;
-=======
 using osu.Game.Users;
 using osu.Game.Graphics.Containers;
->>>>>>> 10f008ae
 
 namespace osu.Game.Overlays.BeatmapSet
 {
@@ -56,13 +53,8 @@
 
             fields.Children = new Drawable[]
             {
-<<<<<<< HEAD
-                new Field("谱师：", BeatmapSet.Metadata.Author.Username, OsuFont.GetFont(weight: FontWeight.Regular, italics: true)),
-                new Field("提交日期 ", online.Submitted, OsuFont.GetFont(weight: FontWeight.Bold))
-=======
-                new Field("mapped by", BeatmapSet.Metadata.Author, OsuFont.GetFont(weight: FontWeight.Regular, italics: true)),
-                new Field("submitted", online.Submitted, OsuFont.GetFont(weight: FontWeight.Bold))
->>>>>>> 10f008ae
+                new Field("谱师:", BeatmapSet.Metadata.Author, OsuFont.GetFont(weight: FontWeight.Regular, italics: true)),
+                new Field("提交日期", online.Submitted, OsuFont.GetFont(weight: FontWeight.Bold))
                 {
                     Margin = new MarginPadding { Top = 5 },
                 },
@@ -70,12 +62,10 @@
 
             if (online.Ranked.HasValue)
             {
-                fields.Add(
-                    new Field(
-                              $"{online.Status.GetDescription().ToString() ?? ToString().ToLowerInvariant()}于",
-                              online.Ranked.Value, OsuFont.GetFont(weight: FontWeight.Bold)
-                             )
-                          );
+                fields.Add(new Field(
+                    $"{online.Status.GetDescription() ?? ToString().ToLowerInvariant()}于",
+                    online.Ranked.Value, OsuFont.GetFont(weight: FontWeight.Bold)
+                ));
             }
             else if (online.LastUpdated.HasValue)
             {
