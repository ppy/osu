﻿// Copyright (c) ppy Pty Ltd <contact@ppy.sh>. Licensed under the MIT Licence.
// See the LICENCE file in the repository root for full licence text.

using osu.Framework.Allocation;
using osu.Framework.Graphics;
using osu.Framework.Graphics.Containers;
using osu.Framework.Graphics.Shapes;
using osu.Framework.Graphics.Sprites;
using osu.Framework.Localisation;
using osu.Game.Graphics;
using osu.Game.Graphics.Containers;
using osuTK;

namespace osu.Game.Overlays.Notifications
{
    public class SimpleNotification : Notification
    {
        private LocalisableString text;

        public override LocalisableString Text
        {
            get => text;
            set
            {
                text = value;
                if (textDrawable != null)
                    textDrawable.Text = text;
            }
        }

        private IconUsage icon = FontAwesome.Solid.InfoCircle;

        public IconUsage Icon
        {
            get => icon;
            set
            {
                icon = value;
                if (iconDrawable != null)
                    iconDrawable.Icon = icon;
            }
        }

        public ColourInfo IconColour
        {
            get => IconContent.Colour;
            set => IconContent.Colour = value;
        }

        private TextFlowContainer? textDrawable;

        private SpriteIcon? iconDrawable;

        [BackgroundDependencyLoader]
        private void load(OsuColour colours, OverlayColourProvider colourProvider)
        {
            Light.Colour = colours.Green;

            IconContent.AddRange(new Drawable[]
            {
                new Box
                {
                    RelativeSizeAxes = Axes.Both,
<<<<<<< HEAD
                    Colour = OsuColour.Gray(0.4f)
=======
                    Colour = colourProvider.Background5,
>>>>>>> 96bcfea2
                },
                iconDrawable = new SpriteIcon
                {
                    Anchor = Anchor.Centre,
                    Origin = Anchor.Centre,
                    Icon = icon,
                    Size = new Vector2(16),
                }
            });

<<<<<<< HEAD
            Content.Add(textDrawable = new OsuTextFlowContainer
=======
            Content.Add(textDrawable = new OsuTextFlowContainer(t => t.Font = t.Font.With(size: 14, weight: FontWeight.Medium))
>>>>>>> 96bcfea2
            {
                AutoSizeAxes = Axes.Y,
                RelativeSizeAxes = Axes.X,
                Text = text
            });
        }

        public override bool Read
        {
            get => base.Read;
            set
            {
                if (value == base.Read) return;

                base.Read = value;
                Light.FadeTo(value ? 0 : 1, 100);
            }
        }
    }
}<|MERGE_RESOLUTION|>--- conflicted
+++ resolved
@@ -3,6 +3,7 @@
 
 using osu.Framework.Allocation;
 using osu.Framework.Graphics;
+using osu.Framework.Graphics.Colour;
 using osu.Framework.Graphics.Containers;
 using osu.Framework.Graphics.Shapes;
 using osu.Framework.Graphics.Sprites;
@@ -61,11 +62,7 @@
                 new Box
                 {
                     RelativeSizeAxes = Axes.Both,
-<<<<<<< HEAD
-                    Colour = OsuColour.Gray(0.4f)
-=======
                     Colour = colourProvider.Background5,
->>>>>>> 96bcfea2
                 },
                 iconDrawable = new SpriteIcon
                 {
@@ -76,11 +73,7 @@
                 }
             });
 
-<<<<<<< HEAD
-            Content.Add(textDrawable = new OsuTextFlowContainer
-=======
-            Content.Add(textDrawable = new OsuTextFlowContainer(t => t.Font = t.Font.With(size: 14, weight: FontWeight.Medium))
->>>>>>> 96bcfea2
+            Content.Add(textDrawable = new OsuTextFlowContainer(t => t.Font = t.Font.With(size: 16, weight: FontWeight.Medium))
             {
                 AutoSizeAxes = Axes.Y,
                 RelativeSizeAxes = Axes.X,
