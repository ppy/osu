--- conflicted
+++ resolved
@@ -33,11 +33,7 @@
                 },
                 new PopupDialogCancelButton
                 {
-<<<<<<< HEAD
-                    Text = @"让我再想想><",
-=======
                     Text = Localisation.CommonStrings.Cancel,
->>>>>>> 6263ebf9
                     Action = onCancel
                 },
             };
