// Copyright (c) ppy Pty Ltd <contact@ppy.sh>. Licensed under the MIT Licence.
// See the LICENCE file in the repository root for full licence text.

using osu.Framework.Graphics.Sprites;
using osu.Framework.Graphics.UserInterface;
using osu.Framework.Graphics;
using osu.Framework.Graphics.Containers;
using osuTK;
using osu.Framework.Input.Events;
using osu.Game.Graphics.UserInterface;
using osu.Framework.Allocation;
using osuTK.Graphics;
using osu.Framework.Graphics.Cursor;
using System.ComponentModel;
using osu.Framework.Extensions;
using osu.Framework.Localisation;
using System;
using osu.Game.Resources.Localisation.Web;
using osu.Framework.Extensions;

namespace osu.Game.Overlays
{
    public class OverlayPanelDisplayStyleControl : OsuTabControl<OverlayPanelDisplayStyle>
    {
        protected override Dropdown<OverlayPanelDisplayStyle> CreateDropdown() => null;

        protected override TabItem<OverlayPanelDisplayStyle> CreateTabItem(OverlayPanelDisplayStyle value) => new PanelDisplayTabItem(value);

        protected override bool AddEnumEntriesAutomatically => false;

        public OverlayPanelDisplayStyleControl()
        {
            AutoSizeAxes = Axes.Both;

            AddTabItem(new PanelDisplayTabItem(OverlayPanelDisplayStyle.Card)
            {
                Icon = FontAwesome.Solid.Square
            });
            AddTabItem(new PanelDisplayTabItem(OverlayPanelDisplayStyle.List)
            {
                Icon = FontAwesome.Solid.Bars
            });
            AddTabItem(new PanelDisplayTabItem(OverlayPanelDisplayStyle.Brick)
            {
                Icon = FontAwesome.Solid.Th
            });
        }

        protected override TabFillFlowContainer CreateTabFlow() => new TabFillFlowContainer
        {
            AutoSizeAxes = Axes.Both,
            Direction = FillDirection.Horizontal
        };

        private class PanelDisplayTabItem : TabItem<OverlayPanelDisplayStyle>, IHasTooltip
        {
            public IconUsage Icon
            {
                set => icon.Icon = value;
            }

            [Resolved]
            private OverlayColourProvider colourProvider { get; set; }

<<<<<<< HEAD
            public LocalisableString TooltipText => $@"{Value.GetDescription()}视图";
=======
            public LocalisableString TooltipText => Value.GetLocalisableDescription();
>>>>>>> ace57a9e

            private readonly SpriteIcon icon;

            public PanelDisplayTabItem(OverlayPanelDisplayStyle value)
                : base(value)
            {
                Size = new Vector2(11);
                AddRange(new Drawable[]
                {
                    icon = new SpriteIcon
                    {
                        Anchor = Anchor.Centre,
                        Origin = Anchor.Centre,
                        RelativeSizeAxes = Axes.Both,
                        FillMode = FillMode.Fit
                    },
                    new HoverClickSounds()
                });
            }

            protected override void OnActivated() => updateState();

            protected override void OnDeactivated() => updateState();

            protected override bool OnHover(HoverEvent e)
            {
                updateState();
                return base.OnHover(e);
            }

            protected override void OnHoverLost(HoverLostEvent e)
            {
                updateState();
                base.OnHoverLost(e);
            }

            private void updateState() => icon.Colour = Active.Value || IsHovered ? colourProvider.Light1 : Color4.White;
        }
    }

    [LocalisableEnum(typeof(OverlayPanelDisplayStyleEnumLocalisationMapper))]
    public enum OverlayPanelDisplayStyle
    {
        [Description("卡片")]
        Card,
        [Description("列表")]
        List,
        [Description("方块")]
        Brick
    }

    public class OverlayPanelDisplayStyleEnumLocalisationMapper : EnumLocalisationMapper<OverlayPanelDisplayStyle>
    {
        public override LocalisableString Map(OverlayPanelDisplayStyle value)
        {
            switch (value)
            {
                case OverlayPanelDisplayStyle.Card:
                    return UsersStrings.ViewModeCard;

                case OverlayPanelDisplayStyle.List:
                    return UsersStrings.ViewModeList;

                case OverlayPanelDisplayStyle.Brick:
                    return UsersStrings.ViewModeBrick;

                default:
                    throw new ArgumentOutOfRangeException(nameof(value), value, null);
            }
        }
    }
}<|MERGE_RESOLUTION|>--- conflicted
+++ resolved
@@ -16,7 +16,6 @@
 using osu.Framework.Localisation;
 using System;
 using osu.Game.Resources.Localisation.Web;
-using osu.Framework.Extensions;
 
 namespace osu.Game.Overlays
 {
@@ -62,11 +61,7 @@
             [Resolved]
             private OverlayColourProvider colourProvider { get; set; }
 
-<<<<<<< HEAD
-            public LocalisableString TooltipText => $@"{Value.GetDescription()}视图";
-=======
             public LocalisableString TooltipText => Value.GetLocalisableDescription();
->>>>>>> ace57a9e
 
             private readonly SpriteIcon icon;
 
