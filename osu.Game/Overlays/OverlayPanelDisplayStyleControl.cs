// Copyright (c) ppy Pty Ltd <contact@ppy.sh>. Licensed under the MIT Licence.
// See the LICENCE file in the repository root for full licence text.

using osu.Framework.Graphics.Sprites;
using osu.Framework.Graphics.UserInterface;
using osu.Framework.Graphics;
using osu.Framework.Graphics.Containers;
using osuTK;
using osu.Framework.Input.Events;
using osu.Game.Graphics.UserInterface;
using osu.Framework.Allocation;
using osuTK.Graphics;
using osu.Framework.Graphics.Cursor;
using System.ComponentModel;
using osu.Framework.Extensions;

namespace osu.Game.Overlays
{
    public class OverlayPanelDisplayStyleControl : OsuTabControl<OverlayPanelDisplayStyle>
    {
        protected override Dropdown<OverlayPanelDisplayStyle> CreateDropdown() => null;

        protected override TabItem<OverlayPanelDisplayStyle> CreateTabItem(OverlayPanelDisplayStyle value) => new PanelDisplayTabItem(value);

        protected override bool AddEnumEntriesAutomatically => false;

        public OverlayPanelDisplayStyleControl()
        {
            AutoSizeAxes = Axes.Both;

            AddTabItem(new PanelDisplayTabItem(OverlayPanelDisplayStyle.Card)
            {
                Icon = FontAwesome.Solid.Square
            });
            AddTabItem(new PanelDisplayTabItem(OverlayPanelDisplayStyle.List)
            {
                Icon = FontAwesome.Solid.Bars
            });
            AddTabItem(new PanelDisplayTabItem(OverlayPanelDisplayStyle.Brick)
            {
                Icon = FontAwesome.Solid.Th
            });
        }

        protected override TabFillFlowContainer CreateTabFlow() => new TabFillFlowContainer
        {
            AutoSizeAxes = Axes.Both,
            Direction = FillDirection.Horizontal
        };

        private class PanelDisplayTabItem : TabItem<OverlayPanelDisplayStyle>, IHasTooltip
        {
            public IconUsage Icon
            {
                set => icon.Icon = value;
            }

            [Resolved]
            private OverlayColourProvider colourProvider { get; set; }

            public string TooltipText => $@"{Value.GetDescription().ToString()}视图";

            private readonly SpriteIcon icon;

            public PanelDisplayTabItem(OverlayPanelDisplayStyle value)
                : base(value)
            {
                Size = new Vector2(11);
                AddRange(new Drawable[]
                {
                    icon = new SpriteIcon
                    {
                        Anchor = Anchor.Centre,
                        Origin = Anchor.Centre,
                        RelativeSizeAxes = Axes.Both,
                        FillMode = FillMode.Fit
                    },
                    new HoverClickSounds()
                });
            }

            protected override void OnActivated() => updateState();

            protected override void OnDeactivated() => updateState();

            protected override bool OnHover(HoverEvent e)
            {
                updateState();
                return base.OnHover(e);
            }

            protected override void OnHoverLost(HoverLostEvent e)
            {
                updateState();
                base.OnHoverLost(e);
            }

            private void updateState() => icon.Colour = Active.Value || IsHovered ? colourProvider.Light1 : Color4.White;
        }
    }

    public enum OverlayPanelDisplayStyle
    {
        [Description("卡片")]
        Card,
<<<<<<< HEAD
        [Description("列表")]
        List
=======
        List,
        Brick
>>>>>>> c52cddc5
    }
}<|MERGE_RESOLUTION|>--- conflicted
+++ resolved
@@ -103,12 +103,9 @@
     {
         [Description("卡片")]
         Card,
-<<<<<<< HEAD
         [Description("列表")]
-        List
-=======
         List,
+        [Description("方块")]
         Brick
->>>>>>> c52cddc5
     }
 }