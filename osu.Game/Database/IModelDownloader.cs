﻿// Copyright (c) ppy Pty Ltd <contact@ppy.sh>. Licensed under the MIT Licence.
// See the LICENCE file in the repository root for full licence text.

using System;
using osu.Game.Online.API;
using osu.Framework.Bindables;

namespace osu.Game.Database
{
    /// <summary>
    /// Represents a <see cref="IModelManager{TModel}"/> that can download new models from an external source.
    /// </summary>
<<<<<<< HEAD
    /// <typeparam name="T">The item's interface type.</typeparam>
    public interface IModelDownloader<T> : IPostNotifications
        where T : class
=======
    /// <typeparam name="TModel">The model type.</typeparam>
    public partial interface IModelDownloader<TModel> : IPostNotifications
        where TModel : class
>>>>>>> eb632700
    {
        /// <summary>
        /// Fired when a <typeparamref name="T"/> download begins.
        /// This is NOT run on the update thread and should be scheduled.
        /// </summary>
        IBindable<WeakReference<ArchiveDownloadRequest<T>>> DownloadBegan { get; }

        /// <summary>
        /// Fired when a <typeparamref name="T"/> download is interrupted, either due to user cancellation or failure.
        /// This is NOT run on the update thread and should be scheduled.
        /// </summary>
        IBindable<WeakReference<ArchiveDownloadRequest<T>>> DownloadFailed { get; }

        /// <summary>
        /// Begin a download for the requested <typeparamref name="T"/>.
        /// </summary>
        /// <param name="item">The <typeparamref name="T"/> to be downloaded.</param>
        /// <param name="minimiseDownloadSize">Upstream arg</param>
        /// <returns>Whether the download was started.</returns>
<<<<<<< HEAD
        bool Download(T item, bool minimiseDownloadSize, bool useSayobot, bool noVideo);
=======
        bool Download(TModel model, bool minimiseDownloadSize);
>>>>>>> eb632700

        /// <summary>
        /// Gets an existing <typeparamref name="T"/> download request if it exists.
        /// </summary>
        /// <param name="item">The <typeparamref name="T"/> whose request is wanted.</param>
        /// <returns>The <see cref="ArchiveDownloadRequest{T}"/> object if it exists, otherwise null.</returns>
        ArchiveDownloadRequest<T> GetExistingDownload(T item);
    }
}<|MERGE_RESOLUTION|>--- conflicted
+++ resolved
@@ -10,15 +10,9 @@
     /// <summary>
     /// Represents a <see cref="IModelManager{TModel}"/> that can download new models from an external source.
     /// </summary>
-<<<<<<< HEAD
     /// <typeparam name="T">The item's interface type.</typeparam>
-    public interface IModelDownloader<T> : IPostNotifications
+    public partial interface IModelDownloader<T> : IPostNotifications
         where T : class
-=======
-    /// <typeparam name="TModel">The model type.</typeparam>
-    public partial interface IModelDownloader<TModel> : IPostNotifications
-        where TModel : class
->>>>>>> eb632700
     {
         /// <summary>
         /// Fired when a <typeparamref name="T"/> download begins.
@@ -38,11 +32,7 @@
         /// <param name="item">The <typeparamref name="T"/> to be downloaded.</param>
         /// <param name="minimiseDownloadSize">Upstream arg</param>
         /// <returns>Whether the download was started.</returns>
-<<<<<<< HEAD
-        bool Download(T item, bool minimiseDownloadSize, bool useSayobot, bool noVideo);
-=======
-        bool Download(TModel model, bool minimiseDownloadSize);
->>>>>>> eb632700
+        bool Download(T item, bool minimiseDownloadSize);
 
         /// <summary>
         /// Gets an existing <typeparamref name="T"/> download request if it exists.
