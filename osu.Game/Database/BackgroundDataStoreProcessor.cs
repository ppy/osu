// Copyright (c) ppy Pty Ltd <contact@ppy.sh>. Licensed under the MIT Licence.
// See the LICENCE file in the repository root for full licence text.

using System;
using System.Collections.Generic;
using System.Diagnostics;
using System.Linq;
using System.Threading;
using System.Threading.Tasks;
using Newtonsoft.Json;
using osu.Framework.Allocation;
using osu.Framework.Bindables;
using osu.Framework.Graphics;
using osu.Framework.Logging;
using osu.Framework.Platform;
<<<<<<< HEAD
using osu.Game.Audio;
=======
>>>>>>> dafe8d64
using osu.Game.Beatmaps;
using osu.Game.Extensions;
using osu.Game.Online.API;
using osu.Game.Overlays;
using osu.Game.Overlays.Notifications;
using osu.Game.Performance;
using osu.Game.Rulesets;
using osu.Game.Scoring;
using osu.Game.Scoring.Legacy;
using osu.Game.Screens.Play;

namespace osu.Game.Database
{
    /// <summary>
    /// Performs background updating of data stores at startup.
    /// </summary>
    public partial class BackgroundDataStoreProcessor : Component
    {
        protected Task ProcessingTask { get; private set; } = null!;

        [Resolved]
        private RulesetStore rulesetStore { get; set; } = null!;

        [Resolved]
        private BeatmapManager beatmapManager { get; set; } = null!;

        [Resolved]
        private ScoreManager scoreManager { get; set; } = null!;

        [Resolved]
        private RealmAccess realmAccess { get; set; } = null!;

        [Resolved]
        private BeatmapUpdater beatmapUpdater { get; set; } = null!;

        [Resolved]
        private IBindable<WorkingBeatmap> gameBeatmap { get; set; } = null!;

        [Resolved]
        private ILocalUserPlayInfo? localUserPlayInfo { get; set; }

        [Resolved]
        private IHighPerformanceSessionManager? highPerformanceSessionManager { get; set; }

        [Resolved]
        private INotificationOverlay? notificationOverlay { get; set; }

        [Resolved]
        private Storage? storage { get; set; }

        [Resolved]
        private IAPIProvider api { get; set; } = null!;

        [Resolved]
        private Storage storage { get; set; } = null!;

        protected virtual int TimeToSleepDuringGameplay => 30000;

        protected override void LoadComplete()
        {
            base.LoadComplete();

            ProcessingTask = Task.Factory.StartNew(() =>
            {
                Logger.Log("Beginning background data store processing..");

                checkForOutdatedStarRatings();
                processBeatmapSetsWithMissingMetrics();
                // Note that the previous method will also update these on a fresh run.
                processBeatmapsWithMissingObjectCounts();
                processScoresWithMissingStatistics();
                convertLegacyTotalScoreToStandardised();
                upgradeScoreRanks();
<<<<<<< HEAD
                processAudioNormalization();
=======
                backpopulateMissingSubmissionAndRankDates();
>>>>>>> dafe8d64
            }, TaskCreationOptions.LongRunning).ContinueWith(t =>
            {
                if (t.Exception?.InnerException is ObjectDisposedException)
                {
                    Logger.Log("Finished background aborted during shutdown");
                    return;
                }

                Logger.Log("Finished background data store processing!");
            });
        }

        /// <summary>
        /// Go through every beatmap and calculate the audio normalization values if they are missing
        /// </summary>
        private void processAudioNormalization()
        {
            var filestorage = new RealmFileStore(realmAccess, storage!);
            int beatmapsCount = 0;
            int beatmapsToProcess = 0;

            realmAccess.Run(r =>
            {
                foreach (BeatmapSetInfo beatmapSetInfo in r.All<BeatmapSetInfo>().Where(b => !b.DeletePending))
                {
                    beatmapsCount += beatmapSetInfo.Beatmaps.Count;
                    beatmapsToProcess += beatmapSetInfo.Beatmaps.Count(b => b.AudioNormalization == null);
                }
            });

            if (beatmapsToProcess == 0)
            {
                Logger.Log("No audio normalization processing required.");
                return;
            }

            var notification = showProgressNotification(beatmapsCount, "Verifying loudness level for beatmaps", "all loudness levels have been verified");
            int processedCount = 0;

            realmAccess.Write(r =>
            {
                foreach (BeatmapSetInfo beatmapSetInfo in r.All<BeatmapSetInfo>().Where(b => !b.DeletePending))
                {
                    foreach (BeatmapInfo beatmapInfo in beatmapSetInfo.Beatmaps)
                    {
                        if (notification?.State == ProgressNotificationState.Cancelled)
                            break;

                        updateNotificationProgress(notification, processedCount, beatmapsCount);
                        processedCount++;

                        if (beatmapInfo.AudioNormalization != null) continue;

                        sleepIfRequired();

                        AudioNormalization audioNormalization = new AudioNormalization(beatmapInfo, beatmapSetInfo, filestorage);

                        if (audioNormalization.IntegratedLoudness == null)
                        {
                            Logger.Log($"Failed to get loudness level for {beatmapSetInfo.Metadata.Title} [{beatmapInfo.DifficultyName}]", LoggingTarget.Runtime, LogLevel.Error);
                            continue;
                        }

                        beatmapInfo.AudioNormalization = audioNormalization;
                        audioNormalization.PopulateSet(beatmapInfo, beatmapSetInfo);
                        ((IWorkingBeatmapCache)beatmapManager).Invalidate(beatmapSetInfo);
                        Logger.Log($"Processed audio normalization for {beatmapSetInfo.Metadata.Title} [{beatmapInfo.DifficultyName}]");
                    }
                }

                r.Refresh();
            });

            Logger.Log("Finished processing audio normalization readings");
            completeNotification(notification, processedCount, beatmapsCount);
        }

        /// <summary>
        /// Check whether the databased difficulty calculation version matches the latest ruleset provided version.
        /// If it doesn't, clear out any existing difficulties so they can be incrementally recalculated.
        /// </summary>
        private void checkForOutdatedStarRatings()
        {
            foreach (var ruleset in rulesetStore.AvailableRulesets)
            {
                // beatmap being passed in is arbitrary here. just needs to be non-null.
                int currentVersion = ruleset.CreateInstance().CreateDifficultyCalculator(gameBeatmap.Value).Version;

                if (ruleset.LastAppliedDifficultyVersion < currentVersion)
                {
                    Logger.Log($"Resetting star ratings for {ruleset.Name} (difficulty calculation version updated from {ruleset.LastAppliedDifficultyVersion} to {currentVersion})");

                    int countReset = 0;

                    realmAccess.Write(r =>
                    {
                        foreach (var b in r.All<BeatmapInfo>())
                        {
                            if (b.Ruleset.ShortName == ruleset.ShortName)
                            {
                                b.StarRating = -1;
                                countReset++;
                            }
                        }

                        r.Find<RulesetInfo>(ruleset.ShortName)!.LastAppliedDifficultyVersion = currentVersion;
                    });

                    Logger.Log($"Finished resetting {countReset} beatmap sets for {ruleset.Name}");
                }
            }
        }

        private void processBeatmapSetsWithMissingMetrics()
        {
            HashSet<Guid> beatmapSetIds = new HashSet<Guid>();

            Logger.Log("Querying for beatmap sets to reprocess...");

            realmAccess.Run(r =>
            {
                // BeatmapProcessor is responsible for both online and local processing.
                // In the case a user isn't logged in, it won't update LastOnlineUpdate and therefore re-queue,
                // causing overhead from the non-online processing to redundantly run every startup.
                //
                // We may eventually consider making the Process call more specific (or avoid this in any number
                // of other possible ways), but for now avoid queueing if the user isn't logged in at startup.
                if (api.IsLoggedIn)
                {
                    foreach (var b in r.All<BeatmapInfo>().Where(b => (b.StarRating < 0 || (b.OnlineID > 0 && b.LastOnlineUpdate == null)) && b.BeatmapSet != null))
                        beatmapSetIds.Add(b.BeatmapSet!.ID);
                }
                else
                {
                    foreach (var b in r.All<BeatmapInfo>().Where(b => b.StarRating < 0 && b.BeatmapSet != null))
                        beatmapSetIds.Add(b.BeatmapSet!.ID);
                }
            });

            if (beatmapSetIds.Count == 0)
                return;

            Logger.Log($"Found {beatmapSetIds.Count} beatmap sets which require reprocessing.");

            // Technically this is doing more than just star ratings, but easier for the end user to understand.
            var notification = showProgressNotification(beatmapSetIds.Count, "Reprocessing star rating for beatmaps", "beatmaps' star ratings have been updated");

            int processedCount = 0;
            int failedCount = 0;

            foreach (var id in beatmapSetIds)
            {
                if (notification?.State == ProgressNotificationState.Cancelled)
                    break;

                updateNotificationProgress(notification, processedCount, beatmapSetIds.Count);

                sleepIfRequired();

                realmAccess.Run(r =>
                {
                    var set = r.Find<BeatmapSetInfo>(id);

                    if (set != null)
                    {
                        try
                        {
                            beatmapUpdater.Process(set);
                            ++processedCount;
                        }
                        catch (Exception e)
                        {
                            Logger.Log($"Background processing failed on {set}: {e}");
                            ++failedCount;
                        }
                    }
                });
            }

            completeNotification(notification, processedCount, beatmapSetIds.Count, failedCount);
        }

        private void processBeatmapsWithMissingObjectCounts()
        {
            Logger.Log("Querying for beatmaps with missing hitobject counts to reprocess...");

            HashSet<Guid> beatmapIds = new HashSet<Guid>();

            realmAccess.Run(r =>
            {
                foreach (var b in r.All<BeatmapInfo>().Where(b => b.TotalObjectCount < 0 || b.EndTimeObjectCount < 0))
                    beatmapIds.Add(b.ID);
            });

            if (beatmapIds.Count == 0)
                return;

            Logger.Log($"Found {beatmapIds.Count} beatmaps which require statistics population.");

            var notification = showProgressNotification(beatmapIds.Count, "Populating missing statistics for beatmaps", "beatmaps have been populated with missing statistics");

            int processedCount = 0;
            int failedCount = 0;

            foreach (var id in beatmapIds)
            {
                if (notification?.State == ProgressNotificationState.Cancelled)
                    break;

                updateNotificationProgress(notification, processedCount, beatmapIds.Count);

                sleepIfRequired();

                realmAccess.Run(r =>
                {
                    var beatmap = r.Find<BeatmapInfo>(id);

                    if (beatmap != null)
                    {
                        try
                        {
                            beatmapUpdater.ProcessObjectCounts(beatmap);
                            ++processedCount;
                        }
                        catch (Exception e)
                        {
                            Logger.Log($"Background processing failed on {beatmap}: {e}");
                            ++failedCount;
                        }
                    }
                });
            }

            completeNotification(notification, processedCount, beatmapIds.Count, failedCount);
        }

        private void processScoresWithMissingStatistics()
        {
            HashSet<Guid> scoreIds = new HashSet<Guid>();

            Logger.Log("Querying for scores to reprocess...");

            realmAccess.Run(r =>
            {
                foreach (var score in r.All<ScoreInfo>().Where(s => !s.BackgroundReprocessingFailed))
                {
                    if (score.BeatmapInfo != null
                        && score.Statistics.Sum(kvp => kvp.Value) > 0
                        && score.MaximumStatistics.Sum(kvp => kvp.Value) == 0)
                    {
                        scoreIds.Add(score.ID);
                    }
                }
            });

            if (scoreIds.Count == 0)
                return;

            Logger.Log($"Found {scoreIds.Count} scores which require statistics population.");

            var notification = showProgressNotification(scoreIds.Count, "Populating missing statistics for scores", "scores have been populated with missing statistics");

            int processedCount = 0;
            int failedCount = 0;

            foreach (var id in scoreIds)
            {
                if (notification?.State == ProgressNotificationState.Cancelled)
                    break;

                updateNotificationProgress(notification, processedCount, scoreIds.Count);

                sleepIfRequired();

                try
                {
                    var score = scoreManager.Query(s => s.ID == id);

                    if (score != null)
                    {
                        scoreManager.PopulateMaximumStatistics(score);

                        // Can't use async overload because we're not on the update thread.
                        // ReSharper disable once MethodHasAsyncOverload
                        realmAccess.Write(r =>
                        {
                            r.Find<ScoreInfo>(id)!.MaximumStatisticsJson = JsonConvert.SerializeObject(score.MaximumStatistics);
                        });
                    }

                    ++processedCount;
                }
                catch (ObjectDisposedException)
                {
                    throw;
                }
                catch (Exception e)
                {
                    Logger.Log(@$"Failed to populate maximum statistics for {id}: {e}");
                    realmAccess.Write(r => r.Find<ScoreInfo>(id)!.BackgroundReprocessingFailed = true);
                    ++failedCount;
                }
            }

            completeNotification(notification, processedCount, scoreIds.Count, failedCount);
        }

        private void convertLegacyTotalScoreToStandardised()
        {
            Logger.Log("Querying for scores that need total score conversion...");

            HashSet<Guid> scoreIds = realmAccess.Run(r => new HashSet<Guid>(
                r.All<ScoreInfo>()
                 .Where(s => !s.BackgroundReprocessingFailed
                             && s.BeatmapInfo != null
                             && s.IsLegacyScore
                             && s.TotalScoreVersion < LegacyScoreEncoder.LATEST_VERSION)
                 .AsEnumerable()
                 // must be done after materialisation, as realm doesn't want to support
                 // nested property predicates
                 .Where(s => s.Ruleset.IsLegacyRuleset())
                 .Select(s => s.ID)));

            Logger.Log($"Found {scoreIds.Count} scores which require total score conversion.");

            if (scoreIds.Count == 0)
                return;

            var notification = showProgressNotification(scoreIds.Count, "Upgrading scores to new scoring algorithm", "scores have been upgraded to the new scoring algorithm");

            int processedCount = 0;
            int failedCount = 0;

            foreach (var id in scoreIds)
            {
                if (notification?.State == ProgressNotificationState.Cancelled)
                    break;

                updateNotificationProgress(notification, processedCount, scoreIds.Count);

                sleepIfRequired();

                try
                {
                    // Can't use async overload because we're not on the update thread.
                    // ReSharper disable once MethodHasAsyncOverload
                    realmAccess.Write(r =>
                    {
                        ScoreInfo s = r.Find<ScoreInfo>(id)!;
                        StandardisedScoreMigrationTools.UpdateFromLegacy(s, beatmapManager.GetWorkingBeatmap(s.BeatmapInfo));
                        s.TotalScoreVersion = LegacyScoreEncoder.LATEST_VERSION;
                    });

                    ++processedCount;
                }
                catch (ObjectDisposedException)
                {
                    throw;
                }
                catch (Exception e)
                {
                    Logger.Log($"Failed to convert total score for {id}: {e}");
                    realmAccess.Write(r => r.Find<ScoreInfo>(id)!.BackgroundReprocessingFailed = true);
                    ++failedCount;
                }
            }

            completeNotification(notification, processedCount, scoreIds.Count, failedCount);
        }

        private void upgradeScoreRanks()
        {
            Logger.Log("Querying for scores that need rank upgrades...");

            HashSet<Guid> scoreIds = realmAccess.Run(r => new HashSet<Guid>(
                r.All<ScoreInfo>()
                 .Where(s => s.TotalScoreVersion < 30000013 && !s.BackgroundReprocessingFailed) // last total score version with a significant change to ranks
                 .AsEnumerable()
                 // must be done after materialisation, as realm doesn't support
                 // filtering on nested property predicates or projection via `.Select()`
                 .Where(s => s.Ruleset.IsLegacyRuleset())
                 .Select(s => s.ID)));

            Logger.Log($"Found {scoreIds.Count} scores which require rank upgrades.");

            if (scoreIds.Count == 0)
                return;

            var notification = showProgressNotification(scoreIds.Count, "Adjusting ranks of scores", "scores now have more correct ranks");

            int processedCount = 0;
            int failedCount = 0;

            foreach (var id in scoreIds)
            {
                if (notification?.State == ProgressNotificationState.Cancelled)
                    break;

                updateNotificationProgress(notification, processedCount, scoreIds.Count);

                sleepIfRequired();

                try
                {
                    // Can't use async overload because we're not on the update thread.
                    // ReSharper disable once MethodHasAsyncOverload
                    realmAccess.Write(r =>
                    {
                        ScoreInfo s = r.Find<ScoreInfo>(id)!;
                        s.Rank = StandardisedScoreMigrationTools.ComputeRank(s);
                        s.TotalScoreVersion = LegacyScoreEncoder.LATEST_VERSION;
                    });

                    ++processedCount;
                }
                catch (ObjectDisposedException)
                {
                    throw;
                }
                catch (Exception e)
                {
                    Logger.Log($"Failed to update rank score {id}: {e}");
                    realmAccess.Write(r => r.Find<ScoreInfo>(id)!.BackgroundReprocessingFailed = true);
                    ++failedCount;
                }
            }

            completeNotification(notification, processedCount, scoreIds.Count, failedCount);
        }

        private void backpopulateMissingSubmissionAndRankDates()
        {
            var localMetadataSource = new LocalCachedBeatmapMetadataSource(storage);

            if (!localMetadataSource.Available)
            {
                Logger.Log("Cannot backpopulate missing submission/rank dates because the local metadata cache is missing.");
                return;
            }

            try
            {
                if (localMetadataSource.GetCacheVersion() < 2)
                {
                    Logger.Log("Cannot backpopulate missing submission/rank dates because the local metadata cache is too old.");
                    return;
                }
            }
            catch (Exception ex)
            {
                Logger.Log($"Error when trying to query version of local metadata cache: {ex}");
                return;
            }

            Logger.Log("Querying for beatmap sets that contain missing submission/rank date...");

            HashSet<Guid> beatmapSetIds = realmAccess.Run(r => new HashSet<Guid>(
                r.All<BeatmapSetInfo>()
                 .Where(b => b.StatusInt > 0 && (b.DateRanked == null || b.DateSubmitted == null))
                 .AsEnumerable()
                 .Select(b => b.ID)));

            if (beatmapSetIds.Count == 0)
                return;

            Logger.Log($"Found {beatmapSetIds.Count} beatmap sets with missing submission/rank date.");

            var notification = showProgressNotification(beatmapSetIds.Count, "Populating missing submission and rank dates", "beatmap sets now have correct submission and rank dates.");

            int processedCount = 0;
            int failedCount = 0;

            foreach (var id in beatmapSetIds)
            {
                if (notification?.State == ProgressNotificationState.Cancelled)
                    break;

                updateNotificationProgress(notification, processedCount, beatmapSetIds.Count);

                sleepIfRequired();

                try
                {
                    // Can't use async overload because we're not on the update thread.
                    // ReSharper disable once MethodHasAsyncOverload
                    bool succeeded = realmAccess.Write(r =>
                    {
                        BeatmapSetInfo beatmapSet = r.Find<BeatmapSetInfo>(id)!;

                        // we want any ranked representative of the set.
                        // the reason for checking ranked status of the difficulty is that it can be locally modified,
                        // at which point the lookup will fail - but there might still be another unmodified difficulty on which it will work.
                        if (beatmapSet.Beatmaps.FirstOrDefault(b => b.Status >= BeatmapOnlineStatus.Ranked) is not BeatmapInfo beatmap)
                            return false;

                        bool lookupSucceeded = localMetadataSource.TryLookup(beatmap, out var result);

                        if (lookupSucceeded)
                        {
                            Debug.Assert(result != null);
                            beatmapSet.DateRanked = result.DateRanked;
                            beatmapSet.DateSubmitted = result.DateSubmitted;
                            return true;
                        }

                        Logger.Log($"Could not find {beatmapSet.GetDisplayString()} in local cache while backpopulating missing submission/rank date");
                        return false;
                    });

                    if (succeeded)
                        ++processedCount;
                    else
                        ++failedCount;
                }
                catch (ObjectDisposedException)
                {
                    throw;
                }
                catch (Exception e)
                {
                    Logger.Log($"Failed to update ranked/submitted dates for beatmap set {id}: {e}");
                    ++failedCount;
                }
            }

            completeNotification(notification, processedCount, beatmapSetIds.Count, failedCount);
        }

        private void updateNotificationProgress(ProgressNotification? notification, int processedCount, int totalCount)
        {
            if (notification == null)
                return;

            notification.Text = notification.Text.ToString().Split('(').First().TrimEnd() + $" ({processedCount} of {totalCount})";
            notification.Progress = (float)processedCount / totalCount;

            if (processedCount % 100 == 0)
                Logger.Log(notification.Text.ToString());
        }

        private void completeNotification(ProgressNotification? notification, int processedCount, int totalCount, int? failedCount = null)
        {
            if (notification == null)
                return;

            if (processedCount == totalCount)
            {
                notification.CompletionText = $"{processedCount} {notification.CompletionText}";
                notification.Progress = 1;
                notification.State = ProgressNotificationState.Completed;
            }
            else
            {
                notification.Text = $"{processedCount} of {totalCount} {notification.CompletionText}";

                // We may have arrived here due to user cancellation or completion with failures.
                if (failedCount > 0)
                    notification.Text += $" Check logs for issues with {failedCount} failed items.";

                notification.State = ProgressNotificationState.Cancelled;
            }
        }

        private ProgressNotification? showProgressNotification(int totalCount, string running, string completed)
        {
            if (notificationOverlay == null)
                return null;

            if (totalCount < 10)
                return null;

            ProgressNotification notification = new ProgressNotification
            {
                Text = running,
                CompletionText = completed,
                State = ProgressNotificationState.Active
            };

            notificationOverlay?.Post(notification);

            return notification;
        }

        private void sleepIfRequired()
        {
            // Importantly, also sleep if high performance session is active.
            // If we don't do this, memory usage can become runaway due to GC running in a more lenient mode.
            while (localUserPlayInfo?.PlayingState.Value != LocalUserPlayingState.NotPlaying || highPerformanceSessionManager?.IsSessionActive == true)
            {
                Logger.Log("Background processing sleeping due to active gameplay...");
                Thread.Sleep(TimeToSleepDuringGameplay);
            }
        }
    }
}<|MERGE_RESOLUTION|>--- conflicted
+++ resolved
@@ -13,10 +13,7 @@
 using osu.Framework.Graphics;
 using osu.Framework.Logging;
 using osu.Framework.Platform;
-<<<<<<< HEAD
 using osu.Game.Audio;
-=======
->>>>>>> dafe8d64
 using osu.Game.Beatmaps;
 using osu.Game.Extensions;
 using osu.Game.Online.API;
@@ -65,9 +62,6 @@
         private INotificationOverlay? notificationOverlay { get; set; }
 
         [Resolved]
-        private Storage? storage { get; set; }
-
-        [Resolved]
         private IAPIProvider api { get; set; } = null!;
 
         [Resolved]
@@ -90,11 +84,8 @@
                 processScoresWithMissingStatistics();
                 convertLegacyTotalScoreToStandardised();
                 upgradeScoreRanks();
-<<<<<<< HEAD
+                backpopulateMissingSubmissionAndRankDates();
                 processAudioNormalization();
-=======
-                backpopulateMissingSubmissionAndRankDates();
->>>>>>> dafe8d64
             }, TaskCreationOptions.LongRunning).ContinueWith(t =>
             {
                 if (t.Exception?.InnerException is ObjectDisposedException)
@@ -112,7 +103,7 @@
         /// </summary>
         private void processAudioNormalization()
         {
-            var filestorage = new RealmFileStore(realmAccess, storage!);
+            var filestorage = new RealmFileStore(realmAccess, storage);
             int beatmapsCount = 0;
             int beatmapsToProcess = 0;
 
