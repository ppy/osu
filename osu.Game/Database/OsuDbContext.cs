﻿// Copyright (c) 2007-2017 ppy Pty Ltd <contact@ppy.sh>.
// Licensed under the MIT Licence - https://raw.githubusercontent.com/ppy/osu/master/LICENCE

using System;
using Microsoft.EntityFrameworkCore;
using Microsoft.EntityFrameworkCore.Storage;
using Microsoft.EntityFrameworkCore.Diagnostics;
using Microsoft.Extensions.Logging;
using osu.Framework.Logging;
using osu.Game.Beatmaps;
using osu.Game.Input.Bindings;
using osu.Game.IO;
using osu.Game.Rulesets;
using LogLevel = Microsoft.Extensions.Logging.LogLevel;

namespace osu.Game.Database
{
    public class OsuDbContext : DbContext
    {
        public DbSet<BeatmapInfo> BeatmapInfo { get; set; }
        public DbSet<BeatmapDifficulty> BeatmapDifficulty { get; set; }
        public DbSet<BeatmapMetadata> BeatmapMetadata { get; set; }
        public DbSet<BeatmapSetInfo> BeatmapSetInfo { get; set; }
        public DbSet<DatabasedKeyBinding> DatabasedKeyBinding { get; set; }
        public DbSet<FileInfo> FileInfo { get; set; }
        public DbSet<RulesetInfo> RulesetInfo { get; set; }

        private readonly string connectionString;

        private static readonly Lazy<OsuDbLoggerFactory> logger = new Lazy<OsuDbLoggerFactory>(() => new OsuDbLoggerFactory());

        static OsuDbContext()
        {
            // required to initialise native SQLite libraries on some platforms.
            SQLitePCL.Batteries_V2.Init();
        }

        /// <summary>
        /// Create a new in-memory OsuDbContext instance.
        /// </summary>
        public OsuDbContext()
            : this("DataSource=:memory:")
        {
            // required for tooling (see https://wildermuth.com/2017/07/06/Program-cs-in-ASP-NET-Core-2-0).

            Migrate();
        }

        /// <summary>
        /// Create a new OsuDbContext instance.
        /// </summary>
        /// <param name="connectionString">A valid SQLite connection string.</param>
        public OsuDbContext(string connectionString)
        {
            this.connectionString = connectionString ?? throw new ArgumentNullException(nameof(connectionString));

<<<<<<< HEAD
            Database.SetCommandTimeout(new TimeSpan(TimeSpan.TicksPerSecond * 10));

            using (var connection = Database.GetDbConnection())
=======
            var connection = Database.GetDbConnection();
            connection.Open();
            using (var cmd = connection.CreateCommand())
>>>>>>> 4f52000f
            {
                connection.Open();
                using (var cmd = connection.CreateCommand())
                {
                    cmd.CommandText = "PRAGMA journal_mode=WAL;";
                    cmd.ExecuteNonQuery();
                }
            }
        }

        protected override void OnConfiguring(DbContextOptionsBuilder optionsBuilder)
        {
            base.OnConfiguring(optionsBuilder);
            optionsBuilder
                // this is required for the time being due to the way we are querying in places like BeatmapStore.
                // if we ever move to having consumers file their own .Includes, or get eager loading support, this could be re-enabled.
                .ConfigureWarnings(warnings => warnings.Ignore(CoreEventId.IncludeIgnoredWarning))
                .UseSqlite(connectionString, sqliteOptions => sqliteOptions.CommandTimeout(10))
                .UseLoggerFactory(logger.Value);
        }

        protected override void OnModelCreating(ModelBuilder modelBuilder)
        {
            base.OnModelCreating(modelBuilder);

            modelBuilder.Entity<BeatmapInfo>().HasIndex(b => b.MD5Hash).IsUnique();
            modelBuilder.Entity<BeatmapInfo>().HasIndex(b => b.Hash).IsUnique();

            modelBuilder.Entity<BeatmapSetInfo>().HasIndex(b => b.OnlineBeatmapSetID).IsUnique();
            modelBuilder.Entity<BeatmapSetInfo>().HasIndex(b => b.DeletePending);
            modelBuilder.Entity<BeatmapSetInfo>().HasIndex(b => b.Hash).IsUnique();

            modelBuilder.Entity<DatabasedKeyBinding>().HasIndex(b => b.Variant);
            modelBuilder.Entity<DatabasedKeyBinding>().HasIndex(b => b.IntAction);

            modelBuilder.Entity<FileInfo>().HasIndex(b => b.Hash).IsUnique();
            modelBuilder.Entity<FileInfo>().HasIndex(b => b.ReferenceCount);

            modelBuilder.Entity<RulesetInfo>().HasIndex(b => b.Available);

            modelBuilder.Entity<BeatmapInfo>().HasOne(b => b.BaseDifficulty);
        }

        public IDbContextTransaction BeginTransaction()
        {
            // return Database.BeginTransaction();
            return null;
        }

        public new int SaveChanges(IDbContextTransaction transaction = null)
        {
            var ret = base.SaveChanges();
            transaction?.Commit();
            return ret;
        }

        private class OsuDbLoggerFactory : ILoggerFactory
        {
            #region Disposal

            public void Dispose()
            {
            }

            #endregion

            public ILogger CreateLogger(string categoryName) => new OsuDbLogger();

            public void AddProvider(ILoggerProvider provider)
            {
                // no-op. called by tooling.
            }

            private class OsuDbLoggerProvider : ILoggerProvider
            {
                #region Disposal

                public void Dispose()
                {
                }

                #endregion

                public ILogger CreateLogger(string categoryName) => new OsuDbLogger();
            }

            private class OsuDbLogger : ILogger
            {
                public void Log<TState>(LogLevel logLevel, EventId eventId, TState state, Exception exception, Func<TState, Exception, string> formatter)
                {
                    if (logLevel < LogLevel.Information)
                        return;

                    Framework.Logging.LogLevel frameworkLogLevel;

                    switch (logLevel)
                    {
                        default:
                            frameworkLogLevel = Framework.Logging.LogLevel.Debug;
                            break;
                        case LogLevel.Warning:
                            frameworkLogLevel = Framework.Logging.LogLevel.Important;
                            break;
                        case LogLevel.Error:
                        case LogLevel.Critical:
                            frameworkLogLevel = Framework.Logging.LogLevel.Error;
                            break;
                    }

                    Logger.Log(formatter(state, exception), LoggingTarget.Database, frameworkLogLevel);
                }

                public bool IsEnabled(LogLevel logLevel)
                {
#if DEBUG_DATABASE
                    return logLevel > LogLevel.Debug;
#else
                    return logLevel > LogLevel.Information;
#endif
                }

                public IDisposable BeginScope<TState>(TState state) => null;
            }
        }

        public void Migrate()
        {
            migrateFromSqliteNet();

            try
            {
                Database.Migrate();
            }
            catch (Exception e)
            {
                throw new MigrationFailedException(e);
            }
        }

        private void migrateFromSqliteNet()
        {
            try
            {
                // will fail if the database isn't in a sane EF-migrated state.
                Database.ExecuteSqlCommand("SELECT MetadataID FROM BeatmapSetInfo LIMIT 1");
            }
            catch
            {
                try
                {
                    Database.ExecuteSqlCommand("DROP TABLE IF EXISTS __EFMigrationsHistory");

                    // will fail (intentionally) if we don't have sqlite-net data present.
                    Database.ExecuteSqlCommand("SELECT OnlineBeatmapSetId FROM BeatmapMetadata LIMIT 1");

                    try
                    {
                        Logger.Log("Performing migration from sqlite-net to EF...", LoggingTarget.Database, Framework.Logging.LogLevel.Important);

                        // we are good to perform messy migration of data!.
                        Database.ExecuteSqlCommand("ALTER TABLE BeatmapDifficulty RENAME TO BeatmapDifficulty_Old");
                        Database.ExecuteSqlCommand("ALTER TABLE BeatmapMetadata RENAME TO BeatmapMetadata_Old");
                        Database.ExecuteSqlCommand("ALTER TABLE FileInfo RENAME TO FileInfo_Old");
                        Database.ExecuteSqlCommand("ALTER TABLE KeyBinding RENAME TO KeyBinding_Old");
                        Database.ExecuteSqlCommand("ALTER TABLE BeatmapSetInfo RENAME TO BeatmapSetInfo_Old");
                        Database.ExecuteSqlCommand("ALTER TABLE BeatmapInfo RENAME TO BeatmapInfo_Old");
                        Database.ExecuteSqlCommand("ALTER TABLE BeatmapSetFileInfo RENAME TO BeatmapSetFileInfo_Old");
                        Database.ExecuteSqlCommand("ALTER TABLE RulesetInfo RENAME TO RulesetInfo_Old");

                        Database.ExecuteSqlCommand("DROP TABLE StoreVersion");

                        // perform EF migrations to create sane table structure.
                        Database.Migrate();

                        // copy data table by table to new structure, dropping old tables as we go.
                        Database.ExecuteSqlCommand("INSERT INTO FileInfo SELECT * FROM FileInfo_Old");
                        Database.ExecuteSqlCommand("DROP TABLE FileInfo_Old");

                        Database.ExecuteSqlCommand("INSERT INTO KeyBinding SELECT ID, [Action], Keys, RulesetID, Variant FROM KeyBinding_Old");
                        Database.ExecuteSqlCommand("DROP TABLE KeyBinding_Old");

                        Database.ExecuteSqlCommand(
                            "INSERT INTO BeatmapMetadata SELECT ID, Artist, ArtistUnicode, AudioFile, Author, BackgroundFile, PreviewTime, Source, Tags, Title, TitleUnicode FROM BeatmapMetadata_Old");
                        Database.ExecuteSqlCommand("DROP TABLE BeatmapMetadata_Old");

                        Database.ExecuteSqlCommand(
                            "INSERT INTO BeatmapDifficulty SELECT  `ID`, `ApproachRate`, `CircleSize`, `DrainRate`, `OverallDifficulty`, `SliderMultiplier`, `SliderTickRate` FROM BeatmapDifficulty_Old");
                        Database.ExecuteSqlCommand("DROP TABLE BeatmapDifficulty_Old");

                        Database.ExecuteSqlCommand("INSERT INTO BeatmapSetInfo SELECT ID, DeletePending, Hash, BeatmapMetadataID, OnlineBeatmapSetID, Protected FROM BeatmapSetInfo_Old");
                        Database.ExecuteSqlCommand("DROP TABLE BeatmapSetInfo_Old");

                        Database.ExecuteSqlCommand("INSERT INTO BeatmapSetFileInfo SELECT ID, BeatmapSetInfoID, FileInfoID, Filename FROM BeatmapSetFileInfo_Old");
                        Database.ExecuteSqlCommand("DROP TABLE BeatmapSetFileInfo_Old");

                        Database.ExecuteSqlCommand("INSERT INTO RulesetInfo SELECT ID, Available, InstantiationInfo, Name FROM RulesetInfo_Old");
                        Database.ExecuteSqlCommand("DROP TABLE RulesetInfo_Old");

                        Database.ExecuteSqlCommand(
                            "INSERT INTO BeatmapInfo SELECT ID, AudioLeadIn, BaseDifficultyID, BeatDivisor, BeatmapSetInfoID, Countdown, DistanceSpacing, GridSize, Hash, IFNULL(Hidden, 0), LetterboxInBreaks, MD5Hash, NULLIF(BeatmapMetadataID, 0), NULLIF(OnlineBeatmapID, 0), Path, RulesetID, SpecialStyle, StackLeniency, StarDifficulty, StoredBookmarks, TimelineZoom, Version, WidescreenStoryboard FROM BeatmapInfo_Old");
                        Database.ExecuteSqlCommand("DROP TABLE BeatmapInfo_Old");

                        Logger.Log("Migration complete!", LoggingTarget.Database, Framework.Logging.LogLevel.Important);
                    }
                    catch (Exception e)
                    {
                        throw new MigrationFailedException(e);
                    }
                }
                catch (MigrationFailedException e)
                {
                    throw;
                }
                catch
                {
                }
            }
        }
    }

    public class MigrationFailedException : Exception
    {
        public MigrationFailedException(Exception exception)
            : base("sqlite-net migration failed", exception)
        {
        }
    }
}
<|MERGE_RESOLUTION|>--- conflicted
+++ resolved
@@ -1,293 +1,287 @@
-﻿// Copyright (c) 2007-2017 ppy Pty Ltd <contact@ppy.sh>.
-// Licensed under the MIT Licence - https://raw.githubusercontent.com/ppy/osu/master/LICENCE
-
-using System;
-using Microsoft.EntityFrameworkCore;
-using Microsoft.EntityFrameworkCore.Storage;
-using Microsoft.EntityFrameworkCore.Diagnostics;
-using Microsoft.Extensions.Logging;
-using osu.Framework.Logging;
-using osu.Game.Beatmaps;
-using osu.Game.Input.Bindings;
-using osu.Game.IO;
-using osu.Game.Rulesets;
-using LogLevel = Microsoft.Extensions.Logging.LogLevel;
-
-namespace osu.Game.Database
-{
-    public class OsuDbContext : DbContext
-    {
-        public DbSet<BeatmapInfo> BeatmapInfo { get; set; }
-        public DbSet<BeatmapDifficulty> BeatmapDifficulty { get; set; }
-        public DbSet<BeatmapMetadata> BeatmapMetadata { get; set; }
-        public DbSet<BeatmapSetInfo> BeatmapSetInfo { get; set; }
-        public DbSet<DatabasedKeyBinding> DatabasedKeyBinding { get; set; }
-        public DbSet<FileInfo> FileInfo { get; set; }
-        public DbSet<RulesetInfo> RulesetInfo { get; set; }
-
-        private readonly string connectionString;
-
-        private static readonly Lazy<OsuDbLoggerFactory> logger = new Lazy<OsuDbLoggerFactory>(() => new OsuDbLoggerFactory());
-
-        static OsuDbContext()
-        {
-            // required to initialise native SQLite libraries on some platforms.
-            SQLitePCL.Batteries_V2.Init();
-        }
-
-        /// <summary>
-        /// Create a new in-memory OsuDbContext instance.
-        /// </summary>
-        public OsuDbContext()
-            : this("DataSource=:memory:")
-        {
-            // required for tooling (see https://wildermuth.com/2017/07/06/Program-cs-in-ASP-NET-Core-2-0).
-
-            Migrate();
-        }
-
-        /// <summary>
-        /// Create a new OsuDbContext instance.
-        /// </summary>
-        /// <param name="connectionString">A valid SQLite connection string.</param>
-        public OsuDbContext(string connectionString)
-        {
-            this.connectionString = connectionString ?? throw new ArgumentNullException(nameof(connectionString));
-
-<<<<<<< HEAD
-            Database.SetCommandTimeout(new TimeSpan(TimeSpan.TicksPerSecond * 10));
-
-            using (var connection = Database.GetDbConnection())
-=======
-            var connection = Database.GetDbConnection();
-            connection.Open();
-            using (var cmd = connection.CreateCommand())
->>>>>>> 4f52000f
-            {
-                connection.Open();
-                using (var cmd = connection.CreateCommand())
-                {
-                    cmd.CommandText = "PRAGMA journal_mode=WAL;";
-                    cmd.ExecuteNonQuery();
-                }
-            }
-        }
-
-        protected override void OnConfiguring(DbContextOptionsBuilder optionsBuilder)
-        {
-            base.OnConfiguring(optionsBuilder);
-            optionsBuilder
-                // this is required for the time being due to the way we are querying in places like BeatmapStore.
-                // if we ever move to having consumers file their own .Includes, or get eager loading support, this could be re-enabled.
-                .ConfigureWarnings(warnings => warnings.Ignore(CoreEventId.IncludeIgnoredWarning))
-                .UseSqlite(connectionString, sqliteOptions => sqliteOptions.CommandTimeout(10))
-                .UseLoggerFactory(logger.Value);
-        }
-
-        protected override void OnModelCreating(ModelBuilder modelBuilder)
-        {
-            base.OnModelCreating(modelBuilder);
-
-            modelBuilder.Entity<BeatmapInfo>().HasIndex(b => b.MD5Hash).IsUnique();
-            modelBuilder.Entity<BeatmapInfo>().HasIndex(b => b.Hash).IsUnique();
-
-            modelBuilder.Entity<BeatmapSetInfo>().HasIndex(b => b.OnlineBeatmapSetID).IsUnique();
-            modelBuilder.Entity<BeatmapSetInfo>().HasIndex(b => b.DeletePending);
-            modelBuilder.Entity<BeatmapSetInfo>().HasIndex(b => b.Hash).IsUnique();
-
-            modelBuilder.Entity<DatabasedKeyBinding>().HasIndex(b => b.Variant);
-            modelBuilder.Entity<DatabasedKeyBinding>().HasIndex(b => b.IntAction);
-
-            modelBuilder.Entity<FileInfo>().HasIndex(b => b.Hash).IsUnique();
-            modelBuilder.Entity<FileInfo>().HasIndex(b => b.ReferenceCount);
-
-            modelBuilder.Entity<RulesetInfo>().HasIndex(b => b.Available);
-
-            modelBuilder.Entity<BeatmapInfo>().HasOne(b => b.BaseDifficulty);
-        }
-
-        public IDbContextTransaction BeginTransaction()
-        {
-            // return Database.BeginTransaction();
-            return null;
-        }
-
-        public new int SaveChanges(IDbContextTransaction transaction = null)
-        {
-            var ret = base.SaveChanges();
-            transaction?.Commit();
-            return ret;
-        }
-
-        private class OsuDbLoggerFactory : ILoggerFactory
-        {
-            #region Disposal
-
-            public void Dispose()
-            {
-            }
-
-            #endregion
-
-            public ILogger CreateLogger(string categoryName) => new OsuDbLogger();
-
-            public void AddProvider(ILoggerProvider provider)
-            {
-                // no-op. called by tooling.
-            }
-
-            private class OsuDbLoggerProvider : ILoggerProvider
-            {
-                #region Disposal
-
-                public void Dispose()
-                {
-                }
-
-                #endregion
-
-                public ILogger CreateLogger(string categoryName) => new OsuDbLogger();
-            }
-
-            private class OsuDbLogger : ILogger
-            {
-                public void Log<TState>(LogLevel logLevel, EventId eventId, TState state, Exception exception, Func<TState, Exception, string> formatter)
-                {
-                    if (logLevel < LogLevel.Information)
-                        return;
-
-                    Framework.Logging.LogLevel frameworkLogLevel;
-
-                    switch (logLevel)
-                    {
-                        default:
-                            frameworkLogLevel = Framework.Logging.LogLevel.Debug;
-                            break;
-                        case LogLevel.Warning:
-                            frameworkLogLevel = Framework.Logging.LogLevel.Important;
-                            break;
-                        case LogLevel.Error:
-                        case LogLevel.Critical:
-                            frameworkLogLevel = Framework.Logging.LogLevel.Error;
-                            break;
-                    }
-
-                    Logger.Log(formatter(state, exception), LoggingTarget.Database, frameworkLogLevel);
-                }
-
-                public bool IsEnabled(LogLevel logLevel)
-                {
-#if DEBUG_DATABASE
-                    return logLevel > LogLevel.Debug;
-#else
-                    return logLevel > LogLevel.Information;
-#endif
-                }
-
-                public IDisposable BeginScope<TState>(TState state) => null;
-            }
-        }
-
-        public void Migrate()
-        {
-            migrateFromSqliteNet();
-
-            try
-            {
-                Database.Migrate();
-            }
-            catch (Exception e)
-            {
-                throw new MigrationFailedException(e);
-            }
-        }
-
-        private void migrateFromSqliteNet()
-        {
-            try
-            {
-                // will fail if the database isn't in a sane EF-migrated state.
-                Database.ExecuteSqlCommand("SELECT MetadataID FROM BeatmapSetInfo LIMIT 1");
-            }
-            catch
-            {
-                try
-                {
-                    Database.ExecuteSqlCommand("DROP TABLE IF EXISTS __EFMigrationsHistory");
-
-                    // will fail (intentionally) if we don't have sqlite-net data present.
-                    Database.ExecuteSqlCommand("SELECT OnlineBeatmapSetId FROM BeatmapMetadata LIMIT 1");
-
-                    try
-                    {
-                        Logger.Log("Performing migration from sqlite-net to EF...", LoggingTarget.Database, Framework.Logging.LogLevel.Important);
-
-                        // we are good to perform messy migration of data!.
-                        Database.ExecuteSqlCommand("ALTER TABLE BeatmapDifficulty RENAME TO BeatmapDifficulty_Old");
-                        Database.ExecuteSqlCommand("ALTER TABLE BeatmapMetadata RENAME TO BeatmapMetadata_Old");
-                        Database.ExecuteSqlCommand("ALTER TABLE FileInfo RENAME TO FileInfo_Old");
-                        Database.ExecuteSqlCommand("ALTER TABLE KeyBinding RENAME TO KeyBinding_Old");
-                        Database.ExecuteSqlCommand("ALTER TABLE BeatmapSetInfo RENAME TO BeatmapSetInfo_Old");
-                        Database.ExecuteSqlCommand("ALTER TABLE BeatmapInfo RENAME TO BeatmapInfo_Old");
-                        Database.ExecuteSqlCommand("ALTER TABLE BeatmapSetFileInfo RENAME TO BeatmapSetFileInfo_Old");
-                        Database.ExecuteSqlCommand("ALTER TABLE RulesetInfo RENAME TO RulesetInfo_Old");
-
-                        Database.ExecuteSqlCommand("DROP TABLE StoreVersion");
-
-                        // perform EF migrations to create sane table structure.
-                        Database.Migrate();
-
-                        // copy data table by table to new structure, dropping old tables as we go.
-                        Database.ExecuteSqlCommand("INSERT INTO FileInfo SELECT * FROM FileInfo_Old");
-                        Database.ExecuteSqlCommand("DROP TABLE FileInfo_Old");
-
-                        Database.ExecuteSqlCommand("INSERT INTO KeyBinding SELECT ID, [Action], Keys, RulesetID, Variant FROM KeyBinding_Old");
-                        Database.ExecuteSqlCommand("DROP TABLE KeyBinding_Old");
-
-                        Database.ExecuteSqlCommand(
-                            "INSERT INTO BeatmapMetadata SELECT ID, Artist, ArtistUnicode, AudioFile, Author, BackgroundFile, PreviewTime, Source, Tags, Title, TitleUnicode FROM BeatmapMetadata_Old");
-                        Database.ExecuteSqlCommand("DROP TABLE BeatmapMetadata_Old");
-
-                        Database.ExecuteSqlCommand(
-                            "INSERT INTO BeatmapDifficulty SELECT  `ID`, `ApproachRate`, `CircleSize`, `DrainRate`, `OverallDifficulty`, `SliderMultiplier`, `SliderTickRate` FROM BeatmapDifficulty_Old");
-                        Database.ExecuteSqlCommand("DROP TABLE BeatmapDifficulty_Old");
-
-                        Database.ExecuteSqlCommand("INSERT INTO BeatmapSetInfo SELECT ID, DeletePending, Hash, BeatmapMetadataID, OnlineBeatmapSetID, Protected FROM BeatmapSetInfo_Old");
-                        Database.ExecuteSqlCommand("DROP TABLE BeatmapSetInfo_Old");
-
-                        Database.ExecuteSqlCommand("INSERT INTO BeatmapSetFileInfo SELECT ID, BeatmapSetInfoID, FileInfoID, Filename FROM BeatmapSetFileInfo_Old");
-                        Database.ExecuteSqlCommand("DROP TABLE BeatmapSetFileInfo_Old");
-
-                        Database.ExecuteSqlCommand("INSERT INTO RulesetInfo SELECT ID, Available, InstantiationInfo, Name FROM RulesetInfo_Old");
-                        Database.ExecuteSqlCommand("DROP TABLE RulesetInfo_Old");
-
-                        Database.ExecuteSqlCommand(
-                            "INSERT INTO BeatmapInfo SELECT ID, AudioLeadIn, BaseDifficultyID, BeatDivisor, BeatmapSetInfoID, Countdown, DistanceSpacing, GridSize, Hash, IFNULL(Hidden, 0), LetterboxInBreaks, MD5Hash, NULLIF(BeatmapMetadataID, 0), NULLIF(OnlineBeatmapID, 0), Path, RulesetID, SpecialStyle, StackLeniency, StarDifficulty, StoredBookmarks, TimelineZoom, Version, WidescreenStoryboard FROM BeatmapInfo_Old");
-                        Database.ExecuteSqlCommand("DROP TABLE BeatmapInfo_Old");
-
-                        Logger.Log("Migration complete!", LoggingTarget.Database, Framework.Logging.LogLevel.Important);
-                    }
-                    catch (Exception e)
-                    {
-                        throw new MigrationFailedException(e);
-                    }
-                }
-                catch (MigrationFailedException e)
-                {
-                    throw;
-                }
-                catch
-                {
-                }
-            }
-        }
-    }
-
-    public class MigrationFailedException : Exception
-    {
-        public MigrationFailedException(Exception exception)
-            : base("sqlite-net migration failed", exception)
-        {
-        }
-    }
-}
+﻿// Copyright (c) 2007-2017 ppy Pty Ltd <contact@ppy.sh>.
+// Licensed under the MIT Licence - https://raw.githubusercontent.com/ppy/osu/master/LICENCE
+
+using System;
+using Microsoft.EntityFrameworkCore;
+using Microsoft.EntityFrameworkCore.Storage;
+using Microsoft.EntityFrameworkCore.Diagnostics;
+using Microsoft.Extensions.Logging;
+using osu.Framework.Logging;
+using osu.Game.Beatmaps;
+using osu.Game.Input.Bindings;
+using osu.Game.IO;
+using osu.Game.Rulesets;
+using LogLevel = Microsoft.Extensions.Logging.LogLevel;
+
+namespace osu.Game.Database
+{
+    public class OsuDbContext : DbContext
+    {
+        public DbSet<BeatmapInfo> BeatmapInfo { get; set; }
+        public DbSet<BeatmapDifficulty> BeatmapDifficulty { get; set; }
+        public DbSet<BeatmapMetadata> BeatmapMetadata { get; set; }
+        public DbSet<BeatmapSetInfo> BeatmapSetInfo { get; set; }
+        public DbSet<DatabasedKeyBinding> DatabasedKeyBinding { get; set; }
+        public DbSet<FileInfo> FileInfo { get; set; }
+        public DbSet<RulesetInfo> RulesetInfo { get; set; }
+
+        private readonly string connectionString;
+
+        private static readonly Lazy<OsuDbLoggerFactory> logger = new Lazy<OsuDbLoggerFactory>(() => new OsuDbLoggerFactory());
+
+        static OsuDbContext()
+        {
+            // required to initialise native SQLite libraries on some platforms.
+            SQLitePCL.Batteries_V2.Init();
+        }
+
+        /// <summary>
+        /// Create a new in-memory OsuDbContext instance.
+        /// </summary>
+        public OsuDbContext()
+            : this("DataSource=:memory:")
+        {
+            // required for tooling (see https://wildermuth.com/2017/07/06/Program-cs-in-ASP-NET-Core-2-0).
+
+            Migrate();
+        }
+
+        /// <summary>
+        /// Create a new OsuDbContext instance.
+        /// </summary>
+        /// <param name="connectionString">A valid SQLite connection string.</param>
+        public OsuDbContext(string connectionString)
+        {
+            this.connectionString = connectionString ?? throw new ArgumentNullException(nameof(connectionString));
+
+            Database.SetCommandTimeout(new TimeSpan(TimeSpan.TicksPerSecond * 10));
+
+            using (var connection = Database.GetDbConnection())
+            {
+                connection.Open();
+                using (var cmd = connection.CreateCommand())
+                {
+                    cmd.CommandText = "PRAGMA journal_mode=WAL;";
+                    cmd.ExecuteNonQuery();
+                }
+            }
+        }
+
+        protected override void OnConfiguring(DbContextOptionsBuilder optionsBuilder)
+        {
+            base.OnConfiguring(optionsBuilder);
+            optionsBuilder
+                // this is required for the time being due to the way we are querying in places like BeatmapStore.
+                // if we ever move to having consumers file their own .Includes, or get eager loading support, this could be re-enabled.
+                .ConfigureWarnings(warnings => warnings.Ignore(CoreEventId.IncludeIgnoredWarning))
+                .UseSqlite(connectionString, sqliteOptions => sqliteOptions.CommandTimeout(10))
+                .UseLoggerFactory(logger.Value);
+        }
+
+        protected override void OnModelCreating(ModelBuilder modelBuilder)
+        {
+            base.OnModelCreating(modelBuilder);
+
+            modelBuilder.Entity<BeatmapInfo>().HasIndex(b => b.MD5Hash).IsUnique();
+            modelBuilder.Entity<BeatmapInfo>().HasIndex(b => b.Hash).IsUnique();
+
+            modelBuilder.Entity<BeatmapSetInfo>().HasIndex(b => b.OnlineBeatmapSetID).IsUnique();
+            modelBuilder.Entity<BeatmapSetInfo>().HasIndex(b => b.DeletePending);
+            modelBuilder.Entity<BeatmapSetInfo>().HasIndex(b => b.Hash).IsUnique();
+
+            modelBuilder.Entity<DatabasedKeyBinding>().HasIndex(b => b.Variant);
+            modelBuilder.Entity<DatabasedKeyBinding>().HasIndex(b => b.IntAction);
+
+            modelBuilder.Entity<FileInfo>().HasIndex(b => b.Hash).IsUnique();
+            modelBuilder.Entity<FileInfo>().HasIndex(b => b.ReferenceCount);
+
+            modelBuilder.Entity<RulesetInfo>().HasIndex(b => b.Available);
+
+            modelBuilder.Entity<BeatmapInfo>().HasOne(b => b.BaseDifficulty);
+        }
+
+        public IDbContextTransaction BeginTransaction()
+        {
+            // return Database.BeginTransaction();
+            return null;
+        }
+
+        public new int SaveChanges(IDbContextTransaction transaction = null)
+        {
+            var ret = base.SaveChanges();
+            transaction?.Commit();
+            return ret;
+        }
+
+        private class OsuDbLoggerFactory : ILoggerFactory
+        {
+            #region Disposal
+
+            public void Dispose()
+            {
+            }
+
+            #endregion
+
+            public ILogger CreateLogger(string categoryName) => new OsuDbLogger();
+
+            public void AddProvider(ILoggerProvider provider)
+            {
+                // no-op. called by tooling.
+            }
+
+            private class OsuDbLoggerProvider : ILoggerProvider
+            {
+                #region Disposal
+
+                public void Dispose()
+                {
+                }
+
+                #endregion
+
+                public ILogger CreateLogger(string categoryName) => new OsuDbLogger();
+            }
+
+            private class OsuDbLogger : ILogger
+            {
+                public void Log<TState>(LogLevel logLevel, EventId eventId, TState state, Exception exception, Func<TState, Exception, string> formatter)
+                {
+                    if (logLevel < LogLevel.Information)
+                        return;
+
+                    Framework.Logging.LogLevel frameworkLogLevel;
+
+                    switch (logLevel)
+                    {
+                        default:
+                            frameworkLogLevel = Framework.Logging.LogLevel.Debug;
+                            break;
+                        case LogLevel.Warning:
+                            frameworkLogLevel = Framework.Logging.LogLevel.Important;
+                            break;
+                        case LogLevel.Error:
+                        case LogLevel.Critical:
+                            frameworkLogLevel = Framework.Logging.LogLevel.Error;
+                            break;
+                    }
+
+                    Logger.Log(formatter(state, exception), LoggingTarget.Database, frameworkLogLevel);
+                }
+
+                public bool IsEnabled(LogLevel logLevel)
+                {
+#if DEBUG_DATABASE
+                    return logLevel > LogLevel.Debug;
+#else
+                    return logLevel > LogLevel.Information;
+#endif
+                }
+
+                public IDisposable BeginScope<TState>(TState state) => null;
+            }
+        }
+
+        public void Migrate()
+        {
+            migrateFromSqliteNet();
+
+            try
+            {
+                Database.Migrate();
+            }
+            catch (Exception e)
+            {
+                throw new MigrationFailedException(e);
+            }
+        }
+
+        private void migrateFromSqliteNet()
+        {
+            try
+            {
+                // will fail if the database isn't in a sane EF-migrated state.
+                Database.ExecuteSqlCommand("SELECT MetadataID FROM BeatmapSetInfo LIMIT 1");
+            }
+            catch
+            {
+                try
+                {
+                    Database.ExecuteSqlCommand("DROP TABLE IF EXISTS __EFMigrationsHistory");
+
+                    // will fail (intentionally) if we don't have sqlite-net data present.
+                    Database.ExecuteSqlCommand("SELECT OnlineBeatmapSetId FROM BeatmapMetadata LIMIT 1");
+
+                    try
+                    {
+                        Logger.Log("Performing migration from sqlite-net to EF...", LoggingTarget.Database, Framework.Logging.LogLevel.Important);
+
+                        // we are good to perform messy migration of data!.
+                        Database.ExecuteSqlCommand("ALTER TABLE BeatmapDifficulty RENAME TO BeatmapDifficulty_Old");
+                        Database.ExecuteSqlCommand("ALTER TABLE BeatmapMetadata RENAME TO BeatmapMetadata_Old");
+                        Database.ExecuteSqlCommand("ALTER TABLE FileInfo RENAME TO FileInfo_Old");
+                        Database.ExecuteSqlCommand("ALTER TABLE KeyBinding RENAME TO KeyBinding_Old");
+                        Database.ExecuteSqlCommand("ALTER TABLE BeatmapSetInfo RENAME TO BeatmapSetInfo_Old");
+                        Database.ExecuteSqlCommand("ALTER TABLE BeatmapInfo RENAME TO BeatmapInfo_Old");
+                        Database.ExecuteSqlCommand("ALTER TABLE BeatmapSetFileInfo RENAME TO BeatmapSetFileInfo_Old");
+                        Database.ExecuteSqlCommand("ALTER TABLE RulesetInfo RENAME TO RulesetInfo_Old");
+
+                        Database.ExecuteSqlCommand("DROP TABLE StoreVersion");
+
+                        // perform EF migrations to create sane table structure.
+                        Database.Migrate();
+
+                        // copy data table by table to new structure, dropping old tables as we go.
+                        Database.ExecuteSqlCommand("INSERT INTO FileInfo SELECT * FROM FileInfo_Old");
+                        Database.ExecuteSqlCommand("DROP TABLE FileInfo_Old");
+
+                        Database.ExecuteSqlCommand("INSERT INTO KeyBinding SELECT ID, [Action], Keys, RulesetID, Variant FROM KeyBinding_Old");
+                        Database.ExecuteSqlCommand("DROP TABLE KeyBinding_Old");
+
+                        Database.ExecuteSqlCommand(
+                            "INSERT INTO BeatmapMetadata SELECT ID, Artist, ArtistUnicode, AudioFile, Author, BackgroundFile, PreviewTime, Source, Tags, Title, TitleUnicode FROM BeatmapMetadata_Old");
+                        Database.ExecuteSqlCommand("DROP TABLE BeatmapMetadata_Old");
+
+                        Database.ExecuteSqlCommand(
+                            "INSERT INTO BeatmapDifficulty SELECT  `ID`, `ApproachRate`, `CircleSize`, `DrainRate`, `OverallDifficulty`, `SliderMultiplier`, `SliderTickRate` FROM BeatmapDifficulty_Old");
+                        Database.ExecuteSqlCommand("DROP TABLE BeatmapDifficulty_Old");
+
+                        Database.ExecuteSqlCommand("INSERT INTO BeatmapSetInfo SELECT ID, DeletePending, Hash, BeatmapMetadataID, OnlineBeatmapSetID, Protected FROM BeatmapSetInfo_Old");
+                        Database.ExecuteSqlCommand("DROP TABLE BeatmapSetInfo_Old");
+
+                        Database.ExecuteSqlCommand("INSERT INTO BeatmapSetFileInfo SELECT ID, BeatmapSetInfoID, FileInfoID, Filename FROM BeatmapSetFileInfo_Old");
+                        Database.ExecuteSqlCommand("DROP TABLE BeatmapSetFileInfo_Old");
+
+                        Database.ExecuteSqlCommand("INSERT INTO RulesetInfo SELECT ID, Available, InstantiationInfo, Name FROM RulesetInfo_Old");
+                        Database.ExecuteSqlCommand("DROP TABLE RulesetInfo_Old");
+
+                        Database.ExecuteSqlCommand(
+                            "INSERT INTO BeatmapInfo SELECT ID, AudioLeadIn, BaseDifficultyID, BeatDivisor, BeatmapSetInfoID, Countdown, DistanceSpacing, GridSize, Hash, IFNULL(Hidden, 0), LetterboxInBreaks, MD5Hash, NULLIF(BeatmapMetadataID, 0), NULLIF(OnlineBeatmapID, 0), Path, RulesetID, SpecialStyle, StackLeniency, StarDifficulty, StoredBookmarks, TimelineZoom, Version, WidescreenStoryboard FROM BeatmapInfo_Old");
+                        Database.ExecuteSqlCommand("DROP TABLE BeatmapInfo_Old");
+
+                        Logger.Log("Migration complete!", LoggingTarget.Database, Framework.Logging.LogLevel.Important);
+                    }
+                    catch (Exception e)
+                    {
+                        throw new MigrationFailedException(e);
+                    }
+                }
+                catch (MigrationFailedException e)
+                {
+                    throw;
+                }
+                catch
+                {
+                }
+            }
+        }
+    }
+
+    public class MigrationFailedException : Exception
+    {
+        public MigrationFailedException(Exception exception)
+            : base("sqlite-net migration failed", exception)
+        {
+        }
+    }
+}