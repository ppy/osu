// Copyright (c) ppy Pty Ltd <contact@ppy.sh>. Licensed under the MIT Licence.
// See the LICENCE file in the repository root for full licence text.

#nullable enable

using System;
using System.IO;
using System.Linq;
using System.Threading.Tasks;
using Microsoft.EntityFrameworkCore;
using osu.Framework;
using osu.Framework.Allocation;
using osu.Framework.Development;
using osu.Framework.Graphics;
using osu.Framework.Graphics.Containers;
using osu.Framework.Logging;
using osu.Framework.Platform;
using osu.Game.Beatmaps;
using osu.Game.Configuration;
using osu.Game.Graphics;
using osu.Game.Graphics.Containers;
using osu.Game.Graphics.Sprites;
using osu.Game.Graphics.UserInterface;
using osu.Game.Models;
using osu.Game.Overlays;
using osu.Game.Overlays.Notifications;
using osu.Game.Rulesets;
using osu.Game.Scoring;
using osu.Game.Skinning;
using osuTK;
using Realms;
using SharpCompress.Archives;
using SharpCompress.Archives.Zip;
using SharpCompress.Common;
using SharpCompress.Writers.Zip;

namespace osu.Game.Database
{
    internal class EFToRealmMigrator : CompositeDrawable
    {
        public Task<bool> MigrationCompleted => migrationCompleted.Task;

        private readonly TaskCompletionSource<bool> migrationCompleted = new TaskCompletionSource<bool>();

        [Resolved]
        private DatabaseContextFactory efContextFactory { get; set; } = null!;

        [Resolved]
        private RealmAccess realm { get; set; } = null!;

        [Resolved]
        private OsuConfigManager config { get; set; } = null!;

        [Resolved]
        private INotificationOverlay notificationOverlay { get; set; } = null!;

        [Resolved]
        private OsuGame game { get; set; } = null!;

        [Resolved]
        private Storage storage { get; set; } = null!;

        private readonly OsuTextFlowContainer currentOperationText;

        private readonly bool clearData;

        public EFToRealmMigrator(bool clearData)
        {
            RelativeSizeAxes = Axes.Both;
            this.clearData = clearData;

            InternalChildren = new Drawable[]
            {
                new FillFlowContainer
                {
                    AutoSizeAxes = Axes.Both,
                    Direction = FillDirection.Vertical,
                    Anchor = Anchor.Centre,
                    Origin = Anchor.Centre,
                    Spacing = new Vector2(10),
                    Children = new Drawable[]
                    {
                        new OsuSpriteText
                        {
                            Anchor = Anchor.Centre,
                            Origin = Anchor.Centre,
                            Text = "正在合并数据库",
                            Font = OsuFont.Default.With(size: 40)
                        },
                        new OsuSpriteText
                        {
                            Anchor = Anchor.Centre,
                            Origin = Anchor.Centre,
                            Text = "这将花费数分钟的时间(具体视磁盘而定)",
                            Font = OsuFont.Default.With(size: 30)
                        },
                        new OsuSpriteText
                        {
                            Anchor = Anchor.Centre,
                            Origin = Anchor.Centre,
                            Text = "请不要关闭此窗口！",
                            Font = OsuFont.Default.With(size: 30)
                        },
                        new LoadingSpinner(true)
                        {
                            State = { Value = Visibility.Visible }
                        },
                        currentOperationText = new OsuTextFlowContainer(cp => cp.Font = OsuFont.Default.With(size: 30))
                        {
                            Anchor = Anchor.Centre,
                            Origin = Anchor.Centre,
                            AutoSizeAxes = Axes.Y,
                            RelativeSizeAxes = Axes.X,
                            TextAnchor = Anchor.TopCentre,
                        },
                    }
                },
            };
        }

        protected override void LoadComplete()
        {
            base.LoadComplete();
            beginMigration();
        }

        private void beginMigration()
        {
            Task.Factory.StartNew(() =>
            {
                using (var ef = efContextFactory.Get())
                {
                    if (clearData)
                    {
                        realm.Write(r =>
                        {
                            // Before beginning, ensure realm is in an empty state.
                            // Migrations which are half-completed could lead to issues if the user tries a second time.
                            // Note that we only do this for beatmaps and scores since the other migrations are yonks old.
                            r.RemoveAll<BeatmapSetInfo>();
                            r.RemoveAll<BeatmapInfo>();
                            r.RemoveAll<BeatmapMetadata>();
                            r.RemoveAll<ScoreInfo>();
                        });
                    }

                    ef.Migrate();

                    migrateSettings(ef);
                    migrateSkins(ef);
                    migrateBeatmaps(ef);
                    migrateScores(ef);
                }
            }, TaskCreationOptions.LongRunning).ContinueWith(t =>
            {
                if (t.Exception == null)
                {
                    log("合并完成！");

                    if (DebugUtils.IsDebugBuild)
                    {
                        Logger.Log(
                            "Your development database has been fully migrated to realm. If you switch back to a pre-realm branch and need your previous database, rename the backup file back to \"client.db\".\n\nNote that doing this can potentially leave your file store in a bad state.",
                            level: LogLevel.Important);
                    }
                }
                else
                {
                    log("合并失败！");
                    Logger.Log(t.Exception.ToString(), LoggingTarget.Database);

                    if (RuntimeInfo.OS == RuntimeInfo.Platform.macOS && t.Exception.Flatten().InnerException is TypeInitializationException)
                    {
                        // Not guaranteed to be the only cause of exception, but let's roll with it for now.
                        log("Please download and run the intel version of osu! once\nto allow data migration to complete!");
                        efContextFactory.SetMigrationCompletion();
                        return;
                    }

                    notificationOverlay.Post(new SimpleErrorNotification
                    {
<<<<<<< HEAD
                        //Text = "IMPORTANT: During data migration, some of your data could not be successfully migrated. The previous version has been backed up.\n\nFor further assistance, please open a discussion on github and attach your backup files (click to get started).",
                        Text = "注意: 合并数据时, 您的一些数据没有被正确处理。 原有数据库已备份, 您可以尝试将其恢复后回滚到之前版本继续游玩。\n\n我们不建议将此问题直接报告给上游, 因为我们也不知道mfosu中的相关功能是否有更改。",
                        Activated = () =>
                        {
                            //game.OpenUrlExternally($@"https://github.com/ppy/osu/discussions/new?title=Realm%20migration%20issue ({t.Exception.Message})&body=Please%20drag%20the%20""attach_me.zip""%20file%20here!&category=q-a", true);
=======
                        Text =
                            "IMPORTANT: During data migration, some of your data could not be successfully migrated. The previous version has been backed up.\n\nFor further assistance, please open a discussion on github and attach your backup files (click to get started).",
                        Activated = () =>
                        {
                            game.OpenUrlExternally(
                                $@"https://github.com/ppy/osu/discussions/new?title=Realm%20migration%20issue ({t.Exception.Message})&body=Please%20drag%20the%20""attach_me.zip""%20file%20here!&category=q-a",
                                true);
>>>>>>> ed894d64

                            const string attachment_filename = "attach_me.zip";
                            const string backup_folder = "backups";

                            var backupStorage = storage.GetStorageForDirectory(backup_folder);

                            backupStorage.Delete(attachment_filename);

                            try
                            {
                                using (var zip = ZipArchive.Create())
                                {
                                    zip.AddAllFromDirectory(backupStorage.GetFullPath(string.Empty));
                                    zip.SaveTo(Path.Combine(backupStorage.GetFullPath(string.Empty), attachment_filename), new ZipWriterOptions(CompressionType.Deflate));
                                }
                            }
                            catch { }

                            backupStorage.PresentFileExternally(attachment_filename);

                            return true;
                        }
                    });
                }

                // Regardless of success, since the game is going to continue with startup let's move the ef database out of the way.
                // If we were to not do this, the migration would run another time the next time the user starts the game.
                deletePreRealmData();

                migrationCompleted.SetResult(true);
                efContextFactory.SetMigrationCompletion();
            });
        }

        private void deletePreRealmData()
        {
            // Delete the database permanently.
            // Will cause future startups to not attempt migration.
            efContextFactory.ResetDatabase();
        }

        private void log(string message)
        {
            Logger.Log(message, LoggingTarget.Database);
            Scheduler.AddOnce(m => currentOperationText.Text = m, message);
        }

        private void migrateBeatmaps(OsuDbContext ef)
        {
            // can be removed 20220730.
            var existingBeatmapSets = ef.EFBeatmapSetInfo
                                        .Include(s => s.Beatmaps).ThenInclude(b => b.RulesetInfo)
                                        .Include(s => s.Beatmaps).ThenInclude(b => b.Metadata)
                                        .Include(s => s.Beatmaps).ThenInclude(b => b.BaseDifficulty)
                                        .Include(s => s.Files).ThenInclude(f => f.FileInfo)
                                        .Include(s => s.Metadata)
                                        .AsSplitQuery();

            log("Beginning beatmaps migration to realm");

            // previous entries in EF are removed post migration.
            if (!existingBeatmapSets.Any())
            {
                log("No beatmaps found to migrate");
                return;
            }

            int count = existingBeatmapSets.Count();

            realm.Run(r =>
            {
                log($"Found {count} beatmaps in EF");

                var transaction = r.BeginWrite();
                int written = 0;
                int missing = 0;

                try
                {
                    foreach (var beatmapSet in existingBeatmapSets)
                    {
                        if (++written % 1000 == 0)
                        {
                            transaction.Commit();
                            transaction = r.BeginWrite();
                            log($"Migrated {written}/{count} beatmaps...");
                        }

                        var realmBeatmapSet = new BeatmapSetInfo
                        {
                            OnlineID = beatmapSet.OnlineID ?? -1,
                            DateAdded = beatmapSet.DateAdded,
                            Status = beatmapSet.Status,
                            DeletePending = beatmapSet.DeletePending,
                            Hash = beatmapSet.Hash,
                            Protected = beatmapSet.Protected,
                        };

                        migrateFiles(beatmapSet, r, realmBeatmapSet);

                        foreach (var beatmap in beatmapSet.Beatmaps)
                        {
                            var ruleset = r.Find<RulesetInfo>(beatmap.RulesetInfo.ShortName);
                            var metadata = getBestMetadata(beatmap.Metadata, beatmapSet.Metadata);

                            if (ruleset == null)
                            {
                                log($"Skipping {++missing} beatmaps with missing ruleset");
                                continue;
                            }

                            var realmBeatmap = new BeatmapInfo(ruleset, new BeatmapDifficulty(beatmap.BaseDifficulty), metadata)
                            {
                                DifficultyName = beatmap.DifficultyName,
                                Status = beatmap.Status,
                                OnlineID = beatmap.OnlineID ?? -1,
                                Length = beatmap.Length,
                                BPM = beatmap.BPM,
                                Hash = beatmap.Hash,
                                StarRating = beatmap.StarRating,
                                MD5Hash = beatmap.MD5Hash,
                                Hidden = beatmap.Hidden,
                                AudioLeadIn = beatmap.AudioLeadIn,
                                StackLeniency = beatmap.StackLeniency,
                                SpecialStyle = beatmap.SpecialStyle,
                                LetterboxInBreaks = beatmap.LetterboxInBreaks,
                                WidescreenStoryboard = beatmap.WidescreenStoryboard,
                                EpilepsyWarning = beatmap.EpilepsyWarning,
                                SamplesMatchPlaybackRate = beatmap.SamplesMatchPlaybackRate,
                                DistanceSpacing = beatmap.DistanceSpacing,
                                BeatDivisor = beatmap.BeatDivisor,
                                GridSize = beatmap.GridSize,
                                TimelineZoom = beatmap.TimelineZoom,
                                Countdown = beatmap.Countdown,
                                CountdownOffset = beatmap.CountdownOffset,
                                Bookmarks = beatmap.Bookmarks,
                                BeatmapSet = realmBeatmapSet,
                            };

                            realmBeatmapSet.Beatmaps.Add(realmBeatmap);
                        }

                        r.Add(realmBeatmapSet);
                    }
                }
                finally
                {
                    transaction.Commit();
                }

                log($"Successfully migrated {count} beatmaps to realm");
            });
        }

        private BeatmapMetadata getBestMetadata(EFBeatmapMetadata? beatmapMetadata, EFBeatmapMetadata? beatmapSetMetadata)
        {
            var metadata = beatmapMetadata ?? beatmapSetMetadata ?? new EFBeatmapMetadata();

            return new BeatmapMetadata
            {
                Title = metadata.Title,
                TitleUnicode = metadata.TitleUnicode,
                Artist = metadata.Artist,
                ArtistUnicode = metadata.ArtistUnicode,
                Author =
                {
                    OnlineID = metadata.Author.Id,
                    Username = metadata.Author.Username,
                },
                Source = metadata.Source,
                Tags = metadata.Tags,
                PreviewTime = metadata.PreviewTime,
                AudioFile = metadata.AudioFile,
                BackgroundFile = metadata.BackgroundFile,
            };
        }

        private void migrateScores(OsuDbContext db)
        {
            // can be removed 20220730.
            var existingScores = db.ScoreInfo
                                   .Include(s => s.Ruleset)
                                   .Include(s => s.BeatmapInfo)
                                   .Include(s => s.Files)
                                   .ThenInclude(f => f.FileInfo)
                                   .AsSplitQuery();

            log("Beginning scores migration to realm");

            // previous entries in EF are removed post migration.
            if (!existingScores.Any())
            {
                log("No scores found to migrate");
                return;
            }

            int count = existingScores.Count();

            realm.Run(r =>
            {
                log($"Found {count} scores in EF");

                var transaction = r.BeginWrite();
                int written = 0;
                int missing = 0;

                try
                {
                    foreach (var score in existingScores)
                    {
                        if (++written % 1000 == 0)
                        {
                            transaction.Commit();
                            transaction = r.BeginWrite();
                            log($"Migrated {written}/{count} scores...");
                        }

                        var beatmap = r.All<BeatmapInfo>().FirstOrDefault(b => b.Hash == score.BeatmapInfo.Hash);
                        var ruleset = r.Find<RulesetInfo>(score.Ruleset.ShortName);

                        if (beatmap == null || ruleset == null)
                        {
                            log($"Skipping {++missing} scores with missing ruleset or beatmap");
                            continue;
                        }

                        var user = new RealmUser
                        {
                            OnlineID = score.User.OnlineID,
                            Username = score.User.Username
                        };

                        var realmScore = new ScoreInfo(beatmap, ruleset, user)
                        {
                            Hash = score.Hash,
                            DeletePending = score.DeletePending,
                            OnlineID = score.OnlineID ?? -1,
                            ModsJson = score.ModsJson,
                            StatisticsJson = score.StatisticsJson,
                            TotalScore = score.TotalScore,
                            MaxCombo = score.MaxCombo,
                            Accuracy = score.Accuracy,
                            HasReplay = ((IScoreInfo)score).HasReplay,
                            Date = score.Date,
                            PP = score.PP,
                            Rank = score.Rank,
                            HitEvents = score.HitEvents,
                            Passed = score.Passed,
                            Combo = score.Combo,
                            Position = score.Position,
                            Statistics = score.Statistics,
                            Mods = score.Mods,
                            APIMods = score.APIMods,
                        };

                        migrateFiles(score, r, realmScore);

                        r.Add(realmScore);
                    }
                }
                finally
                {
                    transaction.Commit();
                }

                log($"Successfully migrated {count} scores to realm");
            });
        }

        private void migrateSkins(OsuDbContext db)
        {
            // can be removed 20220530.
            var existingSkins = db.SkinInfo
                                  .Include(s => s.Files)
                                  .ThenInclude(f => f.FileInfo)
                                  .AsSplitQuery()
                                  .ToList();

            // previous entries in EF are removed post migration.
            if (!existingSkins.Any())
                return;

            var userSkinChoice = config.GetBindable<string>(OsuSetting.Skin);
            int.TryParse(userSkinChoice.Value, out int userSkinInt);

            switch (userSkinInt)
            {
                case EFSkinInfo.DEFAULT_SKIN:
                    userSkinChoice.Value = SkinInfo.DEFAULT_SKIN.ToString();
                    break;

                case EFSkinInfo.CLASSIC_SKIN:
                    userSkinChoice.Value = SkinInfo.CLASSIC_SKIN.ToString();
                    break;
            }

            realm.Run(r =>
            {
                using (var transaction = r.BeginWrite())
                {
                    // only migrate data if the realm database is empty.
                    // note that this cannot be written as: `r.All<SkinInfo>().All(s => s.Protected)`, because realm does not support `.All()`.
                    if (!r.All<SkinInfo>().Any(s => !s.Protected))
                    {
                        log($"Migrating {existingSkins.Count} skins");

                        foreach (var skin in existingSkins)
                        {
                            var realmSkin = new SkinInfo
                            {
                                Name = skin.Name,
                                Creator = skin.Creator,
                                Hash = skin.Hash,
                                Protected = false,
                                InstantiationInfo = skin.InstantiationInfo,
                            };

                            migrateFiles(skin, r, realmSkin);

                            r.Add(realmSkin);

                            if (skin.ID == userSkinInt)
                                userSkinChoice.Value = realmSkin.ID.ToString();
                        }
                    }

                    transaction.Commit();
                }
            });
        }

        private static void migrateFiles<T>(IHasFiles<T> fileSource, Realm realm, IHasRealmFiles realmObject) where T : INamedFileInfo
        {
            foreach (var file in fileSource.Files)
            {
                var realmFile = realm.Find<RealmFile>(file.FileInfo.Hash);

                if (realmFile == null)
                    realm.Add(realmFile = new RealmFile { Hash = file.FileInfo.Hash });

                realmObject.Files.Add(new RealmNamedFileUsage(realmFile, file.Filename));
            }
        }

        private void migrateSettings(OsuDbContext db)
        {
            // migrate ruleset settings. can be removed 20220315.
            var existingSettings = db.DatabasedSetting.ToList();

            // previous entries in EF are removed post migration.
            if (!existingSettings.Any())
                return;

            log("Beginning settings migration to realm");

            realm.Run(r =>
            {
                using (var transaction = r.BeginWrite())
                {
                    // only migrate data if the realm database is empty.
                    if (!r.All<RealmRulesetSetting>().Any())
                    {
                        log($"Migrating {existingSettings.Count} settings");

                        foreach (var dkb in existingSettings)
                        {
                            if (dkb.RulesetID == null)
                                continue;

                            string? shortName = getRulesetShortNameFromLegacyID(dkb.RulesetID.Value);

                            if (string.IsNullOrEmpty(shortName))
                                continue;

                            r.Add(new RealmRulesetSetting
                            {
                                Key = dkb.Key,
                                Value = dkb.StringValue,
                                RulesetName = shortName,
                                Variant = dkb.Variant ?? 0,
                            });
                        }
                    }

                    transaction.Commit();
                }
            });
        }

        private string? getRulesetShortNameFromLegacyID(long rulesetId) =>
            efContextFactory.Get().RulesetInfo.FirstOrDefault(r => r.ID == rulesetId)?.ShortName;
    }
}<|MERGE_RESOLUTION|>--- conflicted
+++ resolved
@@ -179,21 +179,11 @@
 
                     notificationOverlay.Post(new SimpleErrorNotification
                     {
-<<<<<<< HEAD
                         //Text = "IMPORTANT: During data migration, some of your data could not be successfully migrated. The previous version has been backed up.\n\nFor further assistance, please open a discussion on github and attach your backup files (click to get started).",
                         Text = "注意: 合并数据时, 您的一些数据没有被正确处理。 原有数据库已备份, 您可以尝试将其恢复后回滚到之前版本继续游玩。\n\n我们不建议将此问题直接报告给上游, 因为我们也不知道mfosu中的相关功能是否有更改。",
                         Activated = () =>
                         {
                             //game.OpenUrlExternally($@"https://github.com/ppy/osu/discussions/new?title=Realm%20migration%20issue ({t.Exception.Message})&body=Please%20drag%20the%20""attach_me.zip""%20file%20here!&category=q-a", true);
-=======
-                        Text =
-                            "IMPORTANT: During data migration, some of your data could not be successfully migrated. The previous version has been backed up.\n\nFor further assistance, please open a discussion on github and attach your backup files (click to get started).",
-                        Activated = () =>
-                        {
-                            game.OpenUrlExternally(
-                                $@"https://github.com/ppy/osu/discussions/new?title=Realm%20migration%20issue ({t.Exception.Message})&body=Please%20drag%20the%20""attach_me.zip""%20file%20here!&category=q-a",
-                                true);
->>>>>>> ed894d64
 
                             const string attachment_filename = "attach_me.zip";
                             const string backup_folder = "backups";
