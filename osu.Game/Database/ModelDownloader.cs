--- conflicted
+++ resolved
@@ -42,33 +42,22 @@
         /// <summary>
         /// Creates the download request for this <typeparamref name="T"/>.
         /// </summary>
-<<<<<<< HEAD
         /// <param name="model">The <typeparamref name="T"/> to be downloaded.</param>
-        /// <param name="useSayobot">Decides whether to use sayobot to download.</param>
-        /// <param name="noVideo">Whether this download should be optimised for slow connections. Generally means Videos are not included in the download bundle.</param>
-        /// <param name="minimiseDownloadSize">Whether this download should be optimised for slow connections. Generally means extras are not included in the download bundle.</param>
-        /// <returns>The request object.</returns>
-        protected abstract ArchiveDownloadRequest<T> CreateDownloadRequest(T model, bool minimiseDownloadSize, bool useSayobot, bool noVideo);
-
-        public bool Download(T model, bool minimiseDownloadSize = false, bool useSayobot = false, bool noVideo = false)
-=======
-        /// <param name="model">The <typeparamref name="TModel"/> to be downloaded.</param>
         /// <param name="isMini">Whether this downlaod should be optimised for very slow connections. Generally means any extra files are not included in the download bundle.</param>
         /// <returns>The request object.</returns>
-        protected abstract ArchiveDownloadRequest<TModel> CreateDownloadRequest(TModel model, bool isMini);
+        protected abstract ArchiveDownloadRequest<T> CreateDownloadRequest(T model, bool isMini);
 
-        protected abstract ArchiveDownloadRequest<TModel> CreateAccelDownloadRequest(TModel model, bool isMini);
+        protected abstract ArchiveDownloadRequest<T> CreateAccelDownloadRequest(T model, bool isMini);
 
         private bool accel;
 
         /// <summary>
-        /// Begin a download for the requested <typeparamref name="TModel"/>.
+        /// Begin a download for the requested <typeparamref name="T"/>.
         /// </summary>
-        /// <param name="model">The <typeparamref name="TModel"/> to be downloaded.</param>
+        /// <param name="model">The <typeparamref name="T"/> to be downloaded.</param>
         /// <param name="minimiseDownloadSize">Upstream arg</param>
         /// <returns>Whether the download was started.</returns>
-        public bool Download(TModel model, bool minimiseDownloadSize)
->>>>>>> eb632700
+        public bool Download(T model, bool minimiseDownloadSize)
         {
             if (!canDownload(model)) return false;
 
@@ -135,17 +124,13 @@
             }
         }
 
-<<<<<<< HEAD
-        public abstract ArchiveDownloadRequest<T> GetExistingDownload(T model);
-=======
-        public bool AccelDownload(TModel model, bool minimiseDownloadSize)
+        public bool AccelDownload(T model, bool minimiseDownloadSize)
         {
             accel = true;
             return Download(model, minimiseDownloadSize);
         }
 
-        public ArchiveDownloadRequest<TModel> GetExistingDownload(TModel model) => currentDownloads.Find(r => r.Model.Equals(model));
->>>>>>> eb632700
+        public abstract ArchiveDownloadRequest<T> GetExistingDownload(T model);
 
         private bool canDownload(T model) => GetExistingDownload(model) == null && api != null;
 
