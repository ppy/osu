// Copyright (c) ppy Pty Ltd <contact@ppy.sh>. Licensed under the MIT Licence.
// See the LICENCE file in the repository root for full licence text.

using System;
using System.Collections.Generic;
using System.Linq;
using System.Threading.Tasks;
using Humanizer;
using osu.Framework.Logging;
using osu.Framework.Platform;
using osu.Game.Extensions;
using osu.Game.Online.API;
using osu.Game.Overlays.Notifications;

namespace osu.Game.Database
{
    public abstract class ModelDownloader<TModel, T> : IModelDownloader<T>
        where TModel : class, IHasPrimaryKey, ISoftDelete, IEquatable<TModel>, T
        where T : class
    {
        public Action<Notification> PostNotification { protected get; set; }

        public event Action<ArchiveDownloadRequest<T>> DownloadBegan;

        public event Action<ArchiveDownloadRequest<T>> DownloadFailed;

        private readonly IModelImporter<TModel> importer;
        private readonly IAPIProvider api;

        protected readonly List<ArchiveDownloadRequest<T>> CurrentDownloads = new List<ArchiveDownloadRequest<T>>();

        protected ModelDownloader(IModelImporter<TModel> importer, IAPIProvider api, IIpcHost importHost = null)
        {
            this.importer = importer;
            this.api = api;
        }

        /// <summary>
        /// Creates the download request for this <typeparamref name="T"/>.
        /// </summary>
        /// <param name="model">The <typeparamref name="T"/> to be downloaded.</param>
        /// <param name="isMini">Whether this downlaod should be optimised for very slow connections. Generally means any extra files are not included in the download bundle.</param>
        /// <returns>The request object.</returns>
        protected abstract ArchiveDownloadRequest<T> CreateDownloadRequest(T model, bool isMini);

        protected abstract ArchiveDownloadRequest<T> CreateAccelDownloadRequest(T model, bool isMini);

        private bool accel;

        /// <summary>
        /// Begin a download for the requested <typeparamref name="T"/>.
        /// </summary>
        /// <param name="model">The <typeparamref name="T"/> to be downloaded.</param>
        /// <param name="minimiseDownloadSize">Upstream arg</param>
        /// <returns>Whether the download was started.</returns>
        public bool Download(T model, bool minimiseDownloadSize)
        {
            if (!canDownload(model)) return false;

            var request = accel
                ? CreateAccelDownloadRequest(model, minimiseDownloadSize)
                : CreateDownloadRequest(model, minimiseDownloadSize);

            accel = false;

            DownloadNotification notification = new DownloadNotification
            {
<<<<<<< HEAD
                Text = $"正在下载 {request.Model}"
=======
                Text = $"Downloading {request.Model.GetDisplayString()}",
>>>>>>> f208a931
            };

            request.DownloadProgressed += progress =>
            {
                notification.State = ProgressNotificationState.Active;
                notification.Progress = progress;
            };

            request.Success += filename =>
            {
                Task.Factory.StartNew(async () =>
                {
                    // This gets scheduled back to the update thread, but we want the import to run in the background.
                    var imported = await importer.Import(notification, new ImportTask(filename)).ConfigureAwait(false);

                    // for now a failed import will be marked as a failed download for simplicity.
                    if (!imported.Any())
                        DownloadFailed?.Invoke(request);

                    CurrentDownloads.Remove(request);
                }, TaskCreationOptions.LongRunning);
            };

            request.Failure += triggerFailure;

            notification.CancelRequested += () =>
            {
                request.Cancel();
                return true;
            };

            CurrentDownloads.Add(request);
            PostNotification?.Invoke(notification);

            api.PerformAsync(request);

            DownloadBegan?.Invoke(request);
            return true;

            void triggerFailure(Exception error)
            {
                CurrentDownloads.Remove(request);

                DownloadFailed?.Invoke(request);

                downloadBegan.Value = new WeakReference<ArchiveDownloadRequest<T>>(request);

                notification.State = ProgressNotificationState.Cancelled;

                if (!(error is OperationCanceledException))
                    Logger.Error(error, $"{importer.HumanisedModelName.Titleize()} 下载失败!");
            }
        }

        public bool AccelDownload(T model, bool minimiseDownloadSize)
        {
            accel = true;
            return Download(model, minimiseDownloadSize);
        }

        public abstract ArchiveDownloadRequest<T> GetExistingDownload(T model);

        private bool canDownload(T model) => GetExistingDownload(model) == null && api != null;

        private class DownloadNotification : ProgressNotification
        {
            public override bool IsImportant => false;

            protected override Notification CreateCompletionNotification() => new SilencedProgressCompletionNotification
            {
                Activated = CompletionClickAction,
                Text = CompletionText
            };

            private class SilencedProgressCompletionNotification : ProgressCompletionNotification
            {
                public override bool IsImportant => false;
            }
        }
    }
}<|MERGE_RESOLUTION|>--- conflicted
+++ resolved
@@ -65,11 +65,7 @@
 
             DownloadNotification notification = new DownloadNotification
             {
-<<<<<<< HEAD
-                Text = $"正在下载 {request.Model}"
-=======
-                Text = $"Downloading {request.Model.GetDisplayString()}",
->>>>>>> f208a931
+                Text = $"正在下载 {request.Model.GetDisplayString()}",
             };
 
             request.DownloadProgressed += progress =>
@@ -115,8 +111,6 @@
 
                 DownloadFailed?.Invoke(request);
 
-                downloadBegan.Value = new WeakReference<ArchiveDownloadRequest<T>>(request);
-
                 notification.State = ProgressNotificationState.Cancelled;
 
                 if (!(error is OperationCanceledException))
