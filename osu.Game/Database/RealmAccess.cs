// Copyright (c) ppy Pty Ltd <contact@ppy.sh>. Licensed under the MIT Licence.
// See the LICENCE file in the repository root for full licence text.

using System;
using System.Collections.Generic;
using System.ComponentModel;
using System.Diagnostics;
using System.IO;
using System.Linq;
using System.Linq.Expressions;
using System.Reflection;
using System.Threading;
using System.Threading.Tasks;
using osu.Framework.Allocation;
using osu.Framework.Development;
using osu.Framework.Extensions;
using osu.Framework.Input.Bindings;
using osu.Framework.Logging;
using osu.Framework.Platform;
using osu.Framework.Statistics;
using osu.Framework.Threading;
using osu.Game.Beatmaps;
using osu.Game.Beatmaps.Legacy;
using osu.Game.Configuration;
using osu.Game.Extensions;
using osu.Game.Input;
using osu.Game.Input.Bindings;
using osu.Game.Models;
using osu.Game.Online.API;
using osu.Game.Online.API.Requests.Responses;
using osu.Game.Rulesets;
using osu.Game.Rulesets.Mods;
using osu.Game.Scoring;
using osu.Game.Scoring.Legacy;
using osu.Game.Skinning;
using osu.Game.Utils;
using osuTK.Input;
using Realms;
using Realms.Exceptions;

namespace osu.Game.Database
{
    /// <summary>
    /// A factory which provides safe access to the realm storage backend.
    /// </summary>
    public class RealmAccess : IDisposable
    {
        private readonly Storage storage;

        /// <summary>
        /// The filename of this realm.
        /// </summary>
        public readonly string Filename;

        private readonly SynchronizationContext? updateThreadSyncContext;

        /// <summary>
        /// Version history:
        /// 6    ~2021-10-18   First tracked version.
        /// 7    2021-10-18    Changed OnlineID fields to non-nullable to add indexing support.
        /// 8    2021-10-29    Rebind scroll adjust keys to not have control modifier.
        /// 9    2021-11-04    Converted BeatmapMetadata.Author from string to RealmUser.
        /// 10   2021-11-22    Use ShortName instead of RulesetID for ruleset settings.
        /// 11   2021-11-22    Use ShortName instead of RulesetID for ruleset key bindings.
        /// 12   2021-11-24    Add Status to RealmBeatmapSet.
        /// 13   2022-01-13    Final migration of beatmaps and scores to realm (multiple new storage fields).
        /// 14   2022-03-01    Added BeatmapUserSettings to BeatmapInfo.
        /// 15   2022-07-13    Added LastPlayed to BeatmapInfo.
        /// 16   2022-07-15    Removed HasReplay from ScoreInfo.
        /// 17   2022-07-16    Added CountryCode to RealmUser.
        /// 18   2022-07-19    Added OnlineMD5Hash and LastOnlineUpdate to BeatmapInfo.
        /// 19   2022-07-19    Added DateSubmitted and DateRanked to BeatmapSetInfo.
        /// 20   2022-07-21    Added LastAppliedDifficultyVersion to RulesetInfo, changed default value of BeatmapInfo.StarRating to -1.
        /// 21   2022-07-27    Migrate collections to realm (BeatmapCollection).
        /// 22   2022-07-31    Added ModPreset.
        /// 23   2022-08-01    Added LastLocalUpdate to BeatmapInfo.
        /// 24   2022-08-22    Added MaximumStatistics to ScoreInfo.
        /// 25   2022-09-18    Remove skins to add with new naming.
        /// 26   2023-02-05    Added BeatmapHash to ScoreInfo.
        /// 27   2023-06-06    Added EditorTimestamp to BeatmapInfo.
        /// 28   2023-06-08    Added IsLegacyScore to ScoreInfo, parsed from replay files.
        /// 29   2023-06-12    Run migration of old lazer scores to be best-effort in the new scoring number space. No actual realm changes.
        /// 30   2023-06-16    Run migration of old lazer scores again. This time with more correct rounding considerations.
        /// 31   2023-06-26    Add Version and LegacyTotalScore to ScoreInfo, set Version to 30000002 and copy TotalScore into LegacyTotalScore for legacy scores.
        /// 32   2023-07-09    Populate legacy scores with the ScoreV2 mod (and restore TotalScore to the legacy total for such scores) using replay files.
        /// 33   2023-08-16    Reset default chat toggle key binding to avoid conflict with newly added leaderboard toggle key binding.
        /// 34   2023-08-21    Add BackgroundReprocessingFailed flag to ScoreInfo to track upgrade failures.
        /// 35   2023-10-16    Clear key combinations of keybindings that are assigned to more than one action in a given settings section.
        /// 36   2023-10-26    Add LegacyOnlineID to ScoreInfo. Move osu_scores_*_high IDs stored in OnlineID to LegacyOnlineID. Reset anomalous OnlineIDs.
        /// 38   2023-12-10    Add EndTimeObjectCount and TotalObjectCount to BeatmapInfo.
        /// 39   2023-12-19    Migrate any EndTimeObjectCount and TotalObjectCount values of 0 to -1 to better identify non-calculated values.
        /// 40   2023-12-21    Add ScoreInfo.Version to keep track of which build scores were set on.
        /// 41   2024-04-17    Add ScoreInfo.TotalScoreWithoutMods for future mod multiplier rebalances.
        /// 42   2024-08-07    Update mania key bindings to reflect changes to ManiaAction
        /// 43   2024-10-14    Reset keybind for toggling FPS display to avoid conflict with "convert to stream" in the editor, if not already changed by user.
        /// 44   2024-11-22    Removed several properties from BeatmapInfo which did not need to be persisted to realm.
        /// 45   2024-12-23    Change beat snap divisor adjust defaults to be Ctrl+Scroll instead of Ctrl+Shift+Scroll, if not already changed by user.
        /// 46   2024-12-26    Change beat snap divisor bindings to match stable directionality ¯\_(ツ)_/¯.
        /// 47   2025-01-21    Remove right mouse button binding for absolute scroll. Never use mouse buttons (or scroll) for global actions.
        /// 48   2025-03-19    Clear online status for all qualified beatmaps (some were stuck in a qualified state due to local caching issues).
        /// 49   2025-06-10    Reset the LegacyOnlineID to -1 for all scores that have it set to 0 (which is semantically the same) for consistency of handling with OnlineID.
<<<<<<< HEAD
        /// 50   2025-07-07    Add ScoreInfo.PauseCount.
=======
        /// 50   2025-07-11    Add UserTags to BeatmapMetadata.
>>>>>>> c408d60f
        /// </summary>
        private const int schema_version = 50;

        /// <summary>
        /// Lock object which is held during <see cref="BlockAllOperations"/> sections, blocking realm retrieval during blocking periods.
        /// </summary>
        private readonly SemaphoreSlim realmRetrievalLock = new SemaphoreSlim(1);

        /// <summary>
        /// <c>true</c> when the current thread has already entered the <see cref="realmRetrievalLock"/>.
        /// </summary>
        private readonly ThreadLocal<bool> currentThreadHasRealmRetrievalLock = new ThreadLocal<bool>();

        /// <summary>
        /// Holds a map of functions registered via <see cref="RegisterCustomSubscription"/> and <see cref="RegisterForNotifications{T}"/> and a coinciding action which when triggered,
        /// will unregister the subscription from realm.
        ///
        /// Put another way, the key is an action which registers the subscription with realm. The returned <see cref="IDisposable"/> from the action is stored as the value and only
        /// used internally.
        ///
        /// Entries in this dictionary are only removed when a consumer signals that the subscription should be permanently ceased (via their own <see cref="IDisposable"/>).
        /// </summary>
        private readonly Dictionary<Func<Realm, IDisposable?>, IDisposable?> customSubscriptionsResetMap = new Dictionary<Func<Realm, IDisposable?>, IDisposable?>();

        /// <summary>
        /// Holds a map of functions registered via <see cref="RegisterForNotifications{T}"/> and a coinciding action which when triggered,
        /// fires a change set event with an empty collection. This is used to inform subscribers when the main realm instance gets recycled, and ensure they don't use invalidated
        /// managed realm objects from a previous firing.
        /// </summary>
        private readonly Dictionary<Func<Realm, IDisposable?>, Action> notificationsResetMap = new Dictionary<Func<Realm, IDisposable?>, Action>();

        private static readonly GlobalStatistic<int> realm_instances_created = GlobalStatistics.Get<int>(@"Realm", @"Instances (Created)");

        private static readonly GlobalStatistic<int> total_subscriptions = GlobalStatistics.Get<int>(@"Realm", @"Subscriptions");

        private static readonly GlobalStatistic<int> total_reads_update = GlobalStatistics.Get<int>(@"Realm", @"Reads (Update)");

        private static readonly GlobalStatistic<int> total_reads_async = GlobalStatistics.Get<int>(@"Realm", @"Reads (Async)");

        private static readonly GlobalStatistic<int> total_writes_update = GlobalStatistics.Get<int>(@"Realm", @"Writes (Update)");

        private static readonly GlobalStatistic<int> total_writes_async = GlobalStatistics.Get<int>(@"Realm", @"Writes (Async)");

        private Realm? updateRealm;

        /// <summary>
        /// Tracks whether a realm was ever fetched from this instance.
        /// After a fetch occurs, blocking operations will be guaranteed to restore any subscriptions.
        /// </summary>
        private bool hasInitialisedOnce;

        private bool isSendingNotificationResetEvents;

        public Realm Realm => ensureUpdateRealm();

        private const string realm_extension = @".realm";

        private Realm ensureUpdateRealm()
        {
            if (isSendingNotificationResetEvents)
                throw new InvalidOperationException("Cannot retrieve a realm context from a notification callback during a blocking operation.");

            if (!ThreadSafety.IsUpdateThread)
                throw new InvalidOperationException(@$"Use {nameof(getRealmInstance)} when performing realm operations from a non-update thread");

            if (updateRealm == null)
            {
                updateRealm = getRealmInstance();
                hasInitialisedOnce = true;

                Logger.Log(@$"Opened realm ""{updateRealm.Config.DatabasePath}"" at version {updateRealm.Config.SchemaVersion}");

                // Resubscribe any subscriptions
                foreach (var action in customSubscriptionsResetMap.Keys.ToArray())
                    registerSubscription(action);
            }

            Debug.Assert(updateRealm != null);

            return updateRealm;
        }

        internal static bool CurrentThreadSubscriptionsAllowed => current_thread_subscriptions_allowed.Value;

        private static readonly ThreadLocal<bool> current_thread_subscriptions_allowed = new ThreadLocal<bool>();

        /// <summary>
        /// Construct a new instance.
        /// </summary>
        /// <param name="storage">The game storage which will be used to create the realm backing file.</param>
        /// <param name="filename">The filename to use for the realm backing file. A ".realm" extension will be added automatically if not specified.</param>
        /// <param name="updateThread">The game update thread, used to post realm operations into a thread-safe context.</param>
        public RealmAccess(Storage storage, string filename, GameThread? updateThread = null)
        {
            this.storage = storage;

            updateThreadSyncContext = updateThread?.SynchronizationContext ?? SynchronizationContext.Current;

            Filename = filename;

            if (!Filename.EndsWith(realm_extension, StringComparison.Ordinal))
                Filename += realm_extension;

#if DEBUG
            if (!DebugUtils.IsNUnitRunning)
                applyFilenameSchemaSuffix(ref Filename);
#endif

            // `prepareFirstRealmAccess()` triggers the first `getRealmInstance` call, which will implicitly run realm migrations and bring the schema up-to-date.
            using (var realm = prepareFirstRealmAccess())
                cleanupPendingDeletions(realm);
        }

        /// <summary>
        /// Some developers may be annoyed if a newer version migration (ie. caused by testing a pull request)
        /// cause their test database to be unusable with previous versions.
        /// To get around this, store development databases against their realm version.
        /// Note that this means changes made on newer realm versions will disappear.
        /// </summary>
        private void applyFilenameSchemaSuffix(ref string filename)
        {
            string originalFilename = filename;

            filename = getVersionedFilename(schema_version);

            // First check if the current realm version already exists...
            if (storage.Exists(filename))
                return;

            // Check for a previous version we can use as a base database to migrate from...
            for (int i = schema_version - 1; i >= 0; i--)
            {
                string previousFilename = getVersionedFilename(i);

                if (storage.Exists(previousFilename))
                {
                    copyPreviousVersion(previousFilename, filename);
                    return;
                }
            }

            // Finally, check for  a non-versioned file exists (aka before this method was added)...
            if (storage.Exists(originalFilename))
                copyPreviousVersion(originalFilename, filename);

            void copyPreviousVersion(string previousFilename, string newFilename)
            {
                using (var previous = storage.GetStream(previousFilename))
                using (var current = storage.CreateFileSafely(newFilename))
                {
                    Logger.Log(@$"Copying previous realm database {previousFilename} to {newFilename} for migration to schema version {schema_version}");
                    previous.CopyTo(current);
                }
            }

            string getVersionedFilename(int version) => originalFilename.Replace(realm_extension, $"_{version}{realm_extension}");
        }

        private void attemptRecoverFromFile(string recoveryFilename)
        {
            Logger.Log($@"Performing recovery from {recoveryFilename}", LoggingTarget.Database);

            // First check the user hasn't started to use the database that is in place..
            try
            {
                using (var realm = Realm.GetInstance(getConfiguration()))
                {
                    if (realm.All<ScoreInfo>().Any())
                    {
                        Logger.Log(@"Recovery aborted as the existing database has scores set already.", LoggingTarget.Database);
                        Logger.Log($@"To perform recovery, delete {OsuGameBase.CLIENT_DATABASE_FILENAME} while osu! is not running.", LoggingTarget.Database);
                        return;
                    }
                }
            }
            catch
            {
                // Even if reading the in place database fails, still attempt to recover.
            }

            // Then check that the database we are about to attempt recovery can actually be recovered on this version..
            try
            {
                using (Realm.GetInstance(getConfiguration(recoveryFilename)))
                {
                    // Don't need to do anything, just check that opening the realm works correctly.
                }
            }
            catch
            {
                Logger.Log(@"Recovery aborted as the newer version could not be loaded by this osu! version.", LoggingTarget.Database);
                return;
            }

            // For extra safety, also store the temporarily-used database which we are about to replace.
            createBackup($"{Filename.Replace(realm_extension, string.Empty)}_{DateTimeOffset.UtcNow.ToUnixTimeSeconds()}_newer_version_before_recovery{realm_extension}");

            storage.Delete(Filename);

            using (var inputStream = storage.GetStream(recoveryFilename))
            using (var outputStream = storage.CreateFileSafely(Filename))
                inputStream.CopyTo(outputStream);

            storage.Delete(recoveryFilename);
            Logger.Log(@"Recovery complete!", LoggingTarget.Database);
        }

        private Realm prepareFirstRealmAccess()
        {
            string newerVersionFilename = $"{Filename.Replace(realm_extension, string.Empty)}_newer_version{realm_extension}";

            // Attempt to recover a newer database version if available.
            if (storage.Exists(newerVersionFilename))
            {
                Logger.Log(@"A newer realm database has been found, attempting recovery...", LoggingTarget.Database);
                attemptRecoverFromFile(newerVersionFilename);
            }

            try
            {
                // Some platforms' realm implementation (including windows) don't update modified time on open.
                // Let's do this explicitly as some users may depend on it roughly aligning to usage expectations.
                string fullPath = storage.GetFullPath(Filename);
                var fi = new FileInfo(fullPath);
                if (fi.Exists)
                    fi.LastWriteTime = DateTime.Now;
            }
            catch { }

            try
            {
                return getRealmInstance();
            }
            catch (Exception e)
            {
                // See https://github.com/realm/realm-core/blob/master/src%2Frealm%2Fobject-store%2Fobject_store.cpp#L1016-L1022
                // This is the best way we can detect a schema version downgrade.
                if (e.Message.StartsWith(@"Provided schema version", StringComparison.Ordinal))
                {
                    Logger.Error(e, "Your local database is too new to work with this version of osu!. Please close osu! and install the latest release to recover your data.");

                    // If a newer version database already exists, don't create another backup. We can presume that the first backup is the one we care about.
                    if (!storage.Exists(newerVersionFilename))
                        createBackup(newerVersionFilename);
                }
                else
                {
                    // This error can occur due to file handles still being open by a previous instance.
                    // If this is the case, rather than assuming the realm file is corrupt, block game startup.
                    if (e.Message.StartsWith("SetEndOfFile() failed", StringComparison.Ordinal))
                    {
                        // This will throw if the realm file is not available for write access after 5 seconds.
                        FileUtils.AttemptOperation(() =>
                        {
                            if (storage.Exists(Filename))
                            {
                                using (var _ = storage.GetStream(Filename, FileAccess.ReadWrite))
                                {
                                }
                            }
                        }, 20);

                        // If the above eventually succeeds, try and continue startup as per normal.
                        // This may throw again but let's allow it to, and block startup.
                        return getRealmInstance();
                    }

                    Logger.Error(e, "Realm startup failed with unrecoverable error; starting with a fresh database. A backup of your database has been made.");
                    createBackup($"{Filename.Replace(realm_extension, string.Empty)}_{DateTimeOffset.UtcNow.ToUnixTimeSeconds()}_corrupt{realm_extension}");
                }

                storage.Delete(Filename);
                return getRealmInstance();
            }
        }

        private void cleanupPendingDeletions(Realm realm)
        {
            try
            {
                using (var transaction = realm.BeginWrite())
                {
                    var pendingDeleteScores = realm.All<ScoreInfo>().Where(s => s.DeletePending);

                    foreach (var score in pendingDeleteScores)
                        realm.Remove(score);

                    var pendingDeleteSets = realm.All<BeatmapSetInfo>().Where(s => s.DeletePending);

                    foreach (var beatmapSet in pendingDeleteSets)
                    {
                        foreach (var beatmap in beatmapSet.Beatmaps)
                        {
                            realm.Remove(beatmap.Metadata);
                            realm.Remove(beatmap);
                        }

                        realm.Remove(beatmapSet);
                    }

                    var pendingDeleteSkins = realm.All<SkinInfo>().Where(s => s.DeletePending);

                    foreach (var s in pendingDeleteSkins)
                        realm.Remove(s);

                    var pendingDeletePresets = realm.All<ModPreset>().Where(s => s.DeletePending);

                    foreach (var s in pendingDeletePresets)
                        realm.Remove(s);

                    transaction.Commit();
                }

                // clean up files after dropping any pending deletions.
                // in the future we may want to only do this when the game is idle, rather than on every startup.
                new RealmFileStore(this, storage).Cleanup();
            }
            catch (Exception e)
            {
                Logger.Error(e, "Failed to clean up unused files. This is not critical but please report if it happens regularly.");
            }
        }

        /// <summary>
        /// Compact this realm.
        /// </summary>
        /// <returns></returns>
        public bool Compact() => Realm.Compact(getConfiguration());

        /// <summary>
        /// Run work on realm with a return value.
        /// </summary>
        /// <param name="action">The work to run.</param>
        /// <typeparam name="T">The return type.</typeparam>
        public T Run<T>(Func<Realm, T> action)
        {
            if (ThreadSafety.IsUpdateThread)
            {
                total_reads_update.Value++;
                return action(Realm);
            }

            total_reads_async.Value++;
            using (var realm = getRealmInstance())
                return action(realm);
        }

        /// <summary>
        /// Run work on realm.
        /// </summary>
        /// <param name="action">The work to run.</param>
        public void Run(Action<Realm> action)
        {
            if (ThreadSafety.IsUpdateThread)
            {
                total_reads_update.Value++;
                action(Realm);
            }
            else
            {
                total_reads_async.Value++;
                using (var realm = getRealmInstance())
                    action(realm);
            }
        }

        /// <summary>
        /// Write changes to realm.
        /// </summary>
        /// <param name="action">The work to run.</param>
        public T Write<T>(Func<Realm, T> action)
        {
            if (ThreadSafety.IsUpdateThread)
            {
                total_writes_update.Value++;
                return Realm.Write(action);
            }
            else
            {
                total_writes_async.Value++;

                using (var realm = getRealmInstance())
                    return realm.Write(action);
            }
        }

        /// <summary>
        /// Write changes to realm.
        /// </summary>
        /// <param name="action">The work to run.</param>
        public void Write(Action<Realm> action)
        {
            if (ThreadSafety.IsUpdateThread)
            {
                total_writes_update.Value++;
                Realm.Write(action);
            }
            else
            {
                total_writes_async.Value++;

                using (var realm = getRealmInstance())
                    realm.Write(action);
            }
        }

        private readonly CountdownEvent pendingAsyncWrites = new CountdownEvent(0);

        /// <summary>
        /// Write changes to realm asynchronously, guaranteeing order of execution.
        /// </summary>
        /// <param name="action">The work to run.</param>
        public Task WriteAsync(Action<Realm> action)
        {
            ObjectDisposedException.ThrowIf(isDisposed, this);

            // Required to ensure the write is tracked and accounted for before disposal.
            // Can potentially be avoided if we have a need to do so in the future.
            if (!ThreadSafety.IsUpdateThread)
                throw new InvalidOperationException(@$"{nameof(WriteAsync)} must be called from the update thread.");

            // CountdownEvent will fail if already at zero.
            if (!pendingAsyncWrites.TryAddCount())
                pendingAsyncWrites.Reset(1);

            // Regardless of calling Realm.GetInstance or Realm.GetInstanceAsync, there is a blocking overhead on retrieval.
            // Adding a forced Task.Run resolves this.
            var writeTask = Task.Run(async () =>
            {
                total_writes_async.Value++;

                // Not attempting to use Realm.GetInstanceAsync as there's seemingly no benefit to us (for now) and it adds complexity due to locking
                // concerns in getRealmInstance(). On a quick check, it looks to be more suited to cases where realm is connecting to an online sync
                // server, which we don't use. May want to report upstream or revisit in the future.
                using (var realm = getRealmInstance())
                    // ReSharper disable once AccessToDisposedClosure (WriteAsync should be marked as [InstantHandle]).
                    await realm.WriteAsync(() => action(realm)).ConfigureAwait(false);

                pendingAsyncWrites.Signal();
            });

            return writeTask;
        }

        /// <summary>
        /// Write changes to realm asynchronously, guaranteeing order of execution.
        /// </summary>
        /// <param name="action">The work to run.</param>
        public Task<T> WriteAsync<T>(Func<Realm, T> action)
        {
            ObjectDisposedException.ThrowIf(isDisposed, this);

            // Required to ensure the write is tracked and accounted for before disposal.
            // Can potentially be avoided if we have a need to do so in the future.
            if (!ThreadSafety.IsUpdateThread)
                throw new InvalidOperationException(@$"{nameof(WriteAsync)} must be called from the update thread.");

            // CountdownEvent will fail if already at zero.
            if (!pendingAsyncWrites.TryAddCount())
                pendingAsyncWrites.Reset(1);

            // Regardless of calling Realm.GetInstance or Realm.GetInstanceAsync, there is a blocking overhead on retrieval.
            // Adding a forced Task.Run resolves this.
            var writeTask = Task.Run(async () =>
            {
                T result;
                total_writes_async.Value++;

                // Not attempting to use Realm.GetInstanceAsync as there's seemingly no benefit to us (for now) and it adds complexity due to locking
                // concerns in getRealmInstance(). On a quick check, it looks to be more suited to cases where realm is connecting to an online sync
                // server, which we don't use. May want to report upstream or revisit in the future.
                using (var realm = getRealmInstance())
                    // ReSharper disable once AccessToDisposedClosure (WriteAsync should be marked as [InstantHandle]).
                    result = await realm.WriteAsync(() => action(realm)).ConfigureAwait(false);

                pendingAsyncWrites.Signal();
                return result;
            });

            return writeTask;
        }

        /// <summary>
        /// Subscribe to a realm collection and begin watching for asynchronous changes.
        /// </summary>
        /// <remarks>
        /// This adds osu! specific thread and managed state safety checks on top of <see cref="IRealmCollection{T}.SubscribeForNotifications"/>.
        ///
        /// In addition to the documented realm behaviour, we have the additional requirement of handling subscriptions over potential realm instance recycle.
        /// When this happens, callback events will be automatically fired:
        /// - On recycle start, a callback with an empty collection and <c>null</c> <see cref="ChangeSet"/> will be invoked.
        /// - On recycle end, a standard initial realm callback will arrive, with <c>null</c> <see cref="ChangeSet"/> and an up-to-date collection.
        /// </remarks>
        /// <param name="query">The <see cref="IQueryable{T}"/> to observe for changes.</param>
        /// <typeparam name="T">Type of the elements in the list.</typeparam>
        /// <param name="callback">The callback to be invoked with the updated <see cref="IRealmCollection{T}"/>.</param>
        /// <returns>
        /// A subscription token. It must be kept alive for as long as you want to receive change notifications.
        /// To stop receiving notifications, call <see cref="IDisposable.Dispose"/>.
        /// </returns>
        /// <seealso cref="IRealmCollection{T}.SubscribeForNotifications"/>
        public IDisposable RegisterForNotifications<T>(Func<Realm, IQueryable<T>> query, NotificationCallbackDelegate<T> callback)
            where T : RealmObjectBase
        {
            Func<Realm, IDisposable?> action = realm => query(realm).QueryAsyncWithNotifications(callback);

            lock (notificationsResetMap)
            {
                // Store an action which is used when blocking to ensure consumers don't use results of a stale changeset firing.
                notificationsResetMap.Add(action, () => callback(new RealmResetEmptySet<T>(), null));
            }

            return RegisterCustomSubscription(action);
        }

        /// <summary>
        /// Subscribe to the property of a realm object to watch for changes.
        /// </summary>
        /// <remarks>
        /// On subscribing, unless the <paramref name="modelAccessor"/> does not match an object, an initial invocation of <paramref name="onChanged"/> will occur immediately.
        /// Further invocations will occur when the value changes, but may also fire on a realm recycle with no actual value change.
        /// </remarks>
        /// <param name="modelAccessor">A function to retrieve the relevant model from realm.</param>
        /// <param name="propertyLookup">A function to traverse to the relevant property from the model.</param>
        /// <param name="onChanged">A function to be invoked when a change of value occurs.</param>
        /// <typeparam name="TModel">The type of the model.</typeparam>
        /// <typeparam name="TProperty">The type of the property to be watched.</typeparam>
        /// <returns>
        /// A subscription token. It must be kept alive for as long as you want to receive change notifications.
        /// To stop receiving notifications, call <see cref="IDisposable.Dispose"/>.
        /// </returns>
        public IDisposable SubscribeToPropertyChanged<TModel, TProperty>(Func<Realm, TModel?> modelAccessor, Expression<Func<TModel, TProperty>> propertyLookup, Action<TProperty> onChanged)
            where TModel : RealmObjectBase
        {
            return RegisterCustomSubscription(_ =>
            {
                string propertyName = getMemberName(propertyLookup);

                var model = Run(modelAccessor);
                var propLookupCompiled = propertyLookup.Compile();

                if (model == null)
                    return null;

                model.PropertyChanged += onPropertyChanged;

                // Update initial value immediately.
                onChanged(propLookupCompiled(model));

                return new InvokeOnDisposal(() => model.PropertyChanged -= onPropertyChanged);

                void onPropertyChanged(object? sender, PropertyChangedEventArgs args)
                {
                    if (args.PropertyName == propertyName)
                        onChanged(propLookupCompiled(model));
                }
            });

            static string getMemberName(Expression<Func<TModel, TProperty>> expression)
            {
                if (!(expression is LambdaExpression lambda))
                    throw new ArgumentException("Outermost expression must be a lambda expression", nameof(expression));

                if (!(lambda.Body is MemberExpression memberExpression))
                    throw new ArgumentException("Lambda body must be a member access expression", nameof(expression));

                // TODO: nested access can be supported, with more iteration here
                // (need to iteratively soft-cast `memberExpression.Expression` into `MemberExpression`s until `lambda.Parameters[0]` is hit)
                if (memberExpression.Expression != lambda.Parameters[0])
                    throw new ArgumentException("Nested access expressions are not supported", nameof(expression));

                return memberExpression.Member.Name;
            }
        }

        /// <summary>
        /// Run work on realm that will be run every time the update thread realm instance gets recycled.
        /// </summary>
        /// <param name="action">The work to run. Return value should be an <see cref="IDisposable"/> from QueryAsyncWithNotifications, or an <see cref="InvokeOnDisposal"/> to clean up any bindings.</param>
        /// <returns>An <see cref="IDisposable"/> which should be disposed to unsubscribe any inner subscription.</returns>
        public IDisposable RegisterCustomSubscription(Func<Realm, IDisposable?> action)
        {
            if (updateThreadSyncContext == null)
                throw new InvalidOperationException("Attempted to register a realm subscription before update thread registration.");

            total_subscriptions.Value++;

            if (ThreadSafety.IsUpdateThread)
                updateThreadSyncContext.Send(_ => registerSubscription(action), null);
            else
                updateThreadSyncContext.Post(_ => registerSubscription(action), null);

            // This token is returned to the consumer.
            // When disposed, it will cause the registration to be permanently ceased (unsubscribed with realm and unregistered by this class).
            return new InvokeOnDisposal(() =>
            {
                if (ThreadSafety.IsUpdateThread)
                    updateThreadSyncContext.Send(_ => unsubscribe(), null);
                else
                    updateThreadSyncContext.Post(_ => unsubscribe(), null);

                void unsubscribe()
                {
                    if (customSubscriptionsResetMap.TryGetValue(action, out var unsubscriptionAction))
                    {
                        unsubscriptionAction?.Dispose();
                        customSubscriptionsResetMap.Remove(action);

                        lock (notificationsResetMap)
                        {
                            notificationsResetMap.Remove(action);
                        }

                        total_subscriptions.Value--;
                    }
                }
            });
        }

        private void registerSubscription(Func<Realm, IDisposable?> action)
        {
            Debug.Assert(ThreadSafety.IsUpdateThread);

            // Retrieve realm instance outside of flag update to ensure that the instance is retrieved,
            // as attempting to access it inside the subscription if it's not constructed would lead to
            // cyclic invocations of the subscription callback.
            var realm = Realm;

            Debug.Assert(!customSubscriptionsResetMap.TryGetValue(action, out var found) || found == null);

            current_thread_subscriptions_allowed.Value = true;
            customSubscriptionsResetMap[action] = action(realm);
            current_thread_subscriptions_allowed.Value = false;
        }

        private Realm getRealmInstance()
        {
            ObjectDisposedException.ThrowIf(isDisposed, this);

            bool tookSemaphoreLock = false;

            try
            {
                // Ensure that the thread that currently has the `realmRetrievalLock` can retrieve nested contexts and not deadlock on itself.
                if (!currentThreadHasRealmRetrievalLock.Value)
                {
                    realmRetrievalLock.Wait();
                    currentThreadHasRealmRetrievalLock.Value = true;
                    tookSemaphoreLock = true;
                }
                else
                {
                    // the semaphore is used to handle blocking of all realm retrieval during certain periods.
                    // once the semaphore has been taken by this code section, it is safe to retrieve further realm instances on the same thread.
                    // this can happen if a realm subscription is active and triggers a callback which has user code that calls `Run`.
                }

                realm_instances_created.Value++;

                return Realm.GetInstance(getConfiguration());
            }
            finally
            {
                if (tookSemaphoreLock)
                {
                    realmRetrievalLock.Release();
                    currentThreadHasRealmRetrievalLock.Value = false;
                }
            }
        }

        private RealmConfiguration getConfiguration(string? filename = null)
        {
            // This is currently the only usage of temporary files at the osu! side.
            // If we use the temporary folder in more situations in the future, this should be moved to a higher level (helper method or OsuGameBase).
            string tempPathLocation = Path.Combine(Path.GetTempPath(), @"lazer");
            if (!Directory.Exists(tempPathLocation))
                Directory.CreateDirectory(tempPathLocation);

            return new RealmConfiguration(storage.GetFullPath(filename ?? Filename, true))
            {
                SchemaVersion = schema_version,
                MigrationCallback = onMigration,
                FallbackPipePath = tempPathLocation,
            };
        }

        private void onMigration(Migration migration, ulong lastSchemaVersion)
        {
            for (ulong i = lastSchemaVersion + 1; i <= schema_version; i++)
                applyMigrationsForVersion(migration, i);
        }

        private void applyMigrationsForVersion(Migration migration, ulong targetVersion)
        {
            Logger.Log($"Running realm migration to version {targetVersion}...");
            Stopwatch stopwatch = new Stopwatch();

            var files = new RealmFileStore(this, storage);

            stopwatch.Start();

            switch (targetVersion)
            {
                case 7:
                    convertOnlineIDs<BeatmapInfo>();
                    convertOnlineIDs<BeatmapSetInfo>();
                    convertOnlineIDs<RulesetInfo>();

                    void convertOnlineIDs<T>() where T : RealmObject
                    {
                        string className = getMappedOrOriginalName(typeof(T));

                        // version was not bumped when the beatmap/ruleset models were added
                        // therefore we must manually check for their presence to avoid throwing on the `DynamicApi` calls.
                        if (!migration.OldRealm.Schema.TryFindObjectSchema(className, out _))
                            return;

                        var oldItems = migration.OldRealm.DynamicApi.All(className);
                        var newItems = migration.NewRealm.DynamicApi.All(className);

                        int itemCount = newItems.Count();

                        for (int i = 0; i < itemCount; i++)
                        {
                            dynamic oldItem = oldItems.ElementAt(i);
                            dynamic newItem = newItems.ElementAt(i);

                            long? nullableOnlineID = oldItem.OnlineID;
                            newItem.OnlineID = (int)(nullableOnlineID ?? -1);
                        }
                    }

                    break;

                case 8:
                {
                    // Ctrl -/+ now adjusts UI scale so let's clear any bindings which overlap these combinations.
                    // New defaults will be populated by the key store afterwards.
                    var keyBindings = migration.NewRealm.All<RealmKeyBinding>();

                    var increaseSpeedBinding = keyBindings.FirstOrDefault(k => k.ActionInt == (int)GlobalAction.IncreaseScrollSpeed);
                    if (increaseSpeedBinding != null && increaseSpeedBinding.KeyCombination.Keys.SequenceEqual(new[] { InputKey.Control, InputKey.Plus }))
                        migration.NewRealm.Remove(increaseSpeedBinding);

                    var decreaseSpeedBinding = keyBindings.FirstOrDefault(k => k.ActionInt == (int)GlobalAction.DecreaseScrollSpeed);
                    if (decreaseSpeedBinding != null && decreaseSpeedBinding.KeyCombination.Keys.SequenceEqual(new[] { InputKey.Control, InputKey.Minus }))
                        migration.NewRealm.Remove(decreaseSpeedBinding);

                    break;
                }

                case 9:
                    // Pretty pointless to do this as beatmaps aren't really loaded via realm yet, but oh well.
                    string metadataClassName = getMappedOrOriginalName(typeof(BeatmapMetadata));

                    // May be coming from a version before `RealmBeatmapMetadata` existed.
                    if (!migration.OldRealm.Schema.TryFindObjectSchema(metadataClassName, out _))
                        return;

                    var oldMetadata = migration.OldRealm.DynamicApi.All(metadataClassName);
                    var newMetadata = migration.NewRealm.All<BeatmapMetadata>();

                    int metadataCount = newMetadata.Count();

                    for (int i = 0; i < metadataCount; i++)
                    {
                        dynamic oldItem = oldMetadata.ElementAt(i);
                        var newItem = newMetadata.ElementAt(i);

                        string username = oldItem.Author;
                        newItem.Author = new RealmUser
                        {
                            Username = username
                        };
                    }

                    break;

                case 10:
                    string rulesetSettingClassName = getMappedOrOriginalName(typeof(RealmRulesetSetting));

                    if (!migration.OldRealm.Schema.TryFindObjectSchema(rulesetSettingClassName, out _))
                        return;

                    var oldSettings = migration.OldRealm.DynamicApi.All(rulesetSettingClassName);
                    var newSettings = migration.NewRealm.All<RealmRulesetSetting>().ToList();

                    for (int i = 0; i < newSettings.Count; i++)
                    {
                        dynamic oldItem = oldSettings.ElementAt(i);
                        var newItem = newSettings.ElementAt(i);

                        long rulesetId = oldItem.RulesetID;
                        string? rulesetName = getRulesetShortNameFromLegacyID(rulesetId);

                        if (string.IsNullOrEmpty(rulesetName))
                            migration.NewRealm.Remove(newItem);
                        else
                            newItem.RulesetName = rulesetName;
                    }

                    break;

                case 11:
                {
                    string keyBindingClassName = getMappedOrOriginalName(typeof(RealmKeyBinding));

                    if (!migration.OldRealm.Schema.TryFindObjectSchema(keyBindingClassName, out _))
                        return;

                    var oldKeyBindings = migration.OldRealm.DynamicApi.All(keyBindingClassName);
                    var newKeyBindings = migration.NewRealm.All<RealmKeyBinding>().ToList();

                    for (int i = 0; i < newKeyBindings.Count; i++)
                    {
                        dynamic oldItem = oldKeyBindings.ElementAt(i);
                        var newItem = newKeyBindings.ElementAt(i);

                        if (oldItem.RulesetID == null)
                            continue;

                        long rulesetId = oldItem.RulesetID;
                        string? rulesetName = getRulesetShortNameFromLegacyID(rulesetId);

                        if (string.IsNullOrEmpty(rulesetName))
                            migration.NewRealm.Remove(newItem);
                        else
                            newItem.RulesetName = rulesetName;
                    }

                    break;
                }

                case 14:
                    foreach (var beatmap in migration.NewRealm.All<BeatmapInfo>())
                        beatmap.UserSettings = new BeatmapUserSettings();

                    break;

                case 20:
                    // As we now have versioned difficulty calculations, let's reset
                    // all star ratings and have `BackgroundBeatmapProcessor` recalculate them.
                    foreach (var beatmap in migration.NewRealm.All<BeatmapInfo>())
                        beatmap.StarRating = -1;

                    break;

                case 21:
                    // Migrate collections from external file to inside realm.
                    // We use the "legacy" importer because that is how things were actually being saved out until now.
                    var legacyCollectionImporter = new LegacyCollectionImporter(this);

                    if (legacyCollectionImporter.GetAvailableCount(storage).GetResultSafely() > 0)
                    {
                        legacyCollectionImporter.ImportFromStorage(storage).ContinueWith(_ => storage.Move("collection.db", "collection.db.migrated"));
                    }

                    break;

                case 25:
                    // Remove the default skins so they can be added back by SkinManager with updated naming.
                    migration.NewRealm.RemoveRange(migration.NewRealm.All<SkinInfo>().Where(s => s.Protected));
                    break;

                case 26:
                {
                    // Add ScoreInfo.BeatmapHash property to ensure scores correspond to the correct version of beatmap.
                    var scores = migration.NewRealm.All<ScoreInfo>();

                    foreach (var score in scores)
                        score.BeatmapHash = score.BeatmapInfo?.Hash ?? string.Empty;

                    break;
                }

                case 28:
                {
                    var scores = migration.NewRealm.All<ScoreInfo>();

                    foreach (var score in scores)
                    {
                        score.PopulateFromReplay(files, sr =>
                        {
                            sr.ReadByte(); // Ruleset.
                            int version = sr.ReadInt32();
                            if (version < LegacyScoreEncoder.FIRST_LAZER_VERSION)
                                score.IsLegacyScore = true;
                        });
                    }

                    break;
                }

                case 29:
                case 30:
                {
                    var scores = migration.NewRealm
                                          .All<ScoreInfo>()
                                          .Where(s => !s.IsLegacyScore);

                    foreach (var score in scores)
                    {
                        try
                        {
                            if (StandardisedScoreMigrationTools.ShouldMigrateToNewStandardised(score))
                            {
                                try
                                {
                                    long calculatedNew = StandardisedScoreMigrationTools.GetNewStandardised(score);
                                    score.TotalScore = calculatedNew;
                                }
                                catch
                                {
                                }
                            }
                        }
                        catch { }
                    }

                    break;
                }

                case 31:
                {
                    foreach (var score in migration.NewRealm.All<ScoreInfo>())
                    {
                        if (score.IsLegacyScore && score.Ruleset.IsLegacyRuleset())
                        {
                            // Scores with this version will trigger the score upgrade process in BackgroundBeatmapProcessor.
                            score.TotalScoreVersion = 30000002;

                            // Transfer known legacy scores to a permanent storage field for preservation.
                            score.LegacyTotalScore = score.TotalScore;
                        }
                        else
                            score.TotalScoreVersion = LegacyScoreEncoder.LATEST_VERSION;
                    }

                    break;
                }

                case 32:
                {
                    foreach (var score in migration.NewRealm.All<ScoreInfo>())
                    {
                        if (!score.IsLegacyScore || !score.Ruleset.IsLegacyRuleset())
                            continue;

                        score.PopulateFromReplay(files, sr =>
                        {
                            sr.ReadByte(); // Ruleset.
                            sr.ReadInt32(); // Version.
                            sr.ReadString(); // Beatmap hash.
                            sr.ReadString(); // Username.
                            sr.ReadString(); // MD5Hash.
                            sr.ReadUInt16(); // Count300.
                            sr.ReadUInt16(); // Count100.
                            sr.ReadUInt16(); // Count50.
                            sr.ReadUInt16(); // CountGeki.
                            sr.ReadUInt16(); // CountKatu.
                            sr.ReadUInt16(); // CountMiss.

                            // we should have this in LegacyTotalScore already, but if we're reading through this anyways...
                            int totalScore = sr.ReadInt32();

                            sr.ReadUInt16(); // Max combo.
                            sr.ReadBoolean(); // Perfect.

                            var legacyMods = (LegacyMods)sr.ReadInt32();

                            if (!legacyMods.HasFlag(LegacyMods.ScoreV2) || score.APIMods.Any(mod => mod.Acronym == @"SV2"))
                                return;

                            score.APIMods = score.APIMods.Append(new APIMod(new ModScoreV2())).ToArray();
                            score.LegacyTotalScore = score.TotalScore = totalScore;
                        });
                    }

                    break;
                }

                case 33:
                {
                    // Clear default bindings for the chat focus toggle,
                    // as they would conflict with the newly-added leaderboard toggle.
                    var keyBindings = migration.NewRealm.All<RealmKeyBinding>();

                    var toggleChatBind = keyBindings.FirstOrDefault(bind => bind.ActionInt == (int)GlobalAction.ToggleChatFocus);
                    if (toggleChatBind != null && toggleChatBind.KeyCombination.Keys.SequenceEqual(new[] { InputKey.Tab }))
                        migration.NewRealm.Remove(toggleChatBind);

                    break;
                }

                case 35:
                {
                    // catch used `Shift` twice as a default key combination for dash, which generally was bothersome and causes issues elsewhere.
                    // the duplicate binding logic below had to account for it, it could also break keybinding conflict resolution on revert-to-default.
                    // as such, detect this situation and fix it before proceeding further.
                    var catchDashBindings = migration.NewRealm.All<RealmKeyBinding>()
                                                     .Where(kb => kb.RulesetName == @"fruits" && kb.ActionInt == 2)
                                                     .ToList();

                    if (catchDashBindings.All(kb => kb.KeyCombination.Equals(new KeyCombination(InputKey.Shift))))
                    {
                        Debug.Assert(catchDashBindings.Count == 2);
                        catchDashBindings.Last().KeyCombination = KeyCombination.FromMouseButton(MouseButton.Left);
                    }

                    // with the catch case dealt with, de-duplicate the remaining bindings.
                    int countCleared = 0;

                    var globalBindings = migration.NewRealm.All<RealmKeyBinding>().Where(kb => kb.RulesetName == null).ToList();

                    foreach (var category in Enum.GetValues<GlobalActionCategory>())
                    {
                        var categoryActions = GlobalActionContainer.GetGlobalActionsFor(category).Cast<int>().ToHashSet();
                        var categoryBindings = globalBindings.Where(kb => categoryActions.Contains(kb.ActionInt));
                        countCleared += RealmKeyBindingStore.ClearDuplicateBindings(categoryBindings);
                    }

                    var rulesetBindings = migration.NewRealm.All<RealmKeyBinding>().Where(kb => kb.RulesetName != null).ToList();

                    foreach (var variantGroup in rulesetBindings.GroupBy(kb => (kb.RulesetName, kb.Variant)))
                        countCleared += RealmKeyBindingStore.ClearDuplicateBindings(variantGroup);

                    if (countCleared > 0)
                    {
                        Logger.Log($"{countCleared} of your keybinding(s) have been cleared due to being bound to multiple actions. "
                                   + "Please choose new unique ones in the settings panel.", level: LogLevel.Important);
                    }

                    break;
                }

                case 36:
                {
                    foreach (var score in migration.NewRealm.All<ScoreInfo>())
                    {
                        if (score.OnlineID > 0)
                        {
                            score.LegacyOnlineID = score.OnlineID;
                            score.OnlineID = -1;
                        }
                        else
                        {
                            score.LegacyOnlineID = score.OnlineID = -1;
                        }
                    }

                    break;
                }

                case 39:
                    foreach (var b in migration.NewRealm.All<BeatmapInfo>())
                    {
                        // Either actually no objects, or processing ran and failed.
                        // Reset to -1 so the next time they become zero we know that processing was attempted.
                        if (b.TotalObjectCount == 0 && b.EndTimeObjectCount == 0)
                        {
                            b.TotalObjectCount = -1;
                            b.EndTimeObjectCount = -1;
                        }
                    }

                    break;

                case 41:
                    foreach (var score in migration.NewRealm.All<ScoreInfo>())
                    {
                        try
                        {
                            // this can fail e.g. if a user has a score set on a ruleset that can no longer be loaded.
                            LegacyScoreDecoder.PopulateTotalScoreWithoutMods(score);
                        }
                        catch (Exception ex)
                        {
                            Logger.Log($@"Failed to populate total score without mods for score {score.ID}: {ex}", LoggingTarget.Database);
                        }
                    }

                    break;

                case 42:
                    for (int columns = 1; columns <= 10; columns++)
                    {
                        remapKeyBindingsForVariant(columns, false);
                        remapKeyBindingsForVariant(columns, true);
                    }

                    // Replace existing key bindings with new ones reflecting changes to ManiaAction:
                    // - "Special#" actions are removed and "Key#" actions are inserted in their place.
                    // - All actions are renumbered to remove the old offsets.
                    void remapKeyBindingsForVariant(int columns, bool dual)
                    {
                        // https://github.com/ppy/osu/blob/8773c2f7ebc226942d6124eb95c07a83934272ea/osu.Game.Rulesets.Mania/ManiaRuleset.cs#L327-L336
                        int variant = dual ? 1000 + (columns * 2) : columns;

                        var oldKeyBindingsQuery = migration.NewRealm
                                                           .All<RealmKeyBinding>()
                                                           .Where(kb => kb.RulesetName == @"mania" && kb.Variant == variant);
                        var oldKeyBindings = oldKeyBindingsQuery.Detach();

                        migration.NewRealm.RemoveRange(oldKeyBindingsQuery);

                        // https://github.com/ppy/osu/blob/8773c2f7ebc226942d6124eb95c07a83934272ea/osu.Game.Rulesets.Mania/ManiaInputManager.cs#L22-L31
                        int oldNormalAction = 10; // Old Key1 offset
                        int oldSpecialAction = 1; // Old Special1 offset

                        for (int column = 0; column < columns * (dual ? 2 : 1); column++)
                        {
                            if (columns % 2 == 1 && column % columns == columns / 2)
                                remapKeyBinding(oldSpecialAction++, column);
                            else
                                remapKeyBinding(oldNormalAction++, column);
                        }

                        void remapKeyBinding(int oldAction, int newAction)
                        {
                            var oldKeyBinding = oldKeyBindings.Find(kb => kb.ActionInt == oldAction);

                            if (oldKeyBinding != null)
                                migration.NewRealm.Add(new RealmKeyBinding(newAction, oldKeyBinding.KeyCombination, @"mania", variant));
                        }
                    }

                    break;

                case 43:
                {
                    // Clear default bindings for "Toggle FPS Display",
                    // as it conflicts with "Convert to Stream" in the editor.
                    // Only apply change if set to the conflicting bind
                    // i.e. has been manually rebound by the user.
                    var keyBindings = migration.NewRealm.All<RealmKeyBinding>();

                    var toggleFpsBind = keyBindings.FirstOrDefault(bind => bind.ActionInt == (int)GlobalAction.ToggleFPSDisplay);
                    if (toggleFpsBind != null && toggleFpsBind.KeyCombination.Keys.SequenceEqual(new[] { InputKey.Shift, InputKey.Control, InputKey.F }))
                        migration.NewRealm.Remove(toggleFpsBind);

                    break;
                }

                case 45:
                {
                    // Cycling beat snap divisors no longer requires holding shift (just control).
                    var keyBindings = migration.NewRealm.All<RealmKeyBinding>();

                    var nextBeatSnapBinding = keyBindings.FirstOrDefault(k => k.ActionInt == (int)GlobalAction.EditorCycleNextBeatSnapDivisor);
                    if (nextBeatSnapBinding != null && nextBeatSnapBinding.KeyCombination.Keys.SequenceEqual(new[] { InputKey.Shift, InputKey.Control, InputKey.MouseWheelLeft }))
                        migration.NewRealm.Remove(nextBeatSnapBinding);

                    var previousBeatSnapBinding = keyBindings.FirstOrDefault(k => k.ActionInt == (int)GlobalAction.EditorCyclePreviousBeatSnapDivisor);
                    if (previousBeatSnapBinding != null && previousBeatSnapBinding.KeyCombination.Keys.SequenceEqual(new[] { InputKey.Shift, InputKey.Control, InputKey.MouseWheelRight }))
                        migration.NewRealm.Remove(previousBeatSnapBinding);

                    break;
                }

                case 46:
                {
                    // Stable direction didn't match.
                    var keyBindings = migration.NewRealm.All<RealmKeyBinding>();

                    var nextBeatSnapBinding = keyBindings.FirstOrDefault(k => k.ActionInt == (int)GlobalAction.EditorCycleNextBeatSnapDivisor);
                    if (nextBeatSnapBinding != null && nextBeatSnapBinding.KeyCombination.Keys.SequenceEqual(new[] { InputKey.Control, InputKey.MouseWheelDown }))
                        migration.NewRealm.Remove(nextBeatSnapBinding);

                    var previousBeatSnapBinding = keyBindings.FirstOrDefault(k => k.ActionInt == (int)GlobalAction.EditorCyclePreviousBeatSnapDivisor);
                    if (previousBeatSnapBinding != null && previousBeatSnapBinding.KeyCombination.Keys.SequenceEqual(new[] { InputKey.Control, InputKey.MouseWheelUp }))
                        migration.NewRealm.Remove(previousBeatSnapBinding);

                    break;
                }

                case 47:
                {
                    var keyBindings = migration.NewRealm.All<RealmKeyBinding>();

                    var existingBinding = keyBindings.FirstOrDefault(k => k.ActionInt == (int)GlobalAction.AbsoluteScrollSongList);
                    if (existingBinding != null && existingBinding.KeyCombination.Keys.SequenceEqual(new[] { InputKey.MouseRight }))
                        migration.NewRealm.Remove(existingBinding);

                    break;
                }

                case 48:
                    const int qualified = (int)BeatmapOnlineStatus.Qualified;

                    var beatmaps = migration.NewRealm.All<BeatmapInfo>().Where(b => b.StatusInt == qualified);

                    foreach (var beatmap in beatmaps)
                        beatmap.ResetOnlineInfo(resetOnlineId: false);
                    break;

                case 49:
                    foreach (var score in migration.NewRealm.All<ScoreInfo>().Where(s => s.LegacyOnlineID == 0))
                        score.LegacyOnlineID = -1;

                    break;
            }

            Logger.Log($"Migration completed in {stopwatch.ElapsedMilliseconds}ms");
        }

        private string? getRulesetShortNameFromLegacyID(long rulesetId)
        {
            try
            {
                return new APIBeatmap.APIRuleset { OnlineID = (int)rulesetId }.ShortName;
            }
            catch
            {
                return null;
            }
        }

        /// <summary>
        /// Create a full realm backup.
        /// </summary>
        /// <param name="backupFilename">The filename for the backup.</param>
        public void CreateBackup(string backupFilename)
        {
            if (realmRetrievalLock.CurrentCount != 0)
                throw new InvalidOperationException($"Call {nameof(BlockAllOperations)} before creating a backup.");

            createBackup(backupFilename);
        }

        private void createBackup(string backupFilename)
        {
            Logger.Log($"Creating full realm database backup at {backupFilename}", LoggingTarget.Database);

            FileUtils.AttemptOperation(() =>
            {
                using (var source = storage.GetStream(Filename, mode: FileMode.Open))
                {
                    // source may not exist.
                    if (source == null)
                        return;

                    using (var destination = storage.GetStream(backupFilename, FileAccess.Write, FileMode.CreateNew))
                        source.CopyTo(destination);
                }
            }, 20);
        }

        /// <summary>
        /// Flush any active realm instances and block any further writes.
        /// </summary>
        /// <remarks>
        /// This should be used in places we need to ensure no ongoing reads/writes are occurring with realm.
        /// ie. to move the realm backing file to a new location.
        /// </remarks>
        /// <param name="reason">The reason for blocking. Used for logging purposes.</param>
        /// <returns>An <see cref="IDisposable"/> which should be disposed to end the blocking section.</returns>
        public IDisposable BlockAllOperations(string reason)
        {
            Logger.Log($@"Attempting to block all realm operations for {reason}.", LoggingTarget.Database);

            if (!ThreadSafety.IsUpdateThread)
                throw new InvalidOperationException(@$"{nameof(BlockAllOperations)} must be called from the update thread.");

            ObjectDisposedException.ThrowIf(isDisposed, this);

            SynchronizationContext? syncContext = null;

            try
            {
                realmRetrievalLock.Wait();

                if (hasInitialisedOnce)
                {
                    syncContext = SynchronizationContext.Current;

                    // Before disposing the update context, clean up all subscriptions.
                    // Note that in the case of realm notification subscriptions, this is not really required (they will be cleaned up by disposal).
                    // In the case of custom subscriptions, we want them to fire before the update realm is disposed in case they do any follow-up work.
                    foreach (var action in customSubscriptionsResetMap.ToArray())
                    {
                        action.Value?.Dispose();
                        customSubscriptionsResetMap[action.Key] = null;
                    }

                    updateRealm?.Dispose();
                    updateRealm = null;
                }

                Logger.Log(@"Lock acquired for blocking operations", LoggingTarget.Database);

                const int sleep_length = 200;
                int timeSpent = 0;

                try
                {
                    // see https://github.com/realm/realm-dotnet/discussions/2657
                    while (!Compact())
                    {
                        Thread.Sleep(sleep_length);
                        timeSpent += sleep_length;

                        if (timeSpent > 5000)
                            throw new TimeoutException($@"Realm compact failed after {timeSpent / sleep_length} attempts over {timeSpent / 1000} seconds");
                    }
                }
                catch (RealmException e)
                {
                    // Compact may fail if the realm is in a bad state.
                    // We still want to continue with the blocking operation, though.
                    Logger.Log($"Realm compact failed with error {e}", LoggingTarget.Database);
                }

                Logger.Log(@"Realm usage isolated via compact", LoggingTarget.Database);

                // In order to ensure events arrive in the correct order, these *must* be fired post disposal of the update realm,
                // and must be posted to the synchronization context.
                // This is because realm may fire event callbacks between the `unregisterAllSubscriptions` and `updateRealm.Dispose`
                // calls above.
                syncContext?.Send(_ =>
                {
                    // Flag ensures that we don't get in a deadlocked scenario due to a callback attempting to access `RealmAccess.Realm` or `RealmAccess.Run`
                    // and hitting `realmRetrievalLock` a second time. Generally such usages should not exist, and as such we throw when an attempt is made
                    // to use in this fashion.
                    isSendingNotificationResetEvents = true;

                    try
                    {
                        lock (notificationsResetMap)
                        {
                            foreach (var action in notificationsResetMap.Values)
                                action();
                        }
                    }
                    finally
                    {
                        isSendingNotificationResetEvents = false;
                    }
                }, null);
            }
            catch
            {
                restoreOperation();
                throw;
            }

            return new InvokeOnDisposal(restoreOperation);

            void restoreOperation()
            {
                // Release of lock needs to happen here rather than on the update thread, as there may be another
                // operation already blocking the update thread waiting for the blocking operation to complete.
                Logger.Log(@"Restoring realm operations.", LoggingTarget.Database);
                realmRetrievalLock.Release();

                if (syncContext == null) return;

                ManualResetEventSlim updateRealmReestablished = new ManualResetEventSlim();

                // Post back to the update thread to revive any subscriptions.
                // In the case we are on the update thread, let's also require this to run synchronously.
                // This requirement is mostly due to test coverage, but shouldn't cause any harm.
                if (ThreadSafety.IsUpdateThread)
                {
                    syncContext.Send(_ =>
                    {
                        ensureUpdateRealm();
                        updateRealmReestablished.Set();
                    }, null);
                }
                else
                {
                    syncContext.Post(_ =>
                    {
                        ensureUpdateRealm();
                        updateRealmReestablished.Set();
                    }, null);
                }

                // Wait for the post to complete to ensure a second `Migrate` operation doesn't start in the mean time.
                // This is important to ensure `ensureUpdateRealm` is run before another blocking migration operation starts.
                if (!updateRealmReestablished.Wait(10000))
                    throw new TimeoutException(@"Reestablishing update realm after block took too long");
            }
        }

        // https://github.com/realm/realm-dotnet/blob/32f4ebcc88b3e80a3b254412665340cd9f3bd6b5/Realm/Realm/Extensions/ReflectionExtensions.cs#L46
        private static string getMappedOrOriginalName(MemberInfo member) => member.GetCustomAttribute<MapToAttribute>()?.Mapping ?? member.Name;

        private bool isDisposed;

        public void Dispose()
        {
            if (!pendingAsyncWrites.Wait(10000))
                Logger.Log("Realm took too long waiting on pending async writes", level: LogLevel.Error);

            updateRealm?.Dispose();

            if (!isDisposed)
            {
                // intentionally block realm retrieval indefinitely. this ensures that nothing can start consuming a new instance after disposal.
                realmRetrievalLock.Wait();
                realmRetrievalLock.Dispose();

                isDisposed = true;
            }
        }
    }
}<|MERGE_RESOLUTION|>--- conflicted
+++ resolved
@@ -99,13 +99,10 @@
         /// 47   2025-01-21    Remove right mouse button binding for absolute scroll. Never use mouse buttons (or scroll) for global actions.
         /// 48   2025-03-19    Clear online status for all qualified beatmaps (some were stuck in a qualified state due to local caching issues).
         /// 49   2025-06-10    Reset the LegacyOnlineID to -1 for all scores that have it set to 0 (which is semantically the same) for consistency of handling with OnlineID.
-<<<<<<< HEAD
-        /// 50   2025-07-07    Add ScoreInfo.PauseCount.
-=======
         /// 50   2025-07-11    Add UserTags to BeatmapMetadata.
->>>>>>> c408d60f
-        /// </summary>
-        private const int schema_version = 50;
+        /// 51   2025-07-22    Add ScoreInfo.PauseCount.
+        /// </summary>
+        private const int schema_version = 51;
 
         /// <summary>
         /// Lock object which is held during <see cref="BlockAllOperations"/> sections, blocking realm retrieval during blocking periods.
