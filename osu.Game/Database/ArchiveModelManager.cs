// Copyright (c) ppy Pty Ltd <contact@ppy.sh>. Licensed under the MIT Licence.
// See the LICENCE file in the repository root for full licence text.

using System;
using System.Collections.Generic;
using System.IO;
using System.Linq;
using System.Threading;
using System.Threading.Tasks;
using Humanizer;
using JetBrains.Annotations;
using Microsoft.EntityFrameworkCore;
using osu.Framework.Extensions;
using osu.Framework.Extensions.IEnumerableExtensions;
using osu.Framework.Logging;
using osu.Framework.Platform;
using osu.Framework.Threading;
using osu.Game.Extensions;
using osu.Game.IO;
using osu.Game.IO.Archives;
using osu.Game.IPC;
using osu.Game.Overlays.Notifications;

namespace osu.Game.Database
{
    /// <summary>
    /// Encapsulates a model store class to give it import functionality.
    /// Adds cross-functionality with <see cref="FileStore"/> to give access to the central file store for the provided model.
    /// </summary>
    /// <typeparam name="TModel">The model type.</typeparam>
    /// <typeparam name="TFileModel">The associated file join type.</typeparam>
    public abstract class ArchiveModelManager<TModel, TFileModel> : IModelImporter<TModel>, IModelManager<TModel>, IModelFileManager<TModel, TFileModel>
        where TModel : class, IHasFiles<TFileModel>, IHasPrimaryKey, ISoftDelete
        where TFileModel : class, INamedFileInfo, IHasPrimaryKey, new()
    {
        private const int import_queue_request_concurrency = 1;

        /// <summary>
        /// The size of a batch import operation before considering it a lower priority operation.
        /// </summary>
        private const int low_priority_import_batch_size = 1;

        /// <summary>
        /// A singleton scheduler shared by all <see cref="ArchiveModelManager{TModel,TFileModel}"/>.
        /// </summary>
        /// <remarks>
        /// This scheduler generally performs IO and CPU intensive work so concurrency is limited harshly.
        /// It is mainly being used as a queue mechanism for large imports.
        /// </remarks>
        private static readonly ThreadedTaskScheduler import_scheduler = new ThreadedTaskScheduler(import_queue_request_concurrency, nameof(ArchiveModelManager<TModel, TFileModel>));

        /// <summary>
        /// A second scheduler for lower priority imports.
        /// For simplicity, these will just run in parallel with normal priority imports, but a future refactor would see this implemented via a custom scheduler/queue.
        /// See https://gist.github.com/peppy/f0e118a14751fc832ca30dd48ba3876b for an incomplete version of this.
        /// </summary>
        private static readonly ThreadedTaskScheduler import_scheduler_low_priority = new ThreadedTaskScheduler(import_queue_request_concurrency, nameof(ArchiveModelManager<TModel, TFileModel>));

        public Action<Notification> PostNotification { protected get; set; }

        /// <summary>
        /// Fired when a new or updated <typeparamref name="TModel"/> becomes available in the database.
        /// This is not guaranteed to run on the update thread.
        /// </summary>
        public event Action<TModel> ItemUpdated;

        /// <summary>
        /// Fired when a <typeparamref name="TModel"/> is removed from the database.
        /// This is not guaranteed to run on the update thread.
        /// </summary>
        public event Action<TModel> ItemRemoved;

        public virtual IEnumerable<string> HandledExtensions => new[] { @".zip" };

        protected readonly FileStore Files;

        protected readonly IDatabaseContextFactory ContextFactory;

        protected readonly MutableDatabaseBackedStore<TModel> ModelStore;

        // ReSharper disable once NotAccessedField.Local (we should keep a reference to this so it is not finalised)
        private ArchiveImportIPCChannel ipc;

        protected ArchiveModelManager(Storage storage, IDatabaseContextFactory contextFactory, MutableDatabaseBackedStoreWithFileIncludes<TModel, TFileModel> modelStore, IIpcHost importHost = null)
        {
            ContextFactory = contextFactory;

            ModelStore = modelStore;
            ModelStore.ItemUpdated += item => handleEvent(() => ItemUpdated?.Invoke(item));
            ModelStore.ItemRemoved += item => handleEvent(() => ItemRemoved?.Invoke(item));

            Files = new FileStore(contextFactory, storage);

            if (importHost != null)
                ipc = new ArchiveImportIPCChannel(importHost, this);

            ModelStore.Cleanup();
        }

        /// <summary>
        /// Import one or more <typeparamref name="TModel"/> items from filesystem <paramref name="paths"/>.
        /// </summary>
        /// <remarks>
        /// This will be treated as a low priority import if more than one path is specified; use <see cref="Import(ImportTask[])"/> to always import at standard priority.
        /// This will post notifications tracking progress.
        /// </remarks>
        /// <param name="paths">One or more archive locations on disk.</param>
        public Task Import(params string[] paths)
        {
            var notification = new ImportProgressNotification();

            PostNotification?.Invoke(notification);

            return Import(notification, paths.Select(p => new ImportTask(p)).ToArray());
        }

        public Task Import(params ImportTask[] tasks)
        {
            var notification = new ImportProgressNotification();

            PostNotification?.Invoke(notification);

            return Import(notification, tasks);
        }

        public async Task<IEnumerable<ILive<TModel>>> Import(ProgressNotification notification, params ImportTask[] tasks)
        {
            if (tasks.Length == 0)
            {
                notification.CompletionText = $"没有找到任何 {HumanisedModelName} 可供导入!";
                notification.State = ProgressNotificationState.Completed;
                return Enumerable.Empty<ILive<TModel>>();
            }

            notification.Progress = 0;
            notification.Text = $"对{HumanisedModelName.Humanize(LetterCasing.Title)}的导入正在进行中";

            int current = 0;

            var imported = new List<ILive<TModel>>();

            bool isLowPriorityImport = tasks.Length > low_priority_import_batch_size;

            try
            {
                await Task.WhenAll(tasks.Select(async task =>
                {
                    notification.CancellationToken.ThrowIfCancellationRequested();

                    try
                    {
                        var model = await Import(task, isLowPriorityImport, notification.CancellationToken).ConfigureAwait(false);

                        lock (imported)
                        {
                            if (model != null)
                                imported.Add(model);
                            current++;

                            notification.Text = $"已导入{current}(共{tasks.Length}个){HumanisedModelName}";
                            notification.Progress = (float)current / tasks.Length;
                        }
                    }
                    catch (TaskCanceledException)
                    {
                        throw;
                    }
                    catch (Exception e)
                    {
                        Logger.Error(e, $@"Could not import ({task})", LoggingTarget.Database);
                    }
                })).ConfigureAwait(false);
            }
            catch (OperationCanceledException)
            {
                if (imported.Count == 0)
                {
                    notification.State = ProgressNotificationState.Cancelled;
                    return imported;
                }
            }

            if (imported.Count == 0)
            {
                notification.Text = $"对{HumanisedModelName.Humanize(LetterCasing.Title)}的导入失败!";
                notification.State = ProgressNotificationState.Cancelled;
            }
            else
            {
                notification.CompletionText = imported.Count == 1
                    ? $"已导入 {imported.First().Value.GetDisplayString()}!"
                    : $"已导入 {imported.Count} 个 {HumanisedModelName}!";

                if (imported.Count > 0 && PostImport != null)
                {
                    notification.CompletionText += "点击这里查看";
                    notification.CompletionClickAction = () =>
                    {
                        PostImport?.Invoke(imported);
                        return true;
                    };
                }

                notification.State = ProgressNotificationState.Completed;
            }

            return imported;
        }

        /// <summary>
        /// Import one <typeparamref name="TModel"/> from the filesystem and delete the file on success.
        /// Note that this bypasses the UI flow and should only be used for special cases or testing.
        /// </summary>
        /// <param name="task">The <see cref="ImportTask"/> containing data about the <typeparamref name="TModel"/> to import.</param>
        /// <param name="lowPriority">Whether this is a low priority import.</param>
        /// <param name="cancellationToken">An optional cancellation token.</param>
        /// <returns>The imported model, if successful.</returns>
        public async Task<ILive<TModel>> Import(ImportTask task, bool lowPriority = false, CancellationToken cancellationToken = default)
        {
            cancellationToken.ThrowIfCancellationRequested();

            ILive<TModel> import;
            using (ArchiveReader reader = task.GetReader())
                import = await Import(reader, lowPriority, cancellationToken).ConfigureAwait(false);

            // We may or may not want to delete the file depending on where it is stored.
            //  e.g. reconstructing/repairing database with items from default storage.
            // Also, not always a single file, i.e. for LegacyFilesystemReader
            // TODO: Add a check to prevent files from storage to be deleted.
            try
            {
                if (import != null && File.Exists(task.Path) && ShouldDeleteArchive(task.Path))
                    File.Delete(task.Path);
            }
            catch (Exception e)
            {
                LogForModel(import?.Value, $@"Could not delete original file after import ({task})", e);
            }

            return import;
        }

        public Action<IEnumerable<ILive<TModel>>> PostImport { protected get; set; }

        /// <summary>
        /// Silently import an item from an <see cref="ArchiveReader"/>.
        /// </summary>
        /// <param name="archive">The archive to be imported.</param>
        /// <param name="lowPriority">Whether this is a low priority import.</param>
        /// <param name="cancellationToken">An optional cancellation token.</param>
        public Task<ILive<TModel>> Import(ArchiveReader archive, bool lowPriority = false, CancellationToken cancellationToken = default)
        {
            cancellationToken.ThrowIfCancellationRequested();

            TModel model = null;

            try
            {
                model = CreateModel(archive);

                if (model == null)
                    return Task.FromResult<ILive<TModel>>(null);
            }
            catch (TaskCanceledException)
            {
                throw;
            }
            catch (Exception e)
            {
                LogForModel(model, @$"Model creation of {archive.Name} failed.", e);
                return null;
            }

            return Import(model, archive, lowPriority, cancellationToken);
        }

        /// <summary>
        /// Any file extensions which should be included in hash creation.
        /// Generally should include all file types which determine the file's uniqueness.
        /// Large files should be avoided if possible.
        /// </summary>
        /// <remarks>
        /// This is only used by the default hash implementation. If <see cref="ComputeHash"/> is overridden, it will not be used.
        /// </remarks>
        protected abstract string[] HashableFileTypes { get; }

        internal static void LogForModel(TModel model, string message, Exception e = null)
        {
            string prefix = $"[{(model?.Hash ?? "?????").Substring(0, 5)}]";

            if (e != null)
                Logger.Error(e, $"{prefix} {message}", LoggingTarget.Database);
            else
                Logger.Log($"{prefix} {message}", LoggingTarget.Database);
        }

        /// <summary>
        /// Whether the implementation overrides <see cref="ComputeHash"/> with a custom implementation.
        /// Custom hash implementations must bypass the early exit in the import flow (see <see cref="computeHashFast"/> usage).
        /// </summary>
        protected virtual bool HasCustomHashFunction => false;

        /// <summary>
        /// Create a SHA-2 hash from the provided archive based on file content of all files matching <see cref="HashableFileTypes"/>.
        /// </summary>
        /// <remarks>
        ///  In the case of no matching files, a hash will be generated from the passed archive's <see cref="ArchiveReader.Name"/>.
        /// </remarks>
        protected virtual string ComputeHash(TModel item)
        {
            var hashableFiles = item.Files
                                    .Where(f => HashableFileTypes.Any(ext => f.Filename.EndsWith(ext, StringComparison.OrdinalIgnoreCase)))
                                    .OrderBy(f => f.Filename)
                                    .ToArray();

            if (hashableFiles.Length > 0)
            {
                // for now, concatenate all hashable files in the set to create a unique hash.
                MemoryStream hashable = new MemoryStream();

                foreach (TFileModel file in hashableFiles)
                {
                    using (Stream s = Files.Store.GetStream(file.FileInfo.GetStoragePath()))
                        s.CopyTo(hashable);
                }

                if (hashable.Length > 0)
                    return hashable.ComputeSHA2Hash();
            }

            return generateFallbackHash();
        }

        /// <summary>
        /// Silently import an item from a <typeparamref name="TModel"/>.
        /// </summary>
        /// <param name="item">The model to be imported.</param>
        /// <param name="archive">An optional archive to use for model population.</param>
        /// <param name="lowPriority">Whether this is a low priority import.</param>
        /// <param name="cancellationToken">An optional cancellation token.</param>
        public virtual async Task<ILive<TModel>> Import(TModel item, ArchiveReader archive = null, bool lowPriority = false, CancellationToken cancellationToken = default) => await Task.Factory.StartNew(async () =>
        {
            cancellationToken.ThrowIfCancellationRequested();

            bool checkedExisting = false;
            TModel existing = null;

            if (archive != null && !HasCustomHashFunction)
            {
                // this is a fast bail condition to improve large import performance.
                item.Hash = computeHashFast(archive);

                checkedExisting = true;
                existing = CheckForExisting(item);

                if (existing != null)
                {
                    // bare minimum comparisons
                    //
                    // note that this should really be checking filesizes on disk (of existing files) for some degree of sanity.
                    // or alternatively doing a faster hash check. either of these require database changes and reprocessing of existing files.
                    if (CanSkipImport(existing, item) &&
                        getFilenames(existing.Files).SequenceEqual(getShortenedFilenames(archive).Select(p => p.shortened).OrderBy(f => f)))
                    {
                        LogForModel(item, @$"Found existing (optimised) {HumanisedModelName} for {item} (ID {existing.ID}) – skipping import.");
                        Undelete(existing);
                        return existing.ToEntityFrameworkLive();
                    }

                    LogForModel(item, @"Found existing (optimised) but failed pre-check.");
                }
            }

            void rollback()
            {
                if (!Delete(item))
                {
                    // We may have not yet added the model to the underlying table, but should still clean up files.
                    LogForModel(item, @"Dereferencing files for incomplete import.");
                    Files.Dereference(item.Files.Select(f => f.FileInfo).ToArray());
                }
            }

            delayEvents();

            try
            {
                LogForModel(item, @"Beginning import...");

                if (archive != null)
                    item.Files.AddRange(createFileInfos(archive, Files));
                item.Hash = ComputeHash(item);

                await Populate(item, archive, cancellationToken).ConfigureAwait(false);

                using (var write = ContextFactory.GetForWrite()) // used to share a context for full import. keep in mind this will block all writes.
                {
                    try
                    {
                        if (!write.IsTransactionLeader) throw new InvalidOperationException(@$"Ensure there is no parent transaction so errors can correctly be handled by {this}");

                        if (!checkedExisting)
                            existing = CheckForExisting(item);

                        if (existing != null)
                        {
                            if (CanReuseExisting(existing, item))
                            {
                                Undelete(existing);
                                LogForModel(item, @$"Found existing {HumanisedModelName} for {item} (ID {existing.ID}) – skipping import.");
                                // existing item will be used; rollback new import and exit early.
                                rollback();
                                flushEvents(true);
                                return existing.ToEntityFrameworkLive();
                            }

                            LogForModel(item, @"Found existing but failed re-use check.");
                            Delete(existing);
                            ModelStore.PurgeDeletable(s => s.ID == existing.ID);
                        }

                        PreImport(item);

                        // import to store
                        ModelStore.Add(item);
                    }
                    catch (Exception e)
                    {
                        write.Errors.Add(e);
                        throw;
                    }
                }

                LogForModel(item, @"Import successfully completed!");
            }
            catch (Exception e)
            {
                if (!(e is TaskCanceledException))
                    LogForModel(item, @"Database import or population failed and has been rolled back.", e);

                rollback();
                flushEvents(false);
                throw;
            }

            flushEvents(true);
            return item.ToEntityFrameworkLive();
        }, cancellationToken, TaskCreationOptions.HideScheduler, lowPriority ? import_scheduler_low_priority : import_scheduler).Unwrap().ConfigureAwait(false);

        /// <summary>
        /// Replace an existing file with a new version.
        /// </summary>
        /// <param name="model">The item to operate on.</param>
        /// <param name="file">The existing file to be replaced.</param>
        /// <param name="contents">The new file contents.</param>
        /// <param name="filename">An optional filename for the new file. Will use the previous filename if not specified.</param>
        public void ReplaceFile(TModel model, TFileModel file, Stream contents, string filename = null)
        {
            using (ContextFactory.GetForWrite())
            {
                DeleteFile(model, file);
                AddFile(model, contents, filename ?? file.Filename);
            }
        }

        /// <summary>
        /// Delete an existing file.
        /// </summary>
        /// <param name="model">The item to operate on.</param>
        /// <param name="file">The existing file to be deleted.</param>
        public void DeleteFile(TModel model, TFileModel file)
        {
            using (var usage = ContextFactory.GetForWrite())
            {
                // Dereference the existing file info, since the file model will be removed.
                if (file.FileInfo != null)
                {
                    Files.Dereference(file.FileInfo);

                    if (file.ID > 0)
                    {
                        // This shouldn't be required, but here for safety in case the provided TModel is not being change tracked
                        // Definitely can be removed once we rework the database backend.
                        usage.Context.Set<TFileModel>().Remove(file);
                    }
                }

                model.Files.Remove(file);
            }
        }

        /// <summary>
        /// Add a new file.
        /// </summary>
        /// <param name="model">The item to operate on.</param>
        /// <param name="contents">The new file contents.</param>
        /// <param name="filename">The filename for the new file.</param>
        public void AddFile(TModel model, Stream contents, string filename)
        {
            using (ContextFactory.GetForWrite())
            {
                model.Files.Add(new TFileModel
                {
                    Filename = filename,
                    FileInfo = Files.Add(contents)
                });
            }

            if (model.ID > 0)
                Update(model);
        }

        /// <summary>
        /// Perform an update of the specified item.
        /// TODO: Support file additions/removals.
        /// </summary>
        /// <param name="item">The item to update.</param>
        public void Update(TModel item)
        {
            using (ContextFactory.GetForWrite())
            {
                item.Hash = ComputeHash(item);
                ModelStore.Update(item);
            }
        }

        /// <summary>
        /// Delete an item from the manager.
        /// Is a no-op for already deleted items.
        /// </summary>
        /// <param name="item">The item to delete.</param>
        /// <returns>false if no operation was performed</returns>
        public bool Delete(TModel item)
        {
            using (ContextFactory.GetForWrite())
            {
                // re-fetch the model on the import context.
                var foundModel = queryModel().Include(s => s.Files).ThenInclude(f => f.FileInfo).FirstOrDefault(s => s.ID == item.ID);

                if (foundModel == null || foundModel.DeletePending) return false;

                if (ModelStore.Delete(foundModel))
                    Files.Dereference(foundModel.Files.Select(f => f.FileInfo).ToArray());
                return true;
            }
        }

        /// <summary>
        /// Delete multiple items.
        /// This will post notifications tracking progress.
        /// </summary>
        public void Delete(List<TModel> items, bool silent = false)
        {
            if (items.Count == 0) return;

            var notification = new ProgressNotification
            {
                Progress = 0,
                Text = $"正在准备删除所有的 {HumanisedModelName}...",
                CompletionText = $"已删除所有的 {HumanisedModelName}!",
                State = ProgressNotificationState.Active,
            };

            if (!silent)
                PostNotification?.Invoke(notification);

            int i = 0;

            foreach (var b in items)
            {
                if (notification.State == ProgressNotificationState.Cancelled)
                    // user requested abort
                    return;

                notification.Text = $"正在删除 {HumanisedModelName}: ({++i} / {items.Count})";

                Delete(b);

                notification.Progress = (float)i / items.Count;
            }

            notification.State = ProgressNotificationState.Completed;
        }

        /// <summary>
        /// Restore multiple items that were previously deleted.
        /// This will post notifications tracking progress.
        /// </summary>
        public void Undelete(List<TModel> items, bool silent = false)
        {
            if (!items.Any()) return;

            var notification = new ProgressNotification
            {
                CompletionText = "已恢复所有被删除的皮肤/谱面/成绩!",
                Progress = 0,
                State = ProgressNotificationState.Active,
            };

            if (!silent)
                PostNotification?.Invoke(notification);

            int i = 0;

            foreach (var item in items)
            {
                if (notification.State == ProgressNotificationState.Cancelled)
                    // user requested abort
                    return;

                notification.Text = $"正在恢复 ({++i} / {items.Count})";

                Undelete(item);

                notification.Progress = (float)i / items.Count;
            }

            notification.State = ProgressNotificationState.Completed;
        }

        /// <summary>
        /// Restore an item that was previously deleted. Is a no-op if the item is not in a deleted state, or has its protected flag set.
        /// </summary>
        /// <param name="item">The item to restore</param>
        public void Undelete(TModel item)
        {
            using (var usage = ContextFactory.GetForWrite())
            {
                usage.Context.ChangeTracker.AutoDetectChangesEnabled = false;

                if (!ModelStore.Undelete(item)) return;

                Files.Reference(item.Files.Select(f => f.FileInfo).ToArray());

                usage.Context.ChangeTracker.AutoDetectChangesEnabled = true;
            }
        }

        private string computeHashFast(ArchiveReader reader)
        {
            MemoryStream hashable = new MemoryStream();

            foreach (string file in reader.Filenames.Where(f => HashableFileTypes.Any(ext => f.EndsWith(ext, StringComparison.OrdinalIgnoreCase))).OrderBy(f => f))
            {
                using (Stream s = reader.GetStream(file))
                    s.CopyTo(hashable);
            }

            if (hashable.Length > 0)
                return hashable.ComputeSHA2Hash();

            return generateFallbackHash();
        }

        /// <summary>
        /// Create all required <see cref="IO.FileInfo"/>s for the provided archive, adding them to the global file store.
        /// </summary>
        private List<TFileModel> createFileInfos(ArchiveReader reader, FileStore files)
        {
            var fileInfos = new List<TFileModel>();

            // import files to manager
            foreach (var filenames in getShortenedFilenames(reader))
            {
                using (Stream s = reader.GetStream(filenames.original))
                {
                    fileInfos.Add(new TFileModel
                    {
                        Filename = filenames.shortened,
                        FileInfo = files.Add(s)
                    });
                }
            }

            return fileInfos;
        }

        private IEnumerable<(string original, string shortened)> getShortenedFilenames(ArchiveReader reader)
        {
            string prefix = reader.Filenames.GetCommonPrefix();
            if (!(prefix.EndsWith('/') || prefix.EndsWith('\\')))
                prefix = string.Empty;

            // import files to manager
            foreach (string file in reader.Filenames)
                yield return (file, file.Substring(prefix.Length).ToStandardisedPath());
        }

        #region osu-stable import

        /// <summary>
        /// Whether this specified path should be removed after successful import.
        /// </summary>
        /// <param name="path">The path for consideration. May be a file or a directory.</param>
        /// <returns>Whether to perform deletion.</returns>
        protected virtual bool ShouldDeleteArchive(string path) => false;

<<<<<<< HEAD
        public Task ImportFromStableAsync(StableStorage stableStorage)
        {
            var storage = PrepareStableStorage(stableStorage);

            // Handle situations like when the user does not have a Skins folder.
            if (!storage.ExistsDirectory(ImportFromStablePath))
            {
                string fullPath = storage.GetFullPath(ImportFromStablePath);

                Logger.Log(@$"在 ""{fullPath}"" 下的osu!stable安装无效, 因此对 {HumanisedModelName} 的导入无法进行!", LoggingTarget.Information, LogLevel.Error);
                return Task.CompletedTask;
            }

            return Task.Run(async () => await Import(GetStableImportPaths(storage).ToArray()).ConfigureAwait(false));
        }

        /// <summary>
        /// Run any required traversal operations on the stable storage location before performing operations.
        /// </summary>
        /// <param name="stableStorage">The stable storage.</param>
        /// <returns>The usable storage. Return the unchanged <paramref name="stableStorage"/> if no traversal is required.</returns>
        protected virtual Storage PrepareStableStorage(StableStorage stableStorage) => stableStorage;

=======
>>>>>>> f777536d
        #endregion

        /// <summary>
        /// Create a barebones model from the provided archive.
        /// Actual expensive population should be done in <see cref="Populate"/>; this should just prepare for duplicate checking.
        /// </summary>
        /// <param name="archive">The archive to create the model for.</param>
        /// <returns>A model populated with minimal information. Returning a null will abort importing silently.</returns>
        protected abstract TModel CreateModel(ArchiveReader archive);

        /// <summary>
        /// Populate the provided model completely from the given archive.
        /// After this method, the model should be in a state ready to commit to a store.
        /// </summary>
        /// <param name="model">The model to populate.</param>
        /// <param name="archive">The archive to use as a reference for population. May be null.</param>
        /// <param name="cancellationToken">An optional cancellation token.</param>
        protected abstract Task Populate(TModel model, [CanBeNull] ArchiveReader archive, CancellationToken cancellationToken = default);

        /// <summary>
        /// Perform any final actions before the import to database executes.
        /// </summary>
        /// <param name="model">The model prepared for import.</param>
        protected virtual void PreImport(TModel model)
        {
        }

        /// <summary>
        /// Check whether an existing model already exists for a new import item.
        /// </summary>
        /// <param name="model">The new model proposed for import.</param>
        /// <returns>An existing model which matches the criteria to skip importing, else null.</returns>
        protected TModel CheckForExisting(TModel model) => model.Hash == null ? null : ModelStore.ConsumableItems.FirstOrDefault(b => b.Hash == model.Hash);

        public bool IsAvailableLocally(TModel model) => CheckLocalAvailability(model, ModelStore.ConsumableItems.Where(m => !m.DeletePending));

        /// <summary>
        /// Performs implementation specific comparisons to determine whether a given model is present in the local store.
        /// </summary>
        /// <param name="model">The <typeparamref name="TModel"/> whose existence needs to be checked.</param>
        /// <param name="items">The usable items present in the store.</param>
        /// <returns>Whether the <typeparamref name="TModel"/> exists.</returns>
        protected virtual bool CheckLocalAvailability(TModel model, IQueryable<TModel> items)
            => model.ID > 0 && items.Any(i => i.ID == model.ID && i.Files.Any());

        /// <summary>
        /// Whether import can be skipped after finding an existing import early in the process.
        /// Only valid when <see cref="ComputeHash"/> is not overridden.
        /// </summary>
        /// <param name="existing">The existing model.</param>
        /// <param name="import">The newly imported model.</param>
        /// <returns>Whether to skip this import completely.</returns>
        protected virtual bool CanSkipImport(TModel existing, TModel import) => true;

        /// <summary>
        /// After an existing <typeparamref name="TModel"/> is found during an import process, the default behaviour is to use/restore the existing
        /// item and skip the import. This method allows changing that behaviour.
        /// </summary>
        /// <param name="existing">The existing model.</param>
        /// <param name="import">The newly imported model.</param>
        /// <returns>Whether the existing model should be restored and used. Returning false will delete the existing and force a re-import.</returns>
        protected virtual bool CanReuseExisting(TModel existing, TModel import) =>
            // for the best or worst, we copy and import files of a new import before checking whether
            // it is a duplicate. so to check if anything has changed, we can just compare all FileInfo IDs.
            getIDs(existing.Files).SequenceEqual(getIDs(import.Files)) &&
            getFilenames(existing.Files).SequenceEqual(getFilenames(import.Files));

        private IEnumerable<long> getIDs(List<TFileModel> files)
        {
            foreach (var f in files.OrderBy(f => f.Filename))
                yield return f.FileInfo.ID;
        }

        private IEnumerable<string> getFilenames(List<TFileModel> files)
        {
            foreach (var f in files.OrderBy(f => f.Filename))
                yield return f.Filename;
        }

        private DbSet<TModel> queryModel() => ContextFactory.Get().Set<TModel>();

        public virtual string HumanisedModelName => $"{typeof(TModel).Name.Replace(@"Info", "").ToLower()}";

        #region Event handling / delaying

        private readonly List<Action> queuedEvents = new List<Action>();

        /// <summary>
        /// Allows delaying of outwards events until an operation is confirmed (at a database level).
        /// </summary>
        private bool delayingEvents;

        /// <summary>
        /// Begin delaying outwards events.
        /// </summary>
        private void delayEvents() => delayingEvents = true;

        /// <summary>
        /// Flush delayed events and disable delaying.
        /// </summary>
        /// <param name="perform">Whether the flushed events should be performed.</param>
        private void flushEvents(bool perform)
        {
            Action[] events;

            lock (queuedEvents)
            {
                events = queuedEvents.ToArray();
                queuedEvents.Clear();
            }

            if (perform)
            {
                foreach (var a in events)
                    a.Invoke();
            }

            delayingEvents = false;
        }

        private void handleEvent(Action a)
        {
            if (delayingEvents)
            {
                lock (queuedEvents)
                    queuedEvents.Add(a);
            }
            else
                a.Invoke();
        }

        #endregion

        private static string generateFallbackHash()
        {
            // if a hash could no be generated from file content, presume a unique / new import.
            // therefore, let's use a guaranteed unique hash.
            // this doesn't follow the SHA2 hashing schema intentionally, so such entries on the data store can be identified.
            return Guid.NewGuid().ToString();
        }
    }
}<|MERGE_RESOLUTION|>--- conflicted
+++ resolved
@@ -695,32 +695,6 @@
         /// <returns>Whether to perform deletion.</returns>
         protected virtual bool ShouldDeleteArchive(string path) => false;
 
-<<<<<<< HEAD
-        public Task ImportFromStableAsync(StableStorage stableStorage)
-        {
-            var storage = PrepareStableStorage(stableStorage);
-
-            // Handle situations like when the user does not have a Skins folder.
-            if (!storage.ExistsDirectory(ImportFromStablePath))
-            {
-                string fullPath = storage.GetFullPath(ImportFromStablePath);
-
-                Logger.Log(@$"在 ""{fullPath}"" 下的osu!stable安装无效, 因此对 {HumanisedModelName} 的导入无法进行!", LoggingTarget.Information, LogLevel.Error);
-                return Task.CompletedTask;
-            }
-
-            return Task.Run(async () => await Import(GetStableImportPaths(storage).ToArray()).ConfigureAwait(false));
-        }
-
-        /// <summary>
-        /// Run any required traversal operations on the stable storage location before performing operations.
-        /// </summary>
-        /// <param name="stableStorage">The stable storage.</param>
-        /// <returns>The usable storage. Return the unchanged <paramref name="stableStorage"/> if no traversal is required.</returns>
-        protected virtual Storage PrepareStableStorage(StableStorage stableStorage) => stableStorage;
-
-=======
->>>>>>> f777536d
         #endregion
 
         /// <summary>
