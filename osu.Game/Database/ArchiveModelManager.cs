﻿// Copyright (c) 2007-2018 ppy Pty Ltd <contact@ppy.sh>.
// Licensed under the MIT Licence - https://raw.githubusercontent.com/ppy/osu/master/LICENCE

using System;
using System.Collections.Generic;
using System.IO;
using System.Linq;
using System.Threading.Tasks;
using JetBrains.Annotations;
using Microsoft.EntityFrameworkCore;
using osu.Framework.IO.File;
using osu.Framework.Logging;
using osu.Framework.Platform;
using osu.Game.IO;
using osu.Game.IO.Archives;
using osu.Game.IPC;
using osu.Game.Overlays.Notifications;
using osu.Game.Utils;
using SharpCompress.Common;
using FileInfo = osu.Game.IO.FileInfo;

namespace osu.Game.Database
{
    /// <summary>
    /// Encapsulates a model store class to give it import functionality.
    /// Adds cross-functionality with <see cref="FileStore"/> to give access to the central file store for the provided model.
    /// </summary>
    /// <typeparam name="TModel">The model type.</typeparam>
    /// <typeparam name="TFileModel">The associated file join type.</typeparam>
    public abstract class ArchiveModelManager<TModel, TFileModel> : ICanAcceptFiles
        where TModel : class, IHasFiles<TFileModel>, IHasPrimaryKey, ISoftDelete
        where TFileModel : INamedFileInfo, new()
    {
        /// <summary>
        /// Set an endpoint for notifications to be posted to.
        /// </summary>
        public Action<Notification> PostNotification { protected get; set; }

        /// <summary>
        /// Fired when a new <see cref="TModel"/> becomes available in the database.
        /// This is not guaranteed to run on the update thread.
        /// </summary>
        public event Action<TModel> ItemAdded;

        /// <summary>
        /// Fired when a <see cref="TModel"/> is removed from the database.
        /// This is not guaranteed to run on the update thread.
        /// </summary>
        public event Action<TModel> ItemRemoved;

        public virtual string[] HandledExtensions => new[] { ".zip" };

        protected readonly FileStore Files;

        protected readonly IDatabaseContextFactory ContextFactory;

        protected readonly MutableDatabaseBackedStore<TModel> ModelStore;

        // ReSharper disable once NotAccessedField.Local (we should keep a reference to this so it is not finalised)
        private ArchiveImportIPCChannel ipc;

        private readonly List<Action> cachedEvents = new List<Action>();

        /// <summary>
        /// Allows delaying of outwards events until an operation is confirmed (at a database level).
        /// </summary>
        private bool delayingEvents;

        /// <summary>
        /// Begin delaying outwards events.
        /// </summary>
        private void delayEvents() => delayingEvents = true;

        /// <summary>
        /// Flush delayed events and disable delaying.
        /// </summary>
        /// <param name="perform">Whether the flushed events should be performed.</param>
        private void flushEvents(bool perform)
        {
            if (perform)
            {
                foreach (var a in cachedEvents)
                    a.Invoke();
            }

            cachedEvents.Clear();
            delayingEvents = false;
        }

        private void handleEvent(Action a)
        {
            if (delayingEvents)
                cachedEvents.Add(a);
            else
                a.Invoke();
        }

        protected ArchiveModelManager(Storage storage, IDatabaseContextFactory contextFactory, MutableDatabaseBackedStore<TModel> modelStore, IIpcHost importHost = null)
        {
            ContextFactory = contextFactory;

            ModelStore = modelStore;
            ModelStore.ItemAdded += s => handleEvent(() => ItemAdded?.Invoke(s));
            ModelStore.ItemRemoved += s => handleEvent(() => ItemRemoved?.Invoke(s));

            Files = new FileStore(contextFactory, storage);

            if (importHost != null)
                ipc = new ArchiveImportIPCChannel(importHost, this);

            ModelStore.Cleanup();
        }

        /// <summary>
        /// Import one or more <see cref="TModel"/> items from filesystem <paramref name="paths"/>.
        /// This will post notifications tracking progress.
        /// </summary>
        /// <param name="paths">One or more archive locations on disk.</param>
        public void Import(params string[] paths)
        {
            var notification = new ProgressNotification
            {
                Text = "Import is initialising...",
                Progress = 0,
                State = ProgressNotificationState.Active,
            };

            PostNotification?.Invoke(notification);

            List<TModel> imported = new List<TModel>();

            int current = 0;
            foreach (string path in paths)
            {
                if (notification.State == ProgressNotificationState.Cancelled)
                    // user requested abort
                    return;

                try
                {
                    notification.Text = $"Importing ({++current} of {paths.Length})\n{Path.GetFileName(path)}";
                    using (ArchiveReader reader = getReaderFrom(path))
                        imported.Add(Import(reader));

                    notification.Progress = (float)current / paths.Length;

                    // We may or may not want to delete the file depending on where it is stored.
                    //  e.g. reconstructing/repairing database with items from default storage.
                    // Also, not always a single file, i.e. for LegacyFilesystemReader
                    // TODO: Add a check to prevent files from storage to be deleted.
                    try
                    {
                        if (File.Exists(path))
                            File.Delete(path);
                    }
                    catch (Exception e)
                    {
                        Logger.Error(e, $@"Could not delete original file after import ({Path.GetFileName(path)})");
                    }
                }
                catch (Exception e)
                {
                    e = e.InnerException ?? e;
                    Logger.Error(e, $@"Could not import ({Path.GetFileName(path)})");
                }
            }

<<<<<<< HEAD
            if (imported.Count == 0)
            {
                notification.Text = "Import failed!";
                notification.State = ProgressNotificationState.Cancelled;
            }
            else
            {
                notification.CompletionText = $"Imported {current} {typeof(TModel).Name.Replace("Info", "").ToLower()}s!";
                notification.State = ProgressNotificationState.Completed;
            }
=======
            notification.CompletionText = errors > 0 ? $"Import complete with {errors} errors" : "Import successful!";
            notification.CompletionClickAction += () =>
            {
                if (imported.Count > 0)
                    PresentCompletedImport(imported);
                return true;
            };
            notification.State = ProgressNotificationState.Completed;
>>>>>>> 05378756
        }

        protected virtual void PresentCompletedImport(IEnumerable<TModel> imported)
        {
        }

        /// <summary>
        /// Import an item from an <see cref="ArchiveReader"/>.
        /// </summary>
        /// <param name="archive">The archive to be imported.</param>
        public TModel Import(ArchiveReader archive)
        {
            try
            {
                var model = CreateModel(archive);
                return model == null ? null : Import(model, archive);
            }
            catch (Exception e)
            {
                Logger.Error(e, $"Model creation of {archive.Name} failed.", LoggingTarget.Database);
                return null;
            }
        }

        /// <summary>
        /// Import an item from a <see cref="TModel"/>.
        /// </summary>
        /// <param name="item">The model to be imported.</param>
        /// <param name="archive">An optional archive to use for model population.</param>
        public TModel Import(TModel item, ArchiveReader archive = null)
        {
            delayEvents();

            try
            {
                Logger.Log($"Importing {item}...", LoggingTarget.Database);

                using (var write = ContextFactory.GetForWrite()) // used to share a context for full import. keep in mind this will block all writes.
                {
                    try
                    {
                        if (!write.IsTransactionLeader) throw new InvalidOperationException($"Ensure there is no parent transaction so errors can correctly be handled by {this}");

                        var existing = CheckForExisting(item);

                        if (existing != null)
                        {
                            Logger.Log($"Found existing {typeof(TModel)} for {item} (ID {existing.ID}). Skipping import.", LoggingTarget.Database);
                            return existing;
                        }

                        if (archive != null)
                            item.Files = createFileInfos(archive, Files);

                        Populate(item, archive);

                        // import to store
                        ModelStore.Add(item);
                    }
                    catch (Exception e)
                    {
                        write.Errors.Add(e);
                        throw;
                    }
                }

                Logger.Log($"Import of {item} successfully completed!", LoggingTarget.Database);
            }
            catch (Exception e)
            {
                Logger.Error(e, $"Import of {item} failed and has been rolled back.", LoggingTarget.Database);
                item = null;
            }
            finally
            {
                // we only want to flush events after we've confirmed the write context didn't have any errors.
                flushEvents(item != null);
            }

            return item;
        }

        /// <summary>
        /// Perform an update of the specified item.
        /// TODO: Support file changes.
        /// </summary>
        /// <param name="item">The item to update.</param>
        public void Update(TModel item) => ModelStore.Update(item);

        /// <summary>
        /// Delete an item from the manager.
        /// Is a no-op for already deleted items.
        /// </summary>
        /// <param name="item">The item to delete.</param>
        public void Delete(TModel item)
        {
            using (ContextFactory.GetForWrite())
            {
                // re-fetch the model on the import context.
                var foundModel = queryModel().Include(s => s.Files).ThenInclude(f => f.FileInfo).First(s => s.ID == item.ID);

                if (foundModel.DeletePending) return;

                if (ModelStore.Delete(foundModel))
                    Files.Dereference(foundModel.Files.Select(f => f.FileInfo).ToArray());
            }
        }

        /// <summary>
        /// Delete multiple items.
        /// This will post notifications tracking progress.
        /// </summary>
        public void Delete(List<TModel> items)
        {
            if (items.Count == 0) return;

            var notification = new ProgressNotification
            {
                Progress = 0,
                CompletionText = $"Deleted all {typeof(TModel).Name.Replace("Info", "").ToLower()}s!",
                State = ProgressNotificationState.Active,
            };

            PostNotification?.Invoke(notification);

            int i = 0;

            using (ContextFactory.GetForWrite())
            {
                foreach (var b in items)
                {
                    if (notification.State == ProgressNotificationState.Cancelled)
                        // user requested abort
                        return;

                    notification.Text = $"Deleting ({++i} of {items.Count})";

                    Delete(b);

                    notification.Progress = (float)i / items.Count;
                }
            }

            notification.State = ProgressNotificationState.Completed;
        }

        /// <summary>
        /// Restore multiple items that were previously deleted.
        /// This will post notifications tracking progress.
        /// </summary>
        public void Undelete(List<TModel> items)
        {
            if (!items.Any()) return;

            var notification = new ProgressNotification
            {
                CompletionText = "Restored all deleted items!",
                Progress = 0,
                State = ProgressNotificationState.Active,
            };

            PostNotification?.Invoke(notification);

            int i = 0;

            using (ContextFactory.GetForWrite())
            {
                foreach (var item in items)
                {
                    if (notification.State == ProgressNotificationState.Cancelled)
                        // user requested abort
                        return;

                    notification.Text = $"Restoring ({++i} of {items.Count})";

                    Undelete(item);

                    notification.Progress = (float)i / items.Count;
                }
            }

            notification.State = ProgressNotificationState.Completed;
        }

        /// <summary>
        /// Restore an item that was previously deleted. Is a no-op if the item is not in a deleted state, or has its protected flag set.
        /// </summary>
        /// <param name="item">The item to restore</param>
        public void Undelete(TModel item)
        {
            using (var usage = ContextFactory.GetForWrite())
            {
                usage.Context.ChangeTracker.AutoDetectChangesEnabled = false;

                if (!ModelStore.Undelete(item)) return;

                Files.Reference(item.Files.Select(f => f.FileInfo).ToArray());

                usage.Context.ChangeTracker.AutoDetectChangesEnabled = true;
            }
        }

        /// <summary>
        /// Create all required <see cref="FileInfo"/>s for the provided archive, adding them to the global file store.
        /// </summary>
        private List<TFileModel> createFileInfos(ArchiveReader reader, FileStore files)
        {
            var fileInfos = new List<TFileModel>();

            // import files to manager
            foreach (string file in reader.Filenames)
                using (Stream s = reader.GetStream(file))
                    fileInfos.Add(new TFileModel
                    {
                        Filename = FileSafety.PathSanitise(file),
                        FileInfo = files.Add(s)
                    });

            return fileInfos;
        }

        #region osu-stable import

        /// <summary>
        /// Set a storage with access to an osu-stable install for import purposes.
        /// </summary>
        public Func<Storage> GetStableStorage { private get; set; }

        /// <summary>
        /// Denotes whether an osu-stable installation is present to perform automated imports from.
        /// </summary>
        public bool StableInstallationAvailable => GetStableStorage?.Invoke() != null;

        /// <summary>
        /// The relative path from osu-stable's data directory to import items from.
        /// </summary>
        protected virtual string ImportFromStablePath => null;

        /// <summary>
        /// This is a temporary method and will likely be replaced by a full-fledged (and more correctly placed) migration process in the future.
        /// </summary>
        public Task ImportFromStableAsync()
        {
            var stable = GetStableStorage?.Invoke();

            if (stable == null)
            {
                Logger.Log("No osu!stable installation available!", LoggingTarget.Information, LogLevel.Error);
                return Task.CompletedTask;
            }

            return Task.Factory.StartNew(() => Import(stable.GetDirectories(ImportFromStablePath).Select(f => stable.GetFullPath(f)).ToArray()), TaskCreationOptions.LongRunning);
        }

        #endregion

        /// <summary>
        /// Create a barebones model from the provided archive.
        /// Actual expensive population should be done in <see cref="Populate"/>; this should just prepare for duplicate checking.
        /// </summary>
        /// <param name="archive">The archive to create the model for.</param>
        /// <returns>A model populated with minimal information. Returning a null will abort importing silently.</returns>
        protected abstract TModel CreateModel(ArchiveReader archive);

        /// <summary>
        /// Populate the provided model completely from the given archive.
        /// After this method, the model should be in a state ready to commit to a store.
        /// </summary>
        /// <param name="model">The model to populate.</param>
        /// <param name="archive">The archive to use as a reference for population. May be null.</param>
        protected virtual void Populate(TModel model, [CanBeNull] ArchiveReader archive)
        {
        }

        protected virtual TModel CheckForExisting(TModel model) => null;

        private DbSet<TModel> queryModel() => ContextFactory.Get().Set<TModel>();

        /// <summary>
        /// Creates an <see cref="ArchiveReader"/> from a valid storage path.
        /// </summary>
        /// <param name="path">A file or folder path resolving the archive content.</param>
        /// <returns>A reader giving access to the archive's content.</returns>
        private ArchiveReader getReaderFrom(string path)
        {
            if (ZipUtils.IsZipArchive(path))
                return new ZipArchiveReader(File.Open(path, FileMode.Open, FileAccess.Read, FileShare.Read), Path.GetFileName(path));
            if (Directory.Exists(path))
                return new LegacyFilesystemReader(path);
            throw new InvalidFormatException($"{path} is not a valid archive");
        }
    }
}<|MERGE_RESOLUTION|>--- conflicted
+++ resolved
@@ -165,7 +165,6 @@
                 }
             }
 
-<<<<<<< HEAD
             if (imported.Count == 0)
             {
                 notification.Text = "Import failed!";
@@ -174,18 +173,14 @@
             else
             {
                 notification.CompletionText = $"Imported {current} {typeof(TModel).Name.Replace("Info", "").ToLower()}s!";
+                notification.CompletionClickAction += () =>
+                {
+                    if (imported.Count > 0)
+                        PresentCompletedImport(imported);
+                    return true;
+                };
                 notification.State = ProgressNotificationState.Completed;
             }
-=======
-            notification.CompletionText = errors > 0 ? $"Import complete with {errors} errors" : "Import successful!";
-            notification.CompletionClickAction += () =>
-            {
-                if (imported.Count > 0)
-                    PresentCompletedImport(imported);
-                return true;
-            };
-            notification.State = ProgressNotificationState.Completed;
->>>>>>> 05378756
         }
 
         protected virtual void PresentCompletedImport(IEnumerable<TModel> imported)
