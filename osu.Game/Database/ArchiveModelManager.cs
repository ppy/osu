--- conflicted
+++ resolved
@@ -757,11 +757,7 @@
             {
                 string fullPath = storage.GetFullPath(ImportFromStablePath);
 
-<<<<<<< HEAD
-                Logger.Log($"在 \"{fullPath}\" 下的osu!stable安装无效, 因此对 {HumanisedModelName} 的导入无法进行!", LoggingTarget.Information, LogLevel.Error);
-=======
-                Logger.Log(@$"Folder ""{fullPath}"" not available in the target osu!stable installation to import {HumanisedModelName}s.", LoggingTarget.Information, LogLevel.Error);
->>>>>>> a9084db6
+                Logger.Log(@$"在 ""{fullPath}"" 下的osu!stable安装无效, 因此对 {HumanisedModelName} 的导入无法进行!", LoggingTarget.Information, LogLevel.Error);
                 return Task.CompletedTask;
             }
 
