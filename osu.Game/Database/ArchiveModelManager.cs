--- conflicted
+++ resolved
@@ -197,13 +197,8 @@
             else
             {
                 notification.CompletionText = imported.Count == 1
-<<<<<<< HEAD
-                    ? $"已导入{HumanisedModelName} {imported.First()}!"
+                    ? $"已导入{imported.First().Value}!"
                     : $"已导入{imported.Count}个{HumanisedModelName}!";
-=======
-                    ? $"Imported {imported.First().Value}!"
-                    : $"Imported {imported.Count} {HumanisedModelName}s!";
->>>>>>> 622e81f4
 
                 if (imported.Count > 0 && PostImport != null)
                 {
