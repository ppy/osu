// Copyright (c) ppy Pty Ltd <contact@ppy.sh>. Licensed under the MIT Licence.
// See the LICENCE file in the repository root for full licence text.

using System;
using System.Collections.Generic;
using System.IO;
using System.Linq;
using System.Threading;
using System.Threading.Tasks;
using Humanizer;
using JetBrains.Annotations;
using Microsoft.EntityFrameworkCore;
using osu.Framework;
using osu.Framework.Bindables;
using osu.Framework.Extensions;
using osu.Framework.Extensions.IEnumerableExtensions;
using osu.Framework.Logging;
using osu.Framework.Platform;
using osu.Framework.Threading;
using osu.Game.IO;
using osu.Game.IO.Archives;
using osu.Game.IPC;
using osu.Game.Overlays.Notifications;
using SharpCompress.Archives.Zip;
using FileInfo = osu.Game.IO.FileInfo;

namespace osu.Game.Database
{
    /// <summary>
    /// Encapsulates a model store class to give it import functionality.
    /// Adds cross-functionality with <see cref="FileStore"/> to give access to the central file store for the provided model.
    /// </summary>
    /// <typeparam name="TModel">The model type.</typeparam>
    /// <typeparam name="TFileModel">The associated file join type.</typeparam>
    public abstract class ArchiveModelManager<TModel, TFileModel> : ICanAcceptFiles, IModelManager<TModel>
        where TModel : class, IHasFiles<TFileModel>, IHasPrimaryKey, ISoftDelete
        where TFileModel : class, INamedFileInfo, new()
    {
        private const int import_queue_request_concurrency = 1;

        /// <summary>
        /// A singleton scheduler shared by all <see cref="ArchiveModelManager{TModel,TFileModel}"/>.
        /// </summary>
        /// <remarks>
        /// This scheduler generally performs IO and CPU intensive work so concurrency is limited harshly.
        /// It is mainly being used as a queue mechanism for large imports.
        /// </remarks>
        private static readonly ThreadedTaskScheduler import_scheduler = new ThreadedTaskScheduler(import_queue_request_concurrency, nameof(ArchiveModelManager<TModel, TFileModel>));

        /// <summary>
        /// Set an endpoint for notifications to be posted to.
        /// </summary>
        public Action<Notification> PostNotification { protected get; set; }

        /// <summary>
        /// Fired when a new or updated <typeparamref name="TModel"/> becomes available in the database.
        /// This is not guaranteed to run on the update thread.
        /// </summary>
        public IBindable<WeakReference<TModel>> ItemUpdated => itemUpdated;

        private readonly Bindable<WeakReference<TModel>> itemUpdated = new Bindable<WeakReference<TModel>>();

        /// <summary>
        /// Fired when a <typeparamref name="TModel"/> is removed from the database.
        /// This is not guaranteed to run on the update thread.
        /// </summary>
        public IBindable<WeakReference<TModel>> ItemRemoved => itemRemoved;

        private readonly Bindable<WeakReference<TModel>> itemRemoved = new Bindable<WeakReference<TModel>>();

        public virtual IEnumerable<string> HandledExtensions => new[] { ".zip" };

        public virtual bool SupportsImportFromStable => RuntimeInfo.IsDesktop;

        protected readonly FileStore Files;

        protected readonly IDatabaseContextFactory ContextFactory;

        protected readonly MutableDatabaseBackedStore<TModel> ModelStore;

        // ReSharper disable once NotAccessedField.Local (we should keep a reference to this so it is not finalised)
        private ArchiveImportIPCChannel ipc;

        private readonly Storage exportStorage;

        protected ArchiveModelManager(Storage storage, IDatabaseContextFactory contextFactory, MutableDatabaseBackedStoreWithFileIncludes<TModel, TFileModel> modelStore, IIpcHost importHost = null)
        {
            ContextFactory = contextFactory;

            ModelStore = modelStore;
            ModelStore.ItemUpdated += item => handleEvent(() => itemUpdated.Value = new WeakReference<TModel>(item));
            ModelStore.ItemRemoved += item => handleEvent(() => itemRemoved.Value = new WeakReference<TModel>(item));

            exportStorage = storage.GetStorageForDirectory("exports");

            Files = new FileStore(contextFactory, storage);

            if (importHost != null)
                ipc = new ArchiveImportIPCChannel(importHost, this);

            ModelStore.Cleanup();
        }

        /// <summary>
        /// Import one or more <typeparamref name="TModel"/> items from filesystem <paramref name="paths"/>.
        /// This will post notifications tracking progress.
        /// </summary>
        /// <param name="paths">One or more archive locations on disk.</param>
        public Task Import(params string[] paths)
        {
            var notification = new ProgressNotification { State = ProgressNotificationState.Active };

            PostNotification?.Invoke(notification);

            return Import(notification, paths.Select(p => new ImportTask(p)).ToArray());
        }

        public Task Import(Stream stream, string filename)
        {
            var notification = new ProgressNotification { State = ProgressNotificationState.Active };

            PostNotification?.Invoke(notification);

            return Import(notification, new ImportTask(stream, filename));
        }

        protected async Task<IEnumerable<TModel>> Import(ProgressNotification notification, params ImportTask[] tasks)
        {
            notification.Progress = 0;
            notification.Text = $"对{HumanisedModelName.Humanize(LetterCasing.Title)}的导入正在进行中";

            int current = 0;

            var imported = new List<TModel>();

            await Task.WhenAll(tasks.Select(async task =>
            {
                notification.CancellationToken.ThrowIfCancellationRequested();

                try
                {
                    var model = await Import(task, notification.CancellationToken);

                    lock (imported)
                    {
                        if (model != null)
                            imported.Add(model);
                        current++;

<<<<<<< HEAD
                        notification.Text = $"已导入{current}(共{paths.Length}个){HumanisedModelName}";
                        notification.Progress = (float)current / paths.Length;
=======
                        notification.Text = $"Imported {current} of {tasks.Length} {HumanisedModelName}s";
                        notification.Progress = (float)current / tasks.Length;
>>>>>>> 0739f099
                    }
                }
                catch (TaskCanceledException)
                {
                    throw;
                }
                catch (Exception e)
                {
<<<<<<< HEAD
                    Logger.Error(e, $@"无法导入({Path.GetFileName(path)})", LoggingTarget.Database);
=======
                    Logger.Error(e, $@"Could not import ({task})", LoggingTarget.Database);
>>>>>>> 0739f099
                }
            }));

            if (imported.Count == 0)
            {
                notification.Text = $"对{HumanisedModelName.Humanize(LetterCasing.Title)}的导入失败!";
                notification.State = ProgressNotificationState.Cancelled;
            }
            else
            {
                notification.CompletionText = imported.Count == 1
                    ? $"已导入{HumanisedModelName} {imported.First()}!"
                    : $"已导入{imported.Count}个{HumanisedModelName}!";

                if (imported.Count > 0 && PresentImport != null)
                {
                    notification.CompletionText += "点击这里查看";
                    notification.CompletionClickAction = () =>
                    {
                        PresentImport?.Invoke(imported);
                        return true;
                    };
                }

                notification.State = ProgressNotificationState.Completed;
            }

            return imported;
        }

        /// <summary>
        /// Import one <typeparamref name="TModel"/> from the filesystem and delete the file on success.
        /// Note that this bypasses the UI flow and should only be used for special cases or testing.
        /// </summary>
        /// <param name="task">The <see cref="ImportTask"/> containing data about the <typeparamref name="TModel"/> to import.</param>
        /// <param name="cancellationToken">An optional cancellation token.</param>
        /// <returns>The imported model, if successful.</returns>
        internal async Task<TModel> Import(ImportTask task, CancellationToken cancellationToken = default)
        {
            cancellationToken.ThrowIfCancellationRequested();

            TModel import;
            using (ArchiveReader reader = task.GetReader())
                import = await Import(reader, cancellationToken);

            // We may or may not want to delete the file depending on where it is stored.
            //  e.g. reconstructing/repairing database with items from default storage.
            // Also, not always a single file, i.e. for LegacyFilesystemReader
            // TODO: Add a check to prevent files from storage to be deleted.
            try
            {
                if (import != null && File.Exists(task.Path) && ShouldDeleteArchive(task.Path))
                    File.Delete(task.Path);
            }
            catch (Exception e)
            {
                LogForModel(import, $@"Could not delete original file after import ({task})", e);
            }

            return import;
        }

        /// <summary>
        /// Fired when the user requests to view the resulting import.
        /// </summary>
        public Action<IEnumerable<TModel>> PresentImport;

        /// <summary>
        /// Import an item from an <see cref="ArchiveReader"/>.
        /// </summary>
        /// <param name="archive">The archive to be imported.</param>
        /// <param name="cancellationToken">An optional cancellation token.</param>
        public Task<TModel> Import(ArchiveReader archive, CancellationToken cancellationToken = default)
        {
            cancellationToken.ThrowIfCancellationRequested();

            TModel model = null;

            try
            {
                model = CreateModel(archive);

                if (model == null)
                    return Task.FromResult<TModel>(null);
            }
            catch (TaskCanceledException)
            {
                throw;
            }
            catch (Exception e)
            {
                LogForModel(model, $"Model creation of {archive.Name} failed.", e);
                return null;
            }

            return Import(model, archive, cancellationToken);
        }

        /// <summary>
        /// Any file extensions which should be included in hash creation.
        /// Generally should include all file types which determine the file's uniqueness.
        /// Large files should be avoided if possible.
        /// </summary>
        /// <remarks>
        /// This is only used by the default hash implementation. If <see cref="ComputeHash"/> is overridden, it will not be used.
        /// </remarks>
        protected abstract string[] HashableFileTypes { get; }

        internal static void LogForModel(TModel model, string message, Exception e = null)
        {
            string prefix = $"[{(model?.Hash ?? "?????").Substring(0, 5)}]";

            if (e != null)
                Logger.Error(e, $"{prefix} {message}", LoggingTarget.Database);
            else
                Logger.Log($"{prefix} {message}", LoggingTarget.Database);
        }

        /// <summary>
        /// Create a SHA-2 hash from the provided archive based on file content of all files matching <see cref="HashableFileTypes"/>.
        /// </summary>
        /// <remarks>
        ///  In the case of no matching files, a hash will be generated from the passed archive's <see cref="ArchiveReader.Name"/>.
        /// </remarks>
        protected virtual string ComputeHash(TModel item, ArchiveReader reader = null)
        {
            // for now, concatenate all .osu files in the set to create a unique hash.
            MemoryStream hashable = new MemoryStream();

            foreach (TFileModel file in item.Files.Where(f => HashableFileTypes.Any(ext => f.Filename.EndsWith(ext, StringComparison.OrdinalIgnoreCase))).OrderBy(f => f.Filename))
            {
                using (Stream s = Files.Store.GetStream(file.FileInfo.StoragePath))
                    s.CopyTo(hashable);
            }

            if (hashable.Length > 0)
                return hashable.ComputeSHA2Hash();

            if (reader != null)
                return reader.Name.ComputeSHA2Hash();

            return item.Hash;
        }

        /// <summary>
        /// Import an item from a <typeparamref name="TModel"/>.
        /// </summary>
        /// <param name="item">The model to be imported.</param>
        /// <param name="archive">An optional archive to use for model population.</param>
        /// <param name="cancellationToken">An optional cancellation token.</param>
        public async Task<TModel> Import(TModel item, ArchiveReader archive = null, CancellationToken cancellationToken = default) => await Task.Factory.StartNew(async () =>
        {
            cancellationToken.ThrowIfCancellationRequested();

            delayEvents();

            void rollback()
            {
                if (!Delete(item))
                {
                    // We may have not yet added the model to the underlying table, but should still clean up files.
                    LogForModel(item, "Dereferencing files for incomplete import.");
                    Files.Dereference(item.Files.Select(f => f.FileInfo).ToArray());
                }
            }

            try
            {
                LogForModel(item, "Beginning import...");

                item.Files = archive != null ? createFileInfos(archive, Files) : new List<TFileModel>();
                item.Hash = ComputeHash(item, archive);

                await Populate(item, archive, cancellationToken);

                using (var write = ContextFactory.GetForWrite()) // used to share a context for full import. keep in mind this will block all writes.
                {
                    try
                    {
                        if (!write.IsTransactionLeader) throw new InvalidOperationException($"Ensure there is no parent transaction so errors can correctly be handled by {this}");

                        var existing = CheckForExisting(item);

                        if (existing != null)
                        {
                            if (CanReuseExisting(existing, item))
                            {
                                Undelete(existing);
                                LogForModel(item, $"Found existing {HumanisedModelName} for {item} (ID {existing.ID}) – skipping import.");
                                // existing item will be used; rollback new import and exit early.
                                rollback();
                                flushEvents(true);
                                return existing;
                            }

                            Delete(existing);
                            ModelStore.PurgeDeletable(s => s.ID == existing.ID);
                        }

                        PreImport(item);

                        // import to store
                        ModelStore.Add(item);
                    }
                    catch (Exception e)
                    {
                        write.Errors.Add(e);
                        throw;
                    }
                }

                LogForModel(item, "Import successfully completed!");
            }
            catch (Exception e)
            {
                if (!(e is TaskCanceledException))
                    LogForModel(item, "Database import or population failed and has been rolled back.", e);

                rollback();
                flushEvents(false);
                throw;
            }

            flushEvents(true);
            return item;
        }, cancellationToken, TaskCreationOptions.HideScheduler, import_scheduler).Unwrap();

        /// <summary>
        /// Exports an item to a legacy (.zip based) package.
        /// </summary>
        /// <param name="item">The item to export.</param>
        public void Export(TModel item)
        {
            var retrievedItem = ModelStore.ConsumableItems.FirstOrDefault(s => s.ID == item.ID);

            if (retrievedItem == null)
                throw new ArgumentException("Specified model could not be found", nameof(item));

            using (var archive = ZipArchive.Create())
            {
                foreach (var file in retrievedItem.Files)
                    archive.AddEntry(file.Filename, Files.Storage.GetStream(file.FileInfo.StoragePath));

                using (var outputStream = exportStorage.GetStream($"{getValidFilename(item.ToString())}{HandledExtensions.First()}", FileAccess.Write, FileMode.Create))
                    archive.SaveTo(outputStream);

                exportStorage.OpenInNativeExplorer();
            }
        }

        /// <summary>
        /// Replace an existing file with a new version.
        /// </summary>
        /// <param name="model">The item to operate on.</param>
        /// <param name="file">The existing file to be replaced.</param>
        /// <param name="contents">The new file contents.</param>
        /// <param name="filename">An optional filename for the new file. Will use the previous filename if not specified.</param>
        public void ReplaceFile(TModel model, TFileModel file, Stream contents, string filename = null)
        {
            using (ContextFactory.GetForWrite())
            {
                DeleteFile(model, file);
                AddFile(model, contents, filename ?? file.Filename);
            }
        }

        /// <summary>
        /// Delete new file.
        /// </summary>
        /// <param name="model">The item to operate on.</param>
        /// <param name="file">The existing file to be deleted.</param>
        public void DeleteFile(TModel model, TFileModel file)
        {
            using (var usage = ContextFactory.GetForWrite())
            {
                // Dereference the existing file info, since the file model will be removed.
                if (file.FileInfo != null)
                {
                    Files.Dereference(file.FileInfo);

                    // This shouldn't be required, but here for safety in case the provided TModel is not being change tracked
                    // Definitely can be removed once we rework the database backend.
                    usage.Context.Set<TFileModel>().Remove(file);
                }

                model.Files.Remove(file);
            }
        }

        /// <summary>
        /// Add a new file.
        /// </summary>
        /// <param name="model">The item to operate on.</param>
        /// <param name="contents">The new file contents.</param>
        /// <param name="filename">The filename for the new file.</param>
        public void AddFile(TModel model, Stream contents, string filename)
        {
            using (ContextFactory.GetForWrite())
            {
                model.Files.Add(new TFileModel
                {
                    Filename = filename,
                    FileInfo = Files.Add(contents)
                });

                Update(model);
            }
        }

        /// <summary>
        /// Perform an update of the specified item.
        /// TODO: Support file additions/removals.
        /// </summary>
        /// <param name="item">The item to update.</param>
        public void Update(TModel item)
        {
            using (ContextFactory.GetForWrite())
            {
                item.Hash = ComputeHash(item);
                ModelStore.Update(item);
            }
        }

        /// <summary>
        /// Delete an item from the manager.
        /// Is a no-op for already deleted items.
        /// </summary>
        /// <param name="item">The item to delete.</param>
        /// <returns>false if no operation was performed</returns>
        public bool Delete(TModel item)
        {
            using (ContextFactory.GetForWrite())
            {
                // re-fetch the model on the import context.
                var foundModel = queryModel().Include(s => s.Files).ThenInclude(f => f.FileInfo).FirstOrDefault(s => s.ID == item.ID);

                if (foundModel == null || foundModel.DeletePending) return false;

                if (ModelStore.Delete(foundModel))
                    Files.Dereference(foundModel.Files.Select(f => f.FileInfo).ToArray());
                return true;
            }
        }

        /// <summary>
        /// Delete multiple items.
        /// This will post notifications tracking progress.
        /// </summary>
        public void Delete(List<TModel> items, bool silent = false)
        {
            if (items.Count == 0) return;

            var notification = new ProgressNotification
            {
                Progress = 0,
                Text = $"正在准备删除所有的 {HumanisedModelName}...",
                CompletionText = $"已删除所有的 {HumanisedModelName}!",
                State = ProgressNotificationState.Active,
            };

            if (!silent)
                PostNotification?.Invoke(notification);

            int i = 0;

            foreach (var b in items)
            {
                if (notification.State == ProgressNotificationState.Cancelled)
                    // user requested abort
                    return;

                notification.Text = $"正在删除 {HumanisedModelName}: ({++i} / {items.Count})";

                Delete(b);

                notification.Progress = (float)i / items.Count;
            }

            notification.State = ProgressNotificationState.Completed;
        }

        /// <summary>
        /// Restore multiple items that were previously deleted.
        /// This will post notifications tracking progress.
        /// </summary>
        public void Undelete(List<TModel> items, bool silent = false)
        {
            if (!items.Any()) return;

            var notification = new ProgressNotification
            {
                CompletionText = "已恢复所有被删除的皮肤/谱面/成绩!",
                Progress = 0,
                State = ProgressNotificationState.Active,
            };

            if (!silent)
                PostNotification?.Invoke(notification);

            int i = 0;

            foreach (var item in items)
            {
                if (notification.State == ProgressNotificationState.Cancelled)
                    // user requested abort
                    return;

                notification.Text = $"正在恢复 ({++i} / {items.Count})";

                Undelete(item);

                notification.Progress = (float)i / items.Count;
            }

            notification.State = ProgressNotificationState.Completed;
        }

        /// <summary>
        /// Restore an item that was previously deleted. Is a no-op if the item is not in a deleted state, or has its protected flag set.
        /// </summary>
        /// <param name="item">The item to restore</param>
        public void Undelete(TModel item)
        {
            using (var usage = ContextFactory.GetForWrite())
            {
                usage.Context.ChangeTracker.AutoDetectChangesEnabled = false;

                if (!ModelStore.Undelete(item)) return;

                Files.Reference(item.Files.Select(f => f.FileInfo).ToArray());

                usage.Context.ChangeTracker.AutoDetectChangesEnabled = true;
            }
        }

        /// <summary>
        /// Create all required <see cref="FileInfo"/>s for the provided archive, adding them to the global file store.
        /// </summary>
        private List<TFileModel> createFileInfos(ArchiveReader reader, FileStore files)
        {
            var fileInfos = new List<TFileModel>();

            string prefix = reader.Filenames.GetCommonPrefix();
            if (!(prefix.EndsWith('/') || prefix.EndsWith('\\')))
                prefix = string.Empty;

            // import files to manager
            foreach (string file in reader.Filenames)
            {
                using (Stream s = reader.GetStream(file))
                {
                    fileInfos.Add(new TFileModel
                    {
                        Filename = file.Substring(prefix.Length).ToStandardisedPath(),
                        FileInfo = files.Add(s)
                    });
                }
            }

            return fileInfos;
        }

        #region osu-stable import

        /// <summary>
        /// Set a storage with access to an osu-stable install for import purposes.
        /// </summary>
        public Func<Storage> GetStableStorage { private get; set; }

        /// <summary>
        /// Denotes whether an osu-stable installation is present to perform automated imports from.
        /// </summary>
        public bool StableInstallationAvailable => GetStableStorage?.Invoke() != null;

        /// <summary>
        /// The relative path from osu-stable's data directory to import items from.
        /// </summary>
        protected virtual string ImportFromStablePath => null;

        /// <summary>
        /// Select paths to import from stable. Default implementation iterates all directories in <see cref="ImportFromStablePath"/>.
        /// </summary>
        protected virtual IEnumerable<string> GetStableImportPaths(Storage stableStoage) => stableStoage.GetDirectories(ImportFromStablePath);

        /// <summary>
        /// Whether this specified path should be removed after successful import.
        /// </summary>
        /// <param name="path">The path for consideration. May be a file or a directory.</param>
        /// <returns>Whether to perform deletion.</returns>
        protected virtual bool ShouldDeleteArchive(string path) => false;

        /// <summary>
        /// This is a temporary method and will likely be replaced by a full-fledged (and more correctly placed) migration process in the future.
        /// </summary>
        public Task ImportFromStableAsync()
        {
            var stable = GetStableStorage?.Invoke();

            if (stable == null)
            {
                Logger.Log("找不到osu!stable的安装目录, \n因此导入无法进行!", LoggingTarget.Information, LogLevel.Error);
                return Task.CompletedTask;
            }

            if (!stable.ExistsDirectory(ImportFromStablePath))
            {
                // This handles situations like when the user does not have a Skins folder
                Logger.Log($"在 {ImportFromStablePath} 下的osu!stable安装无效, \n因此导入无法进行!", LoggingTarget.Information, LogLevel.Error);
                return Task.CompletedTask;
            }

            return Task.Run(async () => await Import(GetStableImportPaths(GetStableStorage()).Select(f => stable.GetFullPath(f)).ToArray()));
        }

        #endregion

        /// <summary>
        /// Create a barebones model from the provided archive.
        /// Actual expensive population should be done in <see cref="Populate"/>; this should just prepare for duplicate checking.
        /// </summary>
        /// <param name="archive">The archive to create the model for.</param>
        /// <returns>A model populated with minimal information. Returning a null will abort importing silently.</returns>
        protected abstract TModel CreateModel(ArchiveReader archive);

        /// <summary>
        /// Populate the provided model completely from the given archive.
        /// After this method, the model should be in a state ready to commit to a store.
        /// </summary>
        /// <param name="model">The model to populate.</param>
        /// <param name="archive">The archive to use as a reference for population. May be null.</param>
        /// <param name="cancellationToken">An optional cancellation token.</param>
        protected virtual Task Populate(TModel model, [CanBeNull] ArchiveReader archive, CancellationToken cancellationToken = default) => Task.CompletedTask;

        /// <summary>
        /// Perform any final actions before the import to database executes.
        /// </summary>
        /// <param name="model">The model prepared for import.</param>
        protected virtual void PreImport(TModel model)
        {
        }

        /// <summary>
        /// Check whether an existing model already exists for a new import item.
        /// </summary>
        /// <param name="model">The new model proposed for import.</param>
        /// <returns>An existing model which matches the criteria to skip importing, else null.</returns>
        protected TModel CheckForExisting(TModel model) => model.Hash == null ? null : ModelStore.ConsumableItems.FirstOrDefault(b => b.Hash == model.Hash);

        /// <summary>
        /// After an existing <typeparamref name="TModel"/> is found during an import process, the default behaviour is to use/restore the existing
        /// item and skip the import. This method allows changing that behaviour.
        /// </summary>
        /// <param name="existing">The existing model.</param>
        /// <param name="import">The newly imported model.</param>
        /// <returns>Whether the existing model should be restored and used. Returning false will delete the existing and force a re-import.</returns>
        protected virtual bool CanReuseExisting(TModel existing, TModel import) =>
            // for the best or worst, we copy and import files of a new import before checking whether
            // it is a duplicate. so to check if anything has changed, we can just compare all FileInfo IDs.
            getIDs(existing.Files).SequenceEqual(getIDs(import.Files)) &&
            getFilenames(existing.Files).SequenceEqual(getFilenames(import.Files));

        private IEnumerable<long> getIDs(List<TFileModel> files)
        {
            foreach (var f in files.OrderBy(f => f.Filename))
                yield return f.FileInfo.ID;
        }

        private IEnumerable<string> getFilenames(List<TFileModel> files)
        {
            foreach (var f in files.OrderBy(f => f.Filename))
                yield return f.Filename;
        }

        private DbSet<TModel> queryModel() => ContextFactory.Get().Set<TModel>();

        protected virtual string HumanisedModelName => $"{typeof(TModel).Name.Replace("Info", "").ToLower()}";

        #region Event handling / delaying

        private readonly List<Action> queuedEvents = new List<Action>();

        /// <summary>
        /// Allows delaying of outwards events until an operation is confirmed (at a database level).
        /// </summary>
        private bool delayingEvents;

        /// <summary>
        /// Begin delaying outwards events.
        /// </summary>
        private void delayEvents() => delayingEvents = true;

        /// <summary>
        /// Flush delayed events and disable delaying.
        /// </summary>
        /// <param name="perform">Whether the flushed events should be performed.</param>
        private void flushEvents(bool perform)
        {
            Action[] events;

            lock (queuedEvents)
            {
                events = queuedEvents.ToArray();
                queuedEvents.Clear();
            }

            if (perform)
            {
                foreach (var a in events)
                    a.Invoke();
            }

            delayingEvents = false;
        }

        private void handleEvent(Action a)
        {
            if (delayingEvents)
            {
                lock (queuedEvents)
                    queuedEvents.Add(a);
            }
            else
                a.Invoke();
        }

        #endregion

        private string getValidFilename(string filename)
        {
            foreach (char c in Path.GetInvalidFileNameChars())
                filename = filename.Replace(c, '_');
            return filename;
        }
    }
}<|MERGE_RESOLUTION|>--- conflicted
+++ resolved
@@ -147,13 +147,8 @@
                             imported.Add(model);
                         current++;
 
-<<<<<<< HEAD
-                        notification.Text = $"已导入{current}(共{paths.Length}个){HumanisedModelName}";
-                        notification.Progress = (float)current / paths.Length;
-=======
-                        notification.Text = $"Imported {current} of {tasks.Length} {HumanisedModelName}s";
+                        notification.Text = $"已导入{current}(共{tasks.Length}个){HumanisedModelName}";
                         notification.Progress = (float)current / tasks.Length;
->>>>>>> 0739f099
                     }
                 }
                 catch (TaskCanceledException)
@@ -162,11 +157,7 @@
                 }
                 catch (Exception e)
                 {
-<<<<<<< HEAD
-                    Logger.Error(e, $@"无法导入({Path.GetFileName(path)})", LoggingTarget.Database);
-=======
-                    Logger.Error(e, $@"Could not import ({task})", LoggingTarget.Database);
->>>>>>> 0739f099
+                    Logger.Error(e, $@"无法导入({task})", LoggingTarget.Database);
                 }
             }));
 
