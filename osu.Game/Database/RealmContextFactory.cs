// Copyright (c) ppy Pty Ltd <contact@ppy.sh>. Licensed under the MIT Licence.
// See the LICENCE file in the repository root for full licence text.

using System;
using System.Linq;
using System.Reflection;
using System.Threading;
using osu.Framework.Allocation;
using osu.Framework.Development;
using osu.Framework.Input.Bindings;
using osu.Framework.Logging;
using osu.Framework.Platform;
using osu.Framework.Statistics;
using osu.Game.Input.Bindings;
using osu.Game.Models;
using Realms;

#nullable enable

namespace osu.Game.Database
{
    /// <summary>
    /// A factory which provides both the main (update thread bound) realm context and creates contexts for async usage.
    /// </summary>
    public class RealmContextFactory : IDisposable, IRealmFactory
    {
        private readonly Storage storage;

        /// <summary>
        /// The filename of this realm.
        /// </summary>
        public readonly string Filename;

        /// <summary>
        /// Version history:
        /// 6  First tracked version (~20211018)
        /// 7  Changed OnlineID fields to non-nullable to add indexing support (20211018)
        /// 8  Rebind scroll adjust keys to not have control modifier (20211029)
        /// 9  Converted BeatmapMetadata.Author from string to RealmUser (20211104)
        /// </summary>
        private const int schema_version = 9;

        /// <summary>
        /// Lock object which is held during <see cref="BlockAllOperations"/> sections, blocking context creation during blocking periods.
        /// </summary>
        private readonly SemaphoreSlim contextCreationLock = new SemaphoreSlim(1);

        private static readonly GlobalStatistic<int> refreshes = GlobalStatistics.Get<int>("Realm", "Dirty Refreshes");
        private static readonly GlobalStatistic<int> contexts_created = GlobalStatistics.Get<int>("Realm", "Contexts (Created)");

        private readonly object contextLock = new object();
        private Realm? context;

        public Realm Context
        {
            get
            {
                if (!ThreadSafety.IsUpdateThread)
                    throw new InvalidOperationException($"Use {nameof(CreateContext)} when performing realm operations from a non-update thread");

                lock (contextLock)
                {
                    if (context == null)
                    {
                        context = CreateContext();
                        Logger.Log($"Opened realm \"{context.Config.DatabasePath}\" at version {context.Config.SchemaVersion}");
                    }

                    // creating a context will ensure our schema is up-to-date and migrated.
                    return context;
                }
            }
        }

        public RealmContextFactory(Storage storage, string filename)
        {
            this.storage = storage;

            Filename = filename;

            const string realm_extension = ".realm";

            if (!Filename.EndsWith(realm_extension, StringComparison.Ordinal))
                Filename += realm_extension;

            cleanupPendingDeletions();
        }

        private void cleanupPendingDeletions()
        {
            using (var realm = CreateContext())
            using (var transaction = realm.BeginWrite())
            {
                var pendingDeleteSets = realm.All<RealmBeatmapSet>().Where(s => s.DeletePending);

                foreach (var s in pendingDeleteSets)
                {
                    foreach (var b in s.Beatmaps)
                        realm.Remove(b);

                    realm.Remove(s);
                }

                transaction.Commit();
            }
        }

        /// <summary>
        /// Compact this realm.
        /// </summary>
        /// <returns></returns>
        public bool Compact() => Realm.Compact(getConfiguration());

        /// <summary>
        /// Perform a blocking refresh on the main realm context.
        /// </summary>
        public void Refresh()
        {
            lock (contextLock)
            {
                if (context?.Refresh() == true)
                    refreshes.Value++;
            }
        }

        public Realm CreateContext()
        {
            if (isDisposed)
                throw new ObjectDisposedException(nameof(RealmContextFactory));

            try
            {
                contextCreationLock.Wait();

                contexts_created.Value++;

                return Realm.GetInstance(getConfiguration());
            }
            finally
            {
                contextCreationLock.Release();
            }
        }

        private RealmConfiguration getConfiguration()
        {
            return new RealmConfiguration(storage.GetFullPath(Filename, true))
            {
                SchemaVersion = schema_version,
                MigrationCallback = onMigration,
            };
        }

        private void onMigration(Migration migration, ulong lastSchemaVersion)
        {
            for (ulong i = lastSchemaVersion; i <= schema_version; i++)
                applyMigrationsForVersion(migration, i);
        }

        private void applyMigrationsForVersion(Migration migration, ulong version)
        {
            switch (version)
            {
                case 7:
                    convertOnlineIDs<RealmBeatmap>();
                    convertOnlineIDs<RealmBeatmapSet>();
                    convertOnlineIDs<RealmRuleset>();

                    void convertOnlineIDs<T>() where T : RealmObject
                    {
<<<<<<< HEAD
                        string className = typeof(T).Name.Replace(@"Realm", string.Empty);
=======
                        string className = getMappedOrOriginalName(typeof(T));
>>>>>>> da0d9726

                        // version was not bumped when the beatmap/ruleset models were added
                        // therefore we must manually check for their presence to avoid throwing on the `DynamicApi` calls.
                        if (!migration.OldRealm.Schema.TryFindObjectSchema(className, out _))
                            return;

                        var oldItems = migration.OldRealm.DynamicApi.All(className);
                        var newItems = migration.NewRealm.DynamicApi.All(className);

                        int itemCount = newItems.Count();

                        for (int i = 0; i < itemCount; i++)
                        {
                            dynamic? oldItem = oldItems.ElementAt(i);
                            dynamic? newItem = newItems.ElementAt(i);
<<<<<<< HEAD

                            long? nullableOnlineID = oldItem?.OnlineID;
                            newItem.OnlineID = (int)(nullableOnlineID ?? -1);
                        }
                    }

                    break;

                case 8:
                    // Ctrl -/+ now adjusts UI scale so let's clear any bindings which overlap these combinations.
                    // New defaults will be populated by the key store afterwards.
                    var keyBindings = migration.NewRealm.All<RealmKeyBinding>();

                    var increaseSpeedBinding = keyBindings.FirstOrDefault(k => k.ActionInt == (int)GlobalAction.IncreaseScrollSpeed);
                    if (increaseSpeedBinding != null && increaseSpeedBinding.KeyCombination.Keys.SequenceEqual(new[] { InputKey.Control, InputKey.Plus }))
                        migration.NewRealm.Remove(increaseSpeedBinding);

                    var decreaseSpeedBinding = keyBindings.FirstOrDefault(k => k.ActionInt == (int)GlobalAction.DecreaseScrollSpeed);
                    if (decreaseSpeedBinding != null && decreaseSpeedBinding.KeyCombination.Keys.SequenceEqual(new[] { InputKey.Control, InputKey.Minus }))
                        migration.NewRealm.Remove(decreaseSpeedBinding);

                    break;

                case 9:
                    // Pretty pointless to do this as beatmaps aren't really loaded via realm yet, but oh well.
                    string className = nameof(RealmBeatmapMetadata).Replace(@"Realm", string.Empty);

                    var oldItems = migration.OldRealm.DynamicApi.All(className);
                    var newItems = migration.NewRealm.All<RealmBeatmapMetadata>();
=======

                            long? nullableOnlineID = oldItem?.OnlineID;
                            newItem.OnlineID = (int)(nullableOnlineID ?? -1);
                        }
                    }
>>>>>>> da0d9726

                    break;

<<<<<<< HEAD
                    for (int i = 0; i < itemCount; i++)
                    {
                        dynamic? oldItem = oldItems.ElementAt(i);
                        var newItem = newItems.ElementAt(i);

=======
                case 8:
                    // Ctrl -/+ now adjusts UI scale so let's clear any bindings which overlap these combinations.
                    // New defaults will be populated by the key store afterwards.
                    var keyBindings = migration.NewRealm.All<RealmKeyBinding>();

                    var increaseSpeedBinding = keyBindings.FirstOrDefault(k => k.ActionInt == (int)GlobalAction.IncreaseScrollSpeed);
                    if (increaseSpeedBinding != null && increaseSpeedBinding.KeyCombination.Keys.SequenceEqual(new[] { InputKey.Control, InputKey.Plus }))
                        migration.NewRealm.Remove(increaseSpeedBinding);

                    var decreaseSpeedBinding = keyBindings.FirstOrDefault(k => k.ActionInt == (int)GlobalAction.DecreaseScrollSpeed);
                    if (decreaseSpeedBinding != null && decreaseSpeedBinding.KeyCombination.Keys.SequenceEqual(new[] { InputKey.Control, InputKey.Minus }))
                        migration.NewRealm.Remove(decreaseSpeedBinding);

                    break;

                case 9:
                    // Pretty pointless to do this as beatmaps aren't really loaded via realm yet, but oh well.
                    var oldMetadata = migration.OldRealm.DynamicApi.All(getMappedOrOriginalName(typeof(RealmBeatmapMetadata)));
                    var newMetadata = migration.NewRealm.All<RealmBeatmapMetadata>();

                    int metadataCount = newMetadata.Count();

                    for (int i = 0; i < metadataCount; i++)
                    {
                        dynamic? oldItem = oldMetadata.ElementAt(i);
                        var newItem = newMetadata.ElementAt(i);

>>>>>>> da0d9726
                        string username = oldItem.Author;
                        newItem.Author = new RealmUser
                        {
                            Username = username
                        };
                    }

                    break;
            }
        }

        /// <summary>
        /// Flush any active contexts and block any further writes.
        /// </summary>
        /// <remarks>
        /// This should be used in places we need to ensure no ongoing reads/writes are occurring with realm.
        /// ie. to move the realm backing file to a new location.
        /// </remarks>
        /// <returns>An <see cref="IDisposable"/> which should be disposed to end the blocking section.</returns>
        public IDisposable BlockAllOperations()
        {
            if (isDisposed)
                throw new ObjectDisposedException(nameof(RealmContextFactory));

            if (!ThreadSafety.IsUpdateThread)
                throw new InvalidOperationException($"{nameof(BlockAllOperations)} must be called from the update thread.");

            Logger.Log(@"Blocking realm operations.", LoggingTarget.Database);

            try
            {
                contextCreationLock.Wait();

                lock (contextLock)
                {
                    context?.Dispose();
                    context = null;
                }

                const int sleep_length = 200;
                int timeout = 5000;

                // see https://github.com/realm/realm-dotnet/discussions/2657
                while (!Compact())
                {
                    Thread.Sleep(sleep_length);
                    timeout -= sleep_length;

                    if (timeout < 0)
                        throw new TimeoutException("Took too long to acquire lock");
                }
            }
            catch
            {
                contextCreationLock.Release();
                throw;
            }

            return new InvokeOnDisposal<RealmContextFactory>(this, factory =>
            {
                factory.contextCreationLock.Release();
                Logger.Log(@"Restoring realm operations.", LoggingTarget.Database);
            });
        }

        // https://github.com/realm/realm-dotnet/blob/32f4ebcc88b3e80a3b254412665340cd9f3bd6b5/Realm/Realm/Extensions/ReflectionExtensions.cs#L46
        private static string getMappedOrOriginalName(MemberInfo member) => member.GetCustomAttribute<MapToAttribute>()?.Mapping ?? member.Name;

        private bool isDisposed;

        public void Dispose()
        {
            lock (contextLock)
            {
                context?.Dispose();
            }

            if (!isDisposed)
            {
                // intentionally block context creation indefinitely. this ensures that nothing can start consuming a new context after disposal.
                contextCreationLock.Wait();
                contextCreationLock.Dispose();

                isDisposed = true;
            }
        }
    }
}<|MERGE_RESOLUTION|>--- conflicted
+++ resolved
@@ -168,11 +168,7 @@
 
                     void convertOnlineIDs<T>() where T : RealmObject
                     {
-<<<<<<< HEAD
-                        string className = typeof(T).Name.Replace(@"Realm", string.Empty);
-=======
                         string className = getMappedOrOriginalName(typeof(T));
->>>>>>> da0d9726
 
                         // version was not bumped when the beatmap/ruleset models were added
                         // therefore we must manually check for their presence to avoid throwing on the `DynamicApi` calls.
@@ -188,7 +184,6 @@
                         {
                             dynamic? oldItem = oldItems.ElementAt(i);
                             dynamic? newItem = newItems.ElementAt(i);
-<<<<<<< HEAD
 
                             long? nullableOnlineID = oldItem?.OnlineID;
                             newItem.OnlineID = (int)(nullableOnlineID ?? -1);
@@ -214,44 +209,6 @@
 
                 case 9:
                     // Pretty pointless to do this as beatmaps aren't really loaded via realm yet, but oh well.
-                    string className = nameof(RealmBeatmapMetadata).Replace(@"Realm", string.Empty);
-
-                    var oldItems = migration.OldRealm.DynamicApi.All(className);
-                    var newItems = migration.NewRealm.All<RealmBeatmapMetadata>();
-=======
-
-                            long? nullableOnlineID = oldItem?.OnlineID;
-                            newItem.OnlineID = (int)(nullableOnlineID ?? -1);
-                        }
-                    }
->>>>>>> da0d9726
-
-                    break;
-
-<<<<<<< HEAD
-                    for (int i = 0; i < itemCount; i++)
-                    {
-                        dynamic? oldItem = oldItems.ElementAt(i);
-                        var newItem = newItems.ElementAt(i);
-
-=======
-                case 8:
-                    // Ctrl -/+ now adjusts UI scale so let's clear any bindings which overlap these combinations.
-                    // New defaults will be populated by the key store afterwards.
-                    var keyBindings = migration.NewRealm.All<RealmKeyBinding>();
-
-                    var increaseSpeedBinding = keyBindings.FirstOrDefault(k => k.ActionInt == (int)GlobalAction.IncreaseScrollSpeed);
-                    if (increaseSpeedBinding != null && increaseSpeedBinding.KeyCombination.Keys.SequenceEqual(new[] { InputKey.Control, InputKey.Plus }))
-                        migration.NewRealm.Remove(increaseSpeedBinding);
-
-                    var decreaseSpeedBinding = keyBindings.FirstOrDefault(k => k.ActionInt == (int)GlobalAction.DecreaseScrollSpeed);
-                    if (decreaseSpeedBinding != null && decreaseSpeedBinding.KeyCombination.Keys.SequenceEqual(new[] { InputKey.Control, InputKey.Minus }))
-                        migration.NewRealm.Remove(decreaseSpeedBinding);
-
-                    break;
-
-                case 9:
-                    // Pretty pointless to do this as beatmaps aren't really loaded via realm yet, but oh well.
                     var oldMetadata = migration.OldRealm.DynamicApi.All(getMappedOrOriginalName(typeof(RealmBeatmapMetadata)));
                     var newMetadata = migration.NewRealm.All<RealmBeatmapMetadata>();
 
@@ -262,7 +219,6 @@
                         dynamic? oldItem = oldMetadata.ElementAt(i);
                         var newItem = newMetadata.ElementAt(i);
 
->>>>>>> da0d9726
                         string username = oldItem.Author;
                         newItem.Author = new RealmUser
                         {
