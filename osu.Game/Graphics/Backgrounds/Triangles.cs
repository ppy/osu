﻿
// Copyright (c) ppy Pty Ltd <contact@ppy.sh>. Licensed under the MIT Licence.
// See the LICENCE file in the repository root for full licence text.

#nullable disable

using osu.Framework.Graphics;
using osu.Framework.Utils;
using osuTK;
using osuTK.Graphics;
using System;
using System.Collections.Generic;
using osu.Framework.Allocation;
using osu.Framework.Bindables;
using osu.Framework.Extensions.IEnumerableExtensions;
using osu.Framework.Graphics.Rendering;
using osu.Framework.Graphics.Colour;
using osu.Framework.Graphics.Rendering.Vertices;
using osu.Framework.Graphics.Primitives;
using osu.Framework.Graphics.Shaders;
using osu.Framework.Graphics.Textures;
using osu.Framework.Lists;
<<<<<<< HEAD
using osu.Game.Beatmaps;
using osu.Game.Configuration;
=======
using osu.Framework.Bindables;
>>>>>>> b7d2e0ae

namespace osu.Game.Graphics.Backgrounds
{
    public partial class Triangles : Drawable
    {
        [Resolved]
        private Bindable<WorkingBeatmap> b { get; set; }

        private readonly Bindable<bool> trianglesEnabled = new Bindable<bool>
        {
            Value = true
        };

        private float extraY;
        public bool IgnoreSettings;
        public bool EnableBeatSync;
        private float alphaOrig = 1;
        private const float triangle_size = 100;
        private const float base_velocity = 50;

        /// <summary>
        /// sqrt(3) / 2
        /// </summary>
        private const float equilateral_triangle_ratio = 0.866f;

        /// <summary>
        /// How many screen-space pixels are smoothed over.
        /// Same behavior as Sprite's EdgeSmoothness.
        /// </summary>
        private const float edge_smoothness = 1;

        private Color4 colourLight = Color4.White;

        public Color4 ColourLight
        {
            get => colourLight;
            set
            {
                if (colourLight == value) return;

                colourLight = value;
                updateColours();
            }
        }

        private Color4 colourDark = Color4.Black;

        public Color4 ColourDark
        {
            get => colourDark;
            set
            {
                if (colourDark == value) return;

                colourDark = value;
                updateColours();
            }
        }

        /// <summary>
        /// Whether we should create new triangles as others expire.
        /// </summary>
        protected virtual bool CreateNewTriangles => true;

        /// <summary>
        /// The amount of triangles we want compared to the default distribution.
        /// </summary>
        protected virtual float SpawnRatio => 1;

        private readonly BindableFloat triangleScale = new BindableFloat(1f);

        public float TriangleScale
        {
            get => triangleScale.Value;
            set => triangleScale.Value = value;
        }

        /// <summary>
        /// Whether we should drop-off alpha values of triangles more quickly to improve
        /// the visual appearance of fading. This defaults to on as it is generally more
        /// aesthetically pleasing, but should be turned off in buffered containers.
        /// </summary>
        public bool HideAlphaDiscrepancies = true;

        /// <summary>
        /// The relative velocity of the triangles. Default is 1.
        /// </summary>
        public float Velocity = 1;

        private readonly SortedList<TriangleParticle> parts = new SortedList<TriangleParticle>(Comparer<TriangleParticle>.Default);

        private Random stableRandom;
        private IShader shader;
        private Texture texture;

        /// <summary>
        /// Construct a new triangle visualisation.
        /// </summary>
        /// <param name="seed">An optional seed to stabilise random positions / attributes. Note that this does not guarantee stable playback when seeking in time.</param>
        public Triangles(int? seed = null)
        {
            if (seed != null)
                stableRandom = new Random(seed.Value);
        }

        [Resolved(CanBeNull = true)]
        private MConfigManager config { get; set; }

        [BackgroundDependencyLoader]
        private void load(IRenderer renderer, ShaderManager shaders)
        {
            texture = renderer.WhitePixel;
<<<<<<< HEAD
            shader = shaders.Load(VertexShaderDescriptor.TEXTURE_2, FragmentShaderDescriptor.TEXTURE_ROUNDED);

            alphaOrig = Alpha;
            config?.BindWith(MSetting.TrianglesEnabled, trianglesEnabled);

            trianglesEnabled.ValueChanged += _ => updateIcons();
        }

        private void updateFreq()
        {
            float[] sum = b.Value?.Track.CurrentAmplitudes.FrequencyAmplitudes.ToArray() ?? new float[256];
            float totalSum = 0.1f;
            bool isKiai = b.Value?.Beatmap.ControlPointInfo.EffectPointAt(b.Value?.Track?.CurrentTime ?? 0).KiaiMode ?? false;

            sum.ForEach(a => totalSum += a);

            if (isKiai) totalSum *= 1.5f;

            extraY = totalSum;
        }

        private void updateIcons()
        {
            if (IgnoreSettings) return;

            switch (trianglesEnabled.Value)
            {
                case true:
                    this.FadeTo(alphaOrig, 250);
                    break;

                case false:
                    this.FadeOut(250);
                    break;
            }
=======
            shader = shaders.Load(VertexShaderDescriptor.TEXTURE_2, FragmentShaderDescriptor.TEXTURE);
>>>>>>> b7d2e0ae
        }

        protected override void LoadComplete()
        {
            base.LoadComplete();
<<<<<<< HEAD
            addTriangles(true);

            updateIcons();
        }

        public float TriangleScale
        {
            get => triangleScale;
            set
            {
                float change = value / triangleScale;
                triangleScale = value;

                for (int i = 0; i < parts.Count; i++)
                {
                    TriangleParticle newParticle = parts[i];
                    newParticle.Scale *= change;
                    parts[i] = newParticle;
                }
            }
=======
            triangleScale.BindValueChanged(_ => Reset(), true);
>>>>>>> b7d2e0ae
        }

        protected override void Update()
        {
            base.Update();

            if (EnableBeatSync)
            {
                updateFreq();
            }
            else
            {
                extraY = 1;
            }

            Invalidate(Invalidation.DrawNode);

            if (CreateNewTriangles)
                addTriangles(false);

            float adjustedAlpha = HideAlphaDiscrepancies
                // Cubically scale alpha to make it drop off more sharply.
                ? MathF.Pow(DrawColourInfo.Colour.AverageColour.Linear.A, 3)
                : 1;

            float elapsedSeconds = (float)Time.Elapsed / 1000;
            // Since position is relative, the velocity needs to scale inversely with DrawHeight.
            // Since we will later multiply by the scale of individual triangles we normalize by
            // dividing by triangleScale.
<<<<<<< HEAD
            float movedDistance = (-elapsedSeconds * Velocity * base_velocity * extraY) / (DrawHeight * triangleScale);
=======
            float movedDistance = -elapsedSeconds * Velocity * base_velocity / (DrawHeight * TriangleScale);
>>>>>>> b7d2e0ae

            for (int i = 0; i < parts.Count; i++)
            {
                TriangleParticle newParticle = parts[i];

                // Scale moved distance by the size of the triangle. Smaller triangles should move more slowly.
                newParticle.Position.Y += Math.Max(0.5f, parts[i].Scale) * movedDistance;
                newParticle.Colour.A = adjustedAlpha;

                parts[i] = newParticle;

                float bottomPos = parts[i].Position.Y + triangle_size * parts[i].Scale * equilateral_triangle_ratio / DrawHeight;
                if (bottomPos < 0)
                    parts.RemoveAt(i);
            }
        }

        /// <summary>
        /// Clears and re-initialises triangles according to a given seed.
        /// </summary>
        /// <param name="seed">An optional seed to stabilise random positions / attributes. Note that this does not guarantee stable playback when seeking in time.</param>
        public void Reset(int? seed = null)
        {
            if (seed != null)
                stableRandom = new Random(seed.Value);

            parts.Clear();
            addTriangles(true);
        }

        protected int AimCount { get; private set; }

        private void addTriangles(bool randomY)
        {
            // Limited by the maximum size of QuadVertexBuffer for safety.
            const int max_triangles = ushort.MaxValue / (IRenderer.VERTICES_PER_QUAD + 2);

            AimCount = (int)Math.Min(max_triangles, DrawWidth * DrawHeight * 0.002f / (TriangleScale * TriangleScale) * SpawnRatio);

            int currentCount = parts.Count;

            for (int i = 0; i < AimCount - currentCount; i++)
                parts.Add(createTriangle(randomY));
        }

        private TriangleParticle createTriangle(bool randomY)
        {
            TriangleParticle particle = CreateTriangle();

            particle.Position = getRandomPosition(randomY, particle.Scale);
            particle.ColourShade = nextRandom();
            particle.Colour = CreateTriangleShade(particle.ColourShade);

            return particle;
        }

        private Vector2 getRandomPosition(bool randomY, float scale)
        {
            float y = 1;

            if (randomY)
            {
                // since triangles are drawn from the top - allow them to be positioned a bit above the screen
                float maxOffset = triangle_size * scale * equilateral_triangle_ratio / DrawHeight;
                y = Interpolation.ValueAt(nextRandom(), -maxOffset, 1f, 0f, 1f);
            }

            return new Vector2(nextRandom(), y);
        }

        /// <summary>
        /// Creates a triangle particle with a random scale.
        /// </summary>
        /// <returns>The triangle particle.</returns>
        protected virtual TriangleParticle CreateTriangle()
        {
            const float std_dev = 0.16f;
            const float mean = 0.5f;

            float u1 = 1 - nextRandom(); //uniform(0,1] random floats
            float u2 = 1 - nextRandom();
            float randStdNormal = (float)(Math.Sqrt(-2.0 * Math.Log(u1)) * Math.Sin(2.0 * Math.PI * u2)); // random normal(0,1)
            float scale = Math.Max(TriangleScale * (mean + std_dev * randStdNormal), 0.1f); // random normal(mean,stdDev^2)

            return new TriangleParticle { Scale = scale };
        }

        /// <summary>
        /// Creates a shade of colour for the triangles.
        /// </summary>
        /// <returns>The colour.</returns>
        protected virtual Color4 CreateTriangleShade(float shade) => Interpolation.ValueAt(shade, colourDark, colourLight, 0, 1);

        private void updateColours()
        {
            for (int i = 0; i < parts.Count; i++)
            {
                TriangleParticle newParticle = parts[i];
                newParticle.Colour = CreateTriangleShade(newParticle.ColourShade);
                parts[i] = newParticle;
            }
        }

        private float nextRandom() => (float)(stableRandom?.NextDouble() ?? RNG.NextSingle());

        protected override DrawNode CreateDrawNode() => new TrianglesDrawNode(this);

        private class TrianglesDrawNode : DrawNode
        {
            protected new Triangles Source => (Triangles)base.Source;

            private IShader shader;
            private Texture texture;

            private readonly List<TriangleParticle> parts = new List<TriangleParticle>();
            private Vector2 size;

            private IVertexBatch<TexturedVertex2D> vertexBatch;

            public TrianglesDrawNode(Triangles source)
                : base(source)
            {
            }

            public override void ApplyState()
            {
                base.ApplyState();

                shader = Source.shader;
                texture = Source.texture;
                size = Source.DrawSize;

                parts.Clear();
                parts.AddRange(Source.parts);
            }

            public override void Draw(IRenderer renderer)
            {
                base.Draw(renderer);

                if (Source.AimCount > 0 && (vertexBatch == null || vertexBatch.Size != Source.AimCount))
                {
                    vertexBatch?.Dispose();
                    vertexBatch = renderer.CreateQuadBatch<TexturedVertex2D>(Source.AimCount, 1);
                }

                shader.Bind();

                Vector2 localInflationAmount = edge_smoothness * DrawInfo.MatrixInverse.ExtractScale().Xy;

                foreach (TriangleParticle particle in parts)
                {
                    var offset = triangle_size * new Vector2(particle.Scale * 0.5f, particle.Scale * equilateral_triangle_ratio);

                    var triangle = new Triangle(
                        Vector2Extensions.Transform(particle.Position * size, DrawInfo.Matrix),
                        Vector2Extensions.Transform(particle.Position * size + offset, DrawInfo.Matrix),
                        Vector2Extensions.Transform(particle.Position * size + new Vector2(-offset.X, offset.Y), DrawInfo.Matrix)
                    );

                    ColourInfo colourInfo = DrawColourInfo.Colour;
                    colourInfo.ApplyChild(particle.Colour);

                    renderer.DrawTriangle(
                        texture,
                        triangle,
                        colourInfo,
                        null,
                        vertexBatch.AddAction,
                        Vector2.Divide(localInflationAmount, new Vector2(2 * offset.X, offset.Y)));
                }

                shader.Unbind();
            }

            protected override void Dispose(bool isDisposing)
            {
                base.Dispose(isDisposing);

                vertexBatch?.Dispose();
            }
        }

        protected struct TriangleParticle : IComparable<TriangleParticle>
        {
            /// <summary>
            /// The position of the top vertex of the triangle.
            /// </summary>
            public Vector2 Position;

            /// <summary>
            /// The colour shade of the triangle.
            /// This is needed for colour recalculation of visible triangles when <see cref="ColourDark"/> or <see cref="ColourLight"/> is changed.
            /// </summary>
            public float ColourShade;

            /// <summary>
            /// The colour of the triangle.
            /// </summary>
            public Color4 Colour;

            /// <summary>
            /// The scale of the triangle.
            /// </summary>
            public float Scale;

            /// <summary>
            /// Compares two <see cref="TriangleParticle"/>s. This is a reverse comparer because when the
            /// triangles are added to the particles list, they should be drawn from largest to smallest
            /// such that the smaller triangles appear on top.
            /// </summary>
            /// <param name="other"></param>
            public int CompareTo(TriangleParticle other) => other.Scale.CompareTo(Scale);
        }
    }
}<|MERGE_RESOLUTION|>--- conflicted
+++ resolved
@@ -20,12 +20,9 @@
 using osu.Framework.Graphics.Shaders;
 using osu.Framework.Graphics.Textures;
 using osu.Framework.Lists;
-<<<<<<< HEAD
 using osu.Game.Beatmaps;
 using osu.Game.Configuration;
-=======
 using osu.Framework.Bindables;
->>>>>>> b7d2e0ae
 
 namespace osu.Game.Graphics.Backgrounds
 {
@@ -134,19 +131,6 @@
         [Resolved(CanBeNull = true)]
         private MConfigManager config { get; set; }
 
-        [BackgroundDependencyLoader]
-        private void load(IRenderer renderer, ShaderManager shaders)
-        {
-            texture = renderer.WhitePixel;
-<<<<<<< HEAD
-            shader = shaders.Load(VertexShaderDescriptor.TEXTURE_2, FragmentShaderDescriptor.TEXTURE_ROUNDED);
-
-            alphaOrig = Alpha;
-            config?.BindWith(MSetting.TrianglesEnabled, trianglesEnabled);
-
-            trianglesEnabled.ValueChanged += _ => updateIcons();
-        }
-
         private void updateFreq()
         {
             float[] sum = b.Value?.Track.CurrentAmplitudes.FrequencyAmplitudes.ToArray() ?? new float[256];
@@ -160,52 +144,17 @@
             extraY = totalSum;
         }
 
-        private void updateIcons()
-        {
-            if (IgnoreSettings) return;
-
-            switch (trianglesEnabled.Value)
-            {
-                case true:
-                    this.FadeTo(alphaOrig, 250);
-                    break;
-
-                case false:
-                    this.FadeOut(250);
-                    break;
-            }
-=======
+        [BackgroundDependencyLoader]
+        private void load(IRenderer renderer, ShaderManager shaders)
+        {
+            texture = renderer.WhitePixel;
             shader = shaders.Load(VertexShaderDescriptor.TEXTURE_2, FragmentShaderDescriptor.TEXTURE);
->>>>>>> b7d2e0ae
         }
 
         protected override void LoadComplete()
         {
             base.LoadComplete();
-<<<<<<< HEAD
-            addTriangles(true);
-
-            updateIcons();
-        }
-
-        public float TriangleScale
-        {
-            get => triangleScale;
-            set
-            {
-                float change = value / triangleScale;
-                triangleScale = value;
-
-                for (int i = 0; i < parts.Count; i++)
-                {
-                    TriangleParticle newParticle = parts[i];
-                    newParticle.Scale *= change;
-                    parts[i] = newParticle;
-                }
-            }
-=======
             triangleScale.BindValueChanged(_ => Reset(), true);
->>>>>>> b7d2e0ae
         }
 
         protected override void Update()
@@ -235,11 +184,7 @@
             // Since position is relative, the velocity needs to scale inversely with DrawHeight.
             // Since we will later multiply by the scale of individual triangles we normalize by
             // dividing by triangleScale.
-<<<<<<< HEAD
-            float movedDistance = (-elapsedSeconds * Velocity * base_velocity * extraY) / (DrawHeight * triangleScale);
-=======
-            float movedDistance = -elapsedSeconds * Velocity * base_velocity / (DrawHeight * TriangleScale);
->>>>>>> b7d2e0ae
+            float movedDistance = -elapsedSeconds * Velocity * base_velocity * extraY / (DrawHeight * TriangleScale);
 
             for (int i = 0; i < parts.Count; i++)
             {
