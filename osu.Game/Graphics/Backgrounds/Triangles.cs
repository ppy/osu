﻿
// Copyright (c) ppy Pty Ltd <contact@ppy.sh>. Licensed under the MIT Licence.
// See the LICENCE file in the repository root for full licence text.

#nullable disable

using osu.Framework.Graphics;
using osu.Framework.Utils;
using osuTK;
using osuTK.Graphics;
using System;
using System.Collections.Generic;
<<<<<<< HEAD
using osu.Framework.Allocation;
using osu.Framework.Bindables;
using osu.Framework.Extensions.IEnumerableExtensions;
using osu.Framework.Graphics.Batches;
using osu.Framework.Graphics.Colour;
using osu.Framework.Graphics.OpenGL.Buffers;
using osu.Framework.Graphics.OpenGL.Vertices;
using osu.Framework.Graphics.Primitives;
using osu.Framework.Graphics.Shaders;
using osu.Framework.Graphics.Textures;
=======
using osu.Framework.Graphics.Rendering;
using osu.Framework.Graphics.Rendering.Vertices;
>>>>>>> 96bcfea2
using osu.Framework.Lists;
using osu.Game.Beatmaps;
using osu.Game.Configuration;

namespace osu.Game.Graphics.Backgrounds
{
    public class Triangles : Drawable
    {
        [Resolved]
        private Bindable<WorkingBeatmap> b { get; set; }

        private readonly Bindable<bool> trianglesEnabled = new Bindable<bool>
        {
            Value = true
        };

        private float extraY;
        public bool IgnoreSettings;
        public bool EnableBeatSync;
        private float alphaOrig = 1;
        private const float triangle_size = 100;
        private const float base_velocity = 50;

        /// <summary>
        /// How many screen-space pixels are smoothed over.
        /// Same behavior as Sprite's EdgeSmoothness.
        /// </summary>
        private const float edge_smoothness = 1;

        private Color4 colourLight = Color4.White;

        public Color4 ColourLight
        {
            get => colourLight;
            set
            {
                if (colourLight == value) return;

                colourLight = value;
                updateColours();
            }
        }

        private Color4 colourDark = Color4.Black;

        public Color4 ColourDark
        {
            get => colourDark;
            set
            {
                if (colourDark == value) return;

                colourDark = value;
                updateColours();
            }
        }

        /// <summary>
        /// Whether we should create new triangles as others expire.
        /// </summary>
        protected virtual bool CreateNewTriangles => true;

        /// <summary>
        /// The amount of triangles we want compared to the default distribution.
        /// </summary>
        protected virtual float SpawnRatio => 1;

        private float triangleScale = 1;

        /// <summary>
        /// Whether we should drop-off alpha values of triangles more quickly to improve
        /// the visual appearance of fading. This defaults to on as it is generally more
        /// aesthetically pleasing, but should be turned off in buffered containers.
        /// </summary>
        public bool HideAlphaDiscrepancies = true;

        /// <summary>
        /// The relative velocity of the triangles. Default is 1.
        /// </summary>
        public float Velocity = 1;

        private readonly SortedList<TriangleParticle> parts = new SortedList<TriangleParticle>(Comparer<TriangleParticle>.Default);

        private Random stableRandom;
        private IShader shader;
        private Texture texture;

        /// <summary>
        /// Construct a new triangle visualisation.
        /// </summary>
        /// <param name="seed">An optional seed to stabilise random positions / attributes. Note that this does not guarantee stable playback when seeking in time.</param>
        public Triangles(int? seed = null)
        {
            if (seed != null)
                stableRandom = new Random(seed.Value);
        }

        [Resolved(CanBeNull = true)]
        private MConfigManager config { get; set; }

        [BackgroundDependencyLoader]
        private void load(IRenderer renderer, ShaderManager shaders)
        {
            texture = renderer.WhitePixel;
            shader = shaders.Load(VertexShaderDescriptor.TEXTURE_2, FragmentShaderDescriptor.TEXTURE_ROUNDED);

            alphaOrig = Alpha;
            config?.BindWith(MSetting.TrianglesEnabled, trianglesEnabled);

            trianglesEnabled.ValueChanged += _ => updateIcons();
        }

        private void updateFreq()
        {
            float[] sum = b.Value?.Track.CurrentAmplitudes.FrequencyAmplitudes.ToArray() ?? new float[256];
            float totalSum = 0.1f;
            bool isKiai = b.Value?.Beatmap.ControlPointInfo.EffectPointAt(b.Value?.Track?.CurrentTime ?? 0).KiaiMode ?? false;

            sum.ForEach(a => totalSum += a);

            if (isKiai) totalSum *= 1.5f;

            extraY = totalSum;
        }

        private void updateIcons()
        {
            if (IgnoreSettings) return;

            switch (trianglesEnabled.Value)
            {
                case true:
                    this.FadeTo(alphaOrig, 250);
                    break;

                case false:
                    this.FadeOut(250);
                    break;
            }
        }

        protected override void LoadComplete()
        {
            base.LoadComplete();
            addTriangles(true);

            updateIcons();
        }

        public float TriangleScale
        {
            get => triangleScale;
            set
            {
                float change = value / triangleScale;
                triangleScale = value;

                for (int i = 0; i < parts.Count; i++)
                {
                    TriangleParticle newParticle = parts[i];
                    newParticle.Scale *= change;
                    parts[i] = newParticle;
                }
            }
        }

        protected override void Update()
        {
            base.Update();

            if (EnableBeatSync)
            {
                updateFreq();
            }
            else
            {
                extraY = 1;
            }

            Invalidate(Invalidation.DrawNode);

            if (CreateNewTriangles)
                addTriangles(false);

            float adjustedAlpha = HideAlphaDiscrepancies
                // Cubically scale alpha to make it drop off more sharply.
                ? MathF.Pow(DrawColourInfo.Colour.AverageColour.Linear.A, 3)
                : 1;

            float elapsedSeconds = (float)Time.Elapsed / 1000;
            // Since position is relative, the velocity needs to scale inversely with DrawHeight.
            // Since we will later multiply by the scale of individual triangles we normalize by
            // dividing by triangleScale.
            float movedDistance = (-elapsedSeconds * Velocity * base_velocity * extraY) / (DrawHeight * triangleScale);

            for (int i = 0; i < parts.Count; i++)
            {
                TriangleParticle newParticle = parts[i];

                // Scale moved distance by the size of the triangle. Smaller triangles should move more slowly.
                newParticle.Position.Y += Math.Max(0.5f, parts[i].Scale) * movedDistance;
                newParticle.Colour.A = adjustedAlpha;

                parts[i] = newParticle;

                float bottomPos = parts[i].Position.Y + triangle_size * parts[i].Scale * 0.866f / DrawHeight;
                if (bottomPos < 0)
                    parts.RemoveAt(i);
            }
        }

        /// <summary>
        /// Clears and re-initialises triangles according to a given seed.
        /// </summary>
        /// <param name="seed">An optional seed to stabilise random positions / attributes. Note that this does not guarantee stable playback when seeking in time.</param>
        public void Reset(int? seed = null)
        {
            if (seed != null)
                stableRandom = new Random(seed.Value);

            parts.Clear();
            addTriangles(true);
        }

        protected int AimCount { get; private set; }

        private void addTriangles(bool randomY)
        {
            // Limited by the maximum size of QuadVertexBuffer for safety.
            const int max_triangles = ushort.MaxValue / (IRenderer.VERTICES_PER_QUAD + 2);

            AimCount = (int)Math.Min(max_triangles, (DrawWidth * DrawHeight * 0.002f / (triangleScale * triangleScale) * SpawnRatio));

            for (int i = 0; i < AimCount - parts.Count; i++)
                parts.Add(createTriangle(randomY));
        }

        private TriangleParticle createTriangle(bool randomY)
        {
            TriangleParticle particle = CreateTriangle();

            particle.Position = new Vector2(nextRandom(), randomY ? nextRandom() : 1);
            particle.ColourShade = nextRandom();
            particle.Colour = CreateTriangleShade(particle.ColourShade);

            return particle;
        }

        /// <summary>
        /// Creates a triangle particle with a random scale.
        /// </summary>
        /// <returns>The triangle particle.</returns>
        protected virtual TriangleParticle CreateTriangle()
        {
            const float std_dev = 0.16f;
            const float mean = 0.5f;

            float u1 = 1 - nextRandom(); //uniform(0,1] random floats
            float u2 = 1 - nextRandom();
            float randStdNormal = (float)(Math.Sqrt(-2.0 * Math.Log(u1)) * Math.Sin(2.0 * Math.PI * u2)); // random normal(0,1)
            float scale = Math.Max(triangleScale * (mean + std_dev * randStdNormal), 0.1f); // random normal(mean,stdDev^2)

            return new TriangleParticle { Scale = scale };
        }

        /// <summary>
        /// Creates a shade of colour for the triangles.
        /// </summary>
        /// <returns>The colour.</returns>
        protected virtual Color4 CreateTriangleShade(float shade) => Interpolation.ValueAt(shade, colourDark, colourLight, 0, 1);

        private void updateColours()
        {
            for (int i = 0; i < parts.Count; i++)
            {
                TriangleParticle newParticle = parts[i];
                newParticle.Colour = CreateTriangleShade(newParticle.ColourShade);
                parts[i] = newParticle;
            }
        }

        private float nextRandom() => (float)(stableRandom?.NextDouble() ?? RNG.NextSingle());

        protected override DrawNode CreateDrawNode() => new TrianglesDrawNode(this);

        private class TrianglesDrawNode : DrawNode
        {
            protected new Triangles Source => (Triangles)base.Source;

            private IShader shader;
            private Texture texture;

            private readonly List<TriangleParticle> parts = new List<TriangleParticle>();
            private Vector2 size;

            private IVertexBatch<TexturedVertex2D> vertexBatch;

            public TrianglesDrawNode(Triangles source)
                : base(source)
            {
            }

            public override void ApplyState()
            {
                base.ApplyState();

                shader = Source.shader;
                texture = Source.texture;
                size = Source.DrawSize;

                parts.Clear();
                parts.AddRange(Source.parts);
            }

            public override void Draw(IRenderer renderer)
            {
                base.Draw(renderer);

                if (Source.AimCount > 0 && (vertexBatch == null || vertexBatch.Size != Source.AimCount))
                {
                    vertexBatch?.Dispose();
                    vertexBatch = renderer.CreateQuadBatch<TexturedVertex2D>(Source.AimCount, 1);
                }

                shader.Bind();

                Vector2 localInflationAmount = edge_smoothness * DrawInfo.MatrixInverse.ExtractScale().Xy;

                foreach (TriangleParticle particle in parts)
                {
                    var offset = triangle_size * new Vector2(particle.Scale * 0.5f, particle.Scale * 0.866f);

                    var triangle = new Triangle(
                        Vector2Extensions.Transform(particle.Position * size, DrawInfo.Matrix),
                        Vector2Extensions.Transform(particle.Position * size + offset, DrawInfo.Matrix),
                        Vector2Extensions.Transform(particle.Position * size + new Vector2(-offset.X, offset.Y), DrawInfo.Matrix)
                    );

                    ColourInfo colourInfo = DrawColourInfo.Colour;
                    colourInfo.ApplyChild(particle.Colour);

                    renderer.DrawTriangle(
                        texture,
                        triangle,
                        colourInfo,
                        null,
                        vertexBatch.AddAction,
                        Vector2.Divide(localInflationAmount, new Vector2(2 * offset.X, offset.Y)));
                }

                shader.Unbind();
            }

            protected override void Dispose(bool isDisposing)
            {
                base.Dispose(isDisposing);

                vertexBatch?.Dispose();
            }
        }

        protected struct TriangleParticle : IComparable<TriangleParticle>
        {
            /// <summary>
            /// The position of the top vertex of the triangle.
            /// </summary>
            public Vector2 Position;

            /// <summary>
            /// The colour shade of the triangle.
            /// This is needed for colour recalculation of visible triangles when <see cref="ColourDark"/> or <see cref="ColourLight"/> is changed.
            /// </summary>
            public float ColourShade;

            /// <summary>
            /// The colour of the triangle.
            /// </summary>
            public Color4 Colour;

            /// <summary>
            /// The scale of the triangle.
            /// </summary>
            public float Scale;

            /// <summary>
            /// Compares two <see cref="TriangleParticle"/>s. This is a reverse comparer because when the
            /// triangles are added to the particles list, they should be drawn from largest to smallest
            /// such that the smaller triangles appear on top.
            /// </summary>
            /// <param name="other"></param>
            public int CompareTo(TriangleParticle other) => other.Scale.CompareTo(Scale);
        }
    }
}<|MERGE_RESOLUTION|>--- conflicted
+++ resolved
@@ -10,21 +10,15 @@
 using osuTK.Graphics;
 using System;
 using System.Collections.Generic;
-<<<<<<< HEAD
 using osu.Framework.Allocation;
 using osu.Framework.Bindables;
 using osu.Framework.Extensions.IEnumerableExtensions;
-using osu.Framework.Graphics.Batches;
+using osu.Framework.Graphics.Rendering;
 using osu.Framework.Graphics.Colour;
-using osu.Framework.Graphics.OpenGL.Buffers;
-using osu.Framework.Graphics.OpenGL.Vertices;
+using osu.Framework.Graphics.Rendering.Vertices;
 using osu.Framework.Graphics.Primitives;
 using osu.Framework.Graphics.Shaders;
 using osu.Framework.Graphics.Textures;
-=======
-using osu.Framework.Graphics.Rendering;
-using osu.Framework.Graphics.Rendering.Vertices;
->>>>>>> 96bcfea2
 using osu.Framework.Lists;
 using osu.Game.Beatmaps;
 using osu.Game.Configuration;
@@ -121,6 +115,9 @@
             if (seed != null)
                 stableRandom = new Random(seed.Value);
         }
+
+        [Resolved(CanBeNull = true)]
+        private MConfigManager config { get; set; }
 
         [Resolved(CanBeNull = true)]
         private MConfigManager config { get; set; }
