﻿// Copyright (c) ppy Pty Ltd <contact@ppy.sh>. Licensed under the MIT Licence.
// See the LICENCE file in the repository root for full licence text.

using osuTK;
using osu.Framework.Allocation;
using osu.Framework.Graphics;
using osu.Framework.Graphics.Containers;
using osu.Framework.Graphics.Cursor;
using osu.Framework.Graphics.Sprites;
using osu.Game.Configuration;
using System;
using JetBrains.Annotations;
using osu.Framework.Audio;
using osu.Framework.Audio.Sample;
using osu.Framework.Bindables;
using osu.Framework.Graphics.Textures;
using osu.Framework.Input.Events;
using osu.Framework.Platform;
using osu.Framework.Utils;

namespace osu.Game.Graphics.Cursor
{
    public class MenuCursor : CursorContainer
    {
        private readonly IBindable<bool> screenshotCursorVisibility = new Bindable<bool>(true);
        public override bool IsPresent => screenshotCursorVisibility.Value && base.IsPresent;

        protected override Drawable CreateCursor() => activeCursor = new Cursor();

        private Cursor activeCursor;

        private Bindable<bool> cursorRotate;
        public BindableBool UseSystemCursor = new BindableBool();
        private bool changedWhenHidden;
        private DragRotationState dragRotationState;
        private Vector2 positionMouseDown;

<<<<<<< HEAD
        [Resolved]
        private GameHost host { get; set; }

        [BackgroundDependencyLoader(true)]
        private void load([NotNull] OsuConfigManager config, [NotNull] MConfigManager mConfig, [CanBeNull] ScreenshotManager screenshotManager)
=======
        private Sample tapSample;

        [BackgroundDependencyLoader(true)]
        private void load([NotNull] OsuConfigManager config, [CanBeNull] ScreenshotManager screenshotManager, AudioManager audio)
>>>>>>> 885a285d
        {
            cursorRotate = config.GetBindable<bool>(OsuSetting.CursorRotation);
            mConfig.BindWith(MSetting.UseSystemCursor, UseSystemCursor);

            UseSystemCursor.BindValueChanged(v =>
            {
                if (State.Value == Visibility.Hidden)
                {
                    changedWhenHidden = true;
                    return;
                }

                if (v.NewValue)
                    showSystemCursor(true);
                else
                    hideSystemCursor(true);
            }, true);

            if (screenshotManager != null)
                screenshotCursorVisibility.BindTo(screenshotManager.CursorVisibility);

            tapSample = audio.Samples.Get(@"UI/cursor-tap");
        }

        protected override bool OnMouseMove(MouseMoveEvent e)
        {
            if (dragRotationState != DragRotationState.NotDragging)
            {
                var position = e.MousePosition;
                float distance = Vector2Extensions.Distance(position, positionMouseDown);

                // don't start rotating until we're moved a minimum distance away from the mouse down location,
                // else it can have an annoying effect.
                if (dragRotationState == DragRotationState.DragStarted && distance > 30)
                    dragRotationState = DragRotationState.Rotating;

                // don't rotate when distance is zero to avoid NaN
                if (dragRotationState == DragRotationState.Rotating && distance > 0)
                {
                    Vector2 offset = e.MousePosition - positionMouseDown;
                    float degrees = MathUtils.RadiansToDegrees(MathF.Atan2(-offset.X, offset.Y)) + 24.3f;

                    // Always rotate in the direction of least distance
                    float diff = (degrees - activeCursor.Rotation) % 360;
                    if (diff < -180) diff += 360;
                    if (diff > 180) diff -= 360;
                    degrees = activeCursor.Rotation + diff;

                    activeCursor.RotateTo(degrees, 600, Easing.OutQuint);
                }
            }

            return base.OnMouseMove(e);
        }

        protected override bool OnMouseDown(MouseDownEvent e)
        {
            if (State.Value == Visibility.Visible)
            {
                // only trigger animation for main mouse buttons
                activeCursor.Scale = new Vector2(1);
                activeCursor.ScaleTo(0.90f, 800, Easing.OutQuint);

                activeCursor.AdditiveLayer.Alpha = 0;
                activeCursor.AdditiveLayer.FadeInFromZero(800, Easing.OutQuint);

                if (cursorRotate.Value && dragRotationState != DragRotationState.Rotating)
                {
                    // if cursor is already rotating don't reset its rotate origin
                    dragRotationState = DragRotationState.DragStarted;
                    positionMouseDown = e.MousePosition;
                }

                playTapSample();
            }

            return base.OnMouseDown(e);
        }

        protected override void OnMouseUp(MouseUpEvent e)
        {
            if (!e.HasAnyButtonPressed)
            {
                activeCursor.AdditiveLayer.FadeOutFromOne(500, Easing.OutQuint);
                activeCursor.ScaleTo(1, 500, Easing.OutElastic);

                if (dragRotationState != DragRotationState.NotDragging)
                {
                    activeCursor.RotateTo(0, 600 * (1 + Math.Abs(activeCursor.Rotation / 720)), Easing.OutElasticHalf);
                    dragRotationState = DragRotationState.NotDragging;
                }

                if (State.Value == Visibility.Visible)
                    playTapSample(0.8);
            }

            base.OnMouseUp(e);
        }

        protected override void PopIn()
        {
            activeCursor.FadeTo(1, 250, Easing.OutQuint);
            activeCursor.ScaleTo(1, 400, Easing.OutQuint);

            if (UseSystemCursor.Value) showSystemCursor(changedWhenHidden);
            else hideSystemCursor(changedWhenHidden);
            changedWhenHidden = false;
        }

        private void showSystemCursor(bool toggleGameCursor = false)
        {
            switch (host.Window)
            {
                // SDL2 DesktopWindow
                case SDL2DesktopWindow desktopWindow:
                    desktopWindow.CursorState = CursorState.Default;
                    break;
            }

            if (toggleGameCursor) activeCursor.FadeOutContainer();
        }

        private void hideSystemCursor(bool toggleGameCursor = false)
        {
            switch (host.Window)
            {
                // SDL2 DesktopWindow
                case SDL2DesktopWindow desktopWindow:
                    desktopWindow.CursorState = CursorState.Hidden;
                    break;
            }

            if (toggleGameCursor) activeCursor.FadeInContainer();
        }

        protected override void PopOut()
        {
            activeCursor.FadeTo(0, 250, Easing.OutQuint);
            activeCursor.ScaleTo(0.6f, 250, Easing.In);

            if (UseSystemCursor.Value) hideSystemCursor();
        }

        private void playTapSample(double baseFrequency = 1f)
        {
            const float random_range = 0.02f;
            SampleChannel channel = tapSample.GetChannel();

            // Scale to [-0.75, 0.75] so that the sample isn't fully panned left or right (sounds weird)
            channel.Balance.Value = ((activeCursor.X / DrawWidth) * 2 - 1) * 0.75;
            channel.Frequency.Value = baseFrequency - (random_range / 2f) + RNG.NextDouble(random_range);

            channel.Play();
        }

        public class Cursor : Container
        {
            private Container cursorContainer;
            private Bindable<float> cursorScale;
            private const float base_scale = 0.15f;

            public Sprite AdditiveLayer;

            public Cursor()
            {
                AutoSizeAxes = Axes.Both;
            }

            [BackgroundDependencyLoader]
            private void load(OsuConfigManager config, TextureStore textures, OsuColour colour, MConfigManager mConfig)
            {
                Children = new Drawable[]
                {
                    cursorContainer = new Container
                    {
                        AutoSizeAxes = Axes.Both,
                        Alpha = mConfig.Get<bool>(MSetting.UseSystemCursor) ? 0 : 1,
                        Children = new Drawable[]
                        {
                            new Sprite
                            {
                                Texture = textures.Get(@"Cursor/menu-cursor"),
                            },
                            AdditiveLayer = new Sprite
                            {
                                Blending = BlendingParameters.Additive,
                                Colour = colour.Pink,
                                Alpha = 0,
                                Texture = textures.Get(@"Cursor/menu-cursor-additive"),
                            },
                        }
                    }
                };

                cursorScale = config.GetBindable<float>(OsuSetting.MenuCursorSize);
                cursorScale.BindValueChanged(scale => cursorContainer.Scale = new Vector2(scale.NewValue * base_scale), true);
            }

            public void FadeOutContainer()
            {
                cursorContainer.FadeOut(200);
                AutoSizeAxes = Axes.None;
                Width = 15;
                Height = 0;
            }

            public void FadeInContainer()
            {
                cursorContainer.FadeIn(200);
                AutoSizeAxes = Axes.Both;
            }
        }

        private enum DragRotationState
        {
            NotDragging,
            DragStarted,
            Rotating,
        }
    }
}<|MERGE_RESOLUTION|>--- conflicted
+++ resolved
@@ -35,18 +35,13 @@
         private DragRotationState dragRotationState;
         private Vector2 positionMouseDown;
 
-<<<<<<< HEAD
         [Resolved]
         private GameHost host { get; set; }
 
+        private Sample tapSample;
+
         [BackgroundDependencyLoader(true)]
-        private void load([NotNull] OsuConfigManager config, [NotNull] MConfigManager mConfig, [CanBeNull] ScreenshotManager screenshotManager)
-=======
-        private Sample tapSample;
-
-        [BackgroundDependencyLoader(true)]
-        private void load([NotNull] OsuConfigManager config, [CanBeNull] ScreenshotManager screenshotManager, AudioManager audio)
->>>>>>> 885a285d
+        private void load([NotNull] OsuConfigManager config, [NotNull] MConfigManager mConfig, [CanBeNull] ScreenshotManager screenshotManager, AudioManager audio)
         {
             cursorRotate = config.GetBindable<bool>(OsuSetting.CursorRotation);
             mConfig.BindWith(MSetting.UseSystemCursor, UseSystemCursor);
