<<<<<<< HEAD
﻿// Copyright (c) 2007-2018 ppy Pty Ltd <contact@ppy.sh>.
// Licensed under the MIT Licence - https://raw.githubusercontent.com/ppy/osu/master/LICENCE

using osu.Framework.Graphics.Textures;
using osu.Framework.IO.Stores;

namespace osu.Game.Graphics.Textures
{
    /// <summary>
    /// A texture store that bypasses atlasing.
    /// </summary>
    public class LargeTextureStore : TextureStore
    {
        public LargeTextureStore(IResourceStore<RawTextureBitmap> store = null) : base(store, false)
        {
        }
    }
}
=======
﻿// Copyright (c) 2007-2018 ppy Pty Ltd <contact@ppy.sh>.
// Licensed under the MIT Licence - https://raw.githubusercontent.com/ppy/osu/master/LICENCE

using osu.Framework.Graphics.Textures;
using osu.Framework.IO.Stores;

namespace osu.Game.Graphics.Textures
{
    /// <summary>
    /// A texture store that bypasses atlasing.
    /// </summary>
    public class LargeTextureStore : TextureStore
    {
        public LargeTextureStore(IResourceStore<RawTexture> store = null) : base(store, false)
        {
        }
    }
}
>>>>>>> af154e66
<|MERGE_RESOLUTION|>--- conflicted
+++ resolved
@@ -1,4 +1,3 @@
-<<<<<<< HEAD
 ﻿// Copyright (c) 2007-2018 ppy Pty Ltd <contact@ppy.sh>.
 // Licensed under the MIT Licence - https://raw.githubusercontent.com/ppy/osu/master/LICENCE
 
@@ -16,24 +15,4 @@
         {
         }
     }
-}
-=======
-﻿// Copyright (c) 2007-2018 ppy Pty Ltd <contact@ppy.sh>.
-// Licensed under the MIT Licence - https://raw.githubusercontent.com/ppy/osu/master/LICENCE
-
-using osu.Framework.Graphics.Textures;
-using osu.Framework.IO.Stores;
-
-namespace osu.Game.Graphics.Textures
-{
-    /// <summary>
-    /// A texture store that bypasses atlasing.
-    /// </summary>
-    public class LargeTextureStore : TextureStore
-    {
-        public LargeTextureStore(IResourceStore<RawTexture> store = null) : base(store, false)
-        {
-        }
-    }
-}
->>>>>>> af154e66
+}