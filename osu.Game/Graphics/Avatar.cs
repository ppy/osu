//Copyright (c) 2007-2016 ppy Pty Ltd <contact@ppy.sh>.
//Licensed under the MIT Licence - https://raw.githubusercontent.com/ppy/osu/master/LICENCE

using osu.Framework.Graphics.Textures;
<<<<<<< HEAD
<<<<<<< HEAD
using osu.Framework.Graphics.Sprites;
using OpenTK;
using osu.Framework;
using osu.Game.Online;
=======
using osu.Framework.Graphics;
using osu.Framework.Graphics.Sprites;
using OpenTK;
using osu.Framework;
using osu.Framework.Graphics.OpenGL.Textures;
using osu.Framework.Graphics.OpenGL;
using System.Net;
using System.Collections.Generic;
>>>>>>> master
=======
using osu.Framework.Graphics.Sprites;
using OpenTK;
using osu.Framework;
using osu.Game.Online;
>>>>>>> e1b87073

namespace osu.Game.Graphics
{
    public class Avatar : Sprite
    {
<<<<<<< HEAD
<<<<<<< HEAD
        private int? userId;
        private BaseGame game;

        public Avatar(User user)
        {
            try
            {
                userId = user.UserId;
            }
            catch { }
        }

        public override async void Load(BaseGame game)
        {
            base.Load(game);
            this.game = game;

            Texture tex = null;

            if (userId != 0)
            {
                try
                {
                    tex = await game.Textures.GetAsync($@"https://a.ppy.sh/{userId}");
                }
                catch { }
            }
            else
            {
                tex = game.Textures.Get(@"Menu/avatar-guest");
            }

            Scheduler.Add(delegate
            {
                if (tex == null)
                {
                    Expire();
                    return;
                }
                Texture = tex;
            }, true);
=======
        private int userId;
        private int avatarSize = 50;
=======
        private int? userId;
>>>>>>> e1b87073
        private BaseGame game;

        public Avatar(User user)
        {
            try
            {
                userId = user.UserId;
            }
            catch { }
        }

        public override async void Load(BaseGame game)
        {
            base.Load(game);
            this.game = game;

            Texture tex = null;

            if (userId != 0)
            {
                try
                {
                    tex = await game.Textures.GetAsync($@"https://a.ppy.sh/{userId}");
                }
                catch { }
            }
            else
            {
                tex = game.Textures.Get(@"Menu/avatar-guest");
            }

            Scheduler.Add(delegate
            {
                if (tex == null)
                {
                    Expire();
                    return;
                }
<<<<<<< HEAD
            });
        }

        public override void Load(BaseGame game)
        {
            this.game = game;
            base.Load(game);
            Texture = game.Textures.Get(@"Menu/avatar-guest");
            Size = new Vector2(avatarSize);
            UpdateAvatar(userId);
>>>>>>> master
=======
                Texture = tex;
            }, true);
>>>>>>> e1b87073
        }
    }
}<|MERGE_RESOLUTION|>--- conflicted
+++ resolved
@@ -1,137 +1,57 @@
-//Copyright (c) 2007-2016 ppy Pty Ltd <contact@ppy.sh>.
-//Licensed under the MIT Licence - https://raw.githubusercontent.com/ppy/osu/master/LICENCE
-
-using osu.Framework.Graphics.Textures;
-<<<<<<< HEAD
-<<<<<<< HEAD
-using osu.Framework.Graphics.Sprites;
-using OpenTK;
-using osu.Framework;
-using osu.Game.Online;
-=======
-using osu.Framework.Graphics;
-using osu.Framework.Graphics.Sprites;
-using OpenTK;
-using osu.Framework;
-using osu.Framework.Graphics.OpenGL.Textures;
-using osu.Framework.Graphics.OpenGL;
-using System.Net;
-using System.Collections.Generic;
->>>>>>> master
-=======
-using osu.Framework.Graphics.Sprites;
-using OpenTK;
-using osu.Framework;
-using osu.Game.Online;
->>>>>>> e1b87073
-
-namespace osu.Game.Graphics
-{
-    public class Avatar : Sprite
-    {
-<<<<<<< HEAD
-<<<<<<< HEAD
-        private int? userId;
-        private BaseGame game;
-
-        public Avatar(User user)
-        {
-            try
-            {
-                userId = user.UserId;
-            }
-            catch { }
-        }
-
-        public override async void Load(BaseGame game)
-        {
-            base.Load(game);
-            this.game = game;
-
-            Texture tex = null;
-
-            if (userId != 0)
-            {
-                try
-                {
-                    tex = await game.Textures.GetAsync($@"https://a.ppy.sh/{userId}");
-                }
-                catch { }
-            }
-            else
-            {
-                tex = game.Textures.Get(@"Menu/avatar-guest");
-            }
-
-            Scheduler.Add(delegate
-            {
-                if (tex == null)
-                {
-                    Expire();
-                    return;
-                }
-                Texture = tex;
-            }, true);
-=======
-        private int userId;
-        private int avatarSize = 50;
-=======
-        private int? userId;
->>>>>>> e1b87073
-        private BaseGame game;
-
-        public Avatar(User user)
-        {
-            try
-            {
-                userId = user.UserId;
-            }
-            catch { }
-        }
-
-        public override async void Load(BaseGame game)
-        {
-            base.Load(game);
-            this.game = game;
-
-            Texture tex = null;
-
-            if (userId != 0)
-            {
-                try
-                {
-                    tex = await game.Textures.GetAsync($@"https://a.ppy.sh/{userId}");
-                }
-                catch { }
-            }
-            else
-            {
-                tex = game.Textures.Get(@"Menu/avatar-guest");
-            }
-
-            Scheduler.Add(delegate
-            {
-                if (tex == null)
-                {
-                    Expire();
-                    return;
-                }
-<<<<<<< HEAD
-            });
-        }
-
-        public override void Load(BaseGame game)
-        {
-            this.game = game;
-            base.Load(game);
-            Texture = game.Textures.Get(@"Menu/avatar-guest");
-            Size = new Vector2(avatarSize);
-            UpdateAvatar(userId);
->>>>>>> master
-=======
-                Texture = tex;
-            }, true);
->>>>>>> e1b87073
-        }
-    }
+//Copyright (c) 2007-2016 ppy Pty Ltd <contact@ppy.sh>.
+//Licensed under the MIT Licence - https://raw.githubusercontent.com/ppy/osu/master/LICENCE
+
+using osu.Framework.Graphics.Textures;
+using osu.Framework.Graphics.Sprites;
+using OpenTK;
+using osu.Framework;
+using osu.Game.Online;
+
+namespace osu.Game.Graphics
+{
+    public class Avatar : Sprite
+    {
+        private int? userId;
+        private BaseGame game;
+
+        public Avatar(User user)
+        {
+            try
+            {
+                userId = user.UserId;
+            }
+            catch { }
+        }
+
+        public override async void Load(BaseGame game)
+        {
+            base.Load(game);
+            this.game = game;
+
+            Texture tex = null;
+
+            if (userId != 0)
+            {
+                try
+                {
+                    tex = await game.Textures.GetAsync($@"https://a.ppy.sh/{userId}");
+                }
+                catch { }
+            }
+            else
+            {
+                tex = game.Textures.Get(@"Menu/avatar-guest");
+            }
+
+            Scheduler.Add(delegate
+            {
+                if (tex == null)
+                {
+                    Expire();
+                    return;
+                }
+                Texture = tex;
+            }, true);
+        }
+    }
 }