// Copyright (c) ppy Pty Ltd <contact@ppy.sh>. Licensed under the MIT Licence.
// See the LICENCE file in the repository root for full licence text.

using osu.Framework.Graphics.Sprites;
using osu.Game.Screens;
using osu.Game.Utils;

namespace osu.Game.Graphics
{
    public static class OsuFont
    {
        /// <summary>
        /// The default font size.
        /// </summary>
        public const float DEFAULT_FONT_SIZE = 18;

        /// <summary>
        /// The default font.
        /// </summary>
        public static FontUsage Default => GetFont();

        public static FontUsage Numeric => GetFont(Typeface.Venera, weight: FontWeight.Bold);

        public static FontUsage Torus => GetFont(Typeface.Torus, weight: FontWeight.Regular);

        public static FontUsage TorusAlternate => GetFont(Typeface.TorusAlternate, weight: FontWeight.Regular);

        public static FontUsage Inter => GetFont(Typeface.Inter, weight: FontWeight.Regular);

        /// <summary>
        /// Retrieves a <see cref="FontUsage"/>.
        /// </summary>
        /// <param name="typeface">The font typeface.</param>
        /// <param name="size">The size of the text in local space. For a value of 16, a single line will have a height of 16px.</param>
        /// <param name="weight">The font weight.</param>
        /// <param name="italics">Whether the font is italic.</param>
        /// <param name="fixedWidth">Whether all characters should be spaced the same distance apart.</param>
        /// <returns>The <see cref="FontUsage"/>.</returns>
        public static FontUsage GetFont(Typeface typeface = Typeface.Torus, float size = DEFAULT_FONT_SIZE, FontWeight weight = FontWeight.Medium, bool italics = false, bool fixedWidth = false)
            => new FontUsage(GetFamilyString(typeface), size, GetWeightString(typeface, weight), getItalics(italics), fixedWidth);

        private static bool getItalics(in bool italicsRequested)
        {
            // right now none of our fonts support italics.
            // should add exceptions to this rule if they come up.
            return false;
        }

        /// <summary>
        /// Retrieves the string representation of a <see cref="Typeface"/>.
        /// </summary>
        /// <param name="typeface">The <see cref="Typeface"/>.</param>
        /// <returns>The string representation.</returns>
        public static string GetFamilyString(Typeface typeface)
        {
            switch (typeface)
            {
                case Typeface.Venera:
                    return "Venera";

                case Typeface.Torus:
                case Typeface.Custom:
                    if (CustomStore.CustomFontLoaded)
                        return GetCustomTypeface();

                    return "Torus";

                case Typeface.TorusAlternate:
                    return "Torus-Alternate";

                case Typeface.Inter:
                    return "Inter";
            }

            return null;
        }

        public static string GetCustomTypeface() => CustomFontHelper.CurrentTypeface.Value;

        /// <summary>
        /// Retrieves the string representation of a <see cref="FontWeight"/>.
        /// </summary>
        /// <param name="typeface">The <see cref="Typeface"/>.</param>
        /// <param name="weight">The <see cref="FontWeight"/>.</param>
        /// <returns>The string representation of <paramref name="weight"/> in the specified <paramref name="typeface"/>.</returns>
        public static string GetWeightString(Typeface typeface, FontWeight weight)
        {
            if (typeface == Typeface.Torus && weight == FontWeight.Medium)
                // torus doesn't have a medium; fallback to regular.
                weight = FontWeight.Regular;

            return GetWeightString(GetFamilyString(typeface), weight);
        }

        /// <summary>
        /// Retrieves the string representation of a <see cref="FontWeight"/>.
        /// </summary>
        /// <param name="family">The family string.</param>
        /// <param name="weight">The <see cref="FontWeight"/>.</param>
        /// <returns>The string representation of <paramref name="weight"/> in the specified <paramref name="family"/>.</returns>
        public static string GetWeightString(string family, FontWeight weight) => weight.ToString();
    }

    public static class OsuFontExtensions
    {
        /// <summary>
        /// Creates a new <see cref="FontUsage"/> by applying adjustments to this <see cref="FontUsage"/>.
        /// </summary>
        /// <param name="usage">The base <see cref="FontUsage"/>.</param>
        /// <param name="typeface">The font typeface. If null, the value is copied from this <see cref="FontUsage"/>.</param>
        /// <param name="size">The text size. If null, the value is copied from this <see cref="FontUsage"/>.</param>
        /// <param name="weight">The font weight. If null, the value is copied from this <see cref="FontUsage"/>.</param>
        /// <param name="italics">Whether the font is italic. If null, the value is copied from this <see cref="FontUsage"/>.</param>
        /// <param name="fixedWidth">Whether all characters should be spaced apart the same distance. If null, the value is copied from this <see cref="FontUsage"/>.</param>
        /// <returns>The resulting <see cref="FontUsage"/>.</returns>
        public static FontUsage With(this FontUsage usage, Typeface? typeface = null, float? size = null, FontWeight? weight = null, bool? italics = null, bool? fixedWidth = null)
        {
            string familyString = typeface != null ? OsuFont.GetFamilyString(typeface.Value) : usage.Family;
            string weightString = weight != null ? OsuFont.GetWeightString(familyString, weight.Value) : usage.Weight;

            return usage.With(familyString, size, weightString, italics, fixedWidth);
        }
    }

    public enum Typeface
    {
        Venera,
        Torus,
<<<<<<< HEAD
        Custom,
        Inter
=======
        TorusAlternate,
        Inter,
>>>>>>> 622e81f4
    }

    public enum FontWeight
    {
        /// <summary>
        /// Equivalent to weight 300.
        /// </summary>
        Light = 300,

        /// <summary>
        /// Equivalent to weight 400.
        /// </summary>
        Regular = 400,

        /// <summary>
        /// Equivalent to weight 500.
        /// </summary>
        Medium = 500,

        /// <summary>
        /// Equivalent to weight 600.
        /// </summary>
        SemiBold = 600,

        /// <summary>
        /// Equivalent to weight 700.
        /// </summary>
        Bold = 700,

        /// <summary>
        /// Equivalent to weight 900.
        /// </summary>
        Black = 900
    }
}<|MERGE_RESOLUTION|>--- conflicted
+++ resolved
@@ -126,13 +126,9 @@
     {
         Venera,
         Torus,
-<<<<<<< HEAD
         Custom,
-        Inter
-=======
         TorusAlternate,
         Inter,
->>>>>>> 622e81f4
     }
 
     public enum FontWeight
