--- conflicted
+++ resolved
@@ -57,18 +57,14 @@
                     return "Venera";
 
                 case Typeface.Torus:
-<<<<<<< HEAD
                 case Typeface.Custom:
                     if (CustomStore.CustomFontLoaded)
                         return GetCustomTypeface();
-                    else
-                        return "Torus";
-=======
+
                     return "Torus";
 
                 case Typeface.Inter:
                     return "Inter";
->>>>>>> 5f170fee
             }
 
             return null;
@@ -125,11 +121,8 @@
     {
         Venera,
         Torus,
-<<<<<<< HEAD
-        Custom
-=======
-        Inter,
->>>>>>> 5f170fee
+        Custom,
+        Inter
     }
 
     public enum FontWeight
