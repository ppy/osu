--- conflicted
+++ resolved
@@ -1,4 +1,4 @@
-﻿// Copyright (c) ppy Pty Ltd <contact@ppy.sh>. Licensed under the MIT Licence.
+﻿﻿// Copyright (c) ppy Pty Ltd <contact@ppy.sh>. Licensed under the MIT Licence.
 // See the LICENCE file in the repository root for full licence text.
 
 #nullable disable
@@ -20,15 +20,9 @@
 {
     public abstract partial class ParticleSpewer : Sprite
     {
-<<<<<<< HEAD
-        protected readonly FallingParticle[] Particles;
-        protected int CurrentIndex;
-        protected double LastParticleAdded;
-=======
         private readonly FallingParticle[] particles;
         private int currentIndex;
         private double? lastParticleAdded;
->>>>>>> 66e404f2
 
         private readonly double timeBetweenSpawns;
         private readonly double maxDuration;
@@ -43,14 +37,14 @@
         protected virtual bool CanSpawnParticles => true;
         protected virtual float ParticleGravity => 0;
 
-        private bool hasActiveParticles => Active.Value || (LastParticleAdded + maxDuration) > Time.Current;
+        private bool hasActiveParticles => Active.Value || (lastParticleAdded + maxDuration) > Time.Current;
 
         protected ParticleSpewer(Texture texture, int perSecond, double maxDuration)
         {
             Texture = texture;
             Blending = BlendingParameters.Additive;
 
-            Particles = new FallingParticle[perSecond * (int)Math.Ceiling(maxDuration / 1000)];
+            particles = new FallingParticle[perSecond * (int)Math.Ceiling(maxDuration / 1000)];
 
             timeBetweenSpawns = 1000f / perSecond;
             this.maxDuration = maxDuration;
@@ -60,9 +54,6 @@
         {
             base.Update();
 
-<<<<<<< HEAD
-            if (Active.Value && CanSpawnParticles && Math.Abs(Time.Current - LastParticleAdded) > cooldown)
-=======
             Invalidate(Invalidation.DrawNode);
 
             if (!Active.Value || !CanSpawnParticles)
@@ -73,19 +64,12 @@
 
             // Always want to spawn the first particle in an activation immediately.
             if (lastParticleAdded == null)
->>>>>>> 66e404f2
             {
                 lastParticleAdded = Time.Current;
                 spawnParticle();
                 return;
             }
 
-<<<<<<< HEAD
-                Particles[CurrentIndex] = newParticle;
-
-                CurrentIndex = (CurrentIndex + 1) % Particles.Length;
-                LastParticleAdded = Time.Current;
-=======
             double timeElapsed = Time.Current - lastParticleAdded.Value;
 
             // Avoid spawning too many particles if a long amount of time has passed.
@@ -94,7 +78,6 @@
                 lastParticleAdded = Time.Current;
                 spawnParticle();
                 return;
->>>>>>> 66e404f2
             }
 
             Debug.Assert(lastParticleAdded != null);
@@ -117,6 +100,12 @@
             particles[currentIndex] = newParticle;
 
             currentIndex = (currentIndex + 1) % particles.Length;
+        }
+
+        protected void SpawnParticle()
+        {
+            lastParticleAdded = Time.Current;
+            spawnParticle();
         }
 
         /// <summary>
@@ -144,7 +133,7 @@
             public ParticleSpewerDrawNode(ParticleSpewer source)
                 : base(source)
             {
-                particles = new FallingParticle[Source.Particles.Length];
+                particles = new FallingParticle[Source.particles.Length];
                 maxDuration = (float)Source.maxDuration;
             }
 
@@ -152,7 +141,7 @@
             {
                 base.ApplyState();
 
-                Source.Particles.CopyTo(particles, 0);
+                Source.particles.CopyTo(particles, 0);
 
                 currentTime = (float)Source.Time.Current;
                 gravity = Source.ParticleGravity;
