--- conflicted
+++ resolved
@@ -59,10 +59,6 @@
             return true;
         }
 
-<<<<<<< HEAD
-        public string TooltipText => "在浏览器中打开";
-=======
-        public LocalisableString TooltipText => "view in browser";
->>>>>>> a9084db6
+        public LocalisableString TooltipText => "在浏览器中打开";
     }
 }