﻿// Copyright (c) ppy Pty Ltd <contact@ppy.sh>. Licensed under the MIT Licence.
// See the LICENCE file in the repository root for full licence text.

using System.Collections.Generic;
using osu.Framework.Allocation;
using osu.Framework.Graphics;
using osu.Framework.Graphics.Containers;
using osu.Framework.Graphics.Cursor;
using osu.Framework.Graphics.Sprites;
using osu.Framework.Graphics.UserInterface;
using osu.Framework.Input.Events;
using osu.Framework.Localisation;
using osu.Game.Localisation;
using osu.Framework.Platform;
using osu.Game.Overlays;
using osu.Game.Overlays.OSD;
using osuTK;
using osuTK.Graphics;

namespace osu.Game.Graphics.UserInterface
{
    public class ExternalLinkButton : CompositeDrawable, IHasTooltip, IHasContextMenu
    {
        public string? Link { get; set; }

        private Color4 hoverColour;

        [Resolved]
        private GameHost host { get; set; } = null!;

        [Resolved]
        private OnScreenDisplay? onScreenDisplay { get; set; }

        private readonly SpriteIcon linkIcon;

        public ExternalLinkButton(string? link = null)
        {
            Link = link;
            Size = new Vector2(12);
            InternalChildren = new Drawable[]
            {
                linkIcon = new SpriteIcon
                {
                    Icon = FontAwesome.Solid.ExternalLinkAlt,
                    RelativeSizeAxes = Axes.Both
                },
                new HoverClickSounds()
            };
        }

        [BackgroundDependencyLoader]
        private void load(OsuColour colours)
        {
            hoverColour = colours.Yellow;
        }

        protected override bool OnHover(HoverEvent e)
        {
            linkIcon.FadeColour(hoverColour, 500, Easing.OutQuint);
            return base.OnHover(e);
        }

        protected override void OnHoverLost(HoverLostEvent e)
        {
            linkIcon.FadeColour(Color4.White, 500, Easing.OutQuint);
            base.OnHoverLost(e);
        }

        protected override bool OnClick(ClickEvent e)
        {
            if (Link != null)
                host.OpenUrlExternally(Link);
            return true;
        }

<<<<<<< HEAD
        public LocalisableString TooltipText => "在浏览器中打开";
=======
        public LocalisableString TooltipText => "view in browser";

        public MenuItem[] ContextMenuItems
        {
            get
            {
                List<MenuItem> items = new List<MenuItem>();

                if (Link != null)
                {
                    items.Add(new OsuMenuItem("Open", MenuItemType.Standard, () => host.OpenUrlExternally(Link)));
                    items.Add(new OsuMenuItem("Copy URL", MenuItemType.Standard, copyUrl));
                }

                return items.ToArray();
            }
        }

        private void copyUrl()
        {
            host.GetClipboard()?.SetText(Link);
            onScreenDisplay?.Display(new CopyUrlToast(ToastStrings.UrlCopied));
        }

        private class CopyUrlToast : Toast
        {
            public CopyUrlToast(LocalisableString value)
                : base(UserInterfaceStrings.GeneralHeader, value, "")
            {
            }
        }
>>>>>>> 96bcfea2
    }
}<|MERGE_RESOLUTION|>--- conflicted
+++ resolved
@@ -73,10 +73,7 @@
             return true;
         }
 
-<<<<<<< HEAD
         public LocalisableString TooltipText => "在浏览器中打开";
-=======
-        public LocalisableString TooltipText => "view in browser";
 
         public MenuItem[] ContextMenuItems
         {
@@ -86,8 +83,8 @@
 
                 if (Link != null)
                 {
-                    items.Add(new OsuMenuItem("Open", MenuItemType.Standard, () => host.OpenUrlExternally(Link)));
-                    items.Add(new OsuMenuItem("Copy URL", MenuItemType.Standard, copyUrl));
+                    items.Add(new OsuMenuItem("打开", MenuItemType.Standard, () => host.OpenUrlExternally(Link)));
+                    items.Add(new OsuMenuItem("复制URL", MenuItemType.Standard, copyUrl));
                 }
 
                 return items.ToArray();
@@ -107,6 +104,5 @@
             {
             }
         }
->>>>>>> 96bcfea2
     }
 }