﻿// Copyright (c) ppy Pty Ltd <contact@ppy.sh>. Licensed under the MIT Licence.
// See the LICENCE file in the repository root for full licence text.

using System;
using System.Linq;
using osuTK;
using osuTK.Graphics;
using osu.Framework.Allocation;
using osu.Framework.Bindables;
using osu.Framework.Extensions;
using osu.Framework.Extensions.Color4Extensions;
using osu.Framework.Graphics;
using osu.Framework.Graphics.Containers;
using osu.Framework.Graphics.Shapes;
using osu.Framework.Graphics.Sprites;
using osu.Framework.Graphics.UserInterface;
using osu.Framework.Input.Events;
using osu.Framework.MathUtils;
using osu.Game.Graphics.Sprites;

namespace osu.Game.Graphics.UserInterface
{
    public class OsuTabControl<T> : TabControl<T>
    {
        private readonly Box strip;

        protected override Dropdown<T> CreateDropdown() => new OsuTabDropdown();

        protected override TabItem<T> CreateTabItem(T value) => new OsuTabItem(value);

        protected virtual float StripWidth() => TabContainer.Children.Sum(c => c.IsPresent ? c.DrawWidth + TabContainer.Spacing.X : 0) - TabContainer.Spacing.X;
        protected virtual float StripHeight() => 1;

        private static bool isEnumType => typeof(T).IsEnum;

        public OsuTabControl()
        {
            TabContainer.Spacing = new Vector2(10f, 0f);

            AddInternal(strip = new Box
            {
                Anchor = Anchor.BottomLeft,
                Origin = Anchor.BottomLeft,
                Height = StripHeight(),
                Colour = Color4.White.Opacity(0),
            });

            if (isEnumType)
                foreach (var val in (T[])Enum.GetValues(typeof(T)))
                    AddItem(val);
        }

        [BackgroundDependencyLoader]
        private void load(OsuColour colours)
        {
            if (accentColour == default)
                AccentColour = colours.Blue;
        }

        private Color4 accentColour;

        public Color4 AccentColour
        {
            get => accentColour;
            set
            {
                accentColour = value;
                var dropdown = Dropdown as IHasAccentColour;
                if (dropdown != null)
                    dropdown.AccentColour = value;
                foreach (var i in TabContainer.Children.OfType<IHasAccentColour>())
                    i.AccentColour = value;
            }
        }

        public Color4 StripColour
        {
            get => strip.Colour;
            set => strip.Colour = value;
        }

        protected override TabFillFlowContainer CreateTabFlow() => new OsuTabFillFlowContainer
        {
            Direction = FillDirection.Full,
            RelativeSizeAxes = Axes.Both,
            Depth = -1,
            Masking = true
        };

        protected override void UpdateAfterChildren()
        {
            base.UpdateAfterChildren();

            // dont bother calculating if the strip is invisible
            if (strip.Colour.MaxAlpha > 0)
                strip.Width = Interpolation.ValueAt(MathHelper.Clamp(Clock.ElapsedFrameTime, 0, 1000), strip.Width, StripWidth(), 0, 500, Easing.OutQuint);
        }

        public class OsuTabItem : TabItem<T>, IHasAccentColour
        {
            protected readonly SpriteText Text;
            protected readonly Box Bar;

            private Color4 accentColour;

            public Color4 AccentColour
            {
                get => accentColour;
                set
                {
                    accentColour = value;
                    if (!Active.Value)
                        Text.Colour = value;
                }
            }

            private const float transition_length = 500;

            private void fadeActive()
            {
                Bar.FadeIn(transition_length, Easing.OutQuint);
                Text.FadeColour(Color4.White, transition_length, Easing.OutQuint);
            }

            private void fadeInactive()
            {
                Bar.FadeOut(transition_length, Easing.OutQuint);
                Text.FadeColour(AccentColour, transition_length, Easing.OutQuint);
            }

            protected override bool OnHover(HoverEvent e)
            {
                if (!Active.Value)
                    fadeActive();
                return true;
            }

            protected override void OnHoverLost(HoverLostEvent e)
            {
                if (!Active.Value)
                    fadeInactive();
            }

            [BackgroundDependencyLoader]
            private void load(OsuColour colours)
            {
                if (accentColour == default)
                    AccentColour = colours.Blue;
            }

            public OsuTabItem(T value)
                : base(value)
            {
                AutoSizeAxes = Axes.X;
                RelativeSizeAxes = Axes.Y;

                Children = new Drawable[]
                {
                    Text = new OsuSpriteText
                    {
                        Margin = new MarginPadding { Top = 5, Bottom = 5 },
                        Origin = Anchor.BottomLeft,
                        Anchor = Anchor.BottomLeft,
                        Text = (value as IHasDescription)?.Description ?? (value as Enum)?.GetDescription() ?? value.ToString(),
                        Font = OsuFont.GetFont(size: 14)
                    },
                    Bar = new Box
                    {
                        RelativeSizeAxes = Axes.X,
                        Height = 1,
                        Alpha = 0,
                        Colour = Color4.White,
                        Origin = Anchor.BottomLeft,
                        Anchor = Anchor.BottomLeft,
                    },
                    new HoverClickSounds()
                };

                Active.BindValueChanged(active => Text.Font = Text.Font.With(Typeface.Exo, weight: active.NewValue ? FontWeight.Bold : FontWeight.Medium), true);
            }

            protected override void OnActivated() => fadeActive();

            protected override void OnDeactivated() => fadeInactive();
        }

        // todo: this needs to go
        private class OsuTabDropdown : OsuDropdown<T>
        {
            public OsuTabDropdown()
            {
                RelativeSizeAxes = Axes.X;
            }

            protected override DropdownMenu CreateMenu() => new OsuTabDropdownMenu();

            protected override DropdownHeader CreateHeader() => new OsuTabDropdownHeader
            {
                Anchor = Anchor.TopRight,
                Origin = Anchor.TopRight
            };

            private class OsuTabDropdownMenu : OsuDropdownMenu
            {
                public OsuTabDropdownMenu()
                {
                    Anchor = Anchor.TopRight;
                    Origin = Anchor.TopRight;

                    BackgroundColour = Color4.Black.Opacity(0.7f);
                    MaxHeight = 400;
                }

                protected override DrawableMenuItem CreateDrawableMenuItem(MenuItem item) => new DrawableOsuTabDropdownMenuItem(item) { AccentColour = AccentColour };

                private class DrawableOsuTabDropdownMenuItem : DrawableOsuDropdownMenuItem
                {
                    public DrawableOsuTabDropdownMenuItem(MenuItem item)
                        : base(item)
                    {
                        ForegroundColourHover = Color4.Black;
                    }
                }
            }

            protected class OsuTabDropdownHeader : OsuDropdownHeader
            {
                public override Color4 AccentColour
                {
<<<<<<< HEAD
                    get { return base.AccentColour; }
=======
                    get => base.AccentColour;
>>>>>>> 9fa8e6f3

                    set
                    {
                        base.AccentColour = value;
                        Foreground.Colour = value;
                    }
                }

                public OsuTabDropdownHeader()
                {
                    RelativeSizeAxes = Axes.None;
                    AutoSizeAxes = Axes.X;

                    BackgroundColour = Color4.Black.Opacity(0.5f);

                    Background.Height = 0.5f;
                    Background.CornerRadius = 5;
                    Background.Masking = true;

                    Foreground.RelativeSizeAxes = Axes.None;
                    Foreground.AutoSizeAxes = Axes.X;
                    Foreground.RelativeSizeAxes = Axes.Y;
                    Foreground.Margin = new MarginPadding(5);

                    Foreground.Children = new Drawable[]
                    {
                        new SpriteIcon
                        {
                            Icon = FontAwesome.fa_ellipsis_h,
                            Size = new Vector2(14),
                            Origin = Anchor.Centre,
                            Anchor = Anchor.Centre,
                        }
                    };

                    Padding = new MarginPadding { Left = 5, Right = 5 };
                }

                protected override bool OnHover(HoverEvent e)
                {
                    Foreground.Colour = BackgroundColour;
                    return base.OnHover(e);
                }

                protected override void OnHoverLost(HoverLostEvent e)
                {
                    Foreground.Colour = BackgroundColourHover;
                    base.OnHoverLost(e);
                }
            }
        }

        private class OsuTabFillFlowContainer : TabFillFlowContainer
        {
            protected override int Compare(Drawable x, Drawable y) => CompareReverseChildID(x, y);
        }
    }
}<|MERGE_RESOLUTION|>--- conflicted
+++ resolved
@@ -227,12 +227,7 @@
             {
                 public override Color4 AccentColour
                 {
-<<<<<<< HEAD
-                    get { return base.AccentColour; }
-=======
                     get => base.AccentColour;
->>>>>>> 9fa8e6f3
-
                     set
                     {
                         base.AccentColour = value;
