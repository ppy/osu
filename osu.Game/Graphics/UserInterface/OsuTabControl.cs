--- conflicted
+++ resolved
@@ -182,13 +182,8 @@
                         Margin = new MarginPadding { Top = 5, Bottom = 5 },
                         Origin = Anchor.BottomLeft,
                         Anchor = Anchor.BottomLeft,
-<<<<<<< HEAD
-                        Text = (value as IHasDescription)?.Description ?? (value as Enum)?.GetLocalisableDescription() ?? value.ToString(),
+                        Text = text,
                         Font = OsuFont.GetFont(size: 17)
-=======
-                        Text = text,
-                        Font = OsuFont.GetFont(size: 14)
->>>>>>> 6cc81c24
                     },
                     Bar = new Box
                     {
