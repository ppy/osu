--- conflicted
+++ resolved
@@ -106,11 +106,7 @@
 
         private class CapsWarning : SpriteIcon, IHasTooltip
         {
-<<<<<<< HEAD
-            public string TooltipText => @"大写锁定已打开";
-=======
-            public LocalisableString TooltipText => "caps lock is active";
->>>>>>> a9084db6
+            public LocalisableString TooltipText => "大写锁定已打开";
 
             public CapsWarning()
             {
