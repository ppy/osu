--- conflicted
+++ resolved
@@ -82,11 +82,7 @@
         }
 
         public void AddUserLink(User user, Action<SpriteText> creationParameters = null)
-<<<<<<< HEAD
-            => createLink(AddText(user.Username, creationParameters), new LinkDetails(LinkAction.OpenUserProfile, user.Id.ToString()), "查看个人资料");
-=======
-            => createLink(CreateChunkFor(user.Username, true, CreateSpriteText, creationParameters), new LinkDetails(LinkAction.OpenUserProfile, user.Id.ToString()), "view profile");
->>>>>>> f6c19c95
+            => createLink(CreateChunkFor(user.Username, true, CreateSpriteText, creationParameters), new LinkDetails(LinkAction.OpenUserProfile, user.Id.ToString()), "查看资料");
 
         private void createLink(ITextPart textPart, LinkDetails link, LocalisableString tooltipText, Action action = null)
         {
