--- conflicted
+++ resolved
@@ -70,13 +70,8 @@
             createLink(new TextPartManual(text), new LinkDetails(action, linkArgument), tooltipText);
         }
 
-<<<<<<< HEAD
-        public void AddUserLink(User user, Action<SpriteText> creationParameters = null)
-            => createLink(CreateChunkFor(user.Username, true, CreateSpriteText, creationParameters), new LinkDetails(LinkAction.OpenUserProfile, user.Id.ToString()), "查看资料");
-=======
         public void AddUserLink(IUser user, Action<SpriteText> creationParameters = null)
-            => createLink(CreateChunkFor(user.Username, true, CreateSpriteText, creationParameters), new LinkDetails(LinkAction.OpenUserProfile, user), "view profile");
->>>>>>> f208a931
+            => createLink(CreateChunkFor(user.Username, true, CreateSpriteText, creationParameters), new LinkDetails(LinkAction.OpenUserProfile, user), "查看资料");
 
         private void createLink(ITextPart textPart, LinkDetails link, LocalisableString tooltipText, Action action = null)
         {
