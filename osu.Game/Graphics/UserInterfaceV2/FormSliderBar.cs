// Copyright (c) ppy Pty Ltd <contact@ppy.sh>. Licensed under the MIT Licence.
// See the LICENCE file in the repository root for full licence text.

using System;
using System.Collections.Generic;
using System.Globalization;
using System.Numerics;
using osu.Framework.Allocation;
using osu.Framework.Bindables;
using osu.Framework.Extensions.Color4Extensions;
using osu.Framework.Extensions.ObjectExtensions;
using osu.Framework.Graphics;
using osu.Framework.Graphics.Colour;
using osu.Framework.Graphics.Containers;
using osu.Framework.Graphics.Shapes;
using osu.Framework.Graphics.UserInterface;
using osu.Framework.Input;
using osu.Framework.Input.Events;
using osu.Framework.Localisation;
using osu.Game.Graphics.UserInterface;
using osu.Game.Localisation;
using osu.Game.Overlays;

namespace osu.Game.Graphics.UserInterfaceV2
{
    public partial class FormSliderBar<T> : CompositeDrawable, IHasCurrentValue<T>, IFormControl
        where T : struct, INumber<T>, IMinMaxValue<T>
    {
        public Bindable<T> Current
        {
            get => current.Current;
            set
            {
                current.Current = value;
                currentNumberInstantaneous.Default = current.Default;
            }
        }

        private readonly BindableNumberWithCurrent<T> current = new BindableNumberWithCurrent<T>();

        private readonly BindableNumber<T> currentNumberInstantaneous = new BindableNumber<T>();

        /// <summary>
        /// Whether changes to the value should instantaneously transfer to outside bindables.
        /// If <see langword="false"/>, the transfer will happen on text box commit (explicit, or implicit via focus loss), or on slider commit.
        /// </summary>
        public bool TransferValueOnCommit { get; set; }

        private CompositeDrawable? tabbableContentContainer;

        public CompositeDrawable? TabbableContentContainer
        {
            set
            {
                tabbableContentContainer = value;

                if (textBox.IsNotNull())
                    textBox.TabbableContentContainer = tabbableContentContainer;
            }
        }

        private LocalisableString caption;

        /// <summary>
        /// Caption describing this slider bar, displayed on top of the controls.
        /// </summary>
        public LocalisableString Caption
        {
            get => caption;
            set
            {
                caption = value;

                if (IsLoaded)
                    captionText.Caption = value;
            }
        }

        /// <summary>
        /// Hint text containing an extended description of this slider bar, displayed in a tooltip when hovering the caption.
        /// </summary>
        public LocalisableString HintText { get; init; }

        private float keyboardStep;

        /// <summary>
        /// A custom step value for each key press which actuates a change on this control.
        /// </summary>
        public float KeyboardStep
        {
            get => keyboardStep;
            set
            {
                keyboardStep = value;
                if (IsLoaded)
                    slider.KeyboardStep = value;
            }
        }

        private Box background = null!;
        private Box flashLayer = null!;
        private FormTextBox.InnerTextBox textBox = null!;
        private InnerSlider slider = null!;
        private FormFieldCaption captionText = null!;
        private IFocusManager focusManager = null!;

        [Resolved]
        private OverlayColourProvider colourProvider { get; set; } = null!;

        private readonly Bindable<Language> currentLanguage = new Bindable<Language>();

        [BackgroundDependencyLoader]
        private void load(OsuColour colours, OsuGame? game)
        {
            RelativeSizeAxes = Axes.X;
            Height = 50;

            Masking = true;
            CornerRadius = 5;

            InternalChildren = new Drawable[]
            {
                background = new Box
                {
                    RelativeSizeAxes = Axes.Both,
                    Colour = colourProvider.Background5,
                },
                flashLayer = new Box
                {
                    RelativeSizeAxes = Axes.Both,
                    Colour = Colour4.Transparent,
                },
                new Container
                {
                    RelativeSizeAxes = Axes.Both,
                    Padding = new MarginPadding
                    {
                        Vertical = 9,
                        Left = 9,
                        Right = 5,
                    },
                    Children = new Drawable[]
                    {
                        captionText = new FormFieldCaption
                        {
                            Anchor = Anchor.TopLeft,
                            Origin = Anchor.TopLeft,
                            TooltipText = HintText,
                        },
                        textBox = new FormNumberBox.InnerNumberBox(allowDecimals: true)
                        {
                            Anchor = Anchor.BottomLeft,
                            Origin = Anchor.BottomLeft,
                            RelativeSizeAxes = Axes.X,
                            Width = 0.5f,
                            CommitOnFocusLost = true,
                            SelectAllOnFocus = true,
                            OnInputError = () =>
                            {
                                flashLayer.Colour = ColourInfo.GradientVertical(colours.Red3.Opacity(0), colours.Red3);
                                flashLayer.FadeOutFromOne(200, Easing.OutQuint);
                            },
                            TabbableContentContainer = tabbableContentContainer,
                        },
                        slider = new InnerSlider
                        {
                            Anchor = Anchor.CentreRight,
                            Origin = Anchor.CentreRight,
                            RelativeSizeAxes = Axes.X,
                            Width = 0.5f,
                            Current = currentNumberInstantaneous,
                            OnCommit = () => current.Value = currentNumberInstantaneous.Value,
                        }
                    },
                },
            };

            if (game != null)
                currentLanguage.BindTo(game.CurrentLanguage);
        }

        protected override void LoadComplete()
        {
            base.LoadComplete();

            slider.KeyboardStep = keyboardStep;
            captionText.Caption = caption;

            focusManager = GetContainingFocusManager()!;

            textBox.Focused.BindValueChanged(_ => updateState());
            textBox.OnCommit += textCommitted;
            textBox.Current.BindValueChanged(textChanged);

            slider.IsDragging.BindValueChanged(_ => updateState());
            slider.Focused.BindValueChanged(_ => updateState());

            current.ValueChanged += e =>
            {
                currentNumberInstantaneous.Value = e.NewValue;
                ValueChanged?.Invoke();
            };

            current.MinValueChanged += v => currentNumberInstantaneous.MinValue = v;
            current.MaxValueChanged += v => currentNumberInstantaneous.MaxValue = v;
            current.PrecisionChanged += v => currentNumberInstantaneous.Precision = v;
            current.DisabledChanged += disabled =>
            {
                if (disabled)
                {
                    // revert any changes before disabling to make sure we are in a consistent state.
                    currentNumberInstantaneous.Value = current.Value;
                }

                currentNumberInstantaneous.Disabled = disabled;
                updateState();
            };

            current.CopyTo(currentNumberInstantaneous);
            currentLanguage.BindValueChanged(_ => Schedule(updateValueDisplay));
            currentNumberInstantaneous.BindValueChanged(e =>
            {
                if (!TransferValueOnCommit)
                    current.Value = e.NewValue;

                updateState();
                updateValueDisplay();
            }, true);
        }

        private bool updatingFromTextBox;

        private void textChanged(ValueChangedEvent<string> change)
        {
            tryUpdateSliderFromTextBox();
        }

        private void textCommitted(TextBox t, bool isNew)
        {
            tryUpdateSliderFromTextBox();
            // If the attempted update above failed, restore text box to match the slider.
            currentNumberInstantaneous.TriggerChange();
            current.Value = currentNumberInstantaneous.Value;

            flashLayer.Colour = ColourInfo.GradientVertical(colourProvider.Dark2.Opacity(0), colourProvider.Dark2);
            flashLayer.FadeOutFromOne(800, Easing.OutQuint);
        }

        private void tryUpdateSliderFromTextBox()
        {
            updatingFromTextBox = true;

            try
            {
                switch (currentNumberInstantaneous)
                {
                    case Bindable<int> bindableInt:
                        bindableInt.Value = int.Parse(textBox.Current.Value);
                        break;

                    case Bindable<double> bindableDouble:
                        bindableDouble.Value = double.Parse(textBox.Current.Value);
                        break;

                    default:
                        currentNumberInstantaneous.Parse(textBox.Current.Value, CultureInfo.CurrentCulture);
                        break;
                }
            }
            catch
            {
                // ignore parsing failures.
                // sane state will eventually be restored by a commit (either explicit, or implicit via focus loss).
            }

            updatingFromTextBox = false;
        }

        protected override bool OnHover(HoverEvent e)
        {
            updateState();
            return true;
        }

        protected override void OnHoverLost(HoverLostEvent e)
        {
            base.OnHoverLost(e);
            updateState();
        }

        protected override bool OnClick(ClickEvent e)
        {
            if (!Current.Disabled)
                focusManager.ChangeFocus(textBox);
            return true;
        }

        private void updateState()
        {
            bool childHasFocus = slider.Focused.Value || textBox.Focused.Value;

            textBox.Alpha = 1;
            textBox.ReadOnly = Current.Disabled;

            background.Colour = currentNumberInstantaneous.Disabled ? colourProvider.Background4 : colourProvider.Background5;
            captionText.Colour = currentNumberInstantaneous.Disabled ? colourProvider.Foreground1 : colourProvider.Content2;
            textBox.Colour = currentNumberInstantaneous.Disabled ? colourProvider.Foreground1 : colourProvider.Content1;

            BorderThickness = childHasFocus || IsHovered || slider.IsDragging.Value ? 2 : 0;
            BorderColour = childHasFocus ? colourProvider.Highlight1 : colourProvider.Light4;

            if (childHasFocus)
                background.Colour = ColourInfo.GradientVertical(colourProvider.Background5, colourProvider.Dark3);
            else if (IsHovered || slider.IsDragging.Value)
                background.Colour = ColourInfo.GradientVertical(colourProvider.Background5, colourProvider.Dark4);
            else
                background.Colour = colourProvider.Background5;
        }

        private void updateValueDisplay()
        {
            if (updatingFromTextBox) return;

            textBox.Text = slider.GetDisplayableValue(currentNumberInstantaneous.Value).ToString();
        }

        private partial class InnerSlider : OsuSliderBar<T>
        {
            public BindableBool Focused { get; } = new BindableBool();

            public BindableBool IsDragging { get; set; } = new BindableBool();
            public Action? OnCommit { get; set; }

            private Box leftBox = null!;
            private Box rightBox = null!;
            private InnerSliderNub nub = null!;
            public const float NUB_WIDTH = 10;

            [Resolved]
            private OverlayColourProvider colourProvider { get; set; } = null!;

            [BackgroundDependencyLoader]
            private void load()
            {
                Height = 40;
                RelativeSizeAxes = Axes.X;
                RangePadding = NUB_WIDTH / 2;

                Children = new Drawable[]
                {
                    new Container
                    {
                        RelativeSizeAxes = Axes.Both,
                        Masking = true,
                        CornerRadius = 5,
                        Children = new Drawable[]
                        {
                            leftBox = new Box
                            {
                                RelativeSizeAxes = Axes.Both,
                                Anchor = Anchor.CentreLeft,
                                Origin = Anchor.CentreLeft,
                            },
                            rightBox = new Box
                            {
                                RelativeSizeAxes = Axes.Both,
                                Anchor = Anchor.CentreRight,
                                Origin = Anchor.CentreRight,
                            },
                        },
                    },
                    new Container
                    {
                        RelativeSizeAxes = Axes.Both,
                        Padding = new MarginPadding { Horizontal = RangePadding, },
                        Child = nub = new InnerSliderNub
                        {
                            ResetToDefault = () =>
                            {
                                if (!Current.Disabled)
                                    Current.SetDefault();
                            }
                        }
                    },
                    new HoverClickSounds()
                };
            }

            protected override void LoadComplete()
            {
                base.LoadComplete();
                Current.BindDisabledChanged(_ => updateState(), true);
            }

            protected override void UpdateAfterChildren()
            {
                base.UpdateAfterChildren();
                leftBox.Width = Math.Clamp(RangePadding + nub.DrawPosition.X, 0, Math.Max(0, DrawWidth)) / DrawWidth;
                rightBox.Width = Math.Clamp(DrawWidth - nub.DrawPosition.X - RangePadding, 0, Math.Max(0, DrawWidth)) / DrawWidth;
            }

            protected override bool OnDragStart(DragStartEvent e)
            {
                bool dragging = base.OnDragStart(e);
                IsDragging.Value = dragging;
                updateState();
                return dragging;
            }

            protected override void OnDragEnd(DragEndEvent e)
            {
                base.OnDragEnd(e);
                IsDragging.Value = false;
                updateState();
            }

            protected override bool OnHover(HoverEvent e)
            {
                updateState();
                return base.OnHover(e);
            }

            protected override void OnHoverLost(HoverLostEvent e)
            {
                updateState();
                base.OnHoverLost(e);
            }

            protected override void OnFocus(FocusEvent e)
            {
                updateState();
                Focused.Value = true;
                base.OnFocus(e);
            }

            protected override void OnFocusLost(FocusLostEvent e)
            {
                updateState();
                Focused.Value = false;
                base.OnFocusLost(e);
            }

            private void updateState()
            {
                rightBox.Colour = colourProvider.Background6;
<<<<<<< HEAD

                if (Current.Disabled)
                {
                    leftBox.Colour = colourProvider.Dark3;
                    nub.Colour = colourProvider.Dark1;
                }
                else
                {
                    leftBox.Colour = HasFocus || IsHovered || IsDragged ? colourProvider.Highlight1.Opacity(0.5f) : colourProvider.Dark2;
                    nub.Colour = HasFocus || IsHovered || IsDragged ? colourProvider.Highlight1 : colourProvider.Light4;
                }
=======
                leftBox.Colour = HasFocus || IsHovered || IsDragged ? colourProvider.Highlight1.Opacity(0.5f) : colourProvider.Highlight1.Opacity(0.3f);
                nub.Colour = HasFocus || IsHovered || IsDragged ? colourProvider.Highlight1 : colourProvider.Light4;
>>>>>>> d9dad4c3
            }

            protected override void UpdateValue(float value)
            {
                nub.MoveToX(value, 200, Easing.OutPow10);
            }

            protected override bool Commit()
            {
                bool result = base.Commit();

                if (result)
                    OnCommit?.Invoke();

                return result;
            }
        }

        private partial class InnerSliderNub : Circle
        {
            public Action? ResetToDefault { get; set; }

            [BackgroundDependencyLoader]
            private void load()
            {
                Width = InnerSlider.NUB_WIDTH;
                RelativeSizeAxes = Axes.Y;
                RelativePositionAxes = Axes.X;
                Origin = Anchor.TopCentre;
            }

            protected override bool OnClick(ClickEvent e) => true; // must be handled for double click handler to ever fire

            protected override bool OnDoubleClick(DoubleClickEvent e)
            {
                ResetToDefault?.Invoke();
                return true;
            }
        }

        public IEnumerable<LocalisableString> FilterTerms => new[] { Caption, HintText };

        public event Action? ValueChanged;

        public bool IsDefault => Current.IsDefault;

        public void SetDefault() => Current.SetDefault();

        public bool IsDisabled => Current.Disabled;
    }
}<|MERGE_RESOLUTION|>--- conflicted
+++ resolved
@@ -443,7 +443,6 @@
             private void updateState()
             {
                 rightBox.Colour = colourProvider.Background6;
-<<<<<<< HEAD
 
                 if (Current.Disabled)
                 {
@@ -452,13 +451,9 @@
                 }
                 else
                 {
-                    leftBox.Colour = HasFocus || IsHovered || IsDragged ? colourProvider.Highlight1.Opacity(0.5f) : colourProvider.Dark2;
+                    leftBox.Colour = HasFocus || IsHovered || IsDragged ? colourProvider.Highlight1.Opacity(0.5f) : colourProvider.Highlight1.Opacity(0.3f);
                     nub.Colour = HasFocus || IsHovered || IsDragged ? colourProvider.Highlight1 : colourProvider.Light4;
                 }
-=======
-                leftBox.Colour = HasFocus || IsHovered || IsDragged ? colourProvider.Highlight1.Opacity(0.5f) : colourProvider.Highlight1.Opacity(0.3f);
-                nub.Colour = HasFocus || IsHovered || IsDragged ? colourProvider.Highlight1 : colourProvider.Light4;
->>>>>>> d9dad4c3
             }
 
             protected override void UpdateValue(float value)
