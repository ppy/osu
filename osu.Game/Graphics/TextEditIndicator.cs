--- conflicted
+++ resolved
@@ -21,13 +21,8 @@
         private readonly OsuSpriteText spriteText;
         private readonly ProgressBar bg;
         private readonly Box flashBox;
-<<<<<<< HEAD
-        private Bindable<bool> optUI = new Bindable<bool>();
-        private Bindable<bool> alwaysHide = new Bindable<bool>();
-=======
         private readonly Bindable<bool> optUI = new Bindable<bool>();
         private readonly Bindable<bool> alwaysHide = new Bindable<bool>();
->>>>>>> 08cc642a
         private readonly FillFlowContainer placeHolderContainer;
         private readonly Circle bar;
 
