﻿// Copyright (c) ppy Pty Ltd <contact@ppy.sh>. Licensed under the MIT Licence.
// See the LICENCE file in the repository root for full licence text.

using System;
using osu.Framework.Allocation;
using osu.Framework.Graphics;
using osu.Framework.Graphics.Containers;
using osu.Framework.Graphics.Cursor;
using osu.Framework.Graphics.Shapes;
using osu.Game.Graphics.Sprites;
using osuTK;

namespace osu.Game.Graphics
{
    public class DateTooltip : VisibilityContainer, ITooltip<DateTimeOffset>
    {
        private readonly OsuSpriteText dateText, timeText;
        private readonly Box background;

        public DateTooltip()
        {
            AutoSizeAxes = Axes.Both;
            Masking = true;
            CornerRadius = 5;

            Children = new Drawable[]
            {
                background = new Box
                {
                    RelativeSizeAxes = Axes.Both
                },
                new FillFlowContainer
                {
                    AutoSizeAxes = Axes.Both,
                    Direction = FillDirection.Horizontal,
                    Padding = new MarginPadding(10),
                    Children = new Drawable[]
                    {
                        dateText = new OsuSpriteText
                        {
                            Font = OsuFont.GetFont(size: 17, weight: FontWeight.Bold),
                            Anchor = Anchor.BottomLeft,
                            Origin = Anchor.BottomLeft,
                        },
                        timeText = new OsuSpriteText
                        {
                            Font = OsuFont.GetFont(size: 17, weight: FontWeight.Regular),
                            Anchor = Anchor.BottomLeft,
                            Origin = Anchor.BottomLeft,
                        }
                    }
                },
            };
        }

        [BackgroundDependencyLoader]
        private void load(OsuColour colours)
        {
            background.Colour = colours.GreySeafoamDarker;
            timeText.Colour = colours.BlueLighter;
        }

        protected override void PopIn() => this.FadeIn(200, Easing.OutQuint);
        protected override void PopOut() => this.FadeOut(200, Easing.OutQuint);

        public void SetContent(DateTimeOffset date)
        {
<<<<<<< HEAD
            dateText.Text = $"{date:yyyy MMMM d} ";
            timeText.Text = $"{date:HH:mm:ss \"UTC\"z}";
=======
            DateTimeOffset localDate = date.ToLocalTime();

            dateText.Text = $"{localDate:yyyy MMMM d} ";
            timeText.Text = $"{localDate:HH:mm:ss \"UTC\"z}";
>>>>>>> 5ddb2583
        }

        public void Move(Vector2 pos) => Position = pos;
    }
}<|MERGE_RESOLUTION|>--- conflicted
+++ resolved
@@ -65,15 +65,10 @@
 
         public void SetContent(DateTimeOffset date)
         {
-<<<<<<< HEAD
-            dateText.Text = $"{date:yyyy MMMM d} ";
-            timeText.Text = $"{date:HH:mm:ss \"UTC\"z}";
-=======
             DateTimeOffset localDate = date.ToLocalTime();
 
             dateText.Text = $"{localDate:yyyy MMMM d} ";
             timeText.Text = $"{localDate:HH:mm:ss \"UTC\"z}";
->>>>>>> 5ddb2583
         }
 
         public void Move(Vector2 pos) => Position = pos;
