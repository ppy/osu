// Copyright (c) ppy Pty Ltd <contact@ppy.sh>. Licensed under the MIT Licence.
// See the LICENCE file in the repository root for full licence text.

using osu.Framework.Platform;
using osu.Game.Database;
using osu.Game.Online.API;
using osu.Game.Online.API.Requests;

namespace osu.Game.Scoring
{
    public class ScoreModelDownloader : ModelDownloader<ScoreInfo, IScoreInfo>
    {
        public ScoreModelDownloader(IModelImporter<ScoreInfo> scoreManager, IAPIProvider api, IIpcHost importHost = null)
            : base(scoreManager, api, importHost)
        {
        }

<<<<<<< HEAD
        protected override ArchiveDownloadRequest<ScoreInfo> CreateDownloadRequest(ScoreInfo score, bool useSayobot, bool noVideo, bool minimiseDownload)
            => new DownloadReplayRequest(score);
=======
        protected override ArchiveDownloadRequest<IScoreInfo> CreateDownloadRequest(IScoreInfo score, bool minimiseDownload) => new DownloadReplayRequest(score);

        public override ArchiveDownloadRequest<IScoreInfo> GetExistingDownload(IScoreInfo model)
            => CurrentDownloads.Find(r => r.Model.OnlineID == model.OnlineID);
>>>>>>> b85bdd60
    }
}<|MERGE_RESOLUTION|>--- conflicted
+++ resolved
@@ -15,14 +15,9 @@
         {
         }
 
-<<<<<<< HEAD
-        protected override ArchiveDownloadRequest<ScoreInfo> CreateDownloadRequest(ScoreInfo score, bool useSayobot, bool noVideo, bool minimiseDownload)
-            => new DownloadReplayRequest(score);
-=======
-        protected override ArchiveDownloadRequest<IScoreInfo> CreateDownloadRequest(IScoreInfo score, bool minimiseDownload) => new DownloadReplayRequest(score);
+        protected override ArchiveDownloadRequest<IScoreInfo> CreateDownloadRequest(IScoreInfo score, bool useSayobot, bool noVideo, bool minimiseDownload) => new DownloadReplayRequest(score);
 
         public override ArchiveDownloadRequest<IScoreInfo> GetExistingDownload(IScoreInfo model)
             => CurrentDownloads.Find(r => r.Model.OnlineID == model.OnlineID);
->>>>>>> b85bdd60
     }
 }