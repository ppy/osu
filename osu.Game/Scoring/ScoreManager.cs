--- conflicted
+++ resolved
@@ -354,20 +354,15 @@
 
         public IBindable<WeakReference<ArchiveDownloadRequest<IScoreInfo>>> DownloadFailed => scoreModelDownloader.DownloadFailed;
 
-<<<<<<< HEAD
-        public bool Download(IScoreInfo model, bool minimiseDownloadSize, bool useSayobot, bool noVideo) =>
-            scoreModelDownloader.Download(model, minimiseDownloadSize, useSayobot, noVideo);
-=======
-        public bool Download(ScoreInfo model, bool minimiseDownloadSize)
+        public bool Download(IScoreInfo model, bool minimiseDownloadSize)
         {
             return scoreModelDownloader.Download(model, minimiseDownloadSize);
         }
 
-        public bool AccelDownload(ScoreInfo model, bool minimiseDownloadSize)
+        public bool AccelDownload(IScoreInfo model, bool minimiseDownloadSize)
         {
             throw new NotImplementedException();
         }
->>>>>>> eb632700
 
         public ArchiveDownloadRequest<IScoreInfo> GetExistingDownload(IScoreInfo model)
         {
