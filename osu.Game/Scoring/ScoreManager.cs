--- conflicted
+++ resolved
@@ -101,29 +101,6 @@
         public Bindable<string> GetBindableTotalScoreString([NotNull] ScoreInfo score) => new TotalScoreStringBindable(GetBindableTotalScore(score));
 
         /// <summary>
-<<<<<<< HEAD
-        /// Retrieves the total score of a <see cref="ScoreInfo"/> in the given <see cref="ScoringMode"/>.
-        /// </summary>
-        /// <param name="score">The <see cref="ScoreInfo"/> to calculate the total score of.</param>
-        /// <param name="mode">The <see cref="ScoringMode"/> to return the total score as.</param>
-        /// <returns>The total score.</returns>
-        public long GetTotalScore([NotNull] ScoreInfo score, ScoringMode mode = ScoringMode.Standardised)
-        {
-            // TODO: This is required for playlist aggregate scores. They should likely not be getting here in the first place.
-            if (string.IsNullOrEmpty(score.BeatmapInfo.MD5Hash))
-                return score.TotalScore;
-
-            var ruleset = score.Ruleset.CreateInstance();
-            var scoreProcessor = ruleset.CreateScoreProcessor();
-            scoreProcessor.ScoreMultiplierCalculator = score.ScoreMultiplierCalculator;
-            scoreProcessor.Mods.Value = score.Mods;
-
-            return scoreProcessor.ComputeScore(mode, score);
-        }
-
-        /// <summary>
-=======
->>>>>>> 812def12
         /// Retrieves the maximum achievable combo for the provided score.
         /// </summary>
         /// <param name="score">The <see cref="ScoreInfo"/> to compute the maximum achievable combo for.</param>
