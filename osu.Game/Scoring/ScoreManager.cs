--- conflicted
+++ resolved
@@ -354,15 +354,8 @@
 
         public IBindable<WeakReference<ArchiveDownloadRequest<IScoreInfo>>> DownloadFailed => scoreModelDownloader.DownloadFailed;
 
-<<<<<<< HEAD
-        public bool Download(ScoreInfo model, bool minimiseDownloadSize, bool useSayobot, bool noVideo)
-        {
-            return scoreModelDownloader.Download(model, minimiseDownloadSize, useSayobot, noVideo);
-        }
-=======
-        public bool Download(IScoreInfo model, bool minimiseDownloadSize) =>
-            scoreModelDownloader.Download(model, minimiseDownloadSize);
->>>>>>> b85bdd60
+        public bool Download(IScoreInfo model, bool minimiseDownloadSize, bool useSayobot, bool noVideo) =>
+            scoreModelDownloader.Download(model, minimiseDownloadSize, useSayobot, noVideo);
 
         public ArchiveDownloadRequest<IScoreInfo> GetExistingDownload(IScoreInfo model)
         {
