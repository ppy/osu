// Copyright (c) ppy Pty Ltd <contact@ppy.sh>. Licensed under the MIT Licence.
// See the LICENCE file in the repository root for full licence text.

using System;
using System.Collections.Generic;
using System.IO;
using System.Linq;
using System.Linq.Expressions;
using System.Threading;
using System.Threading.Tasks;
using JetBrains.Annotations;
using osu.Framework.Bindables;
using osu.Framework.Platform;
using osu.Framework.Threading;
using osu.Game.Beatmaps;
using osu.Game.Configuration;
using osu.Game.Database;
using osu.Game.IO;
using osu.Game.IO.Archives;
using osu.Game.Online.API;
using osu.Game.Overlays.Notifications;
using osu.Game.Rulesets;
using osu.Game.Rulesets.Judgements;
using osu.Game.Rulesets.Scoring;

namespace osu.Game.Scoring
{
    public class ScoreManager : IModelManager<ScoreInfo>, IModelFileManager<ScoreInfo, ScoreFileInfo>, IModelDownloader<ScoreInfo>, ICanAcceptFiles, IPostImports<ScoreInfo>
    {
<<<<<<< HEAD
        public override IEnumerable<string> HandledExtensions => new[] { ".osr" };

        protected override string[] HashableFileTypes => new[] { ".osr" };

        protected override string ImportFromStablePath => Path.Combine("Data", "r");

        protected override string HumanisedModelName => "分数";

        private readonly RulesetStore rulesets;
        private readonly Func<BeatmapManager> beatmaps;
=======
>>>>>>> 622e81f4
        private readonly Scheduler scheduler;
        private readonly Func<BeatmapDifficultyCache> difficulties;
        private readonly OsuConfigManager configManager;
        private readonly ScoreModelManager scoreModelManager;
        private readonly ScoreModelDownloader scoreModelDownloader;

        public ScoreManager(RulesetStore rulesets, Func<BeatmapManager> beatmaps, Storage storage, IAPIProvider api, IDatabaseContextFactory contextFactory, Scheduler scheduler,
                            IIpcHost importHost = null, Func<BeatmapDifficultyCache> difficulties = null, OsuConfigManager configManager = null)
        {
            this.scheduler = scheduler;
            this.difficulties = difficulties;
            this.configManager = configManager;

            scoreModelManager = new ScoreModelManager(rulesets, beatmaps, storage, contextFactory, importHost);
            scoreModelDownloader = new ScoreModelDownloader(scoreModelManager, api, importHost);
        }

        public Score GetScore(ScoreInfo score) => scoreModelManager.GetScore(score);

        public List<ScoreInfo> GetAllUsableScores() => scoreModelManager.GetAllUsableScores();

        public IEnumerable<ScoreInfo> QueryScores(Expression<Func<ScoreInfo, bool>> query) => scoreModelManager.QueryScores(query);

<<<<<<< HEAD
        protected override ArchiveDownloadRequest<ScoreInfo> CreateDownloadRequest(ScoreInfo score, bool UseSayobot, bool minimiseDownload, bool IsMini) => new DownloadReplayRequest(score);

        protected override bool CheckLocalAvailability(ScoreInfo model, IQueryable<ScoreInfo> items)
            => base.CheckLocalAvailability(model, items)
               || (model.OnlineScoreID != null && items.Any(i => i.OnlineScoreID == model.OnlineScoreID));
=======
        public ScoreInfo Query(Expression<Func<ScoreInfo, bool>> query) => scoreModelManager.Query(query);
>>>>>>> 622e81f4

        /// <summary>
        /// Orders an array of <see cref="ScoreInfo"/>s by total score.
        /// </summary>
        /// <param name="scores">The array of <see cref="ScoreInfo"/>s to reorder.</param>
        /// <param name="cancellationToken">A <see cref="CancellationToken"/> to cancel the process.</param>
        /// <returns>The given <paramref name="scores"/> ordered by decreasing total score.</returns>
        public async Task<ScoreInfo[]> OrderByTotalScoreAsync(ScoreInfo[] scores, CancellationToken cancellationToken = default)
        {
            var difficultyCache = difficulties?.Invoke();

            if (difficultyCache != null)
            {
                // Compute difficulties asynchronously first to prevent blocking via the GetTotalScore() call below.
                foreach (var s in scores)
                {
                    await difficultyCache.GetDifficultyAsync(s.BeatmapInfo, s.Ruleset, s.Mods, cancellationToken).ConfigureAwait(false);
                    cancellationToken.ThrowIfCancellationRequested();
                }
            }

            // We're calling .Result, but this should not be a blocking call due to the above GetDifficultyAsync() calls.
            return scores.OrderByDescending(s => GetTotalScoreAsync(s, cancellationToken: cancellationToken).Result)
                         .ThenBy(s => s.OnlineScoreID)
                         .ToArray();
        }

        /// <summary>
        /// Retrieves a bindable that represents the total score of a <see cref="ScoreInfo"/>.
        /// </summary>
        /// <remarks>
        /// Responds to changes in the currently-selected <see cref="ScoringMode"/>.
        /// </remarks>
        /// <param name="score">The <see cref="ScoreInfo"/> to retrieve the bindable for.</param>
        /// <returns>The bindable containing the total score.</returns>
        public Bindable<long> GetBindableTotalScore([NotNull] ScoreInfo score)
        {
            var bindable = new TotalScoreBindable(score, this);
            configManager?.BindWith(OsuSetting.ScoreDisplayMode, bindable.ScoringMode);
            return bindable;
        }

        /// <summary>
        /// Retrieves a bindable that represents the formatted total score string of a <see cref="ScoreInfo"/>.
        /// </summary>
        /// <remarks>
        /// Responds to changes in the currently-selected <see cref="ScoringMode"/>.
        /// </remarks>
        /// <param name="score">The <see cref="ScoreInfo"/> to retrieve the bindable for.</param>
        /// <returns>The bindable containing the formatted total score string.</returns>
        public Bindable<string> GetBindableTotalScoreString([NotNull] ScoreInfo score) => new TotalScoreStringBindable(GetBindableTotalScore(score));

        /// <summary>
        /// Retrieves the total score of a <see cref="ScoreInfo"/> in the given <see cref="ScoringMode"/>.
        /// The score is returned in a callback that is run on the update thread.
        /// </summary>
        /// <param name="score">The <see cref="ScoreInfo"/> to calculate the total score of.</param>
        /// <param name="callback">The callback to be invoked with the total score.</param>
        /// <param name="mode">The <see cref="ScoringMode"/> to return the total score as.</param>
        /// <param name="cancellationToken">A <see cref="CancellationToken"/> to cancel the process.</param>
        public void GetTotalScore([NotNull] ScoreInfo score, [NotNull] Action<long> callback, ScoringMode mode = ScoringMode.Standardised, CancellationToken cancellationToken = default)
        {
            GetTotalScoreAsync(score, mode, cancellationToken)
                .ContinueWith(s => scheduler.Add(() => callback(s.Result)), TaskContinuationOptions.OnlyOnRanToCompletion);
        }

        /// <summary>
        /// Retrieves the total score of a <see cref="ScoreInfo"/> in the given <see cref="ScoringMode"/>.
        /// </summary>
        /// <param name="score">The <see cref="ScoreInfo"/> to calculate the total score of.</param>
        /// <param name="mode">The <see cref="ScoringMode"/> to return the total score as.</param>
        /// <param name="cancellationToken">A <see cref="CancellationToken"/> to cancel the process.</param>
        /// <returns>The total score.</returns>
        public async Task<long> GetTotalScoreAsync([NotNull] ScoreInfo score, ScoringMode mode = ScoringMode.Standardised, CancellationToken cancellationToken = default)
        {
            if (score.BeatmapInfo == null)
                return score.TotalScore;

            int beatmapMaxCombo;
            double accuracy = score.Accuracy;

            if (score.IsLegacyScore)
            {
                if (score.RulesetID == 3)
                {
                    // In osu!stable, a full-GREAT score has 100% accuracy in mania. Along with a full combo, the score becomes indistinguishable from a full-PERFECT score.
                    // To get around this, recalculate accuracy based on the hit statistics.
                    // Note: This cannot be applied universally to all legacy scores, as some rulesets (e.g. catch) group multiple judgements together.
                    double maxBaseScore = score.Statistics.Select(kvp => kvp.Value).Sum() * Judgement.ToNumericResult(HitResult.Perfect);
                    double baseScore = score.Statistics.Select(kvp => Judgement.ToNumericResult(kvp.Key) * kvp.Value).Sum();
                    if (maxBaseScore > 0)
                        accuracy = baseScore / maxBaseScore;
                }

                // This score is guaranteed to be an osu!stable score.
                // The combo must be determined through either the beatmap's max combo value or the difficulty calculator, as lazer's scoring has changed and the score statistics cannot be used.
                if (score.BeatmapInfo.MaxCombo != null)
                    beatmapMaxCombo = score.BeatmapInfo.MaxCombo.Value;
                else
                {
                    if (score.BeatmapInfo.ID == 0 || difficulties == null)
                    {
                        // We don't have enough information (max combo) to compute the score, so use the provided score.
                        return score.TotalScore;
                    }

                    // We can compute the max combo locally after the async beatmap difficulty computation.
                    var difficulty = await difficulties().GetDifficultyAsync(score.BeatmapInfo, score.Ruleset, score.Mods, cancellationToken).ConfigureAwait(false);
                    beatmapMaxCombo = difficulty.MaxCombo;
                }
            }
            else
            {
                // This is guaranteed to be a non-legacy score.
                // The combo must be determined through the score's statistics, as both the beatmap's max combo and the difficulty calculator will provide osu!stable combo values.
                beatmapMaxCombo = Enum.GetValues(typeof(HitResult)).OfType<HitResult>().Where(r => r.AffectsCombo()).Select(r => score.Statistics.GetValueOrDefault(r)).Sum();
            }

            if (beatmapMaxCombo == 0)
                return 0;

            var ruleset = score.Ruleset.CreateInstance();
            var scoreProcessor = ruleset.CreateScoreProcessor();
            scoreProcessor.Mods.Value = score.Mods;

            return (long)Math.Round(scoreProcessor.GetScore(mode, beatmapMaxCombo, accuracy, (double)score.MaxCombo / beatmapMaxCombo, score.Statistics));
        }

        /// <summary>
        /// Provides the total score of a <see cref="ScoreInfo"/>. Responds to changes in the currently-selected <see cref="ScoringMode"/>.
        /// </summary>
        private class TotalScoreBindable : Bindable<long>
        {
            public readonly Bindable<ScoringMode> ScoringMode = new Bindable<ScoringMode>();

            private readonly ScoreInfo score;
            private readonly ScoreManager scoreManager;

            private CancellationTokenSource difficultyCalculationCancellationSource;

            /// <summary>
            /// Creates a new <see cref="TotalScoreBindable"/>.
            /// </summary>
            /// <param name="score">The <see cref="ScoreInfo"/> to provide the total score of.</param>
            /// <param name="scoreManager">The <see cref="ScoreManager"/>.</param>
            public TotalScoreBindable(ScoreInfo score, ScoreManager scoreManager)
            {
                this.score = score;
                this.scoreManager = scoreManager;

                ScoringMode.BindValueChanged(onScoringModeChanged, true);
            }

            private void onScoringModeChanged(ValueChangedEvent<ScoringMode> mode)
            {
                difficultyCalculationCancellationSource?.Cancel();
                difficultyCalculationCancellationSource = new CancellationTokenSource();

                scoreManager.GetTotalScore(score, s => Value = s, mode.NewValue, difficultyCalculationCancellationSource.Token);
            }
        }

        /// <summary>
        /// Provides the total score of a <see cref="ScoreInfo"/> as a formatted string. Responds to changes in the currently-selected <see cref="ScoringMode"/>.
        /// </summary>
        private class TotalScoreStringBindable : Bindable<string>
        {
            // ReSharper disable once PrivateFieldCanBeConvertedToLocalVariable (need to hold a reference)
            private readonly IBindable<long> totalScore;

            public TotalScoreStringBindable(IBindable<long> totalScore)
            {
                this.totalScore = totalScore;
                this.totalScore.BindValueChanged(v => Value = v.NewValue.ToString("N0"), true);
            }
        }

        #region Implementation of IPostNotifications

        public Action<Notification> PostNotification
        {
            set
            {
                scoreModelManager.PostNotification = value;
                scoreModelDownloader.PostNotification = value;
            }
        }

        #endregion

        #region Implementation of IModelManager<ScoreInfo>

        public IBindable<WeakReference<ScoreInfo>> ItemUpdated => scoreModelManager.ItemUpdated;

        public IBindable<WeakReference<ScoreInfo>> ItemRemoved => scoreModelManager.ItemRemoved;

        public Task ImportFromStableAsync(StableStorage stableStorage)
        {
            return scoreModelManager.ImportFromStableAsync(stableStorage);
        }

        public void Export(ScoreInfo item)
        {
            scoreModelManager.Export(item);
        }

        public void ExportModelTo(ScoreInfo model, Stream outputStream)
        {
            scoreModelManager.ExportModelTo(model, outputStream);
        }

        public void Update(ScoreInfo item)
        {
            scoreModelManager.Update(item);
        }

        public bool Delete(ScoreInfo item)
        {
            return scoreModelManager.Delete(item);
        }

        public void Delete(List<ScoreInfo> items, bool silent = false)
        {
            scoreModelManager.Delete(items, silent);
        }

        public void Undelete(List<ScoreInfo> items, bool silent = false)
        {
            scoreModelManager.Undelete(items, silent);
        }

        public void Undelete(ScoreInfo item)
        {
            scoreModelManager.Undelete(item);
        }

        public Task Import(params string[] paths)
        {
            return scoreModelManager.Import(paths);
        }

        public Task Import(params ImportTask[] tasks)
        {
            return scoreModelManager.Import(tasks);
        }

        public IEnumerable<string> HandledExtensions => scoreModelManager.HandledExtensions;

        public Task<IEnumerable<ILive<ScoreInfo>>> Import(ProgressNotification notification, params ImportTask[] tasks)
        {
            return scoreModelManager.Import(notification, tasks);
        }

        public Task<ILive<ScoreInfo>> Import(ImportTask task, bool lowPriority = false, CancellationToken cancellationToken = default)
        {
            return scoreModelManager.Import(task, lowPriority, cancellationToken);
        }

        public Task<ILive<ScoreInfo>> Import(ArchiveReader archive, bool lowPriority = false, CancellationToken cancellationToken = default)
        {
            return scoreModelManager.Import(archive, lowPriority, cancellationToken);
        }

        public Task<ILive<ScoreInfo>> Import(ScoreInfo item, ArchiveReader archive = null, bool lowPriority = false, CancellationToken cancellationToken = default)
        {
            return scoreModelManager.Import(item, archive, lowPriority, cancellationToken);
        }

        public bool IsAvailableLocally(ScoreInfo model)
        {
            return scoreModelManager.IsAvailableLocally(model);
        }

        #endregion

        #region Implementation of IModelFileManager<in ScoreInfo,in ScoreFileInfo>

        public void ReplaceFile(ScoreInfo model, ScoreFileInfo file, Stream contents, string filename = null)
        {
            scoreModelManager.ReplaceFile(model, file, contents, filename);
        }

        public void DeleteFile(ScoreInfo model, ScoreFileInfo file)
        {
            scoreModelManager.DeleteFile(model, file);
        }

        public void AddFile(ScoreInfo model, Stream contents, string filename)
        {
            scoreModelManager.AddFile(model, contents, filename);
        }

        #endregion

        #region Implementation of IModelDownloader<ScoreInfo>

        public IBindable<WeakReference<ArchiveDownloadRequest<ScoreInfo>>> DownloadBegan => scoreModelDownloader.DownloadBegan;

        public IBindable<WeakReference<ArchiveDownloadRequest<ScoreInfo>>> DownloadFailed => scoreModelDownloader.DownloadFailed;

        public bool Download(ScoreInfo model, bool minimiseDownloadSize)
        {
            return scoreModelDownloader.Download(model, minimiseDownloadSize);
        }

        public ArchiveDownloadRequest<ScoreInfo> GetExistingDownload(ScoreInfo model)
        {
            return scoreModelDownloader.GetExistingDownload(model);
        }

        #endregion

        #region Implementation of IPresentImports<ScoreInfo>

        public Action<IEnumerable<ILive<ScoreInfo>>> PostImport
        {
            set => scoreModelManager.PostImport = value;
        }

        #endregion
    }
}<|MERGE_RESOLUTION|>--- conflicted
+++ resolved
@@ -27,19 +27,6 @@
 {
     public class ScoreManager : IModelManager<ScoreInfo>, IModelFileManager<ScoreInfo, ScoreFileInfo>, IModelDownloader<ScoreInfo>, ICanAcceptFiles, IPostImports<ScoreInfo>
     {
-<<<<<<< HEAD
-        public override IEnumerable<string> HandledExtensions => new[] { ".osr" };
-
-        protected override string[] HashableFileTypes => new[] { ".osr" };
-
-        protected override string ImportFromStablePath => Path.Combine("Data", "r");
-
-        protected override string HumanisedModelName => "分数";
-
-        private readonly RulesetStore rulesets;
-        private readonly Func<BeatmapManager> beatmaps;
-=======
->>>>>>> 622e81f4
         private readonly Scheduler scheduler;
         private readonly Func<BeatmapDifficultyCache> difficulties;
         private readonly OsuConfigManager configManager;
@@ -63,15 +50,7 @@
 
         public IEnumerable<ScoreInfo> QueryScores(Expression<Func<ScoreInfo, bool>> query) => scoreModelManager.QueryScores(query);
 
-<<<<<<< HEAD
-        protected override ArchiveDownloadRequest<ScoreInfo> CreateDownloadRequest(ScoreInfo score, bool UseSayobot, bool minimiseDownload, bool IsMini) => new DownloadReplayRequest(score);
-
-        protected override bool CheckLocalAvailability(ScoreInfo model, IQueryable<ScoreInfo> items)
-            => base.CheckLocalAvailability(model, items)
-               || (model.OnlineScoreID != null && items.Any(i => i.OnlineScoreID == model.OnlineScoreID));
-=======
         public ScoreInfo Query(Expression<Func<ScoreInfo, bool>> query) => scoreModelManager.Query(query);
->>>>>>> 622e81f4
 
         /// <summary>
         /// Orders an array of <see cref="ScoreInfo"/>s by total score.
