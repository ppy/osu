// Copyright (c) ppy Pty Ltd <contact@ppy.sh>. Licensed under the MIT Licence.
// See the LICENCE file in the repository root for full licence text.

using System;
using System.Diagnostics;
using System.IO;
using System.Linq;
using System.Text;
using osu.Framework.Extensions;
using osu.Game.Beatmaps;
using osu.Game.Beatmaps.Formats;
using osu.Game.Extensions;
using osu.Game.IO.Legacy;
using osu.Game.IO.Serialization;
using osu.Game.Replays.Legacy;
using osu.Game.Rulesets.Replays;
using osu.Game.Rulesets.Replays.Types;
using SharpCompress.Compressors.LZMA;

namespace osu.Game.Scoring.Legacy
{
    public class LegacyScoreEncoder
    {
        /// <summary>
        /// Database version in stable-compatible YYYYMMDD format.
        /// Should be incremented if any changes are made to the format/usage.
        /// </summary>
        /// <remarks>
        /// <list type="bullet">
        /// <item><description>30000001: Appends <see cref="LegacyReplaySoloScoreInfo"/> to the end of scores.</description></item>
        /// <item><description>30000002: Score stored to replay calculated using the Score V2 algorithm. Legacy scores on this version are candidate to Score V1 -> V2 conversion.</description></item>
        /// <item><description>30000003: First version after converting legacy total score to standardised.</description></item>
        /// <item><description>30000004: Fixed mod multipliers during legacy score conversion. Reconvert all scores.</description></item>
        /// <item><description>30000005: Introduce combo exponent in the osu! gamemode. Reconvert all scores.</description></item>
        /// <item><description>30000006: Fix edge cases in conversion after combo exponent introduction that lead to NaNs. Reconvert all scores.</description></item>
<<<<<<< HEAD
        /// </list>
        /// </remarks>
        public const int LATEST_VERSION = 30000006;
=======
        /// <item><description>30000007: Adjust osu!mania combo and accuracy portions and judgement scoring values. Reconvert all scores.</description></item>
        /// </list>
        /// </remarks>
        public const int LATEST_VERSION = 30000007;
>>>>>>> c23dd1f8

        /// <summary>
        /// The first stable-compatible YYYYMMDD format version given to lazer usage of replays.
        /// </summary>
        public const int FIRST_LAZER_VERSION = 30000000;

        private readonly Score score;
        private readonly IBeatmap? beatmap;

        /// <summary>
        /// Create a new score encoder for a specific score.
        /// </summary>
        /// <param name="score">The score to be encoded.</param>
        /// <param name="beatmap">The beatmap used to convert frames for the score. May be null if the frames are already <see cref="LegacyReplayFrame"/>s.</param>
        /// <exception cref="ArgumentException"></exception>
        public LegacyScoreEncoder(Score score, IBeatmap? beatmap)
        {
            this.score = score;
            this.beatmap = beatmap;

            if (beatmap == null && !score.Replay.Frames.All(f => f is LegacyReplayFrame))
                throw new ArgumentException(@"Beatmap must be provided if frames are not already legacy frames.", nameof(beatmap));

            if (!score.ScoreInfo.Ruleset.IsLegacyRuleset())
                throw new ArgumentException(@"Only scores in the osu, taiko, catch, or mania rulesets can be encoded to the legacy score format.", nameof(score));
        }

        public void Encode(Stream stream, bool leaveOpen = false)
        {
            using (SerializationWriter sw = new SerializationWriter(stream, leaveOpen))
            {
                sw.Write((byte)(score.ScoreInfo.Ruleset.OnlineID));
                sw.Write(LATEST_VERSION);
                sw.Write(score.ScoreInfo.BeatmapInfo!.MD5Hash);
                sw.Write(score.ScoreInfo.User.Username);
                sw.Write(FormattableString.Invariant($"lazer-{score.ScoreInfo.User.Username}-{score.ScoreInfo.Date}").ComputeMD5Hash());
                sw.Write((ushort)(score.ScoreInfo.GetCount300() ?? 0));
                sw.Write((ushort)(score.ScoreInfo.GetCount100() ?? 0));
                sw.Write((ushort)(score.ScoreInfo.GetCount50() ?? 0));
                sw.Write((ushort)(score.ScoreInfo.GetCountGeki() ?? 0));
                sw.Write((ushort)(score.ScoreInfo.GetCountKatu() ?? 0));
                sw.Write((ushort)(score.ScoreInfo.GetCountMiss() ?? 0));
                sw.Write((int)(score.ScoreInfo.TotalScore));
                sw.Write((ushort)score.ScoreInfo.MaxCombo);
                sw.Write(score.ScoreInfo.Combo == score.ScoreInfo.MaxCombo);
                sw.Write((int)score.ScoreInfo.Ruleset.CreateInstance().ConvertToLegacyMods(score.ScoreInfo.Mods));

                sw.Write(getHpGraphFormatted());
                sw.Write(score.ScoreInfo.Date.DateTime);
                sw.WriteByteArray(createReplayData());
                sw.Write(score.ScoreInfo.LegacyOnlineID);
                writeModSpecificData(score.ScoreInfo, sw);
                sw.WriteByteArray(createScoreInfoData());
            }
        }

        private void writeModSpecificData(ScoreInfo score, SerializationWriter sw)
        {
        }

        private byte[] createReplayData() => compress(replayStringContent);

        private byte[] createScoreInfoData() => compress(LegacyReplaySoloScoreInfo.FromScore(score.ScoreInfo).Serialize());

        private byte[] compress(string data)
        {
            byte[] content = new ASCIIEncoding().GetBytes(data);

            using (var outStream = new MemoryStream())
            {
                using (var lzma = new LzmaStream(new LzmaEncoderProperties(false, 1 << 21, 255), false, outStream))
                {
                    outStream.Write(lzma.Properties);

                    long fileSize = content.Length;
                    for (int i = 0; i < 8; i++)
                        outStream.WriteByte((byte)(fileSize >> (8 * i)));

                    lzma.Write(content);
                }

                return outStream.ToArray();
            }
        }

        private string replayStringContent
        {
            get
            {
                StringBuilder replayData = new StringBuilder();

                // As this is baked into hitobject timing (see `LegacyBeatmapDecoder`) we also need to apply this to replay frame timing.
                double offset = beatmap?.BeatmapInfo.BeatmapVersion < 5 ? -LegacyBeatmapDecoder.EARLY_VERSION_TIMING_OFFSET : 0;

                int lastTime = 0;

                if (score.Replay != null)
                {
                    foreach (var f in score.Replay.Frames)
                    {
                        var legacyFrame = getLegacyFrame(f);

                        // Rounding because stable could only parse integral values
                        int time = (int)Math.Round(legacyFrame.Time + offset);
                        replayData.Append(FormattableString.Invariant($"{time - lastTime}|{legacyFrame.MouseX ?? 0}|{legacyFrame.MouseY ?? 0}|{(int)legacyFrame.ButtonState},"));
                        lastTime = time;
                    }
                }

                // Warning: this is purposefully hardcoded as a string rather than interpolating, as in some cultures the minus sign is not encoded as the standard ASCII U+00C2 codepoint,
                // which then would break decoding.
                replayData.Append(@"-12345|0|0|0");
                return replayData.ToString();
            }
        }

        private LegacyReplayFrame getLegacyFrame(ReplayFrame replayFrame)
        {
            switch (replayFrame)
            {
                case LegacyReplayFrame legacyFrame:
                    return legacyFrame;

                case IConvertibleReplayFrame convertibleFrame:
                    Debug.Assert(beatmap != null);
                    return convertibleFrame.ToLegacy(beatmap);

                default:
                    throw new ArgumentException(@"Frame could not be converted to legacy frames", nameof(replayFrame));
            }
        }

        private string getHpGraphFormatted()
        {
            // todo: implement, maybe?
            return string.Empty;
        }
    }
}<|MERGE_RESOLUTION|>--- conflicted
+++ resolved
@@ -33,16 +33,10 @@
         /// <item><description>30000004: Fixed mod multipliers during legacy score conversion. Reconvert all scores.</description></item>
         /// <item><description>30000005: Introduce combo exponent in the osu! gamemode. Reconvert all scores.</description></item>
         /// <item><description>30000006: Fix edge cases in conversion after combo exponent introduction that lead to NaNs. Reconvert all scores.</description></item>
-<<<<<<< HEAD
-        /// </list>
-        /// </remarks>
-        public const int LATEST_VERSION = 30000006;
-=======
         /// <item><description>30000007: Adjust osu!mania combo and accuracy portions and judgement scoring values. Reconvert all scores.</description></item>
         /// </list>
         /// </remarks>
         public const int LATEST_VERSION = 30000007;
->>>>>>> c23dd1f8
 
         /// <summary>
         /// The first stable-compatible YYYYMMDD format version given to lazer usage of replays.
