--- conflicted
+++ resolved
@@ -57,15 +57,13 @@
             authentication.TokenString = config.Get<string>(OsuSetting.Token);
             authentication.Token.ValueChanged += onTokenChanged;
 
-<<<<<<< HEAD
-            LocalUser.BindValueChanged(_ => IsLoggedIn.Value = LocalUser.Value.Id > 1, true);
-=======
             LocalUser.BindValueChanged(u =>
             {
                 u.OldValue?.Activity.UnbindFrom(Activity);
                 u.NewValue.Activity.BindTo(Activity);
+
+                IsLoggedIn.Value = LocalUser.Value.Id > 1;
             }, true);
->>>>>>> fd121a06
 
             var thread = new Thread(run)
             {
