﻿// Copyright (c) ppy Pty Ltd <contact@ppy.sh>. Licensed under the MIT Licence.
// See the LICENCE file in the repository root for full licence text.

using System.Collections.Generic;
using osu.Game.Online.API.Requests.Responses;
using osu.Game.Rulesets;

namespace osu.Game.Online.API.Requests
{
    public class GetUserScoresRequest : PaginatedAPIRequest<List<APILegacyScoreInfo>>
    {
        private readonly long userId;
        private readonly ScoreType type;
<<<<<<< HEAD
        private readonly int offset;
        private readonly RulesetInfo ruleset;

        public GetUserScoresRequest(long userId, ScoreType type, int offset = 0, RulesetInfo ruleset = null)
        {
            this.userId = userId;
            this.type = type;
            this.offset = offset;
            this.ruleset = ruleset;
        }

        // ReSharper disable once ImpureMethodCallOnReadonlyValueField
        protected override string Target => $@"users/{userId}/scores/{type.ToString().ToLowerInvariant()}?offset={offset}{(ruleset != null ? "&mode=" + ruleset.ShortName : "")}";
=======

        public GetUserScoresRequest(long userId, ScoreType type, int page = 0, int itemsPerPage = 5)
            : base(page, itemsPerPage)
        {
            this.userId = userId;
            this.type = type;
        }

        protected override string Target => $@"users/{userId}/scores/{type.ToString().ToLowerInvariant()}";
>>>>>>> cc0aefca
    }

    public enum ScoreType
    {
        Best,
        Firsts,
        Recent
    }
}<|MERGE_RESOLUTION|>--- conflicted
+++ resolved
@@ -3,7 +3,6 @@
 
 using System.Collections.Generic;
 using osu.Game.Online.API.Requests.Responses;
-using osu.Game.Rulesets;
 
 namespace osu.Game.Online.API.Requests
 {
@@ -11,21 +10,6 @@
     {
         private readonly long userId;
         private readonly ScoreType type;
-<<<<<<< HEAD
-        private readonly int offset;
-        private readonly RulesetInfo ruleset;
-
-        public GetUserScoresRequest(long userId, ScoreType type, int offset = 0, RulesetInfo ruleset = null)
-        {
-            this.userId = userId;
-            this.type = type;
-            this.offset = offset;
-            this.ruleset = ruleset;
-        }
-
-        // ReSharper disable once ImpureMethodCallOnReadonlyValueField
-        protected override string Target => $@"users/{userId}/scores/{type.ToString().ToLowerInvariant()}?offset={offset}{(ruleset != null ? "&mode=" + ruleset.ShortName : "")}";
-=======
 
         public GetUserScoresRequest(long userId, ScoreType type, int page = 0, int itemsPerPage = 5)
             : base(page, itemsPerPage)
@@ -35,7 +19,6 @@
         }
 
         protected override string Target => $@"users/{userId}/scores/{type.ToString().ToLowerInvariant()}";
->>>>>>> cc0aefca
     }
 
     public enum ScoreType
