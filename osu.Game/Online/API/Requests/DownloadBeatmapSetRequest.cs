﻿// Copyright (c) ppy Pty Ltd <contact@ppy.sh>. Licensed under the MIT Licence.
// See the LICENCE file in the repository root for full licence text.

using osu.Framework.IO.Network;
using osu.Game.Beatmaps;

namespace osu.Game.Online.API.Requests
{
    public class DownloadBeatmapSetRequest : ArchiveDownloadRequest<IBeatmapSetInfo>
    {
        private readonly bool minimiseDownloadSize;

<<<<<<< HEAD
        private readonly bool useSayobot;

        public DownloadBeatmapSetRequest(IBeatmapSetInfo set, bool useSayobot, bool noVideo, bool minimiseDownloadSize = false)
=======
        public DownloadBeatmapSetRequest(BeatmapSetInfo set, bool minimiseDownloadSize = false)
>>>>>>> eb632700
            : base(set)
        {
            this.minimiseDownloadSize = minimiseDownloadSize;
<<<<<<< HEAD
            this.useSayobot = useSayobot;
        }

        private string getTarget()
        {
            if (useSayobot)
            {
                var idFull = Model.OnlineID.ToString();

                var target = $@"{(minimiseDownloadSize ? "mini" : (noVideo ? "novideo" : "full"))}/{idFull}";
                return target;
            }

            return $@"beatmapsets/{Model.OnlineID}/download{(noVideo ? "?noVideo=1" : "")}";
        }

        private string selectUri()
        {
            if (useSayobot)
                return $@"https://txy1.sayobot.cn/beatmaps/download/{Target}";

            return $@"{API.WebsiteRootUrl}/api/v2/{Target}";
=======
>>>>>>> eb632700
        }

        protected override string Target => $@"beatmapsets/{Model.OnlineBeatmapSetID}/download{(minimiseDownloadSize ? "?noVideo=1" : "")}";

        protected override string Uri => $@"{API.WebsiteRootUrl}/api/v2/{Target}";

        protected override WebRequest CreateWebRequest()
        {
            var req = base.CreateWebRequest();
            req.Timeout = 60000;
            return req;
        }

        protected override string FileExtension => ".osz";
    }
}<|MERGE_RESOLUTION|>--- conflicted
+++ resolved
@@ -10,44 +10,13 @@
     {
         private readonly bool minimiseDownloadSize;
 
-<<<<<<< HEAD
-        private readonly bool useSayobot;
-
-        public DownloadBeatmapSetRequest(IBeatmapSetInfo set, bool useSayobot, bool noVideo, bool minimiseDownloadSize = false)
-=======
-        public DownloadBeatmapSetRequest(BeatmapSetInfo set, bool minimiseDownloadSize = false)
->>>>>>> eb632700
+        public DownloadBeatmapSetRequest(IBeatmapSetInfo set, bool minimiseDownloadSize = false)
             : base(set)
         {
             this.minimiseDownloadSize = minimiseDownloadSize;
-<<<<<<< HEAD
-            this.useSayobot = useSayobot;
         }
 
-        private string getTarget()
-        {
-            if (useSayobot)
-            {
-                var idFull = Model.OnlineID.ToString();
-
-                var target = $@"{(minimiseDownloadSize ? "mini" : (noVideo ? "novideo" : "full"))}/{idFull}";
-                return target;
-            }
-
-            return $@"beatmapsets/{Model.OnlineID}/download{(noVideo ? "?noVideo=1" : "")}";
-        }
-
-        private string selectUri()
-        {
-            if (useSayobot)
-                return $@"https://txy1.sayobot.cn/beatmaps/download/{Target}";
-
-            return $@"{API.WebsiteRootUrl}/api/v2/{Target}";
-=======
->>>>>>> eb632700
-        }
-
-        protected override string Target => $@"beatmapsets/{Model.OnlineBeatmapSetID}/download{(minimiseDownloadSize ? "?noVideo=1" : "")}";
+        protected override string Target => $@"beatmapsets/{Model.OnlineID}/download{(minimiseDownloadSize ? "?noVideo=1" : "")}";
 
         protected override string Uri => $@"{API.WebsiteRootUrl}/api/v2/{Target}";
 
