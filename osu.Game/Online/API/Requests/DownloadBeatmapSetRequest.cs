﻿// Copyright (c) ppy Pty Ltd <contact@ppy.sh>. Licensed under the MIT Licence.
// See the LICENCE file in the repository root for full licence text.

using osu.Framework.IO.Network;
using osu.Game.Beatmaps;

namespace osu.Game.Online.API.Requests
{
    public class DownloadBeatmapSetRequest : ArchiveDownloadRequest<BeatmapSetInfo>
    {
        private readonly bool noVideo;
        private readonly bool isMini;

        private readonly bool useSayobot;

        public DownloadBeatmapSetRequest(BeatmapSetInfo set, bool useSayobot, bool noVideo, bool isMini = false)
            : base(set)
        {
            this.noVideo = noVideo;
            this.isMini = isMini;
            this.useSayobot = useSayobot;
        }

        private string calcTarget()
        {
            if (useSayobot)
            {
                var idFull = Model.OnlineBeatmapSetID.ToString();

                var target = $@"{(isMini ? "mini" : (noVideo ? "novideo" : "full"))}/{idFull}";
                return target;
            }

            return $@"beatmapsets/{Model.OnlineBeatmapSetID}/download{(noVideo ? "?noVideo=1" : "")}";
        }

        private string selectUri()
        {
            if (useSayobot)
                return $@"https://txy1.sayobot.cn/beatmaps/download/{Target}";

            return $@"{API.WebsiteRootUrl}/api/v2/{Target}";
        }

        protected override string Target => $@"{calcTarget()}";

        protected override string Uri => $@"{selectUri()}";

        protected override WebRequest CreateWebRequest()
        {
            var req = base.CreateWebRequest();
            req.Timeout = 60000;
            return req;
        }
<<<<<<< HEAD
=======

        protected override string FileExtension => ".osz";

        protected override string Target => $@"beatmapsets/{Model.OnlineBeatmapSetID}/download{(noVideo ? "?noVideo=1" : "")}";
>>>>>>> 10f008ae
    }
}<|MERGE_RESOLUTION|>--- conflicted
+++ resolved
@@ -21,7 +21,7 @@
             this.useSayobot = useSayobot;
         }
 
-        private string calcTarget()
+        private string getTarget()
         {
             if (useSayobot)
             {
@@ -42,7 +42,7 @@
             return $@"{API.WebsiteRootUrl}/api/v2/{Target}";
         }
 
-        protected override string Target => $@"{calcTarget()}";
+        protected override string Target => $@"{getTarget()}";
 
         protected override string Uri => $@"{selectUri()}";
 
@@ -52,12 +52,7 @@
             req.Timeout = 60000;
             return req;
         }
-<<<<<<< HEAD
-=======
 
         protected override string FileExtension => ".osz";
-
-        protected override string Target => $@"beatmapsets/{Model.OnlineBeatmapSetID}/download{(noVideo ? "?noVideo=1" : "")}";
->>>>>>> 10f008ae
     }
 }