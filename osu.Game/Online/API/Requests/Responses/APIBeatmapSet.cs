﻿// Copyright (c) ppy Pty Ltd <contact@ppy.sh>. Licensed under the MIT Licence.
// See the LICENCE file in the repository root for full licence text.

using System;
using System.Collections.Generic;
using System.Linq;
using Newtonsoft.Json;
using osu.Game.Beatmaps;
using osu.Game.Database;
using osu.Game.Rulesets;
using osu.Game.Users;

#nullable enable

namespace osu.Game.Online.API.Requests.Responses
{
    public class APIBeatmapSet : IBeatmapSetOnlineInfo, IBeatmapSetInfo
    {
        [JsonProperty(@"covers")]
        public BeatmapSetOnlineCovers Covers { get; set; }

        [JsonProperty(@"id")]
        public int OnlineID { get; set; }

        [JsonProperty(@"status")]
        public BeatmapSetOnlineStatus Status { get; set; }

        [JsonProperty(@"preview_url")]
        public string Preview { get; set; } = string.Empty;

        [JsonProperty(@"has_favourited")]
        public bool HasFavourited { get; set; }

        [JsonProperty(@"play_count")]
        public int PlayCount { get; set; }

        [JsonProperty(@"favourite_count")]
        public int FavouriteCount { get; set; }

        [JsonProperty(@"bpm")]
        public double BPM { get; set; }

        [JsonProperty(@"nsfw")]
        public bool HasExplicitContent { get; set; }

        [JsonProperty(@"video")]
        public bool HasVideo { get; set; }

        [JsonProperty(@"storyboard")]
        public bool HasStoryboard { get; set; }

        [JsonProperty(@"submitted_date")]
        public DateTimeOffset Submitted { get; set; }

        [JsonProperty(@"ranked_date")]
        public DateTimeOffset? Ranked { get; set; }

        [JsonProperty(@"last_updated")]
        public DateTimeOffset? LastUpdated { get; set; }

        [JsonProperty("ratings")]
        public int[] Ratings { get; set; } = Array.Empty<int>();

        [JsonProperty(@"track_id")]
        public int? TrackId { get; set; }

        public string Title { get; set; } = string.Empty;

        [JsonProperty("title_unicode")]
        public string TitleUnicode { get; set; } = string.Empty;

        public string Artist { get; set; } = string.Empty;

        [JsonProperty("artist_unicode")]
        public string ArtistUnicode { get; set; } = string.Empty;

        public User? Author = new User();

        /// <summary>
        /// Helper property to deserialize a username to <see cref="User"/>.
        /// </summary>
        [JsonProperty(@"user_id")]
        public int AuthorID
        {
            get => Author?.Id ?? 1;
            set
            {
                Author ??= new User();
                Author.Id = value;
            }
        }

        /// <summary>
        /// Helper property to deserialize a username to <see cref="User"/>.
        /// </summary>
        [JsonProperty(@"creator")]
        public string AuthorString
        {
            get => Author?.Username ?? string.Empty;
            set
            {
                Author ??= new User();
                Author.Username = value;
            }
        }

        [JsonProperty(@"availability")]
        public BeatmapSetOnlineAvailability Availability { get; set; }

        [JsonProperty(@"genre")]
        public BeatmapSetOnlineGenre Genre { get; set; }

        [JsonProperty(@"language")]
        public BeatmapSetOnlineLanguage Language { get; set; }

        public string Source { get; set; } = string.Empty;

        [JsonProperty(@"tags")]
        public string Tags { get; set; } = string.Empty;

        [JsonProperty(@"beatmaps")]
        public IEnumerable<APIBeatmap> Beatmaps { get; set; } = Array.Empty<APIBeatmap>();

        public virtual BeatmapSetInfo ToBeatmapSet(RulesetStore rulesets)
        {
            var beatmapSet = new BeatmapSetInfo
            {
                OnlineBeatmapSetID = OnlineID,
                Metadata = metadata,
                Status = Status,
<<<<<<< HEAD
                Metrics = ratings == null ? null : new BeatmapSetMetrics { Ratings = ratings },
                OnlineInfo = new BeatmapSetOnlineInfo
                {
                    Covers = covers,
                    Preview = $"https://a.sayobot.cn/preview/{OnlineBeatmapSetID}.mp3",
                    PlayCount = playCount,
                    FavouriteCount = favouriteCount,
                    BPM = bpm,
                    Status = Status,
                    HasExplicitContent = hasExplicitContent,
                    HasVideo = hasVideo,
                    HasStoryboard = hasStoryboard,
                    Submitted = submitted,
                    Ranked = ranked,
                    LastUpdated = lastUpdated,
                    Availability = availability,
                    HasFavourited = hasFavourited,
                    Genre = genre,
                    Language = language,
                    TrackId = trackId
                },
=======
                OnlineInfo = this
>>>>>>> f6c19c95
            };

            beatmapSet.Beatmaps = Beatmaps.Select(b =>
            {
                var beatmap = b.ToBeatmapInfo(rulesets);
                beatmap.BeatmapSet = beatmapSet;
                beatmap.Metadata = beatmapSet.Metadata;
                return beatmap;
            }).ToList();

            return beatmapSet;
        }

        private BeatmapMetadata metadata => new BeatmapMetadata
        {
            Title = Title,
            TitleUnicode = TitleUnicode,
            Artist = Artist,
            ArtistUnicode = ArtistUnicode,
            AuthorID = AuthorID,
            Author = Author,
            Source = Source,
            Tags = Tags,
        };

        #region Implementation of IBeatmapSetInfo

        IEnumerable<IBeatmapInfo> IBeatmapSetInfo.Beatmaps => Beatmaps;

        IBeatmapMetadataInfo IBeatmapSetInfo.Metadata => metadata;

        DateTimeOffset IBeatmapSetInfo.DateAdded => throw new NotImplementedException();
        IEnumerable<INamedFileUsage> IBeatmapSetInfo.Files => throw new NotImplementedException();
        double IBeatmapSetInfo.MaxStarDifficulty => throw new NotImplementedException();
        double IBeatmapSetInfo.MaxLength => throw new NotImplementedException();
        double IBeatmapSetInfo.MaxBPM => BPM;

        #endregion
    }
}<|MERGE_RESOLUTION|>--- conflicted
+++ resolved
@@ -128,31 +128,7 @@
                 OnlineBeatmapSetID = OnlineID,
                 Metadata = metadata,
                 Status = Status,
-<<<<<<< HEAD
-                Metrics = ratings == null ? null : new BeatmapSetMetrics { Ratings = ratings },
-                OnlineInfo = new BeatmapSetOnlineInfo
-                {
-                    Covers = covers,
-                    Preview = $"https://a.sayobot.cn/preview/{OnlineBeatmapSetID}.mp3",
-                    PlayCount = playCount,
-                    FavouriteCount = favouriteCount,
-                    BPM = bpm,
-                    Status = Status,
-                    HasExplicitContent = hasExplicitContent,
-                    HasVideo = hasVideo,
-                    HasStoryboard = hasStoryboard,
-                    Submitted = submitted,
-                    Ranked = ranked,
-                    LastUpdated = lastUpdated,
-                    Availability = availability,
-                    HasFavourited = hasFavourited,
-                    Genre = genre,
-                    Language = language,
-                    TrackId = trackId
-                },
-=======
                 OnlineInfo = this
->>>>>>> f6c19c95
             };
 
             beatmapSet.Beatmaps = Beatmaps.Select(b =>
