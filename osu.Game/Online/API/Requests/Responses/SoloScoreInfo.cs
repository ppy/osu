// Copyright (c) ppy Pty Ltd <contact@ppy.sh>. Licensed under the MIT Licence.
// See the LICENCE file in the repository root for full licence text.

using System;
using System.Collections.Generic;
using System.Linq;
using Newtonsoft.Json;
using Newtonsoft.Json.Converters;
using osu.Game.Beatmaps;
using osu.Game.Database;
using osu.Game.Rulesets;
using osu.Game.Rulesets.Mods;
using osu.Game.Rulesets.Scoring;
using osu.Game.Scoring;

namespace osu.Game.Online.API.Requests.Responses
{
    [Serializable]
    public class SoloScoreInfo : IHasOnlineID<long>
    {
        [JsonProperty("replay")]
        public bool HasReplay { get; set; }

        [JsonProperty("beatmap_id")]
        public int BeatmapID { get; set; }

        [JsonProperty("ruleset_id")]
        public int RulesetID { get; set; }

        [JsonProperty("build_id")]
        public int? BuildID { get; set; }

        [JsonProperty("passed")]
        public bool Passed { get; set; }

        [JsonProperty("total_score")]
        // todo: rename this to "LegacyTotalScore" and/or remove this in favour of BaseScore and BonusScore.
        public int TotalScore { get; set; }

        [JsonProperty("base_score")]
        public double? BaseScore { get; set; }

        [JsonProperty("bonus_score")]
        public double? BonusScore { get; set; }

        [JsonProperty("accuracy")]
        public double Accuracy { get; set; }

        [JsonProperty("user_id")]
        public int UserID { get; set; }

        // TODO: probably want to update this column to match user stats (short)?
        [JsonProperty("max_combo")]
        public int MaxCombo { get; set; }

        [JsonConverter(typeof(StringEnumConverter))]
        [JsonProperty("rank")]
        public ScoreRank Rank { get; set; }

        [JsonProperty("started_at")]
        public DateTimeOffset? StartedAt { get; set; }

        [JsonProperty("ended_at")]
        public DateTimeOffset EndedAt { get; set; }

        [JsonProperty("mods")]
        public APIMod[] Mods { get; set; } = Array.Empty<APIMod>();

        [JsonIgnore]
        [JsonProperty("created_at")]
        public DateTimeOffset CreatedAt { get; set; }

        [JsonIgnore]
        [JsonProperty("updated_at")]
        public DateTimeOffset UpdatedAt { get; set; }

        [JsonIgnore]
        [JsonProperty("deleted_at")]
        public DateTimeOffset? DeletedAt { get; set; }

        [JsonProperty("statistics")]
        public Dictionary<HitResult, int> Statistics { get; set; } = new Dictionary<HitResult, int>();

        [JsonProperty("maximum_scoring_values")]
        public ScoringValues? MaximumScoringValues { get; set; }

        #region osu-web API additions (not stored to database).

        [JsonProperty("id")]
        public long? ID { get; set; }

        [JsonProperty("user")]
        public APIUser? User { get; set; }

        [JsonProperty("beatmap")]
        public APIBeatmap? Beatmap { get; set; }

        [JsonProperty("beatmapset")]
        public APIBeatmapSet? BeatmapSet
        {
            set
            {
                // in the deserialisation case we need to ferry this data across.
                // the order of properties returned by the API guarantees that the beatmap is populated by this point.
                if (!(Beatmap is APIBeatmap apiBeatmap))
                    throw new InvalidOperationException("Beatmap set metadata arrived before beatmap metadata in response");

                apiBeatmap.BeatmapSet = value;
            }
        }

        [JsonProperty("pp")]
        public double? PP { get; set; }

        public bool ShouldSerializeID() => false;
        public bool ShouldSerializeUser() => false;
        public bool ShouldSerializeBeatmap() => false;
        public bool ShouldSerializeBeatmapSet() => false;
        public bool ShouldSerializePP() => false;
        public bool ShouldSerializeOnlineID() => false;
        public bool ShouldSerializeHasReplay() => false;

        #endregion

        public override string ToString() => $"score_id: {ID} user_id: {UserID}";

        /// <summary>
        /// Create a <see cref="ScoreInfo"/> from an API score instance.
        /// </summary>
        /// <param name="rulesets">A ruleset store, used to populate a ruleset instance in the returned score.</param>
        /// <param name="beatmap">An optional beatmap, copied into the returned score (for cases where the API does not populate the beatmap).</param>
        /// <returns></returns>
        public ScoreInfo ToScoreInfo(RulesetStore rulesets, BeatmapInfo? beatmap = null)
        {
            var ruleset = rulesets.GetRuleset(RulesetID) ?? throw new InvalidOperationException($"Ruleset with ID of {RulesetID} not found locally");

            var rulesetInstance = ruleset.CreateInstance();

            var mods = Mods.Select(apiMod => apiMod.ToMod(rulesetInstance)).ToArray();

            var scoreInfo = ToScoreInfo(mods);

            scoreInfo.Ruleset = ruleset;
            if (beatmap != null) scoreInfo.BeatmapInfo = beatmap;

            return scoreInfo;
        }

        /// <summary>
        /// Create a <see cref="ScoreInfo"/> from an API score instance.
        /// </summary>
        /// <param name="mods">The mod instances, resolved from a ruleset.</param>
        /// <returns></returns>
        public ScoreInfo ToScoreInfo(Mod[] mods) => new ScoreInfo
        {
            OnlineID = OnlineID,
            User = User ?? new APIUser { Id = UserID },
            BeatmapInfo = new BeatmapInfo { OnlineID = BeatmapID },
            Ruleset = new RulesetInfo { OnlineID = RulesetID },
            Passed = Passed,
            BaseScore = BaseScore,
            BonusScore = BonusScore,
            TotalScore = TotalScore,
            Accuracy = Accuracy,
            MaxCombo = MaxCombo,
            Rank = Rank,
            Statistics = Statistics,
            MaximumScoringValues = MaximumScoringValues,
            Date = EndedAt,
            Hash = HasReplay ? "online" : string.Empty, // TODO: temporary?
            Mods = mods,
            PP = PP,
        };

        /// <summary>
        /// Creates a <see cref="SoloScoreInfo"/> from a local score for score submission.
        /// </summary>
        /// <param name="score">The local score.</param>
        public static SoloScoreInfo ForSubmission(ScoreInfo score) => new SoloScoreInfo
        {
            Rank = score.Rank,
            TotalScore = (int)score.TotalScore,
            Accuracy = score.Accuracy,
            PP = score.PP,
            MaxCombo = score.MaxCombo,
            RulesetID = score.RulesetID,
            Passed = score.Passed,
            Mods = score.APIMods,
<<<<<<< HEAD
            Statistics = score.Statistics,
            BaseScore = score.BaseScore,
            BonusScore = score.BonusScore,
            MaximumScoringValues = score.MaximumScoringValues,
=======
            Statistics = score.Statistics.Where(kvp => kvp.Value != 0).ToDictionary(kvp => kvp.Key, kvp => kvp.Value),
>>>>>>> a81a2517
        };

        public long OnlineID => ID ?? -1;
    }
}<|MERGE_RESOLUTION|>--- conflicted
+++ resolved
@@ -186,14 +186,10 @@
             RulesetID = score.RulesetID,
             Passed = score.Passed,
             Mods = score.APIMods,
-<<<<<<< HEAD
-            Statistics = score.Statistics,
+            Statistics = score.Statistics.Where(kvp => kvp.Value != 0).ToDictionary(kvp => kvp.Key, kvp => kvp.Value),
             BaseScore = score.BaseScore,
             BonusScore = score.BonusScore,
             MaximumScoringValues = score.MaximumScoringValues,
-=======
-            Statistics = score.Statistics.Where(kvp => kvp.Value != 0).ToDictionary(kvp => kvp.Key, kvp => kvp.Value),
->>>>>>> a81a2517
         };
 
         public long OnlineID => ID ?? -1;
