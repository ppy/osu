--- conflicted
+++ resolved
@@ -52,22 +52,22 @@
         [JsonProperty(@"user_votes")]
         public List<long> UserVotes
         {
-<<<<<<< HEAD
             get => userVotes;
             set
             {
                 userVotes = value;
                 userVotes.ForEach(v =>
-=======
-            set => value.ForEach(v =>
-            {
-                Comments.ForEach(c =>
->>>>>>> 4dc8e0ae
                 {
-                    if (v == c.Id)
-                        c.IsVoted = true;
+                    foreach(var c in Comments)
+                    {
+                        if (v == c.Id)
+                        {
+                            c.IsVoted = true;
+                            break;
+                        }
+                    }
                 });
-            });
+            }
         }
 
         private List<User> users;
