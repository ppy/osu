--- conflicted
+++ resolved
@@ -17,13 +17,9 @@
             Id = 1001,
         });
 
-<<<<<<< HEAD
-        public Bindable<bool> IsLoggedIn { get; } = new Bindable<bool>();
-=======
         public Bindable<UserActivity> Activity { get; } = new Bindable<UserActivity>();
 
-        public bool IsLoggedIn => true;
->>>>>>> fd121a06
+        public Bindable<bool> IsLoggedIn { get; } = new Bindable<bool>();
 
         public string ProvidedUsername => LocalUser.Value.Username;
 
