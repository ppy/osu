// Copyright (c) ppy Pty Ltd <contact@ppy.sh>. Licensed under the MIT Licence.
// See the LICENCE file in the repository root for full licence text.

using System;
using System.Diagnostics;
using osu.Framework.Allocation;
using osu.Framework.Bindables;
using osu.Framework.Graphics;
using osu.Framework.Graphics.Containers;
using osu.Framework.Logging;
using osu.Framework.Threading;
using osu.Game.Beatmaps;

namespace osu.Game.Online.Rooms
{
    /// <summary>
    /// Represent a checksum-verifying beatmap availability tracker usable for online play screens.
    ///
    /// This differs from a regular download tracking composite as this accounts for the
    /// databased beatmap set's checksum, to disallow from playing with an altered version of the beatmap.
    /// </summary>
    public sealed class OnlinePlayBeatmapAvailabilityTracker : CompositeDrawable
    {
        public readonly IBindable<PlaylistItem> SelectedItem = new Bindable<PlaylistItem>();

        // Required to allow child components to update. Can potentially be replaced with a `CompositeComponent` class if or when we make one.
        protected override bool RequiresChildrenUpdate => true;

        [Resolved]
        private BeatmapManager beatmapManager { get; set; }

        /// <summary>
        /// The availability state of the currently selected playlist item.
        /// </summary>
        public IBindable<BeatmapAvailability> Availability => availability;

        private readonly Bindable<BeatmapAvailability> availability = new Bindable<BeatmapAvailability>(BeatmapAvailability.NotDownloaded());

        private ScheduledDelegate progressUpdate;

        private BeatmapDownloadTracker downloadTracker;

        protected override void LoadComplete()
        {
            base.LoadComplete();

            SelectedItem.BindValueChanged(item =>
            {
                // the underlying playlist is regularly cleared for maintenance purposes (things which probably need to be fixed eventually).
                // to avoid exposing a state change when there may actually be none, ignore all nulls for now.
                if (item.NewValue == null)
                    return;

                downloadTracker?.RemoveAndDisposeImmediately();

                Debug.Assert(item.NewValue.Beatmap.Value.BeatmapSet != null);

                downloadTracker = new BeatmapDownloadTracker(item.NewValue.Beatmap.Value.BeatmapSet);

                AddInternal(downloadTracker);

                downloadTracker.State.BindValueChanged(_ => updateAvailability(), true);
                downloadTracker.Progress.BindValueChanged(_ =>
                {
                    if (downloadTracker.State.Value != DownloadState.Downloading)
                        return;

<<<<<<< HEAD
            var matchingBeatmap = databasedSet.Beatmaps.FirstOrDefault(b => b.OnlineBeatmapID == beatmapId && b.MD5Hash == checksum);

            if (matchingBeatmap == null)
            {
                Logger.Log("导入的谱面与在线版本不同。", LoggingTarget.Runtime, LogLevel.Important);
                return false;
            }

            return true;
        }

        protected override bool IsModelAvailableLocally()
        {
            int onlineId = SelectedItem.Value.Beatmap.Value.OnlineID;
            string checksum = SelectedItem.Value.Beatmap.Value.MD5Hash;

            var beatmap = Manager.QueryBeatmap(b => b.OnlineBeatmapID == onlineId && b.MD5Hash == checksum);
            return beatmap?.BeatmapSet.DeletePending == false;
=======
                    // incoming progress changes are going to be at a very high rate.
                    // we don't want to flood the network with this, so rate limit how often we send progress updates.
                    if (progressUpdate?.Completed != false)
                        progressUpdate = Scheduler.AddDelayed(updateAvailability, progressUpdate == null ? 0 : 500);
                }, true);
            }, true);
>>>>>>> b85bdd60
        }

        private void updateAvailability()
        {
            if (downloadTracker == null)
                return;

            switch (downloadTracker.State.Value)
            {
                case DownloadState.NotDownloaded:
                    availability.Value = BeatmapAvailability.NotDownloaded();
                    break;

                case DownloadState.Downloading:
                    availability.Value = BeatmapAvailability.Downloading((float)downloadTracker.Progress.Value);
                    break;

                case DownloadState.Importing:
                    availability.Value = BeatmapAvailability.Importing();
                    break;

                case DownloadState.LocallyAvailable:
                    bool hashMatches = checkHashValidity();

                    availability.Value = hashMatches ? BeatmapAvailability.LocallyAvailable() : BeatmapAvailability.NotDownloaded();

                    // only display a message to the user if a download seems to have just completed.
                    if (!hashMatches && downloadTracker.Progress.Value == 1)
                        Logger.Log("The imported beatmap set does not match the online version.", LoggingTarget.Runtime, LogLevel.Important);

                    break;

                default:
                    throw new ArgumentOutOfRangeException();
            }
        }

        private bool checkHashValidity()
        {
            int onlineId = SelectedItem.Value.Beatmap.Value.OnlineID;
            string checksum = SelectedItem.Value.Beatmap.Value.MD5Hash;

            return beatmapManager.QueryBeatmap(b => b.OnlineBeatmapID == onlineId && b.MD5Hash == checksum && !b.BeatmapSet.DeletePending) != null;
        }
    }
}<|MERGE_RESOLUTION|>--- conflicted
+++ resolved
@@ -65,33 +65,12 @@
                     if (downloadTracker.State.Value != DownloadState.Downloading)
                         return;
 
-<<<<<<< HEAD
-            var matchingBeatmap = databasedSet.Beatmaps.FirstOrDefault(b => b.OnlineBeatmapID == beatmapId && b.MD5Hash == checksum);
-
-            if (matchingBeatmap == null)
-            {
-                Logger.Log("导入的谱面与在线版本不同。", LoggingTarget.Runtime, LogLevel.Important);
-                return false;
-            }
-
-            return true;
-        }
-
-        protected override bool IsModelAvailableLocally()
-        {
-            int onlineId = SelectedItem.Value.Beatmap.Value.OnlineID;
-            string checksum = SelectedItem.Value.Beatmap.Value.MD5Hash;
-
-            var beatmap = Manager.QueryBeatmap(b => b.OnlineBeatmapID == onlineId && b.MD5Hash == checksum);
-            return beatmap?.BeatmapSet.DeletePending == false;
-=======
                     // incoming progress changes are going to be at a very high rate.
                     // we don't want to flood the network with this, so rate limit how often we send progress updates.
                     if (progressUpdate?.Completed != false)
                         progressUpdate = Scheduler.AddDelayed(updateAvailability, progressUpdate == null ? 0 : 500);
                 }, true);
             }, true);
->>>>>>> b85bdd60
         }
 
         private void updateAvailability()
