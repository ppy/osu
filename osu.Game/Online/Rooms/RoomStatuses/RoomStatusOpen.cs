--- conflicted
+++ resolved
@@ -8,11 +8,7 @@
 {
     public class RoomStatusOpen : RoomStatus
     {
-<<<<<<< HEAD
-        public override string Message => @"开放中";
-=======
-        public override string Message => "Open";
->>>>>>> 9e799efb
+        public override string Message => "开放中";
         public override Color4 GetAppropriateColour(OsuColour colours) => colours.GreenLight;
     }
 }