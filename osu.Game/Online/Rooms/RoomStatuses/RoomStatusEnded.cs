--- conflicted
+++ resolved
@@ -8,11 +8,7 @@
 {
     public class RoomStatusEnded : RoomStatus
     {
-<<<<<<< HEAD
-        public override string Message => @"已结束";
-=======
-        public override string Message => "Ended";
->>>>>>> 9e799efb
+        public override string Message => "已结束";
         public override Color4 GetAppropriateColour(OsuColour colours) => colours.YellowDarker;
     }
 }