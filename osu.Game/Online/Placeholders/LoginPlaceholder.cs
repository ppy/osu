--- conflicted
+++ resolved
@@ -15,35 +15,7 @@
         public LoginPlaceholder(string actionMessage)
             : base(actionMessage, FontAwesome.Solid.UserLock)
         {
-<<<<<<< HEAD
-            AddIcon(FontAwesome.Solid.UserLock, cp =>
-            {
-                cp.Font = cp.Font.With(size: TEXT_SIZE);
-                cp.Padding = new MarginPadding { Right = 10 };
-            });
-
-            AddText("请登入来" + (string.IsNullOrEmpty(actionMessage) ? "浏览该项目" : actionMessage) + "!" );
-        }
-
-        protected override bool OnMouseDown(MouseDownEvent e)
-        {
-            this.ScaleTo(0.8f, 4000, Easing.OutQuint);
-            return base.OnMouseDown(e);
-        }
-
-        protected override void OnMouseUp(MouseUpEvent e)
-        {
-            this.ScaleTo(1, 1000, Easing.OutElastic);
-            base.OnMouseUp(e);
-        }
-
-        protected override bool OnClick(ClickEvent e)
-        {
-            login?.Show();
-            return base.OnClick(e);
-=======
             Action = () => login?.Show();
->>>>>>> 8273715b
         }
     }
 }