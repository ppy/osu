// Copyright (c) ppy Pty Ltd <contact@ppy.sh>. Licensed under the MIT Licence.
// See the LICENCE file in the repository root for full licence text.

using System;
using System.Collections.Generic;
using System.Diagnostics;
using System.Linq;
using System.Threading;
using System.Threading.Tasks;
using osu.Framework.Allocation;
using osu.Framework.Bindables;
using osu.Framework.Development;
using osu.Framework.Graphics;
using osu.Framework.Graphics.Sprites;
using osu.Game.Database;
using osu.Game.Localisation;
using osu.Game.Online.API;
using osu.Game.Online.API.Requests;
using osu.Game.Online.API.Requests.Responses;
using osu.Game.Online.Matchmaking;
using osu.Game.Online.Multiplayer.Countdown;
using osu.Game.Online.Rooms;
using osu.Game.Overlays.Notifications;
using osu.Game.Rulesets;
using osu.Game.Rulesets.Mods;
using osu.Game.Utils;

namespace osu.Game.Online.Multiplayer
{
    public abstract partial class MultiplayerClient : Component, IMultiplayerClient, IMultiplayerRoomServer, IMatchmakingServer, IMatchmakingClient
    {
        public Action<Notification>? PostNotification { protected get; set; }

        public Action<Room, string>? PresentMatch { protected get; set; }

        /// <summary>
        /// Invoked when any change occurs to the multiplayer room.
        /// </summary>
        public virtual event Action? RoomUpdated;

        /// <summary>
        /// Invoked when a user's local style is changed.
        /// </summary>
        public event Action<MultiplayerRoomUser>? UserStyleChanged;

        /// <summary>
        /// Invoked when a user's local mods are changed.
        /// </summary>
        public event Action<MultiplayerRoomUser>? UserModsChanged;

        /// <summary>
        /// Invoked when the room's settings are changed.
        /// </summary>
        public event Action<MultiplayerRoomSettings>? SettingsChanged;

        /// <summary>
        /// Invoked when a new user joins the room.
        /// </summary>
        public event Action<MultiplayerRoomUser>? UserJoined;

        /// <summary>
        /// Invoked when a user leaves the room of their own accord.
        /// </summary>
        public virtual event Action<MultiplayerRoomUser>? UserLeft;

        /// <summary>
        /// Invoked when a user was kicked from the room forcefully.
        /// </summary>
        public event Action<MultiplayerRoomUser>? UserKicked;

        /// <summary>
        /// Invoked when the room's host is changed.
        /// </summary>
        public event Action<MultiplayerRoomUser?>? HostChanged;

        /// <summary>
        /// Invoked when a new item is added to the playlist.
        /// </summary>
        public event Action<MultiplayerPlaylistItem>? ItemAdded;

        /// <summary>
        /// Invoked when a playlist item is removed from the playlist. The provided <c>long</c> is the playlist's item ID.
        /// </summary>
        public event Action<long>? ItemRemoved;

        /// <summary>
        /// Invoked when a playlist item's details change.
        /// </summary>
        public event Action<MultiplayerPlaylistItem>? ItemChanged;

        /// <summary>
        /// Invoked when the multiplayer server requests the current beatmap to be loaded into play.
        /// </summary>
        public virtual event Action? LoadRequested;

        /// <summary>
        /// Invoked when the multiplayer server requests gameplay to be aborted.
        /// </summary>
        public event Action<GameplayAbortReason>? GameplayAborted;

        /// <summary>
        /// Invoked when the multiplayer server requests gameplay to be started.
        /// </summary>
        public event Action? GameplayStarted;

        /// <summary>
        /// Invoked when the multiplayer server has finished collating results.
        /// </summary>
        public event Action? ResultsReady;

        /// <summary>
        /// Invoked just prior to disconnection requested by the server via <see cref="IStatefulUserHubClient.DisconnectRequested"/>.
        /// </summary>
        public event Action? Disconnecting;

        public event Action<MultiplayerCountdown>? CountdownStarted;

        public event Action<MultiplayerCountdown>? CountdownStopped;

        public event Action<MatchServerEvent>? MatchEvent;

        public event Action<MultiplayerRoomUser, MultiplayerUserState>? UserStateChanged;

        public event Action? MatchmakingQueueJoined;
        public event Action? MatchmakingQueueLeft;
        public event Action? MatchmakingRoomInvited;
        public event Action<long, string>? MatchmakingRoomReady;
        public event Action<MatchmakingLobbyStatus>? MatchmakingLobbyStatusChanged;
        public event Action<MatchmakingQueueStatus>? MatchmakingQueueStatusChanged;
        public event Action<int, long>? MatchmakingItemSelected;
        public event Action<int, long>? MatchmakingItemDeselected;
        public event Action<MatchRoomState>? MatchRoomStateChanged;

<<<<<<< HEAD
        public event Action<int>? UserVotedToSkipIntro;
        public event Action? VoteToSkipIntroPassed;
=======
        public event Action<MultiplayerRoomUser, BeatmapAvailability>? BeatmapAvailabilityChanged;
>>>>>>> 0f54608c

        /// <summary>
        /// Whether the <see cref="MultiplayerClient"/> is currently connected.
        /// This is NOT thread safe and usage should be scheduled.
        /// </summary>
        public abstract IBindable<bool> IsConnected { get; }

        /// <summary>
        /// The joined <see cref="MultiplayerRoom"/>.
        /// </summary>
        public virtual MultiplayerRoom? Room // virtual for moq
        {
            get
            {
                Debug.Assert(ThreadSafety.IsUpdateThread);
                return room;
            }
            private set
            {
                Debug.Assert(ThreadSafety.IsUpdateThread);
                room = value;
            }
        }

        private MultiplayerRoom? room;

        /// <summary>
        /// The users in the joined <see cref="Room"/> which are participating in the current gameplay loop.
        /// </summary>
        public virtual IBindableList<int> CurrentMatchPlayingUserIds => PlayingUserIds;

        protected readonly BindableList<int> PlayingUserIds = new BindableList<int>();

        /// <summary>
        /// The <see cref="MultiplayerRoomUser"/> corresponding to the local player, if available.
        /// </summary>
        public virtual MultiplayerRoomUser? LocalUser => Room?.Users.SingleOrDefault(u => u.User?.Id == API.LocalUser.Value.Id);

        /// <summary>
        /// Whether the <see cref="LocalUser"/> is the host in <see cref="Room"/>.
        /// </summary>
        public virtual bool IsHost
        {
            get
            {
                var localUser = LocalUser;
                return localUser != null && Room?.Host != null && localUser.Equals(Room.Host);
            }
        }

        [Resolved]
        protected IAPIProvider API { get; private set; } = null!;

        [Resolved]
        protected IRulesetStore Rulesets { get; private set; } = null!;

        [Resolved]
        private UserLookupCache userLookupCache { get; set; } = null!;

        protected Room? APIRoom { get; private set; }

        private readonly Queue<Action> pendingRequests = new Queue<Action>();

        [BackgroundDependencyLoader]
        private void load()
        {
            IsConnected.BindValueChanged(connected => Scheduler.Add(() =>
            {
                if (!connected.NewValue)
                {
                    if (Room != null)
                        LeaveRoom().FireAndForget();

                    MatchmakingQueueLeft?.Invoke();
                }
            }));
        }

        private readonly TaskChain joinOrLeaveTaskChain = new TaskChain();
        private CancellationTokenSource? joinCancellationSource;

        /// <summary>
        /// Creates and joins a <see cref="MultiplayerRoom"/> described by an API <see cref="Room"/>.
        /// </summary>
        /// <param name="room">The API <see cref="Room"/> describing the room to create.</param>
        /// <exception cref="InvalidOperationException">If the current user is already in another room.</exception>
        public async Task CreateRoom(Room room)
        {
            if (Room != null)
                throw new InvalidOperationException("Cannot create a multiplayer room while already in one.");

            var cancellationSource = joinCancellationSource = new CancellationTokenSource();

            await joinOrLeaveTaskChain.Add(async () =>
            {
                await runOnUpdateThreadAsync(() => pendingRequests.Clear(), cancellationSource.Token).ConfigureAwait(false);
                var multiplayerRoom = await CreateRoomInternal(new MultiplayerRoom(room)).ConfigureAwait(false);
                await setupJoinedRoom(room, multiplayerRoom, cancellationSource.Token).ConfigureAwait(false);
            }, cancellationSource.Token).ConfigureAwait(false);
        }

        /// <summary>
        /// Joins the <see cref="MultiplayerRoom"/> for a given API <see cref="Room"/>.
        /// </summary>
        /// <param name="room">The API <see cref="Room"/>.</param>
        /// <param name="password">An optional password to use for the join operation.</param>
        /// <exception cref="InvalidOperationException">If the current user is already in another room, or <paramref name="room"/> does not represent an active room.</exception>
        public async Task JoinRoom(Room room, string? password = null)
        {
            if (Room != null)
                throw new InvalidOperationException("Cannot join a multiplayer room while already in one.");

            if (room.RoomID == null)
                throw new InvalidOperationException("Cannot join an inactive room.");

            var cancellationSource = joinCancellationSource = new CancellationTokenSource();

            await joinOrLeaveTaskChain.Add(async () =>
            {
                await runOnUpdateThreadAsync(() => pendingRequests.Clear(), cancellationSource.Token).ConfigureAwait(false);
                var multiplayerRoom = await JoinRoomInternal(room.RoomID.Value, password ?? room.Password).ConfigureAwait(false);
                await setupJoinedRoom(room, multiplayerRoom, cancellationSource.Token).ConfigureAwait(false);
            }, cancellationSource.Token).ConfigureAwait(false);
        }

        /// <summary>
        /// Performs post-join setup of a <see cref="MultiplayerRoom"/>.
        /// </summary>
        /// <param name="apiRoom">The incoming API <see cref="Room"/> that was requested to be joined.</param>
        /// <param name="joinedRoom">The resuling <see cref="MultiplayerRoom"/> that was joined.</param>
        /// <param name="cancellationToken">A token to cancel the process.</param>
        private async Task setupJoinedRoom(Room apiRoom, MultiplayerRoom joinedRoom, CancellationToken cancellationToken)
        {
            // Populate users.
            await PopulateUsers(joinedRoom.Users).ConfigureAwait(false);
            if (joinedRoom.Host != null)
                await PopulateUsers([joinedRoom.Host]).ConfigureAwait(false);

            // Update the stored room (must be done on update thread for thread-safety).
            await runOnUpdateThreadAsync(() =>
            {
                Debug.Assert(Room == null);
                Debug.Assert(APIRoom == null);

                Room = joinedRoom;
                APIRoom = apiRoom;

                while (pendingRequests.TryDequeue(out Action? action))
                    action();

                APIRoom.RoomID = joinedRoom.RoomID;
                APIRoom.ChannelId = joinedRoom.ChannelID;
                APIRoom.Host = joinedRoom.Host?.User;
                APIRoom.Playlist = joinedRoom.Playlist.Select(item => new PlaylistItem(item)).ToArray();
                APIRoom.CurrentPlaylistItem = APIRoom.Playlist.Single(item => item.ID == joinedRoom.Settings.PlaylistItemId);
                // The server will null out the end date upon the host joining the room, but the null value is never communicated to the client.
                APIRoom.EndDate = null;

                Debug.Assert(LocalUser != null);
                addUserToAPIRoom(LocalUser);

                foreach (var user in joinedRoom.Users)
                    updateUserPlayingState(user.UserID, user.State);

                updateLocalRoomSettings(joinedRoom.Settings);

                while (pendingRequests.TryDequeue(out Action? action))
                    action();

                postServerShuttingDownNotification();

                OnRoomJoined();
            }, cancellationToken).ConfigureAwait(false);
        }

        /// <summary>
        /// Fired when the room join sequence is complete
        /// </summary>
        protected virtual void OnRoomJoined()
        {
        }

        public Task LeaveRoom()
        {
            if (Room == null)
                return Task.CompletedTask;

            // The join may have not completed yet, so certain tasks that either update the room or reference the room should be cancelled.
            // This includes the setting of Room itself along with the initial update of the room settings on join.
            joinCancellationSource?.Cancel();

            // Leaving rooms is expected to occur instantaneously whilst the operation is finalised in the background.
            // However a few members need to be reset immediately to prevent other components from entering invalid states whilst the operation hasn't yet completed.
            // For example, if a room was left and the user immediately pressed the "create room" button, then the user could be taken into the lobby if the value of Room is not reset in time.
            var scheduledReset = runOnUpdateThreadAsync(() =>
            {
                APIRoom = null;
                Room = null;
                PlayingUserIds.Clear();

                RoomUpdated?.Invoke();
            });

            return Task.Run(async () =>
            {
                try
                {
                    await joinOrLeaveTaskChain.Add(async () =>
                    {
                        await scheduledReset.ConfigureAwait(false);
                        await LeaveRoomInternal().ConfigureAwait(false);
                    }).ConfigureAwait(false);
                }
                finally
                {
                    await runOnUpdateThreadAsync(() =>
                    {
                        pendingRequests.Clear();
                    }).ConfigureAwait(false);
                }
            });
        }

        /// <summary>
        /// Creates the <see cref="MultiplayerRoom"/> with the given settings.
        /// </summary>
        /// <param name="room">The room.</param>
        /// <returns>The joined <see cref="MultiplayerRoom"/></returns>
        protected abstract Task<MultiplayerRoom> CreateRoomInternal(MultiplayerRoom room);

        /// <summary>
        /// Joins the <see cref="MultiplayerRoom"/> with a given ID.
        /// </summary>
        /// <param name="roomId">The room ID.</param>
        /// <param name="password">An optional password to use when joining the room.</param>
        /// <returns>The joined <see cref="MultiplayerRoom"/>.</returns>
        protected abstract Task<MultiplayerRoom> JoinRoomInternal(long roomId, string? password = null);

        /// <summary>
        /// Leaves the currently-joined <see cref="MultiplayerRoom"/>.
        /// </summary>
        protected abstract Task LeaveRoomInternal();

        public abstract Task InvitePlayer(int userId);

        /// <summary>
        /// Change the current <see cref="MultiplayerRoom"/> settings.
        /// </summary>
        /// <remarks>
        /// A room must be joined for this to have any effect.
        /// </remarks>
        /// <param name="name">The new room name, if any.</param>
        /// <param name="password">The new password, if any.</param>
        /// <param name="matchType">The type of the match, if any.</param>
        /// <param name="queueMode">The new queue mode, if any.</param>
        /// <param name="autoStartDuration">The new auto-start countdown duration, if any.</param>
        /// <param name="autoSkip">The new auto-skip setting.</param>
        public Task ChangeSettings(Optional<string> name = default, Optional<string> password = default, Optional<MatchType> matchType = default, Optional<QueueMode> queueMode = default,
                                   Optional<TimeSpan> autoStartDuration = default, Optional<bool> autoSkip = default)
        {
            if (Room == null)
                throw new InvalidOperationException("Must be joined to a match to change settings.");

            return ChangeSettings(new MultiplayerRoomSettings
            {
                Name = name.GetOr(Room.Settings.Name),
                Password = password.GetOr(Room.Settings.Password),
                MatchType = matchType.GetOr(Room.Settings.MatchType),
                QueueMode = queueMode.GetOr(Room.Settings.QueueMode),
                AutoStartDuration = autoStartDuration.GetOr(Room.Settings.AutoStartDuration),
                AutoSkip = autoSkip.GetOr(Room.Settings.AutoSkip)
            });
        }

        /// <summary>
        /// Toggles the <see cref="LocalUser"/>'s ready state.
        /// </summary>
        /// <exception cref="InvalidOperationException">If a toggle of ready state is not valid at this time.</exception>
        public async Task ToggleReady()
        {
            var localUser = LocalUser;

            if (localUser == null)
                return;

            switch (localUser.State)
            {
                case MultiplayerUserState.Idle:
                    await ChangeState(MultiplayerUserState.Ready).ConfigureAwait(false);
                    return;

                case MultiplayerUserState.Ready:
                    await ChangeState(MultiplayerUserState.Idle).ConfigureAwait(false);
                    return;

                default:
                    throw new InvalidOperationException($"Cannot toggle ready when in {localUser.State}");
            }
        }

        /// <summary>
        /// Toggles the <see cref="LocalUser"/>'s spectating state.
        /// </summary>
        /// <exception cref="InvalidOperationException">If a toggle of the spectating state is not valid at this time.</exception>
        public async Task ToggleSpectate()
        {
            var localUser = LocalUser;

            if (localUser == null)
                return;

            switch (localUser.State)
            {
                case MultiplayerUserState.Idle:
                case MultiplayerUserState.Ready:
                    await ChangeState(MultiplayerUserState.Spectating).ConfigureAwait(false);
                    return;

                case MultiplayerUserState.Spectating:
                    await ChangeState(MultiplayerUserState.Idle).ConfigureAwait(false);
                    return;

                default:
                    throw new InvalidOperationException($"Cannot toggle spectate when in {localUser.State}");
            }
        }

        public abstract Task TransferHost(int userId);

        public abstract Task KickUser(int userId);

        public abstract Task ChangeSettings(MultiplayerRoomSettings settings);

        public abstract Task ChangeState(MultiplayerUserState newState);

        public abstract Task ChangeBeatmapAvailability(BeatmapAvailability newBeatmapAvailability);

        public abstract Task DisconnectInternal();

        public abstract Task ChangeUserStyle(int? beatmapId, int? rulesetId);

        /// <summary>
        /// Change the local user's mods in the currently joined room.
        /// </summary>
        /// <param name="newMods">The proposed new mods, excluding any required by the room itself.</param>
        public Task ChangeUserMods(IEnumerable<Mod> newMods) => ChangeUserMods(newMods.Select(m => new APIMod(m)).ToList());

        public abstract Task ChangeUserMods(IEnumerable<APIMod> newMods);

        public abstract Task SendMatchRequest(MatchUserRequest request);

        public abstract Task StartMatch();

        public abstract Task AbortGameplay();

        public abstract Task AbortMatch();

        public abstract Task AddPlaylistItem(MultiplayerPlaylistItem item);

        public abstract Task EditPlaylistItem(MultiplayerPlaylistItem item);

        public abstract Task RemovePlaylistItem(long playlistItemId);

        public abstract Task VoteToSkipIntro();

        Task IMultiplayerClient.RoomStateChanged(MultiplayerRoomState state)
        {
            handleRoomRequest(() =>
            {
                Debug.Assert(Room != null);
                Debug.Assert(APIRoom != null);

                Room.State = state;

                switch (state)
                {
                    case MultiplayerRoomState.Open:
                        APIRoom.Status = RoomStatus.Idle;
                        break;

                    case MultiplayerRoomState.WaitingForLoad:
                    case MultiplayerRoomState.Playing:
                        APIRoom.Status = RoomStatus.Playing;
                        break;

                    case MultiplayerRoomState.Closed:
                        APIRoom.EndDate = DateTimeOffset.Now;
                        APIRoom.Status = RoomStatus.Idle;
                        break;
                }

                RoomUpdated?.Invoke();
            });

            return Task.CompletedTask;
        }

        async Task IMultiplayerClient.UserJoined(MultiplayerRoomUser user)
        {
            await PopulateUsers([user]).ConfigureAwait(false);

            handleRoomRequest(() =>
            {
                Debug.Assert(Room != null);

                // for sanity, ensure that there can be no duplicate users in the room user list.
                if (Room.Users.Any(existing => existing.UserID == user.UserID))
                    return;

                Room.Users.Add(user);

                addUserToAPIRoom(user);

                UserJoined?.Invoke(user);
                RoomUpdated?.Invoke();
            });
        }

        Task IMultiplayerClient.UserLeft(MultiplayerRoomUser user)
        {
            handleRoomRequest(() => handleUserLeft(user, UserLeft));
            return Task.CompletedTask;
        }

        Task IMultiplayerClient.UserKicked(MultiplayerRoomUser user)
        {
            handleRoomRequest(() =>
            {
                if (LocalUser == null)
                    return;

                if (user.Equals(LocalUser))
                    LeaveRoom().FireAndForget();

                handleUserLeft(user, UserKicked);
            });

            return Task.CompletedTask;
        }

        private void handleUserLeft(MultiplayerRoomUser user, Action<MultiplayerRoomUser>? callback)
        {
            Debug.Assert(ThreadSafety.IsUpdateThread);
            Debug.Assert(Room != null);

            Room.Users.Remove(user);
            PlayingUserIds.Remove(user.UserID);

            Debug.Assert(APIRoom != null);
            APIRoom.RecentParticipants = APIRoom.RecentParticipants.Where(u => u.Id != user.UserID).ToArray();
            APIRoom.ParticipantCount--;

            callback?.Invoke(user);
            RoomUpdated?.Invoke();
        }

        async Task IMultiplayerClient.Invited(int invitedBy, long roomID, string password)
        {
            APIUser? apiUser = await userLookupCache.GetUserAsync(invitedBy).ConfigureAwait(false);
            Room? apiRoom = await getRoomAsync(roomID).ConfigureAwait(false);

            if (apiUser == null || apiRoom == null) return;

            PostNotification?.Invoke(new MultiplayerInvitationNotification(apiUser, apiRoom)
            {
                Activated = () =>
                {
                    PresentMatch?.Invoke(apiRoom, password);
                    return true;
                }
            });

            Task<Room?> getRoomAsync(long id)
            {
                TaskCompletionSource<Room?> taskCompletionSource = new TaskCompletionSource<Room?>();

                var request = new GetRoomRequest(id);
                request.Success += room => taskCompletionSource.TrySetResult(room);
                request.Failure += _ => taskCompletionSource.TrySetResult(null);

                API.Queue(request);

                return taskCompletionSource.Task;
            }
        }

        private void addUserToAPIRoom(MultiplayerRoomUser user)
        {
            Debug.Assert(APIRoom != null);

            APIRoom.RecentParticipants = APIRoom.RecentParticipants.Append(user.User ?? new APIUser
            {
                Id = user.UserID,
                Username = "[Unresolved]"
            }).ToArray();
            APIRoom.ParticipantCount++;
        }

        Task IMultiplayerClient.HostChanged(int userId)
        {
            handleRoomRequest(() =>
            {
                Debug.Assert(Room != null);
                Debug.Assert(APIRoom != null);

                var user = Room.Users.FirstOrDefault(u => u.UserID == userId);

                Room.Host = user;
                APIRoom.Host = user?.User;

                HostChanged?.Invoke(user);
                RoomUpdated?.Invoke();
            });

            return Task.CompletedTask;
        }

        Task IMultiplayerClient.SettingsChanged(MultiplayerRoomSettings newSettings)
        {
            handleRoomRequest(() => updateLocalRoomSettings(newSettings));
            return Task.CompletedTask;
        }

        Task IMultiplayerClient.UserStateChanged(int userId, MultiplayerUserState state)
        {
            handleRoomRequest(() =>
            {
                Debug.Assert(Room != null);

                var user = Room.Users.SingleOrDefault(u => u.UserID == userId);

                // TODO: user should NEVER be null here, see https://github.com/ppy/osu/issues/17713.
                if (user == null)
                    return;

                user.State = state;
                updateUserPlayingState(userId, state);

                UserStateChanged?.Invoke(user, state);
                RoomUpdated?.Invoke();
            });

            return Task.CompletedTask;
        }

        Task IMultiplayerClient.MatchUserStateChanged(int userId, MatchUserState state)
        {
            handleRoomRequest(() =>
            {
                Debug.Assert(Room != null);

                var user = Room.Users.SingleOrDefault(u => u.UserID == userId);

                // TODO: user should NEVER be null here, see https://github.com/ppy/osu/issues/17713.
                if (user == null)
                    return;

                user.MatchState = state;
                RoomUpdated?.Invoke();
            });

            return Task.CompletedTask;
        }

        Task IMultiplayerClient.MatchRoomStateChanged(MatchRoomState state)
        {
            handleRoomRequest(() =>
            {
                Debug.Assert(Room != null);

                Room.MatchState = state;
                MatchRoomStateChanged?.Invoke(state);
                RoomUpdated?.Invoke();
            });

            return Task.CompletedTask;
        }

        Task IMultiplayerClient.MatchEvent(MatchServerEvent e)
        {
            handleRoomRequest(() =>
            {
                Debug.Assert(Room != null);

                switch (e)
                {
                    case CountdownStartedEvent countdownStartedEvent:
                        Room.ActiveCountdowns.Add(countdownStartedEvent.Countdown);
                        CountdownStarted?.Invoke(countdownStartedEvent.Countdown);

                        switch (countdownStartedEvent.Countdown)
                        {
                            case ServerShuttingDownCountdown:
                                postServerShuttingDownNotification();
                                break;
                        }

                        break;

                    case CountdownStoppedEvent countdownStoppedEvent:
                        MultiplayerCountdown? countdown = Room.ActiveCountdowns.FirstOrDefault(countdown => countdown.ID == countdownStoppedEvent.ID);

                        if (countdown != null)
                        {
                            Room.ActiveCountdowns.Remove(countdown);
                            CountdownStopped?.Invoke(countdown);
                        }

                        break;
                }

                MatchEvent?.Invoke(e);
                RoomUpdated?.Invoke();
            });

            return Task.CompletedTask;
        }

        private void postServerShuttingDownNotification()
        {
            ServerShuttingDownCountdown? countdown = room?.ActiveCountdowns.OfType<ServerShuttingDownCountdown>().FirstOrDefault();

            if (countdown == null)
                return;

            PostNotification?.Invoke(new ServerShutdownNotification(countdown.TimeRemaining));
        }

        Task IMultiplayerClient.UserBeatmapAvailabilityChanged(int userId, BeatmapAvailability beatmapAvailability)
        {
            handleRoomRequest(() =>
            {
                Debug.Assert(Room != null);

                var user = Room.Users.SingleOrDefault(u => u.UserID == userId);

                // errors here are not critical - beatmap availability state is mostly for display.
                if (user == null)
                    return;

                user.BeatmapAvailability = beatmapAvailability;

                BeatmapAvailabilityChanged?.Invoke(user, beatmapAvailability);
                RoomUpdated?.Invoke();
            });

            return Task.CompletedTask;
        }

        Task IMultiplayerClient.UserStyleChanged(int userId, int? beatmapId, int? rulesetId)
        {
            handleRoomRequest(() =>
            {
                Debug.Assert(Room != null);

                var user = Room.Users.SingleOrDefault(u => u.UserID == userId);

                // errors here are not critical - user style is mostly for display.
                if (user == null)
                    return;

                user.BeatmapId = beatmapId;
                user.RulesetId = rulesetId;

                UserStyleChanged?.Invoke(user);
                RoomUpdated?.Invoke();
            });

            return Task.CompletedTask;
        }

        Task IMultiplayerClient.UserModsChanged(int userId, IEnumerable<APIMod> mods)
        {
            handleRoomRequest(() =>
            {
                Debug.Assert(Room != null);

                var user = Room.Users.SingleOrDefault(u => u.UserID == userId);

                // errors here are not critical - user mods are mostly for display.
                if (user == null)
                    return;

                user.Mods = mods;

                UserModsChanged?.Invoke(user);
                RoomUpdated?.Invoke();
            });

            return Task.CompletedTask;
        }

        Task IMultiplayerClient.LoadRequested()
        {
            handleRoomRequest(() =>
            {
                Debug.Assert(Room != null);
                LoadRequested?.Invoke();
            });

            return Task.CompletedTask;
        }

        Task IMultiplayerClient.GameplayAborted(GameplayAbortReason reason)
        {
            handleRoomRequest(() =>
            {
                Debug.Assert(Room != null);
                GameplayAborted?.Invoke(reason);
            });

            return Task.CompletedTask;
        }

        Task IMultiplayerClient.GameplayStarted()
        {
            handleRoomRequest(() =>
            {
                Debug.Assert(Room != null);

                foreach (var user in Room.Users)
                    user.VotedToSkipIntro = false;

                GameplayStarted?.Invoke();
            });

            return Task.CompletedTask;
        }

        Task IMultiplayerClient.ResultsReady()
        {
            handleRoomRequest(() =>
            {
                Debug.Assert(Room != null);
                ResultsReady?.Invoke();
            });

            return Task.CompletedTask;
        }

        public Task PlaylistItemAdded(MultiplayerPlaylistItem item)
        {
            handleRoomRequest(() =>
            {
                Debug.Assert(Room != null);
                Debug.Assert(APIRoom != null);

                Room.Playlist.Add(item);
                APIRoom.Playlist = APIRoom.Playlist.Append(new PlaylistItem(item)).ToArray();

                ItemAdded?.Invoke(item);
                RoomUpdated?.Invoke();
            });

            return Task.CompletedTask;
        }

        public Task PlaylistItemRemoved(long playlistItemId)
        {
            handleRoomRequest(() =>
            {
                Debug.Assert(Room != null);
                Debug.Assert(APIRoom != null);

                Room.Playlist.Remove(Room.Playlist.Single(existing => existing.ID == playlistItemId));
                APIRoom.Playlist = APIRoom.Playlist.Where(i => i.ID != playlistItemId).ToArray();

                Debug.Assert(Room.Playlist.Count > 0);

                ItemRemoved?.Invoke(playlistItemId);
                RoomUpdated?.Invoke();
            });

            return Task.CompletedTask;
        }

        public Task PlaylistItemChanged(MultiplayerPlaylistItem item)
        {
            handleRoomRequest(() =>
            {
                Debug.Assert(Room != null);
                Debug.Assert(APIRoom != null);

                Room.Playlist[Room.Playlist.IndexOf(Room.Playlist.Single(existing => existing.ID == item.ID))] = item;
                APIRoom.Playlist = APIRoom.Playlist.Select((pi, i) => pi.ID == item.ID ? new PlaylistItem(item) : APIRoom.Playlist[i]).ToArray();

                ItemChanged?.Invoke(item);
                RoomUpdated?.Invoke();
            });

            return Task.CompletedTask;
        }

        Task IMultiplayerClient.UserVotedToSkipIntro(int userId)
        {
            handleRoomRequest(() =>
            {
                Debug.Assert(Room != null);

                var user = Room.Users.SingleOrDefault(u => u.UserID == userId);

                // TODO: user should NEVER be null here, see https://github.com/ppy/osu/issues/17713.
                if (user == null)
                    return;

                user.VotedToSkipIntro = true;

                UserVotedToSkipIntro?.Invoke(userId);
            });

            return Task.CompletedTask;
        }

        Task IMultiplayerClient.VoteToSkipIntroPassed()
        {
            handleRoomRequest(() =>
            {
                Debug.Assert(Room != null);
                VoteToSkipIntroPassed?.Invoke();
            });

            return Task.CompletedTask;
        }

        /// <summary>
        /// Populates the <see cref="APIUser"/> for a given collection of <see cref="MultiplayerRoomUser"/>s.
        /// </summary>
        /// <param name="multiplayerUsers">The <see cref="MultiplayerRoomUser"/>s to populate.</param>
        protected async Task PopulateUsers(IEnumerable<MultiplayerRoomUser> multiplayerUsers)
        {
            foreach (int[] userChunk in multiplayerUsers.Select(u => u.UserID).Distinct().Chunk(GetUsersRequest.MAX_IDS_PER_REQUEST))
            {
                var request = new GetUsersRequest(userChunk);

                await API.PerformAsync(request).ConfigureAwait(false);

                if (request.Response == null)
                    return;

                Dictionary<int, APIUser> users = request.Response.Users.ToDictionary(user => user.Id);

                foreach (var multiplayerUser in multiplayerUsers)
                {
                    if (users.TryGetValue(multiplayerUser.UserID, out var user))
                        multiplayerUser.User = user;
                }
            }
        }

        /// <summary>
        /// Updates the local room settings with the given <see cref="MultiplayerRoomSettings"/>.
        /// </summary>
        /// <remarks>
        /// This updates both the joined <see cref="MultiplayerRoom"/> and the respective API <see cref="Room"/>.
        /// </remarks>
        /// <param name="settings">The new <see cref="MultiplayerRoomSettings"/> to update from.</param>
        private void updateLocalRoomSettings(MultiplayerRoomSettings settings)
        {
            Debug.Assert(Room != null);
            Debug.Assert(APIRoom != null);

            // Update a few properties of the room instantaneously.
            Room.Settings = settings;
            APIRoom.Name = Room.Settings.Name;
            APIRoom.Password = Room.Settings.Password;
            APIRoom.Type = Room.Settings.MatchType;
            APIRoom.QueueMode = Room.Settings.QueueMode;
            APIRoom.AutoStartDuration = Room.Settings.AutoStartDuration;
            APIRoom.CurrentPlaylistItem = APIRoom.Playlist.Single(item => item.ID == settings.PlaylistItemId);
            APIRoom.AutoSkip = Room.Settings.AutoSkip;

            SettingsChanged?.Invoke(settings);
            RoomUpdated?.Invoke();
        }

        /// <summary>
        /// For the provided user ID, update whether the user is included in <see cref="CurrentMatchPlayingUserIds"/>.
        /// </summary>
        /// <param name="userId">The user's ID.</param>
        /// <param name="state">The new state of the user.</param>
        private void updateUserPlayingState(int userId, MultiplayerUserState state)
        {
            bool wasPlaying = PlayingUserIds.Contains(userId);
            bool isPlaying = state >= MultiplayerUserState.WaitingForLoad && state <= MultiplayerUserState.FinishedPlay;

            if (isPlaying == wasPlaying)
                return;

            if (isPlaying)
                PlayingUserIds.Add(userId);
            else
                PlayingUserIds.Remove(userId);
        }

        private Task runOnUpdateThreadAsync(Action action, CancellationToken cancellationToken = default)
        {
            var tcs = new TaskCompletionSource<bool>();

            Scheduler.Add(() =>
            {
                if (cancellationToken.IsCancellationRequested)
                {
                    tcs.SetCanceled(cancellationToken);
                    return;
                }

                try
                {
                    action();
                    tcs.SetResult(true);
                }
                catch (Exception ex)
                {
                    tcs.SetException(ex);
                }
            });

            return tcs.Task;
        }

        private void handleRoomRequest(Action request)
        {
            Scheduler.Add(() =>
            {
                if (Room == null)
                {
                    pendingRequests.Enqueue(request);
                    return;
                }

                request();
            });
        }

        Task IStatefulUserHubClient.DisconnectRequested()
        {
            Schedule(() =>
            {
                Disconnecting?.Invoke();
                DisconnectInternal();
            });
            return Task.CompletedTask;
        }

        Task IMatchmakingClient.MatchmakingQueueJoined()
        {
            Scheduler.Add(() => MatchmakingQueueJoined?.Invoke());
            return Task.CompletedTask;
        }

        Task IMatchmakingClient.MatchmakingQueueLeft()
        {
            Scheduler.Add(() => MatchmakingQueueLeft?.Invoke());
            return Task.CompletedTask;
        }

        Task IMatchmakingClient.MatchmakingRoomInvited()
        {
            Scheduler.Add(() => MatchmakingRoomInvited?.Invoke());
            return Task.CompletedTask;
        }

        Task IMatchmakingClient.MatchmakingRoomReady(long roomId, string password)
        {
            Scheduler.Add(() => MatchmakingRoomReady?.Invoke(roomId, password));
            return Task.CompletedTask;
        }

        Task IMatchmakingClient.MatchmakingLobbyStatusChanged(MatchmakingLobbyStatus status)
        {
            Scheduler.Add(() => MatchmakingLobbyStatusChanged?.Invoke(status));
            return Task.CompletedTask;
        }

        Task IMatchmakingClient.MatchmakingQueueStatusChanged(MatchmakingQueueStatus status)
        {
            Scheduler.Add(() => MatchmakingQueueStatusChanged?.Invoke(status));
            return Task.CompletedTask;
        }

        Task IMatchmakingClient.MatchmakingItemSelected(int userId, long playlistItemId)
        {
            Scheduler.Add(() =>
            {
                MatchmakingItemSelected?.Invoke(userId, playlistItemId);
                RoomUpdated?.Invoke();
            });

            return Task.CompletedTask;
        }

        Task IMatchmakingClient.MatchmakingItemDeselected(int userId, long playlistItemId)
        {
            Scheduler.Add(() =>
            {
                MatchmakingItemDeselected?.Invoke(userId, playlistItemId);
                RoomUpdated?.Invoke();
            });

            return Task.CompletedTask;
        }

        public abstract Task<MatchmakingPool[]> GetMatchmakingPools();

        public abstract Task MatchmakingJoinLobby();

        public abstract Task MatchmakingLeaveLobby();

        public abstract Task MatchmakingJoinQueue(int poolId);

        public abstract Task MatchmakingLeaveQueue();

        public abstract Task MatchmakingAcceptInvitation();

        public abstract Task MatchmakingDeclineInvitation();

        public abstract Task MatchmakingToggleSelection(long playlistItemId);

        public abstract Task MatchmakingSkipToNextStage();

        private partial class MultiplayerInvitationNotification : UserAvatarNotification
        {
            protected override IconUsage CloseButtonIcon => FontAwesome.Solid.Times;

            public MultiplayerInvitationNotification(APIUser user, Room room)
                : base(user, NotificationsStrings.InvitedYouToTheMultiplayer(user.Username, room.Name))
            {
            }
        }
    }
}<|MERGE_RESOLUTION|>--- conflicted
+++ resolved
@@ -131,12 +131,10 @@
         public event Action<int, long>? MatchmakingItemDeselected;
         public event Action<MatchRoomState>? MatchRoomStateChanged;
 
-<<<<<<< HEAD
         public event Action<int>? UserVotedToSkipIntro;
         public event Action? VoteToSkipIntroPassed;
-=======
+
         public event Action<MultiplayerRoomUser, BeatmapAvailability>? BeatmapAvailabilityChanged;
->>>>>>> 0f54608c
 
         /// <summary>
         /// Whether the <see cref="MultiplayerClient"/> is currently connected.
