﻿// Copyright (c) ppy Pty Ltd <contact@ppy.sh>. Licensed under the MIT Licence.
// See the LICENCE file in the repository root for full licence text.

using System;
using System.Collections.Generic;
using System.Linq;
using System.Text.RegularExpressions;

#nullable enable

namespace osu.Game.Online.Chat
{
    public static class MessageFormatter
    {
        // [[Performance Points]] -> wiki:Performance Points (https://osu.ppy.sh/wiki/Performance_Points)
        private static readonly Regex wiki_regex = new Regex(@"\[\[(?<text>[^\]]+)\]\]");

        // (test)[https://osu.ppy.sh/b/1234] -> test (https://osu.ppy.sh/b/1234)
        private static readonly Regex old_link_regex = new Regex(@"\((?<text>(((?<=\\)[\(\)])|[^\(\)])*(((?<open>\()(((?<=\\)[\(\)])|[^\(\)])*)+((?<close-open>\))(((?<=\\)[\(\)])|[^\(\)])*)+)*(?(open)(?!)))\)\[(?<url>[a-z]+://[^ ]+)\]");

        // [https://osu.ppy.sh/b/1234 Beatmap [Hard] (poop)] -> Beatmap [hard] (poop) (https://osu.ppy.sh/b/1234)
        private static readonly Regex new_link_regex = new Regex(@"\[(?<url>[a-z]+://[^ ]+) (?<text>(((?<=\\)[\[\]])|[^\[\]])*(((?<open>\[)(((?<=\\)[\[\]])|[^\[\]])*)+((?<close-open>\])(((?<=\\)[\[\]])|[^\[\]])*)+)*(?(open)(?!)))\]");

        // [test](https://osu.ppy.sh/b/1234) -> test (https://osu.ppy.sh/b/1234) aka correct markdown format
        private static readonly Regex markdown_link_regex = new Regex(@"\[(?<text>(((?<=\\)[\[\]])|[^\[\]])*(((?<open>\[)(((?<=\\)[\[\]])|[^\[\]])*)+((?<close-open>\])(((?<=\\)[\[\]])|[^\[\]])*)+)*(?(open)(?!)))\]\((?<url>[a-z]+://[^ ]+)(\s+(?<title>""([^""]|(?<=\\)"")*""))?\)");

        // advanced, RFC-compatible regular expression that matches any possible URL, *but* allows certain invalid characters that are widely used
        // This is in the format (<required>, [optional]):
        //      http[s]://<domain>.<tld>[:port][/path][?query][#fragment]
        private static readonly Regex advanced_link_regex = new Regex(
            // protocol
            @"(?<link>[a-z]*?:\/\/" +
            // domain + tld
            @"(?<domain>(?:[a-z0-9]\.|[a-z0-9][a-z0-9-]*[a-z0-9]\.)*[a-z0-9-]*[a-z0-9]" +
            // port (optional)
            @"(?::\d+)?)" +
            // path (optional)
            @"(?<path>(?:(?:\/+(?:[a-z0-9$_\.\+!\*\',;:\(\)@&~=-]|%[0-9a-f]{2})*)*" +
            // query (optional)
            @"(?:\?(?:[a-z0-9$_\+!\*\',;:\(\)@&=\/~-]|%[0-9a-f]{2})*)?)?" +
            // fragment (optional)
            @"(?:#(?:[a-z0-9$_\+!\*\',;:\(\)@&=\/~-]|%[0-9a-f]{2})*)?)?)",
            RegexOptions.IgnoreCase);

        // 00:00:000 (1,2,3) - test
        // regex from https://github.com/ppy/osu-web/blob/651a9bac2b60d031edd7e33b8073a469bf11edaa/resources/assets/coffee/_classes/beatmap-discussion-helper.coffee#L10
        private static readonly Regex time_regex = new Regex(@"\b(((\d{2,}):([0-5]\d)[:.](\d{3}))(\s\((?:\d+[,|])*\d+\))?)");

        // #osu
        private static readonly Regex channel_regex = new Regex(@"(#[a-zA-Z]+[a-zA-Z0-9]+)");

        // Unicode emojis
        private static readonly Regex emoji_regex = new Regex(@"(\uD83D[\uDC00-\uDE4F])");

        /// <summary>
        /// The root URL for the website, used for chat link matching.
        /// </summary>
        public static string WebsiteRootUrl
        {
            set => websiteRootUrl = value
                                    .Trim('/') // trim potential trailing slash/
                                    .Split('/').Last(); // only keep domain name, ignoring protocol.
        }

        private static string websiteRootUrl = "osu.ppy.sh";

        private static void handleMatches(Regex regex, string display, string link, MessageFormatterResult result, int startIndex = 0, LinkAction? linkActionOverride = null, char[]? escapeChars = null)
        {
            int captureOffset = 0;

            foreach (Match m in regex.Matches(result.Text, startIndex))
            {
                var index = m.Index - captureOffset;

                var displayText = string.Format(display,
                    m.Groups[0],
                    m.Groups["text"].Value,
                    m.Groups["url"].Value).Trim();

                var linkText = string.Format(link,
                    m.Groups[0],
                    m.Groups["text"].Value,
                    m.Groups["url"].Value).Trim();

                if (displayText.Length == 0 || linkText.Length == 0) continue;

                // Remove backslash escapes in front of the characters provided in escapeChars
                if (escapeChars != null)
                    displayText = escapeChars.Aggregate(displayText, (current, c) => current.Replace($"\\{c}", c.ToString()));

                // Check for encapsulated links
                if (result.Links.Find(l => (l.Index <= index && l.Index + l.Length >= index + m.Length) || (index <= l.Index && index + m.Length >= l.Index + l.Length)) == null)
                {
                    result.Text = result.Text.Remove(index, m.Length).Insert(index, displayText);

                    // since we just changed the line display text, offset any already processed links.
                    result.Links.ForEach(l => l.Index -= l.Index > index ? m.Length - displayText.Length : 0);

                    var details = GetLinkDetails(linkText);
                    result.Links.Add(new Link(linkText, index, displayText.Length, linkActionOverride ?? details.Action, details.Argument));

                    // adjust the offset for processing the current matches group.
                    captureOffset += m.Length - displayText.Length;
                }
            }
        }

        private static void handleAdvanced(Regex regex, MessageFormatterResult result, int startIndex = 0)
        {
            foreach (Match m in regex.Matches(result.Text, startIndex))
            {
                var index = m.Index;
                var linkText = m.Groups["link"].Value;
                var indexLength = linkText.Length;

                var details = GetLinkDetails(linkText);
                var link = new Link(linkText, index, indexLength, details.Action, details.Argument);

                // sometimes an already-processed formatted link can reduce to a simple URL, too
                // (example: [mean example - https://osu.ppy.sh](https://osu.ppy.sh))
                // therefore we need to check if any of the pre-existing links contains the raw one we found
                if (result.Links.All(existingLink => !existingLink.Overlaps(link)))
                    result.Links.Add(link);
            }
        }

        public static LinkDetails GetLinkDetails(string url)
        {
            var args = url.Split('/', StringSplitOptions.RemoveEmptyEntries);
            args[0] = args[0].TrimEnd(':');

            switch (args[0])
            {
                case "http":
                case "https":
                    // length > 3 since all these links need another argument to work
                    if (args.Length > 3 && args[1].EndsWith(websiteRootUrl, StringComparison.OrdinalIgnoreCase))
                    {
                        var mainArg = args[3];

                        switch (args[2])
                        {
                            // old site only
                            case "b":
                            case "beatmaps":
                            {
                                string trimmed = mainArg.Split('?').First();
                                if (int.TryParse(trimmed, out var id))
                                    return new LinkDetails(LinkAction.OpenBeatmap, id.ToString());

                                break;
                            }

                            case "s":
                            case "beatmapsets":
                            case "d":
                            {
                                if (mainArg == "discussions")
                                    // handle discussion links externally for now
                                    return new LinkDetails(LinkAction.External, url);

                                if (args.Length > 4 && int.TryParse(args[4], out var id))
                                    // https://osu.ppy.sh/beatmapsets/1154158#osu/2768184
                                    return new LinkDetails(LinkAction.OpenBeatmap, id.ToString());

                                // https://osu.ppy.sh/beatmapsets/1154158#whatever
                                string trimmed = mainArg.Split('#').First();
                                if (int.TryParse(trimmed, out id))
                                    return new LinkDetails(LinkAction.OpenBeatmapSet, id.ToString());

                                break;
                            }

                            case "ss":
                                return new LinkDetails(LinkAction.OpenPictureURL, url );

                            case "u":
                            case "users":
                                return new LinkDetails(LinkAction.OpenUserProfile, mainArg);

                            case "wiki":
                                return new LinkDetails(LinkAction.OpenWiki, string.Join('/', args.Skip(3)));

                            case "home":
                                if (mainArg != "changelog")
                                    // handle link other than changelog as external for now
                                    return new LinkDetails(LinkAction.External, url);

                                switch (args.Length)
                                {
                                    case 4:
                                        // https://osu.ppy.sh/home/changelog
                                        return new LinkDetails(LinkAction.OpenChangelog, string.Empty);

                                    case 6:
                                        // https://osu.ppy.sh/home/changelog/lazer/2021.1006
                                        return new LinkDetails(LinkAction.OpenChangelog, $"{args[4]}/{args[5]}");
                                }

                                break;
                        }
                    }

                    break;

                case "osu":
                    // every internal link also needs some kind of argument
                    if (args.Length < 3)
                        break;

                    LinkAction linkType;

                    switch (args[1])
                    {
                        case "chan":
                            linkType = LinkAction.OpenChannel;
                            break;

                        case "edit":
                            linkType = LinkAction.OpenEditorTimestamp;
                            break;

                        case "b":
                            linkType = LinkAction.OpenBeatmap;
                            break;

                        case "s":
                        case "dl":
                            linkType = LinkAction.OpenBeatmapSet;
                            break;

                        case "spectate":
                            linkType = LinkAction.Spectate;
                            break;

                        case "u":
                            linkType = LinkAction.OpenUserProfile;
                            break;

                        default:
                            linkType = LinkAction.External;
                            break;
                    }

                    return new LinkDetails(linkType, args[2]);

                case "osump":
                    return new LinkDetails(LinkAction.JoinMultiplayerMatch, args[1]);
            }

            return new LinkDetails(LinkAction.External, url);
        }

        private static MessageFormatterResult format(string toFormat, int startIndex = 0, int space = 3)
        {
            var result = new MessageFormatterResult(toFormat);

            // handle the [link display] format
            handleMatches(new_link_regex, "{1}", "{2}", result, startIndex, escapeChars: new[] { '[', ']' });

            // handle the standard markdown []() format
            handleMatches(markdown_link_regex, "{1}", "{2}", result, startIndex, escapeChars: new[] { '[', ']' });

            // handle the ()[] link format
            handleMatches(old_link_regex, "{1}", "{2}", result, startIndex, escapeChars: new[] { '(', ')' });

            // handle wiki links
            handleMatches(wiki_regex, "{1}", "https://osu.ppy.sh/wiki/{1}", result, startIndex);

            // handle bare links
            handleAdvanced(advanced_link_regex, result, startIndex);

            // handle editor times
            handleMatches(time_regex, "{0}", "osu://edit/{0}", result, startIndex, LinkAction.OpenEditorTimestamp);

            // handle channels
            handleMatches(channel_regex, "{0}", "osu://chan/{0}", result, startIndex, LinkAction.OpenChannel);

            var empty = "";
            while (space-- > 0)
                empty += "\0";

            handleMatches(emoji_regex, empty, "{0}", result, startIndex);

            return result;
        }

        public static Message FormatMessage(Message inputMessage)
        {
            var result = format(inputMessage.Content);

            inputMessage.DisplayContent = result.Text;

            // Sometimes, regex matches are not in order
            result.Links.Sort();
            inputMessage.Links = result.Links;
            return inputMessage;
        }

        public static MessageFormatterResult FormatText(string text)
        {
            var result = format(text);

            result.Links.Sort();

            return result;
        }

        public class MessageFormatterResult
        {
            public List<Link> Links = new List<Link>();
            public string Text;
            public string OriginalText;

            public MessageFormatterResult(string text)
            {
                OriginalText = Text = text;
            }
        }
    }

    public class LinkDetails
    {
        public readonly LinkAction Action;

        public readonly string Argument;

        public LinkDetails(LinkAction action, string argument)
        {
            Action = action;
            Argument = argument;
        }
    }

    public enum LinkAction
    {
        External,
        OpenBeatmap,
        OpenBeatmapSet,
        OpenChannel,
        OpenEditorTimestamp,
        JoinMultiplayerMatch,
        Spectate,
        OpenUserProfile,
        SearchBeatmapSet,
        OpenWiki,
        Custom,
<<<<<<< HEAD
        OpenPictureURL
=======
        OpenChangelog,
>>>>>>> e925c416
    }

    public class Link : IComparable<Link>
    {
        public string Url;
        public int Index;
        public int Length;
        public LinkAction Action;
        public string Argument;

        public Link(string url, int startIndex, int length, LinkAction action, string argument)
        {
            Url = url;
            Index = startIndex;
            Length = length;
            Action = action;
            Argument = argument;
        }

        public bool Overlaps(Link otherLink) => Index < otherLink.Index + otherLink.Length && otherLink.Index < Index + Length;

        public int CompareTo(Link otherLink) => Index > otherLink.Index ? 1 : -1;
    }
}<|MERGE_RESOLUTION|>--- conflicted
+++ resolved
@@ -345,11 +345,8 @@
         SearchBeatmapSet,
         OpenWiki,
         Custom,
-<<<<<<< HEAD
-        OpenPictureURL
-=======
+        OpenPictureURL,
         OpenChangelog,
->>>>>>> e925c416
     }
 
     public class Link : IComparable<Link>
