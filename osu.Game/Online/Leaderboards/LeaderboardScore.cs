--- conflicted
+++ resolved
@@ -447,14 +447,8 @@
                     items.Add(new OsuMenuItem("使用这些mod游玩", MenuItemType.Highlighted, () => songSelect.Mods.Value = Score.Mods));
 
                 if (Score.Files.Count > 0)
-<<<<<<< HEAD
+                {
                     items.Add(new OsuMenuItem("导出", MenuItemType.Standard, () => new LegacyScoreExporter(storage).Export(Score)));
-
-                if (!isOnlineScope)
-=======
-                {
-                    items.Add(new OsuMenuItem("Export", MenuItemType.Standard, () => new LegacyScoreExporter(storage).Export(Score)));
->>>>>>> 315a73fb
                     items.Add(new OsuMenuItem(CommonStrings.ButtonsDelete, MenuItemType.Destructive, () => dialogOverlay?.Push(new LocalScoreDeleteDialog(Score))));
                 }
 
