﻿// Copyright (c) ppy Pty Ltd <contact@ppy.sh>. Licensed under the MIT Licence.
// See the LICENCE file in the repository root for full licence text.

using System;
using System.Collections.Generic;
using System.Linq;
using osu.Framework.Allocation;
using osu.Framework.Bindables;
using osu.Framework.Extensions.Color4Extensions;
using osu.Framework.Graphics;
using osu.Framework.Graphics.Containers;
using osu.Framework.Graphics.Cursor;
using osu.Framework.Graphics.Effects;
using osu.Framework.Graphics.Shapes;
using osu.Framework.Graphics.Sprites;
using osu.Framework.Graphics.UserInterface;
using osu.Framework.Input.Events;
using osu.Game.Configuration;
using osu.Framework.Localisation;
using osu.Framework.Platform;
using osu.Game.Database;
using osu.Game.Extensions;
using osu.Game.Graphics;
using osu.Game.Graphics.Containers;
using osu.Game.Graphics.Mf;
using osu.Game.Graphics.Sprites;
using osu.Game.Graphics.UserInterface;
using osu.Game.Overlays;
using osu.Game.Rulesets.UI;
using osu.Game.Screens.Select;
using osu.Game.Scoring;
using osu.Game.Users.Drawables;
using osuTK;
using osuTK.Graphics;
using osu.Game.Online.API;
using osu.Game.Resources.Localisation.Web;
using osu.Game.Utils;

namespace osu.Game.Online.Leaderboards
{
    public class LeaderboardScore : OsuClickableContainer, IHasContextMenu, IHasCustomTooltip<ScoreInfo>
    {
        public const float HEIGHT = 60;

        public readonly ScoreInfo Score;

        private const float corner_radius = 5;
        private const float edge_margin = 5;
        private const float background_alpha = 0.25f;
        private const float rank_width = 35;

        protected Container RankContainer { get; private set; }

        private readonly int? rank;
        private readonly bool isOnlineScope;

        private Box background;
        private Container content;
        private Drawable avatar;
        private Drawable scoreRank;
        private OsuSpriteText nameLabel;

        public GlowingSpriteText ScoreText { get; private set; }

        private FillFlowContainer flagBadgeAndDateContainer;
        private FillFlowContainer<ModIcon> modsContainer;

        private List<ScoreComponentLabel> statisticsLabels;

        private readonly Bindable<bool> optui = new Bindable<bool>();

        [Resolved(CanBeNull = true)]
        private IDialogOverlay dialogOverlay { get; set; }

        [Resolved(CanBeNull = true)]
        private SongSelect songSelect { get; set; }

        [Resolved]
        private Storage storage { get; set; }

        public ITooltip<ScoreInfo> GetCustomTooltip() => new LeaderboardScoreTooltip();
        public virtual ScoreInfo TooltipContent => Score;

        public LeaderboardScore(ScoreInfo score, int? rank, bool isOnlineScope = true)
        {
            Score = score;

            this.rank = rank;
            this.isOnlineScope = isOnlineScope;

            RelativeSizeAxes = Axes.X;
            Height = HEIGHT;
        }

        [BackgroundDependencyLoader]
        private void load(IAPIProvider api, OsuColour colour, ScoreManager scoreManager, MConfigManager config)
        {
            var user = Score.User;

            config.BindWith(MSetting.OptUI, optui);

            optui.BindValueChanged(_ => updateTooltip(), true);

            statisticsLabels = GetStatistics(Score).Select(s => new ScoreComponentLabel(s)).ToList();

            ClickableAvatar innerAvatar;

            Children = new Drawable[]
            {
                new RankLabel(rank)
                {
                    RelativeSizeAxes = Axes.Y,
                    Width = rank_width,
                },
                content = new Container
                {
                    RelativeSizeAxes = Axes.Both,
                    Padding = new MarginPadding { Left = rank_width },
                    Children = new Drawable[]
                    {
                        new Container
                        {
                            RelativeSizeAxes = Axes.Both,
                            CornerRadius = corner_radius,
                            Masking = true,
                            Children = new Drawable[]
                            {
                                new MBgTriangles(),
                                background = new Box
                                {
                                    RelativeSizeAxes = Axes.Both,
                                    Colour = user.OnlineID == api.LocalUser.Value.Id && isOnlineScope ? colour.Green : Color4.Black,
                                    Alpha = background_alpha,
                                },
                            },
                        },
                        new Container
                        {
                            RelativeSizeAxes = Axes.Both,
                            Padding = new MarginPadding(edge_margin),
                            Children = new[]
                            {
                                avatar = new DelayedLoadWrapper(
                                    innerAvatar = new ClickableAvatar(user)
                                    {
                                        RelativeSizeAxes = Axes.Both,
                                        CornerRadius = corner_radius,
                                        Masking = true,
                                        EdgeEffect = new EdgeEffectParameters
                                        {
                                            Type = EdgeEffectType.Shadow,
                                            Radius = 1,
                                            Colour = Color4.Black.Opacity(0.2f),
                                        },
                                    })
                                {
                                    RelativeSizeAxes = Axes.None,
                                    Size = new Vector2(HEIGHT - edge_margin * 2, HEIGHT - edge_margin * 2),
                                },
                                new Container
                                {
                                    RelativeSizeAxes = Axes.Y,
                                    AutoSizeAxes = Axes.X,
                                    Position = new Vector2(HEIGHT - edge_margin, 0f),
                                    Children = new Drawable[]
                                    {
                                        nameLabel = new OsuSpriteText
                                        {
                                            Text = user.Username,
                                            Font = OsuFont.GetFont(size: 23, weight: FontWeight.Bold, italics: true)
                                        },
                                        new FillFlowContainer
                                        {
                                            Anchor = Anchor.BottomLeft,
                                            Origin = Anchor.BottomLeft,
                                            AutoSizeAxes = Axes.Both,
                                            Direction = FillDirection.Horizontal,
                                            Spacing = new Vector2(10f, 0f),
                                            Children = new Drawable[]
                                            {
                                                flagBadgeAndDateContainer = new FillFlowContainer
                                                {
                                                    Anchor = Anchor.CentreLeft,
                                                    Origin = Anchor.CentreLeft,
                                                    RelativeSizeAxes = Axes.Y,
                                                    Direction = FillDirection.Horizontal,
                                                    Spacing = new Vector2(5f, 0f),
                                                    Width = 87f,
                                                    Masking = true,
                                                    Children = new Drawable[]
                                                    {
                                                        new UpdateableFlag(user.Country)
                                                        {
                                                            Anchor = Anchor.CentreLeft,
                                                            Origin = Anchor.CentreLeft,
                                                            Size = new Vector2(30f, 20f),
                                                        },
                                                        new DateLabel(Score.Date)
                                                        {
                                                            Anchor = Anchor.CentreLeft,
                                                            Origin = Anchor.CentreLeft,
                                                        },
                                                    },
                                                },
                                                new FillFlowContainer
                                                {
                                                    Origin = Anchor.CentreLeft,
                                                    Anchor = Anchor.CentreLeft,
                                                    AutoSizeAxes = Axes.Both,
                                                    Direction = FillDirection.Horizontal,
                                                    Margin = new MarginPadding { Left = edge_margin },
                                                    Children = statisticsLabels
                                                },
                                            },
                                        },
                                    },
                                },
                                new FillFlowContainer
                                {
                                    AutoSizeAxes = Axes.Both,
                                    Anchor = Anchor.TopRight,
                                    Origin = Anchor.TopRight,
                                    Direction = FillDirection.Horizontal,
                                    Spacing = new Vector2(5f, 0f),
                                    Children = new Drawable[]
                                    {
                                        ScoreText = new GlowingSpriteText
                                        {
                                            TextColour = Color4.White,
                                            GlowColour = Color4Extensions.FromHex(@"83ccfa"),
                                            Current = scoreManager.GetBindableTotalScoreString(Score),
                                            Font = OsuFont.Numeric.With(size: 23),
                                        },
                                        RankContainer = new Container
                                        {
                                            Size = new Vector2(40f, 20f),
                                            Children = new[]
                                            {
                                                scoreRank = new UpdateableRank(Score.Rank)
                                                {
                                                    Anchor = Anchor.Centre,
                                                    Origin = Anchor.Centre,
                                                    Size = new Vector2(40f)
                                                },
                                            },
                                        },
                                    },
                                },
                                modsContainer = new FillFlowContainer<ModIcon>
                                {
                                    Anchor = Anchor.BottomRight,
                                    Origin = Anchor.BottomRight,
                                    AutoSizeAxes = Axes.Both,
                                    Direction = FillDirection.Horizontal,
                                    ChildrenEnumerable = Score.Mods.Select(mod => new ModIcon(mod) { Scale = new Vector2(0.375f) })
                                },
                            },
                        },
                    },
                },
            };

            innerAvatar.OnLoadComplete += d => d.FadeInFromZero(200);
        }

        private void updateTooltip()
        {
            if (optui.Value && isOnlineScope)
            {
                TooltipText = $"于 {Score.Date.ToLocalTime():g} 游玩";
                return;
            }

            TooltipText = "";
        }

        public override void Show()
        {
            foreach (var d in new[] { avatar, nameLabel, ScoreText, scoreRank, flagBadgeAndDateContainer, modsContainer }.Concat(statisticsLabels))
                d.FadeOut();

            Alpha = 0;

            content.MoveToY(75);
            avatar.MoveToX(75);
            nameLabel.MoveToX(150);

            this.FadeIn(200);
            content.MoveToY(0, 800, Easing.OutQuint);

            using (BeginDelayedSequence(100))
            {
                avatar.FadeIn(300, Easing.OutQuint);
                nameLabel.FadeIn(350, Easing.OutQuint);

                avatar.MoveToX(0, 300, Easing.OutQuint);
                nameLabel.MoveToX(0, 350, Easing.OutQuint);

                using (BeginDelayedSequence(250))
                {
                    ScoreText.FadeIn(200);
                    scoreRank.FadeIn(200);

                    using (BeginDelayedSequence(50))
                    {
                        var drawables = new Drawable[] { flagBadgeAndDateContainer, modsContainer }.Concat(statisticsLabels).ToArray();
                        for (int i = 0; i < drawables.Length; i++)
                            drawables[i].FadeIn(100 + i * 50);
                    }
                }
            }
        }

        protected virtual IEnumerable<LeaderboardScoreStatistic> GetStatistics(ScoreInfo model) => new[]
        {
<<<<<<< HEAD
            new LeaderboardScoreStatistic(FontAwesome.Solid.Link, "最大连击", model.MaxCombo.ToString()),
            new LeaderboardScoreStatistic(FontAwesome.Solid.Crosshairs, "准确率", model.DisplayAccuracy)
=======
            new LeaderboardScoreStatistic(FontAwesome.Solid.Link, BeatmapsetsStrings.ShowScoreboardHeadersCombo, model.MaxCombo.ToString()),
            new LeaderboardScoreStatistic(FontAwesome.Solid.Crosshairs, BeatmapsetsStrings.ShowScoreboardHeadersAccuracy, model.DisplayAccuracy)
>>>>>>> ed894d64
        };

        protected override bool OnHover(HoverEvent e)
        {
            background.FadeTo(0.5f, 300, Easing.OutQuint);
            return base.OnHover(e);
        }

        protected override void OnHoverLost(HoverLostEvent e)
        {
            background.FadeTo(background_alpha, 200, Easing.OutQuint);
            base.OnHoverLost(e);
        }

        private class ScoreComponentLabel : Container, IHasTooltip
        {
            private const float icon_size = 20;
            private readonly FillFlowContainer content;

            public override bool Contains(Vector2 screenSpacePos) => content.Contains(screenSpacePos);

            public LocalisableString TooltipText { get; }

            public ScoreComponentLabel(LeaderboardScoreStatistic statistic)
            {
                TooltipText = statistic.Name;
                AutoSizeAxes = Axes.Both;

                Child = content = new FillFlowContainer
                {
                    AutoSizeAxes = Axes.Both,
                    Direction = FillDirection.Horizontal,
                    Padding = new MarginPadding { Right = 10 },
                    Children = new Drawable[]
                    {
                        new Container
                        {
                            Anchor = Anchor.CentreLeft,
                            Origin = Anchor.CentreLeft,
                            AutoSizeAxes = Axes.Both,
                            Children = new[]
                            {
                                new SpriteIcon
                                {
                                    Anchor = Anchor.Centre,
                                    Origin = Anchor.Centre,
                                    Size = new Vector2(icon_size),
                                    Rotation = 45,
                                    Colour = Color4Extensions.FromHex(@"3087ac"),
                                    Icon = FontAwesome.Solid.Square,
                                    Shadow = true,
                                },
                                new SpriteIcon
                                {
                                    Anchor = Anchor.Centre,
                                    Origin = Anchor.Centre,
                                    Size = new Vector2(icon_size - 6),
                                    Colour = Color4Extensions.FromHex(@"a4edff"),
                                    Icon = statistic.Icon,
                                },
                            },
                        },
                        new GlowingSpriteText
                        {
                            Anchor = Anchor.CentreLeft,
                            Origin = Anchor.CentreLeft,
                            TextColour = Color4.White,
                            GlowColour = Color4Extensions.FromHex(@"83ccfa"),
                            Text = statistic.Value,
                            Font = OsuFont.GetFont(size: 17, weight: FontWeight.Bold),
                        },
                    },
                };
            }
        }

        private class RankLabel : Container, IHasTooltip
        {
            public RankLabel(int? rank)
            {
                if (rank >= 1000)
                    TooltipText = $"#{rank:N0}";

                Child = new OsuSpriteText
                {
                    Anchor = Anchor.Centre,
                    Origin = Anchor.Centre,
                    Font = OsuFont.GetFont(size: 20, italics: true),
                    Text = rank == null ? "-" : rank.Value.FormatRank()
                };
            }

            public LocalisableString TooltipText { get; }
        }

        private class DateLabel : DrawableDate
        {
            public DateLabel(DateTimeOffset date)
                : base(date)
            {
                Font = OsuFont.GetFont(size: 17, weight: FontWeight.Bold, italics: true);
            }

            protected override string Format() => Date.ToShortRelativeTime(TimeSpan.FromSeconds(30));
        }

        public class LeaderboardScoreStatistic
        {
            public IconUsage Icon;
            public LocalisableString Value;
            public LocalisableString Name;

            public LeaderboardScoreStatistic(IconUsage icon, LocalisableString name, LocalisableString value)
            {
                Icon = icon;
                Name = name;
                Value = value;
            }
        }

        public MenuItem[] ContextMenuItems
        {
            get
            {
                List<MenuItem> items = new List<MenuItem>();

                if (Score.Mods.Length > 0 && modsContainer.Any(s => s.IsHovered) && songSelect != null)
                    items.Add(new OsuMenuItem("使用这些mod游玩", MenuItemType.Highlighted, () => songSelect.Mods.Value = Score.Mods));

                if (Score.Files.Count > 0)
                    items.Add(new OsuMenuItem("导出", MenuItemType.Standard, () => new LegacyScoreExporter(storage).Export(Score)));

                if (!isOnlineScope)
<<<<<<< HEAD
                    items.Add(new OsuMenuItem("删除", MenuItemType.Destructive, () => dialogOverlay?.Push(new LocalScoreDeleteDialog(Score))));
=======
                    items.Add(new OsuMenuItem(CommonStrings.ButtonsDelete, MenuItemType.Destructive, () => dialogOverlay?.Push(new LocalScoreDeleteDialog(Score))));
>>>>>>> ed894d64

                return items.ToArray();
            }
        }
    }
}<|MERGE_RESOLUTION|>--- conflicted
+++ resolved
@@ -313,13 +313,8 @@
 
         protected virtual IEnumerable<LeaderboardScoreStatistic> GetStatistics(ScoreInfo model) => new[]
         {
-<<<<<<< HEAD
-            new LeaderboardScoreStatistic(FontAwesome.Solid.Link, "最大连击", model.MaxCombo.ToString()),
-            new LeaderboardScoreStatistic(FontAwesome.Solid.Crosshairs, "准确率", model.DisplayAccuracy)
-=======
             new LeaderboardScoreStatistic(FontAwesome.Solid.Link, BeatmapsetsStrings.ShowScoreboardHeadersCombo, model.MaxCombo.ToString()),
             new LeaderboardScoreStatistic(FontAwesome.Solid.Crosshairs, BeatmapsetsStrings.ShowScoreboardHeadersAccuracy, model.DisplayAccuracy)
->>>>>>> ed894d64
         };
 
         protected override bool OnHover(HoverEvent e)
@@ -453,11 +448,7 @@
                     items.Add(new OsuMenuItem("导出", MenuItemType.Standard, () => new LegacyScoreExporter(storage).Export(Score)));
 
                 if (!isOnlineScope)
-<<<<<<< HEAD
-                    items.Add(new OsuMenuItem("删除", MenuItemType.Destructive, () => dialogOverlay?.Push(new LocalScoreDeleteDialog(Score))));
-=======
                     items.Add(new OsuMenuItem(CommonStrings.ButtonsDelete, MenuItemType.Destructive, () => dialogOverlay?.Push(new LocalScoreDeleteDialog(Score))));
->>>>>>> ed894d64
 
                 return items.ToArray();
             }
