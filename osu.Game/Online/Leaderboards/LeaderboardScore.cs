﻿// Copyright (c) ppy Pty Ltd <contact@ppy.sh>. Licensed under the MIT Licence.
// See the LICENCE file in the repository root for full licence text.

using System.Collections.Generic;
using System.Linq;
using osu.Framework.Allocation;
using osu.Framework.Bindables;
using osu.Framework.Extensions.Color4Extensions;
using osu.Framework.Graphics;
using osu.Framework.Graphics.Containers;
using osu.Framework.Graphics.Cursor;
using osu.Framework.Graphics.Effects;
using osu.Framework.Graphics.Shapes;
using osu.Framework.Graphics.Sprites;
using osu.Framework.Graphics.UserInterface;
using osu.Framework.Input.Events;
using osu.Game.Configuration;
using osu.Framework.Localisation;
using osu.Framework.Platform;
using osu.Game.Database;
using osu.Game.Graphics;
using osu.Game.Graphics.Containers;
using osu.Game.Graphics.Mf;
using osu.Game.Graphics.Sprites;
using osu.Game.Graphics.UserInterface;
using osu.Game.Overlays;
using osu.Game.Rulesets.UI;
using osu.Game.Screens.Select;
using osu.Game.Scoring;
using osu.Game.Users.Drawables;
using osuTK;
using osuTK.Graphics;
using osu.Game.Online.API;
using osu.Game.Utils;

namespace osu.Game.Online.Leaderboards
{
    public class LeaderboardScore : OsuClickableContainer, IHasContextMenu
    {
        public const float HEIGHT = 60;

        public readonly ScoreInfo Score;

        private const float corner_radius = 5;
        private const float edge_margin = 5;
        private const float background_alpha = 0.25f;
        private const float rank_width = 35;

        protected Container RankContainer { get; private set; }

        private readonly int? rank;
        private readonly bool allowHighlight;

        private Box background;
        private Container content;
        private Drawable avatar;
        private Drawable scoreRank;
        private OsuSpriteText nameLabel;
        private GlowingSpriteText scoreLabel;
        private Container flagBadgeContainer;
        private FillFlowContainer<ModIcon> modsContainer;

        private List<ScoreComponentLabel> statisticsLabels;

        private readonly Bindable<bool> optui = new Bindable<bool>();
        private readonly bool isSongSelect;

        [Resolved(CanBeNull = true)]
        private DialogOverlay dialogOverlay { get; set; }

        [Resolved(CanBeNull = true)]
        private SongSelect songSelect { get; set; }

        [Resolved]
        private ScoreManager scoreManager { get; set; }

<<<<<<< HEAD
        public LeaderboardScore(ScoreInfo score, int? rank, bool allowHighlight = true, bool isSongSelect = false)
=======
        [Resolved]
        private Storage storage { get; set; }

        public LeaderboardScore(ScoreInfo score, int? rank, bool allowHighlight = true)
>>>>>>> f777536d
        {
            Score = score;

            this.rank = rank;
            this.allowHighlight = allowHighlight;
            this.isSongSelect = isSongSelect;

            RelativeSizeAxes = Axes.X;
            Height = HEIGHT;
        }

        [BackgroundDependencyLoader]
        private void load(IAPIProvider api, OsuColour colour, ScoreManager scoreManager, MConfigManager config)
        {
            var user = Score.User;

            config.BindWith(MSetting.OptUI, optui);

            optui.BindValueChanged(_ => updateTooltip(), true);

            statisticsLabels = GetStatistics(Score).Select(s => new ScoreComponentLabel(s)).ToList();

            ClickableAvatar innerAvatar;

            Children = new Drawable[]
            {
                new RankLabel(rank)
                {
                    RelativeSizeAxes = Axes.Y,
                    Width = rank_width,
                },
                content = new Container
                {
                    RelativeSizeAxes = Axes.Both,
                    Padding = new MarginPadding { Left = rank_width, },
                    Children = new Drawable[]
                    {
                        new Container
                        {
                            RelativeSizeAxes = Axes.Both,
                            CornerRadius = corner_radius,
                            Masking = true,
                            Children = new Drawable[]
                            {
                                new MBgTriangles(0.65f, user.Id == api.LocalUser.Value.Id && allowHighlight),
                                background = new Box
                                {
                                    RelativeSizeAxes = Axes.Both,
                                    Colour = user.Id == api.LocalUser.Value.Id && allowHighlight ? colour.Green : Color4.Black,
                                    Alpha = background_alpha,
                                },
                            },
                        },
                        new Container
                        {
                            RelativeSizeAxes = Axes.Both,
                            Padding = new MarginPadding(edge_margin),
                            Children = new[]
                            {
                                avatar = new DelayedLoadWrapper(
                                    innerAvatar = new ClickableAvatar(user)
                                    {
                                        RelativeSizeAxes = Axes.Both,
                                        CornerRadius = corner_radius,
                                        Masking = true,
                                        EdgeEffect = new EdgeEffectParameters
                                        {
                                            Type = EdgeEffectType.Shadow,
                                            Radius = 1,
                                            Colour = Color4.Black.Opacity(0.2f),
                                        },
                                    })
                                {
                                    RelativeSizeAxes = Axes.None,
                                    Size = new Vector2(HEIGHT - edge_margin * 2, HEIGHT - edge_margin * 2),
                                },
                                new Container
                                {
                                    RelativeSizeAxes = Axes.Y,
                                    AutoSizeAxes = Axes.X,
                                    Position = new Vector2(HEIGHT - edge_margin, 0f),
                                    Children = new Drawable[]
                                    {
                                        nameLabel = new OsuSpriteText
                                        {
                                            Text = user.Username,
                                            Font = OsuFont.GetFont(size: 23, weight: FontWeight.Bold, italics: true)
                                        },
                                        new FillFlowContainer
                                        {
                                            Origin = Anchor.BottomLeft,
                                            Anchor = Anchor.BottomLeft,
                                            AutoSizeAxes = Axes.Both,
                                            Direction = FillDirection.Horizontal,
                                            Spacing = new Vector2(10f, 0f),
                                            Children = new Drawable[]
                                            {
                                                flagBadgeContainer = new Container
                                                {
                                                    Origin = Anchor.BottomLeft,
                                                    Anchor = Anchor.BottomLeft,
                                                    Size = new Vector2(87f, 20f),
                                                    Masking = true,
                                                    Children = new Drawable[]
                                                    {
                                                        new UpdateableFlag(user.Country)
                                                        {
                                                            Width = 30,
                                                            RelativeSizeAxes = Axes.Y,
                                                        },
                                                    },
                                                },
                                                new FillFlowContainer
                                                {
                                                    Origin = Anchor.BottomLeft,
                                                    Anchor = Anchor.BottomLeft,
                                                    AutoSizeAxes = Axes.Both,
                                                    Direction = FillDirection.Horizontal,
                                                    Spacing = new Vector2(10f, 0f),
                                                    Margin = new MarginPadding { Left = edge_margin },
                                                    Children = statisticsLabels
                                                },
                                            },
                                        },
                                    },
                                },
                                new FillFlowContainer
                                {
                                    AutoSizeAxes = Axes.Both,
                                    Anchor = Anchor.TopRight,
                                    Origin = Anchor.TopRight,
                                    Direction = FillDirection.Horizontal,
                                    Spacing = new Vector2(5f, 0f),
                                    Children = new Drawable[]
                                    {
                                        scoreLabel = new GlowingSpriteText
                                        {
                                            TextColour = Color4.White,
                                            GlowColour = Color4Extensions.FromHex(@"83ccfa"),
                                            Current = scoreManager.GetBindableTotalScoreString(Score),
                                            Font = OsuFont.Numeric.With(size: 23),
                                        },
                                        RankContainer = new Container
                                        {
                                            Size = new Vector2(40f, 20f),
                                            Children = new[]
                                            {
                                                scoreRank = new UpdateableRank(Score.Rank)
                                                {
                                                    Anchor = Anchor.Centre,
                                                    Origin = Anchor.Centre,
                                                    Size = new Vector2(40f)
                                                },
                                            },
                                        },
                                    },
                                },
                                modsContainer = new FillFlowContainer<ModIcon>
                                {
                                    Anchor = Anchor.BottomRight,
                                    Origin = Anchor.BottomRight,
                                    AutoSizeAxes = Axes.Both,
                                    Direction = FillDirection.Horizontal,
                                    Spacing = new Vector2(1),
                                    ChildrenEnumerable = Score.Mods.Select(mod => new ModIcon(mod) { Scale = new Vector2(0.375f) })
                                },
                            },
                        },
                    },
                },
            };

            innerAvatar.OnLoadComplete += d => d.FadeInFromZero(200);
        }

        private void updateTooltip()
        {
            if (optui.Value && isSongSelect)
            {
                TooltipText = $"于 {Score.Date.ToLocalTime():g} 游玩";
                return;
            }

            TooltipText = "";
        }

        public override void Show()
        {
            foreach (var d in new[] { avatar, nameLabel, scoreLabel, scoreRank, flagBadgeContainer, modsContainer }.Concat(statisticsLabels))
                d.FadeOut();

            Alpha = 0;

            content.MoveToY(75);
            avatar.MoveToX(75);
            nameLabel.MoveToX(150);

            this.FadeIn(200);
            content.MoveToY(0, 800, Easing.OutQuint);

            using (BeginDelayedSequence(100))
            {
                avatar.FadeIn(300, Easing.OutQuint);
                nameLabel.FadeIn(350, Easing.OutQuint);

                avatar.MoveToX(0, 300, Easing.OutQuint);
                nameLabel.MoveToX(0, 350, Easing.OutQuint);

                using (BeginDelayedSequence(250))
                {
                    scoreLabel.FadeIn(200);
                    scoreRank.FadeIn(200);

                    using (BeginDelayedSequence(50))
                    {
                        var drawables = new Drawable[] { flagBadgeContainer, modsContainer }.Concat(statisticsLabels).ToArray();
                        for (int i = 0; i < drawables.Length; i++)
                            drawables[i].FadeIn(100 + i * 50);
                    }
                }
            }
        }

        protected virtual IEnumerable<LeaderboardScoreStatistic> GetStatistics(ScoreInfo model) => new[]
        {
            new LeaderboardScoreStatistic(FontAwesome.Solid.Link, "最大连击", model.MaxCombo.ToString()),
            new LeaderboardScoreStatistic(FontAwesome.Solid.Crosshairs, "准确率", model.DisplayAccuracy)
        };

        protected override bool OnHover(HoverEvent e)
        {
            background.FadeTo(0.5f, 300, Easing.OutQuint);
            return base.OnHover(e);
        }

        protected override void OnHoverLost(HoverLostEvent e)
        {
            background.FadeTo(background_alpha, 200, Easing.OutQuint);
            base.OnHoverLost(e);
        }

        private class ScoreComponentLabel : Container, IHasTooltip
        {
            private const float icon_size = 20;
            private readonly FillFlowContainer content;

            public override bool Contains(Vector2 screenSpacePos) => content.Contains(screenSpacePos);

            public LocalisableString TooltipText { get; }

            public ScoreComponentLabel(LeaderboardScoreStatistic statistic)
            {
                TooltipText = statistic.Name;
                AutoSizeAxes = Axes.Both;

                Child = content = new FillFlowContainer
                {
                    AutoSizeAxes = Axes.Both,
                    Direction = FillDirection.Horizontal,
                    Children = new Drawable[]
                    {
                        new Container
                        {
                            Anchor = Anchor.CentreLeft,
                            Origin = Anchor.CentreLeft,
                            AutoSizeAxes = Axes.Both,
                            Children = new[]
                            {
                                new SpriteIcon
                                {
                                    Anchor = Anchor.Centre,
                                    Origin = Anchor.Centre,
                                    Size = new Vector2(icon_size),
                                    Rotation = 45,
                                    Colour = Color4Extensions.FromHex(@"3087ac"),
                                    Icon = FontAwesome.Solid.Square,
                                    Shadow = true,
                                },
                                new SpriteIcon
                                {
                                    Anchor = Anchor.Centre,
                                    Origin = Anchor.Centre,
                                    Size = new Vector2(icon_size - 6),
                                    Colour = Color4Extensions.FromHex(@"a4edff"),
                                    Icon = statistic.Icon,
                                },
                            },
                        },
                        new GlowingSpriteText
                        {
                            Anchor = Anchor.CentreLeft,
                            Origin = Anchor.CentreLeft,
                            TextColour = Color4.White,
                            GlowColour = Color4Extensions.FromHex(@"83ccfa"),
                            Text = statistic.Value,
                            Font = OsuFont.GetFont(size: 17, weight: FontWeight.Bold),
                        },
                    },
                };
            }
        }

        private class RankLabel : Container, IHasTooltip
        {
            public RankLabel(int? rank)
            {
                if (rank >= 1000)
                    TooltipText = $"#{rank:N0}";

                Child = new OsuSpriteText
                {
                    Anchor = Anchor.Centre,
                    Origin = Anchor.Centre,
                    Font = OsuFont.GetFont(size: 20, italics: true),
                    Text = rank == null ? "-" : rank.Value.FormatRank()
                };
            }

            public LocalisableString TooltipText { get; }
        }

        public class LeaderboardScoreStatistic
        {
            public IconUsage Icon;
            public LocalisableString Value;
            public string Name;

            public LeaderboardScoreStatistic(IconUsage icon, string name, LocalisableString value)
            {
                Icon = icon;
                Name = name;
                Value = value;
            }
        }

        public MenuItem[] ContextMenuItems
        {
            get
            {
                List<MenuItem> items = new List<MenuItem>();

                if (Score.Mods.Length > 0 && modsContainer.Any(s => s.IsHovered) && songSelect != null)
                    items.Add(new OsuMenuItem("使用这些mod游玩", MenuItemType.Highlighted, () => songSelect.Mods.Value = Score.Mods));

<<<<<<< HEAD
                if (Score.Files?.Count > 0)
                    items.Add(new OsuMenuItem("导出", MenuItemType.Standard, () => scoreManager.Export(Score)));
=======
                if (Score.Files.Count > 0)
                    items.Add(new OsuMenuItem("Export", MenuItemType.Standard, () => new LegacyScoreExporter(storage).Export(Score)));
>>>>>>> f777536d

                if (Score.ID != 0)
                    items.Add(new OsuMenuItem("删除", MenuItemType.Destructive, () => dialogOverlay?.Push(new LocalScoreDeleteDialog(Score))));

                return items.ToArray();
            }
        }
    }
}<|MERGE_RESOLUTION|>--- conflicted
+++ resolved
@@ -74,14 +74,10 @@
         [Resolved]
         private ScoreManager scoreManager { get; set; }
 
-<<<<<<< HEAD
-        public LeaderboardScore(ScoreInfo score, int? rank, bool allowHighlight = true, bool isSongSelect = false)
-=======
         [Resolved]
         private Storage storage { get; set; }
 
-        public LeaderboardScore(ScoreInfo score, int? rank, bool allowHighlight = true)
->>>>>>> f777536d
+        public LeaderboardScore(ScoreInfo score, int? rank, bool allowHighlight = true, bool isSongSelect = false)
         {
             Score = score;
 
@@ -426,13 +422,8 @@
                 if (Score.Mods.Length > 0 && modsContainer.Any(s => s.IsHovered) && songSelect != null)
                     items.Add(new OsuMenuItem("使用这些mod游玩", MenuItemType.Highlighted, () => songSelect.Mods.Value = Score.Mods));
 
-<<<<<<< HEAD
-                if (Score.Files?.Count > 0)
-                    items.Add(new OsuMenuItem("导出", MenuItemType.Standard, () => scoreManager.Export(Score)));
-=======
                 if (Score.Files.Count > 0)
-                    items.Add(new OsuMenuItem("Export", MenuItemType.Standard, () => new LegacyScoreExporter(storage).Export(Score)));
->>>>>>> f777536d
+                    items.Add(new OsuMenuItem("导出", MenuItemType.Standard, () => new LegacyScoreExporter(storage).Export(Score)));
 
                 if (Score.ID != 0)
                     items.Add(new OsuMenuItem("删除", MenuItemType.Destructive, () => dialogOverlay?.Push(new LocalScoreDeleteDialog(Score))));
