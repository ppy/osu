﻿// Copyright (c) ppy Pty Ltd <contact@ppy.sh>. Licensed under the MIT Licence.
// See the LICENCE file in the repository root for full licence text.

using System.Collections.Generic;
using System.Linq;
using osu.Framework.Allocation;
using osu.Framework.Bindables;
using osu.Framework.Extensions.Color4Extensions;
using osu.Framework.Graphics;
using osu.Framework.Graphics.Containers;
using osu.Framework.Graphics.Cursor;
using osu.Framework.Graphics.Effects;
using osu.Framework.Graphics.Shapes;
using osu.Framework.Graphics.Sprites;
using osu.Framework.Graphics.UserInterface;
using osu.Framework.Input.Events;
using osu.Game.Configuration;
using osu.Framework.Localisation;
using osu.Game.Graphics;
using osu.Game.Graphics.Containers;
using osu.Game.Graphics.Mf;
using osu.Game.Graphics.Sprites;
using osu.Game.Graphics.UserInterface;
using osu.Game.Overlays;
using osu.Game.Rulesets.UI;
using osu.Game.Screens.Select;
using osu.Game.Scoring;
using osu.Game.Users.Drawables;
using osuTK;
using osuTK.Graphics;
using osu.Game.Online.API;
using osu.Game.Utils;

namespace osu.Game.Online.Leaderboards
{
    public class LeaderboardScore : OsuClickableContainer, IHasContextMenu
    {
        public const float HEIGHT = 60;

        public readonly ScoreInfo Score;

        private const float corner_radius = 5;
        private const float edge_margin = 5;
        private const float background_alpha = 0.25f;
        private const float rank_width = 35;

        protected Container RankContainer { get; private set; }

        private readonly int? rank;
        private readonly bool allowHighlight;

        private Box background;
        private Container content;
        private Drawable avatar;
        private Drawable scoreRank;
        private OsuSpriteText nameLabel;
        private GlowingSpriteText scoreLabel;
        private Container flagBadgeContainer;
        private FillFlowContainer<ModIcon> modsContainer;

        private List<ScoreComponentLabel> statisticsLabels;

        private readonly Bindable<bool> optui = new Bindable<bool>();
        private readonly bool isSongSelect;

        [Resolved(CanBeNull = true)]
        private DialogOverlay dialogOverlay { get; set; }

        [Resolved(CanBeNull = true)]
        private SongSelect songSelect { get; set; }

        [Resolved]
        private ScoreManager scoreManager { get; set; }

        public LeaderboardScore(ScoreInfo score, int? rank, bool allowHighlight = true, bool isSongSelect = false)
        {
            Score = score;

            this.rank = rank;
            this.allowHighlight = allowHighlight;
            this.isSongSelect = isSongSelect;

            RelativeSizeAxes = Axes.X;
            Height = HEIGHT;
        }

        [BackgroundDependencyLoader]
        private void load(IAPIProvider api, OsuColour colour, ScoreManager scoreManager, MConfigManager config)
        {
            var user = Score.User;

<<<<<<< HEAD
            config.BindWith(MSetting.OptUI, optui);

            optui.ValueChanged += _ => updateTooltip();
            updateTooltip();

            statisticsLabels = GetStatistics(score).Select(s => new ScoreComponentLabel(s)).ToList();
=======
            statisticsLabels = GetStatistics(Score).Select(s => new ScoreComponentLabel(s)).ToList();
>>>>>>> 87434333

            ClickableAvatar innerAvatar;

            Children = new Drawable[]
            {
                new RankLabel(rank)
                {
                    RelativeSizeAxes = Axes.Y,
                    Width = rank_width,
                },
                content = new Container
                {
                    RelativeSizeAxes = Axes.Both,
                    Padding = new MarginPadding { Left = rank_width, },
                    Children = new Drawable[]
                    {
                        new Container
                        {
                            RelativeSizeAxes = Axes.Both,
                            CornerRadius = corner_radius,
                            Masking = true,
                            Children = new Drawable[]
                            {
                                new MBgTriangles(0.65f, user.Id == api.LocalUser.Value.Id && allowHighlight),
                                background = new Box
                                {
                                    RelativeSizeAxes = Axes.Both,
                                    Colour = user.Id == api.LocalUser.Value.Id && allowHighlight ? colour.Green : Color4.Black,
                                    Alpha = background_alpha,
                                },
                            },
                        },
                        new Container
                        {
                            RelativeSizeAxes = Axes.Both,
                            Padding = new MarginPadding(edge_margin),
                            Children = new[]
                            {
                                avatar = new DelayedLoadWrapper(
                                    innerAvatar = new ClickableAvatar(user)
                                    {
                                        RelativeSizeAxes = Axes.Both,
                                        CornerRadius = corner_radius,
                                        Masking = true,
                                        EdgeEffect = new EdgeEffectParameters
                                        {
                                            Type = EdgeEffectType.Shadow,
                                            Radius = 1,
                                            Colour = Color4.Black.Opacity(0.2f),
                                        },
                                    })
                                {
                                    RelativeSizeAxes = Axes.None,
                                    Size = new Vector2(HEIGHT - edge_margin * 2, HEIGHT - edge_margin * 2),
                                },
                                new Container
                                {
                                    RelativeSizeAxes = Axes.Y,
                                    AutoSizeAxes = Axes.X,
                                    Position = new Vector2(HEIGHT - edge_margin, 0f),
                                    Children = new Drawable[]
                                    {
                                        nameLabel = new OsuSpriteText
                                        {
                                            Text = user.Username,
                                            Font = OsuFont.GetFont(size: 23, weight: FontWeight.Bold, italics: true)
                                        },
                                        new FillFlowContainer
                                        {
                                            Origin = Anchor.BottomLeft,
                                            Anchor = Anchor.BottomLeft,
                                            AutoSizeAxes = Axes.Both,
                                            Direction = FillDirection.Horizontal,
                                            Spacing = new Vector2(10f, 0f),
                                            Children = new Drawable[]
                                            {
                                                flagBadgeContainer = new Container
                                                {
                                                    Origin = Anchor.BottomLeft,
                                                    Anchor = Anchor.BottomLeft,
                                                    Size = new Vector2(87f, 20f),
                                                    Masking = true,
                                                    Children = new Drawable[]
                                                    {
                                                        new UpdateableFlag(user.Country)
                                                        {
                                                            Width = 30,
                                                            RelativeSizeAxes = Axes.Y,
                                                        },
                                                    },
                                                },
                                                new FillFlowContainer
                                                {
                                                    Origin = Anchor.BottomLeft,
                                                    Anchor = Anchor.BottomLeft,
                                                    AutoSizeAxes = Axes.Both,
                                                    Direction = FillDirection.Horizontal,
                                                    Spacing = new Vector2(10f, 0f),
                                                    Margin = new MarginPadding { Left = edge_margin },
                                                    Children = statisticsLabels
                                                },
                                            },
                                        },
                                    },
                                },
                                new FillFlowContainer
                                {
                                    AutoSizeAxes = Axes.Both,
                                    Anchor = Anchor.TopRight,
                                    Origin = Anchor.TopRight,
                                    Direction = FillDirection.Horizontal,
                                    Spacing = new Vector2(5f, 0f),
                                    Children = new Drawable[]
                                    {
                                        scoreLabel = new GlowingSpriteText
                                        {
                                            TextColour = Color4.White,
                                            GlowColour = Color4Extensions.FromHex(@"83ccfa"),
                                            Current = scoreManager.GetBindableTotalScoreString(Score),
                                            Font = OsuFont.Numeric.With(size: 23),
                                        },
                                        RankContainer = new Container
                                        {
                                            Size = new Vector2(40f, 20f),
                                            Children = new[]
                                            {
                                                scoreRank = new UpdateableRank(Score.Rank)
                                                {
                                                    Anchor = Anchor.Centre,
                                                    Origin = Anchor.Centre,
                                                    Size = new Vector2(40f)
                                                },
                                            },
                                        },
                                    },
                                },
                                modsContainer = new FillFlowContainer<ModIcon>
                                {
                                    Anchor = Anchor.BottomRight,
                                    Origin = Anchor.BottomRight,
                                    AutoSizeAxes = Axes.Both,
                                    Direction = FillDirection.Horizontal,
                                    Spacing = new Vector2(1),
                                    ChildrenEnumerable = Score.Mods.Select(mod => new ModIcon(mod) { Scale = new Vector2(0.375f) })
                                },
                            },
                        },
                    },
                },
            };

            innerAvatar.OnLoadComplete += d => d.FadeInFromZero(200);
        }

        private void updateTooltip()
        {
            if (optui.Value && isSongSelect)
            {
                TooltipText = $"于 {score.Date.ToLocalTime():g} 游玩";
                return;
            }

            TooltipText = "";
        }

        public override void Show()
        {
            foreach (var d in new[] { avatar, nameLabel, scoreLabel, scoreRank, flagBadgeContainer, modsContainer }.Concat(statisticsLabels))
                d.FadeOut();

            Alpha = 0;

            content.MoveToY(75);
            avatar.MoveToX(75);
            nameLabel.MoveToX(150);

            this.FadeIn(200);
            content.MoveToY(0, 800, Easing.OutQuint);

            using (BeginDelayedSequence(100))
            {
                avatar.FadeIn(300, Easing.OutQuint);
                nameLabel.FadeIn(350, Easing.OutQuint);

                avatar.MoveToX(0, 300, Easing.OutQuint);
                nameLabel.MoveToX(0, 350, Easing.OutQuint);

                using (BeginDelayedSequence(250))
                {
                    scoreLabel.FadeIn(200);
                    scoreRank.FadeIn(200);

                    using (BeginDelayedSequence(50))
                    {
                        var drawables = new Drawable[] { flagBadgeContainer, modsContainer }.Concat(statisticsLabels).ToArray();
                        for (int i = 0; i < drawables.Length; i++)
                            drawables[i].FadeIn(100 + i * 50);
                    }
                }
            }
        }

        protected virtual IEnumerable<LeaderboardScoreStatistic> GetStatistics(ScoreInfo model) => new[]
        {
            new LeaderboardScoreStatistic(FontAwesome.Solid.Link, "最大连击", model.MaxCombo.ToString()),
            new LeaderboardScoreStatistic(FontAwesome.Solid.Crosshairs, "准确率", model.DisplayAccuracy)
        };

        protected override bool OnHover(HoverEvent e)
        {
            background.FadeTo(0.5f, 300, Easing.OutQuint);
            return base.OnHover(e);
        }

        protected override void OnHoverLost(HoverLostEvent e)
        {
            background.FadeTo(background_alpha, 200, Easing.OutQuint);
            base.OnHoverLost(e);
        }

        private class ScoreComponentLabel : Container, IHasTooltip
        {
            private const float icon_size = 20;
            private readonly FillFlowContainer content;

            public override bool Contains(Vector2 screenSpacePos) => content.Contains(screenSpacePos);

            public LocalisableString TooltipText { get; }

            public ScoreComponentLabel(LeaderboardScoreStatistic statistic)
            {
                TooltipText = statistic.Name;
                AutoSizeAxes = Axes.Both;

                Child = content = new FillFlowContainer
                {
                    AutoSizeAxes = Axes.Both,
                    Direction = FillDirection.Horizontal,
                    Children = new Drawable[]
                    {
                        new Container
                        {
                            Anchor = Anchor.CentreLeft,
                            Origin = Anchor.CentreLeft,
                            AutoSizeAxes = Axes.Both,
                            Children = new[]
                            {
                                new SpriteIcon
                                {
                                    Anchor = Anchor.Centre,
                                    Origin = Anchor.Centre,
                                    Size = new Vector2(icon_size),
                                    Rotation = 45,
                                    Colour = Color4Extensions.FromHex(@"3087ac"),
                                    Icon = FontAwesome.Solid.Square,
                                    Shadow = true,
                                },
                                new SpriteIcon
                                {
                                    Anchor = Anchor.Centre,
                                    Origin = Anchor.Centre,
                                    Size = new Vector2(icon_size - 6),
                                    Colour = Color4Extensions.FromHex(@"a4edff"),
                                    Icon = statistic.Icon,
                                },
                            },
                        },
                        new GlowingSpriteText
                        {
                            Anchor = Anchor.CentreLeft,
                            Origin = Anchor.CentreLeft,
                            TextColour = Color4.White,
                            GlowColour = Color4Extensions.FromHex(@"83ccfa"),
                            Text = statistic.Value,
                            Font = OsuFont.GetFont(size: 17, weight: FontWeight.Bold),
                        },
                    },
                };
            }
        }

        private class RankLabel : Container, IHasTooltip
        {
            public RankLabel(int? rank)
            {
                if (rank >= 1000)
                    TooltipText = $"#{rank:N0}";

                Child = new OsuSpriteText
                {
                    Anchor = Anchor.Centre,
                    Origin = Anchor.Centre,
                    Font = OsuFont.GetFont(size: 20, italics: true),
                    Text = rank == null ? "-" : rank.Value.FormatRank()
                };
            }

            public LocalisableString TooltipText { get; }
        }

        public class LeaderboardScoreStatistic
        {
            public IconUsage Icon;
            public LocalisableString Value;
            public string Name;

            public LeaderboardScoreStatistic(IconUsage icon, string name, LocalisableString value)
            {
                Icon = icon;
                Name = name;
                Value = value;
            }
        }

        public MenuItem[] ContextMenuItems
        {
            get
            {
                List<MenuItem> items = new List<MenuItem>();

<<<<<<< HEAD
                if (score.Mods.Length > 0 && modsContainer.Any(s => s.IsHovered) && songSelect != null)
                    items.Add(new OsuMenuItem("使用这些mod游玩", MenuItemType.Highlighted, () => songSelect.Mods.Value = score.Mods));

                if (score.Files?.Count > 0)
                    items.Add(new OsuMenuItem("导出", MenuItemType.Standard, () => scoreManager.Export(score)));

                if (score.ID != 0)
                    items.Add(new OsuMenuItem("删除", MenuItemType.Destructive, () => dialogOverlay?.Push(new LocalScoreDeleteDialog(score))));
=======
                if (Score.Mods.Length > 0 && modsContainer.Any(s => s.IsHovered) && songSelect != null)
                    items.Add(new OsuMenuItem("Use these mods", MenuItemType.Highlighted, () => songSelect.Mods.Value = Score.Mods));

                if (Score.Files?.Count > 0)
                    items.Add(new OsuMenuItem("Export", MenuItemType.Standard, () => scoreManager.Export(Score)));

                if (Score.ID != 0)
                    items.Add(new OsuMenuItem("Delete", MenuItemType.Destructive, () => dialogOverlay?.Push(new LocalScoreDeleteDialog(Score))));
>>>>>>> 87434333

                return items.ToArray();
            }
        }
    }
}<|MERGE_RESOLUTION|>--- conflicted
+++ resolved
@@ -89,16 +89,11 @@
         {
             var user = Score.User;
 
-<<<<<<< HEAD
             config.BindWith(MSetting.OptUI, optui);
 
-            optui.ValueChanged += _ => updateTooltip();
-            updateTooltip();
-
-            statisticsLabels = GetStatistics(score).Select(s => new ScoreComponentLabel(s)).ToList();
-=======
+            optui.BindValueChanged(_ => updateTooltip(), true);
+
             statisticsLabels = GetStatistics(Score).Select(s => new ScoreComponentLabel(s)).ToList();
->>>>>>> 87434333
 
             ClickableAvatar innerAvatar;
 
@@ -257,7 +252,7 @@
         {
             if (optui.Value && isSongSelect)
             {
-                TooltipText = $"于 {score.Date.ToLocalTime():g} 游玩";
+                TooltipText = $"于 {Score.Date.ToLocalTime():g} 游玩";
                 return;
             }
 
@@ -419,25 +414,14 @@
             {
                 List<MenuItem> items = new List<MenuItem>();
 
-<<<<<<< HEAD
-                if (score.Mods.Length > 0 && modsContainer.Any(s => s.IsHovered) && songSelect != null)
-                    items.Add(new OsuMenuItem("使用这些mod游玩", MenuItemType.Highlighted, () => songSelect.Mods.Value = score.Mods));
-
-                if (score.Files?.Count > 0)
-                    items.Add(new OsuMenuItem("导出", MenuItemType.Standard, () => scoreManager.Export(score)));
-
-                if (score.ID != 0)
-                    items.Add(new OsuMenuItem("删除", MenuItemType.Destructive, () => dialogOverlay?.Push(new LocalScoreDeleteDialog(score))));
-=======
                 if (Score.Mods.Length > 0 && modsContainer.Any(s => s.IsHovered) && songSelect != null)
-                    items.Add(new OsuMenuItem("Use these mods", MenuItemType.Highlighted, () => songSelect.Mods.Value = Score.Mods));
+                    items.Add(new OsuMenuItem("使用这些mod游玩", MenuItemType.Highlighted, () => songSelect.Mods.Value = Score.Mods));
 
                 if (Score.Files?.Count > 0)
-                    items.Add(new OsuMenuItem("Export", MenuItemType.Standard, () => scoreManager.Export(Score)));
+                    items.Add(new OsuMenuItem("导出", MenuItemType.Standard, () => scoreManager.Export(Score)));
 
                 if (Score.ID != 0)
-                    items.Add(new OsuMenuItem("Delete", MenuItemType.Destructive, () => dialogOverlay?.Push(new LocalScoreDeleteDialog(Score))));
->>>>>>> 87434333
+                    items.Add(new OsuMenuItem("删除", MenuItemType.Destructive, () => dialogOverlay?.Push(new LocalScoreDeleteDialog(Score))));
 
                 return items.ToArray();
             }
