--- conflicted
+++ resolved
@@ -78,66 +78,7 @@
                     return;
 
                 scope = value;
-<<<<<<< HEAD
-                RefreshScores();
-            }
-        }
-
-        private PlaceholderState placeholderState;
-
-        /// <summary>
-        /// Update the placeholder visibility.
-        /// Setting this to anything other than PlaceholderState.Successful will cancel all existing retrieval requests and hide scores.
-        /// </summary>
-        protected PlaceholderState PlaceholderState
-        {
-            get => placeholderState;
-            set
-            {
-                if (value != PlaceholderState.Successful)
-                {
-                    Reset();
-                }
-
-                if (value == placeholderState)
-                    return;
-
-                switch (placeholderState = value)
-                {
-                    case PlaceholderState.NetworkFailure:
-                        replacePlaceholder(new ClickablePlaceholder(@"无法获取分数!", FontAwesome.Solid.Sync)
-                        {
-                            Action = RefreshScores
-                        });
-                        break;
-
-                    case PlaceholderState.NoneSelected:
-                        replacePlaceholder(new MessagePlaceholder(@"请选择一张谱面!"));
-                        break;
-
-                    case PlaceholderState.Unavailable:
-                        replacePlaceholder(new MessagePlaceholder(@"这张谱面没有在线排行榜!"));
-                        break;
-
-                    case PlaceholderState.NoScores:
-                        replacePlaceholder(new MessagePlaceholder(@"这里还没有成绩!"));
-                        break;
-
-                    case PlaceholderState.NotLoggedIn:
-                        replacePlaceholder(new LoginPlaceholder(@"请先登录来查看在线排行!"));
-                        break;
-
-                    case PlaceholderState.NotSupporter:
-                        replacePlaceholder(new MessagePlaceholder(@"请成为一名osu!supporter来查看该排行榜!"));
-                        break;
-
-                    default:
-                        replacePlaceholder(null);
-                        break;
-                }
-=======
                 RefetchScores();
->>>>>>> 885a285d
             }
         }
 
@@ -370,25 +311,25 @@
             switch (state)
             {
                 case LeaderboardState.NetworkFailure:
-                    return new ClickablePlaceholder(@"Couldn't fetch scores!", FontAwesome.Solid.Sync)
+                    return new ClickablePlaceholder(@"无法获取分数！", FontAwesome.Solid.Sync)
                     {
                         Action = RefetchScores
                     };
 
                 case LeaderboardState.NoneSelected:
-                    return new MessagePlaceholder(@"Please select a beatmap!");
+                    return new MessagePlaceholder(@"请先选择一张地图！");
 
                 case LeaderboardState.Unavailable:
-                    return new MessagePlaceholder(@"Leaderboards are not available for this beatmap!");
+                    return new MessagePlaceholder(@"排行榜不可用！");
 
                 case LeaderboardState.NoScores:
-                    return new MessagePlaceholder(@"No records yet!");
+                    return new MessagePlaceholder(@"暂无记录！");
 
                 case LeaderboardState.NotLoggedIn:
-                    return new LoginPlaceholder(@"Please sign in to view online leaderboards!");
+                    return new LoginPlaceholder(@"请先登录再查看排行榜！");
 
                 case LeaderboardState.NotSupporter:
-                    return new MessagePlaceholder(@"Please invest in an osu!supporter tag to view this leaderboard!");
+                    return new MessagePlaceholder(@"你需要成为osu!supporter才能查看此排行！");
 
                 case LeaderboardState.Retrieving:
                     return null;
