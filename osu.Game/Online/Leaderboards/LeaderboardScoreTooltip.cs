--- conflicted
+++ resolved
@@ -112,11 +112,7 @@
 
             displayedScore = score;
 
-<<<<<<< HEAD
-            timestampLabel.Text = $"游玩于 {score.Date.ToLocalTime():yyyy MMMM d HH:mm}";
-=======
             updateTimestampLabel();
->>>>>>> 96bcfea2
 
             modStatistics.Clear();
             topScoreStatistics.Clear();
@@ -141,8 +137,8 @@
             if (displayedScore != null)
             {
                 timestampLabel.Text = prefer24HourTime.Value
-                    ? $"Played on {displayedScore.Date.ToLocalTime():d MMMM yyyy HH:mm}"
-                    : $"Played on {displayedScore.Date.ToLocalTime():d MMMM yyyy h:mm tt}";
+                    ? $"于 {displayedScore.Date.ToLocalTime():yyyy MMMM d HH:mm} 游玩"
+                    : $"于 {displayedScore.Date.ToLocalTime():yyyy MMMM d h:mm tt} 游玩";
             }
         }
 
@@ -179,13 +175,8 @@
                     {
                         new OsuSpriteText
                         {
-<<<<<<< HEAD
                             Font = OsuFont.Torus.With(size: 14, weight: FontWeight.SemiBold),
-                            Text = displayName.ToUpperInvariant(),
-=======
-                            Font = OsuFont.Torus.With(size: 12, weight: FontWeight.SemiBold),
                             Text = displayName.ToUpper(),
->>>>>>> 96bcfea2
                             Colour = colours.ForHitResult(result),
                         },
                         new OsuSpriteText
