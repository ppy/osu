// Copyright (c) ppy Pty Ltd <contact@ppy.sh>. Licensed under the MIT Licence.
// See the LICENCE file in the repository root for full licence text.

using osu.Framework.Graphics;
using osu.Framework.Graphics.Shapes;
using osu.Framework.Graphics.Containers;
using osu.Framework.Graphics.Cursor;
using osu.Game.Scoring;
using osuTK;
using osu.Game.Graphics.Sprites;
using osu.Game.Graphics;
using osu.Framework.Allocation;
using osu.Framework.Extensions.LocalisationExtensions;
using osu.Framework.Localisation;
using osu.Game.Rulesets.Scoring;
using osu.Game.Rulesets.Mods;
using osu.Game.Rulesets.UI;
using osu.Framework.Bindables;
using osu.Game.Configuration;

namespace osu.Game.Online.Leaderboards
{
    public partial class LeaderboardScoreTooltip : VisibilityContainer, ITooltip<ScoreInfo>
    {
        private OsuSpriteText timestampLabel = null!;
        private FillFlowContainer<HitResultCell> topScoreStatistics = null!;
        private FillFlowContainer<HitResultCell> bottomScoreStatistics = null!;
        private FillFlowContainer<ModCell> modStatistics = null!;
        private readonly Bindable<bool> prefer24HourTime = new Bindable<bool>();

        public LeaderboardScoreTooltip()
        {
            AutoSizeAxes = Axes.Both;
            AutoSizeDuration = 200;
            AutoSizeEasing = Easing.OutQuint;

            Masking = true;
            CornerRadius = 5;
        }

        [BackgroundDependencyLoader]
        private void load(OsuColour colours, OsuConfigManager configManager)
        {
            configManager.BindWith(OsuSetting.Prefer24HourTime, prefer24HourTime);
            InternalChildren = new Drawable[]
            {
                new Box
                {
                    RelativeSizeAxes = Axes.Both,
                    Alpha = 0.9f,
                    Colour = colours.Gray3,
                },
                new FillFlowContainer
                {
                    Margin = new MarginPadding(5),
                    Spacing = new Vector2(10),
                    AutoSizeAxes = Axes.Both,
                    Direction = FillDirection.Vertical,
                    Children = new Drawable[]
                    {
                        // Info row
                        timestampLabel = new OsuSpriteText
                        {
                            Font = OsuFont.GetFont(size: 12, weight: FontWeight.SemiBold),
                        },
                        // Mods row
                        modStatistics = new FillFlowContainer<ModCell>
                        {
                            AutoSizeAxes = Axes.Both,
                            Direction = FillDirection.Vertical,
                            Spacing = new Vector2(5, 0),
                        },
                        new FillFlowContainer
                        {
                            AutoSizeAxes = Axes.Both,
                            Direction = FillDirection.Vertical,
                            Children = new Drawable[]
                            {
                                // Actual stats rows
                                topScoreStatistics = new FillFlowContainer<HitResultCell>
                                {
                                    AutoSizeAxes = Axes.Both,
                                    Direction = FillDirection.Horizontal,
                                    Spacing = new Vector2(10, 0),
                                },
                                bottomScoreStatistics = new FillFlowContainer<HitResultCell>
                                {
                                    AutoSizeAxes = Axes.Both,
                                    Direction = FillDirection.Horizontal,
                                    Spacing = new Vector2(10, 0),
                                },
                            }
                        },
                    }
                }
            };
        }

        protected override void LoadComplete()
        {
            base.LoadComplete();

            prefer24HourTime.BindValueChanged(_ => updateTimestampLabel(), true);
        }

        private ScoreInfo? displayedScore;

        public void SetContent(ScoreInfo score)
        {
            if (displayedScore?.Equals(score) == true)
                return;

            displayedScore = score;

            updateTimestampLabel();

            modStatistics.Clear();
            topScoreStatistics.Clear();
            bottomScoreStatistics.Clear();

            foreach (var mod in score.Mods)
            {
                modStatistics.Add(new ModCell(mod));
            }

            foreach (var result in score.GetStatisticsForDisplay())
            {
                if (result.Result > HitResult.Perfect)
                    bottomScoreStatistics.Add(new HitResultCell(result));
                else
                    topScoreStatistics.Add(new HitResultCell(result));
            }
        }

        private void updateTimestampLabel()
        {
            if (displayedScore != null)
            {
<<<<<<< HEAD
                timestampLabel.Text = prefer24HourTime.Value
                    ? $"于 {displayedScore.Date.ToLocalTime():yyyy MMMM d HH:mm} 游玩"
                    : $"于 {displayedScore.Date.ToLocalTime():yyyy MMMM d h:mm tt} 游玩";
=======
                timestampLabel.Text = LocalisableString.Format("Played on {0}",
                    displayedScore.Date.ToLocalTime().ToLocalisableString(prefer24HourTime.Value ? @"d MMMM yyyy HH:mm" : @"d MMMM yyyy h:mm tt"));
>>>>>>> ca8d2bec
            }
        }

        protected override void PopIn() => this.FadeIn(20, Easing.OutQuint);
        protected override void PopOut() => this.FadeOut(80, Easing.OutQuint);

        public void Move(Vector2 pos) => Position = pos;

        private partial class HitResultCell : CompositeDrawable
        {
            private readonly LocalisableString displayName;
            private readonly HitResult result;
            private readonly int count;

            public HitResultCell(HitResultDisplayStatistic stat)
            {
                AutoSizeAxes = Axes.Both;

                displayName = stat.DisplayName.ToUpper();
                result = stat.Result;
                count = stat.Count;
            }

            [BackgroundDependencyLoader]
            private void load(OsuColour colours)
            {
                InternalChild = new FillFlowContainer
                {
                    Height = 12,
                    AutoSizeAxes = Axes.X,
                    Direction = FillDirection.Horizontal,
                    Spacing = new Vector2(5f, 0f),
                    Children = new Drawable[]
                    {
                        new OsuSpriteText
                        {
                            Font = OsuFont.Torus.With(size: 14, weight: FontWeight.SemiBold),
                            Text = displayName.ToUpper(),
                            Colour = colours.ForHitResult(result),
                        },
                        new OsuSpriteText
                        {
                            Font = OsuFont.GetFont(size: 14, weight: FontWeight.SemiBold),
                            Text = count.ToString(),
                        },
                    }
                };
            }
        }

        private partial class ModCell : CompositeDrawable
        {
            private readonly Mod mod;

            public ModCell(Mod mod)
            {
                AutoSizeAxes = Axes.Both;
                this.mod = mod;
            }

            [BackgroundDependencyLoader]
            private void load()
            {
                FillFlowContainer container;
                InternalChild = container = new FillFlowContainer
                {
                    Height = 15,
                    AutoSizeAxes = Axes.X,
                    Direction = FillDirection.Horizontal,
                    Spacing = new Vector2(2f, 0f),
                    Children = new Drawable[]
                    {
                        new ModIcon(mod, showTooltip: false).With(icon =>
                        {
                            icon.Origin = Anchor.CentreLeft;
                            icon.Anchor = Anchor.CentreLeft;
                            icon.Scale = new Vector2(15f / icon.Height);
                        }),
                    }
                };

                string description = mod.SettingDescription;

                if (!string.IsNullOrEmpty(description))
                {
                    container.Add(new OsuSpriteText
                    {
                        RelativeSizeAxes = Axes.Y,
                        Font = OsuFont.GetFont(size: 14, weight: FontWeight.SemiBold),
                        Text = mod.SettingDescription,
                        Origin = Anchor.CentreLeft,
                        Anchor = Anchor.CentreLeft,
                        Margin = new MarginPadding { Top = 1 },
                    });
                }
            }
        }
    }
}<|MERGE_RESOLUTION|>--- conflicted
+++ resolved
@@ -136,14 +136,8 @@
         {
             if (displayedScore != null)
             {
-<<<<<<< HEAD
-                timestampLabel.Text = prefer24HourTime.Value
-                    ? $"于 {displayedScore.Date.ToLocalTime():yyyy MMMM d HH:mm} 游玩"
-                    : $"于 {displayedScore.Date.ToLocalTime():yyyy MMMM d h:mm tt} 游玩";
-=======
-                timestampLabel.Text = LocalisableString.Format("Played on {0}",
+                timestampLabel.Text = LocalisableString.Format("于 {0} 游玩",
                     displayedScore.Date.ToLocalTime().ToLocalisableString(prefer24HourTime.Value ? @"d MMMM yyyy HH:mm" : @"d MMMM yyyy h:mm tt"));
->>>>>>> ca8d2bec
             }
         }
 
