--- conflicted
+++ resolved
@@ -156,11 +156,7 @@
 
             newScores = newScores.Detach().OrderByTotalScore();
 
-<<<<<<< HEAD
-            scores.Value = new LeaderboardScores(newScores.ToArray(), null);
-=======
-            scores.Value = LeaderboardScores.Success(newScores, null);
->>>>>>> 99e882bf
+            scores.Value = LeaderboardScores.Success(newScores.ToArray(), null);
 
             if (localFetchCompletionSource != null && localFetchCompletionSource == lastFetchCompletionSource)
             {
@@ -177,13 +173,9 @@
         Mod[]? ExactMods
     );
 
-<<<<<<< HEAD
-    public record LeaderboardScores(ICollection<ScoreInfo> TopScores, ScoreInfo? UserScore)
-=======
     public record LeaderboardScores
->>>>>>> 99e882bf
     {
-        public IEnumerable<ScoreInfo> TopScores { get; }
+        public ICollection<ScoreInfo> TopScores { get; }
         public ScoreInfo? UserScore { get; }
         public LeaderboardFailState? FailState { get; }
 
@@ -199,14 +191,14 @@
             }
         }
 
-        private LeaderboardScores(IEnumerable<ScoreInfo> topScores, ScoreInfo? userScore, LeaderboardFailState? failState)
+        private LeaderboardScores(ICollection<ScoreInfo> topScores, ScoreInfo? userScore, LeaderboardFailState? failState)
         {
             TopScores = topScores;
             UserScore = userScore;
             FailState = failState;
         }
 
-        public static LeaderboardScores Success(IEnumerable<ScoreInfo> topScores, ScoreInfo? userScore) => new LeaderboardScores(topScores, userScore, null);
+        public static LeaderboardScores Success(ICollection<ScoreInfo> topScores, ScoreInfo? userScore) => new LeaderboardScores(topScores, userScore, null);
         public static LeaderboardScores Failure(LeaderboardFailState failState) => new LeaderboardScores([], null, failState);
     }
 
