--- conflicted
+++ resolved
@@ -195,16 +195,14 @@
             updateScores(LeaderboardScores.Success(newScoresArray, newScoresArray.Length, null));
         }
 
-<<<<<<< HEAD
         private void updateScores(LeaderboardScores? newScores) => Scheduler.AddOnce(v => scores.Value = v, newScores);
-=======
+
         protected override void Dispose(bool isDisposing)
         {
             base.Dispose(isDisposing);
 
             localScoreSubscription?.Dispose();
         }
->>>>>>> 7c1c844b
     }
 
     public record LeaderboardCriteria(
