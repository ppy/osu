﻿//Copyright (c) 2007-2016 ppy Pty Ltd <contact@ppy.sh>.
//Licensed under the MIT Licence - https://raw.githubusercontent.com/ppy/osu/master/LICENCE

using Newtonsoft.Json;
using osu.Framework;
using osu.Framework.Graphics.Sprites;
using osu.Framework.Graphics.Textures;
using osu.Framework.Threading;
using osu.Game.Graphics;
using System.Threading.Tasks;

namespace osu.Game.Online
{
    public class User
    {
        [JsonProperty(@"username")]
        public string Name;

        [JsonProperty(@"profileColour")]
        public string Colour;

        [JsonProperty(@"id")]
        public int UserId;

<<<<<<< HEAD
<<<<<<< HEAD
=======
>>>>>>> e1b87073
        public Sprite Avatar;
        public BaseGame game;

        //protected Scheduler Scheduler;

<<<<<<< HEAD
=======
        //public User MyUser = new User();
>>>>>>> master
=======
>>>>>>> e1b87073
        [JsonConstructor]
        public User()
        {
        }
<<<<<<< HEAD
<<<<<<< HEAD
=======
>>>>>>> e1b87073

        public void GetAvatar()
        {
            //todo: find a more permanent solution to accessing LocalUser
            Avatar = new Avatar(this);
        }
<<<<<<< HEAD
=======
>>>>>>> master
=======
>>>>>>> e1b87073
    }
}
<|MERGE_RESOLUTION|>--- conflicted
+++ resolved
@@ -1,60 +1,41 @@
-﻿//Copyright (c) 2007-2016 ppy Pty Ltd <contact@ppy.sh>.
-//Licensed under the MIT Licence - https://raw.githubusercontent.com/ppy/osu/master/LICENCE
-
-using Newtonsoft.Json;
-using osu.Framework;
-using osu.Framework.Graphics.Sprites;
-using osu.Framework.Graphics.Textures;
-using osu.Framework.Threading;
-using osu.Game.Graphics;
-using System.Threading.Tasks;
-
-namespace osu.Game.Online
-{
-    public class User
-    {
-        [JsonProperty(@"username")]
-        public string Name;
-
-        [JsonProperty(@"profileColour")]
-        public string Colour;
-
-        [JsonProperty(@"id")]
-        public int UserId;
-
-<<<<<<< HEAD
-<<<<<<< HEAD
-=======
->>>>>>> e1b87073
-        public Sprite Avatar;
-        public BaseGame game;
-
-        //protected Scheduler Scheduler;
-
-<<<<<<< HEAD
-=======
-        //public User MyUser = new User();
->>>>>>> master
-=======
->>>>>>> e1b87073
-        [JsonConstructor]
-        public User()
-        {
-        }
-<<<<<<< HEAD
-<<<<<<< HEAD
-=======
->>>>>>> e1b87073
-
-        public void GetAvatar()
-        {
-            //todo: find a more permanent solution to accessing LocalUser
-            Avatar = new Avatar(this);
-        }
-<<<<<<< HEAD
-=======
->>>>>>> master
-=======
->>>>>>> e1b87073
-    }
-}
+﻿//Copyright (c) 2007-2016 ppy Pty Ltd <contact@ppy.sh>.
+//Licensed under the MIT Licence - https://raw.githubusercontent.com/ppy/osu/master/LICENCE
+
+using Newtonsoft.Json;
+using osu.Framework;
+using osu.Framework.Graphics.Sprites;
+using osu.Framework.Graphics.Textures;
+using osu.Framework.Threading;
+using osu.Game.Graphics;
+using System.Threading.Tasks;
+
+namespace osu.Game.Online
+{
+    public class User
+    {
+        [JsonProperty(@"username")]
+        public string Name;
+
+        [JsonProperty(@"profileColour")]
+        public string Colour;
+
+        [JsonProperty(@"id")]
+        public int UserId;
+
+        public Sprite Avatar;
+        public BaseGame game;
+
+        //protected Scheduler Scheduler;
+
+        [JsonConstructor]
+        public User()
+        {
+        }
+
+        public void GetAvatar()
+        {
+            //todo: find a more permanent solution to accessing LocalUser
+            Avatar = new Avatar(this);
+        }
+    }
+}