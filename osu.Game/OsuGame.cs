// Copyright (c) ppy Pty Ltd <contact@ppy.sh>. Licensed under the MIT Licence.
// See the LICENCE file in the repository root for full licence text.

using System;
using System.Collections.Generic;
using System.Diagnostics;
using osu.Framework.Configuration;
using osu.Framework.Screens;
using osu.Game.Configuration;
using osu.Framework.Graphics;
using osu.Framework.Graphics.Containers;
using osu.Game.Overlays;
using osu.Framework.Logging;
using osu.Framework.Allocation;
using osu.Game.Overlays.Toolbar;
using osu.Game.Screens;
using osu.Game.Screens.Menu;
using System.Linq;
using System.Threading;
using System.Threading.Tasks;
using Humanizer;
using JetBrains.Annotations;
using osu.Framework.Audio;
using osu.Framework.Bindables;
using osu.Framework.Development;
using osu.Framework.Extensions.IEnumerableExtensions;
using osu.Framework.Graphics.Sprites;
using osu.Framework.Input;
using osu.Framework.Input.Bindings;
using osu.Framework.Input.Events;
using osu.Framework.Platform;
using osu.Framework.Threading;
using osu.Game.Beatmaps;
using osu.Game.Graphics;
using osu.Game.Graphics.Containers;
using osu.Game.Graphics.UserInterface;
using osu.Game.Input;
using osu.Game.Overlays.Notifications;
using osu.Game.Input.Bindings;
using osu.Game.Online.Chat;
using osu.Game.Skinning;
using osuTK.Graphics;
using osu.Game.Overlays.Volume;
using osu.Game.Rulesets.Mods;
using osu.Game.Scoring;
using osu.Game.Screens.Play;
using osu.Game.Screens.Ranking;
using osu.Game.Screens.Select;
using osu.Game.Updater;
using osu.Game.Utils;
using LogLevel = osu.Framework.Logging.LogLevel;

namespace osu.Game
{
    /// <summary>
    /// The full osu! experience. Builds on top of <see cref="OsuGameBase"/> to add menus and binding logic
    /// for initial components that are generally retrieved via DI.
    /// </summary>
    public class OsuGame : OsuGameBase, IKeyBindingHandler<GlobalAction>
    {
        public Toolbar Toolbar;

        private ChatOverlay chatOverlay;

        private ChannelManager channelManager;

        [NotNull]
        private readonly NotificationOverlay notifications = new NotificationOverlay();

        private BeatmapListingOverlay beatmapListing;

        private DashboardOverlay dashboard;

<<<<<<< HEAD
        private MfMenuOverlay mfmenu;
        
        public OnlinePictureOverlay picture;
=======
        private NewsOverlay news;
>>>>>>> bb6e0540

        private UserProfileOverlay userProfile;

        private BeatmapSetOverlay beatmapSetOverlay;

        [Cached]
        private readonly ScreenshotManager screenshotManager = new ScreenshotManager();

        protected SentryLogger SentryLogger;

        public virtual Storage GetStorageForStableInstall() => null;

        public float ToolbarOffset => (Toolbar?.Position.Y ?? 0) + (Toolbar?.DrawHeight ?? 0);

        private IdleTracker idleTracker;

        public readonly Bindable<OverlayActivation> OverlayActivationMode = new Bindable<OverlayActivation>();

        protected OsuScreenStack ScreenStack;

        protected BackButton BackButton;

        protected SettingsOverlay Settings;

        private VolumeOverlay volume;
        private OsuLogo osuLogo;

        private MainMenu menuScreen;

        [CanBeNull]
        private IntroScreen introScreen;

        private Bindable<int> configRuleset;

        private Bindable<int> configSkin;

        private readonly string[] args;

        private readonly List<OverlayContainer> overlays = new List<OverlayContainer>();

        private readonly List<OverlayContainer> visibleBlockingOverlays = new List<OverlayContainer>();

        public OsuGame(string[] args = null)
        {
            this.args = args;

            forwardLoggedErrorsToNotifications();

            SentryLogger = new SentryLogger(this);
        }

        private void updateBlockingOverlayFade() =>
            screenContainer.FadeColour(visibleBlockingOverlays.Any() ? OsuColour.Gray(0.5f) : Color4.White, 500, Easing.OutQuint);

        public void AddBlockingOverlay(OverlayContainer overlay)
        {
            if (!visibleBlockingOverlays.Contains(overlay))
                visibleBlockingOverlays.Add(overlay);
            updateBlockingOverlayFade();
        }

        public void RemoveBlockingOverlay(OverlayContainer overlay)
        {
            visibleBlockingOverlays.Remove(overlay);
            updateBlockingOverlayFade();
        }

        /// <summary>
        /// Close all game-wide overlays.
        /// </summary>
        /// <param name="hideToolbar">Whether the toolbar should also be hidden.</param>
        public void CloseAllOverlays(bool hideToolbar = true)
        {
            foreach (var overlay in overlays)
                overlay.Hide();

            if (hideToolbar) Toolbar.Hide();
        }

        private DependencyContainer dependencies;

        protected override IReadOnlyDependencyContainer CreateChildDependencies(IReadOnlyDependencyContainer parent) =>
            dependencies = new DependencyContainer(base.CreateChildDependencies(parent));

        [BackgroundDependencyLoader]
        private void load()
        {
            if (!Host.IsPrimaryInstance && !DebugUtils.IsDebugBuild)
            {
                Logger.Log(@"osu! does not support multiple running instances.", LoggingTarget.Runtime, LogLevel.Error);
                Environment.Exit(0);
            }

            if (args?.Length > 0)
            {
                var paths = args.Where(a => !a.StartsWith(@"-")).ToArray();
                if (paths.Length > 0)
                    Task.Run(() => Import(paths));
            }

            dependencies.CacheAs(this);

            dependencies.Cache(SentryLogger);

            dependencies.Cache(osuLogo = new OsuLogo { Alpha = 0 });

            // bind config int to database RulesetInfo
            configRuleset = LocalConfig.GetBindable<int>(OsuSetting.Ruleset);
            Ruleset.Value = RulesetStore.GetRuleset(configRuleset.Value) ?? RulesetStore.AvailableRulesets.First();
            Ruleset.ValueChanged += r => configRuleset.Value = r.NewValue.ID ?? 0;

            // bind config int to database SkinInfo
            configSkin = LocalConfig.GetBindable<int>(OsuSetting.Skin);
            SkinManager.CurrentSkinInfo.ValueChanged += skin => configSkin.Value = skin.NewValue.ID;
            configSkin.ValueChanged += skinId =>
            {
                var skinInfo = SkinManager.Query(s => s.ID == skinId.NewValue);

                if (skinInfo == null)
                {
                    switch (skinId.NewValue)
                    {
                        case -1:
                            skinInfo = DefaultLegacySkin.Info;
                            break;

                        default:
                            skinInfo = SkinInfo.Default;
                            break;
                    }
                }

                SkinManager.CurrentSkinInfo.Value = skinInfo;
            };
            configSkin.TriggerChange();

            IsActive.BindValueChanged(active => updateActiveState(active.NewValue), true);

            Audio.AddAdjustment(AdjustableProperty.Volume, inactiveVolumeFade);

            SelectedMods.BindValueChanged(modsChanged);
            Beatmap.BindValueChanged(beatmapChanged, true);
        }

        private ExternalLinkOpener externalLinkOpener;

        /// <summary>
        /// Handle an arbitrary URL. Displays via in-game overlays where possible.
        /// This can be called from a non-thread-safe non-game-loaded state.
        /// </summary>
        /// <param name="url">The URL to load.</param>
        public void HandleLink(string url) => HandleLink(MessageFormatter.GetLinkDetails(url));

        /// <summary>
        /// Handle a specific <see cref="LinkDetails"/>.
        /// This can be called from a non-thread-safe non-game-loaded state.
        /// </summary>
        /// <param name="link">The link to load.</param>
        public void HandleLink(LinkDetails link) => Schedule(() =>
        {
            switch (link.Action)
            {
                case LinkAction.OpenBeatmap:
                    // TODO: proper query params handling
                    if (link.Argument != null && int.TryParse(link.Argument.Contains('?') ? link.Argument.Split('?')[0] : link.Argument, out int beatmapId))
                        ShowBeatmap(beatmapId);
                    break;

                case LinkAction.OpenBeatmapSet:
                    if (int.TryParse(link.Argument, out int setId))
                        ShowBeatmapSet(setId);
                    break;

                case LinkAction.OpenChannel:
                    ShowChannel(link.Argument);
                    break;

                case LinkAction.OpenPictureURL:
                    picture.UpdateImage(link.Argument, true);
                    break;

                case LinkAction.OpenEditorTimestamp:
                case LinkAction.JoinMultiplayerMatch:
                case LinkAction.Spectate:
                    waitForReady(() => notifications, _ => notifications.Post(new SimpleNotification
                    {
                        Text = @"暂不支持打开该链接!",
                        Icon = FontAwesome.Solid.LifeRing,
                    }));
                    break;

                case LinkAction.External:
                    OpenUrlExternally(link.Argument);
                    break;

                case LinkAction.OpenUserProfile:
                    if (long.TryParse(link.Argument, out long userId))
                        ShowUser(userId);
                    break;

                default:
                    throw new NotImplementedException($"This {nameof(LinkAction)} ({link.Action.ToString()}) is missing an associated action.");
            }
        });

        public void OpenUrlExternally(string url) => waitForReady(() => externalLinkOpener, _ =>
        {
            if (url.StartsWith("/"))
                url = $"{API.Endpoint}{url}";

            externalLinkOpener.OpenUrlExternally(url);
        });

        /// <summary>
        /// Open a specific channel in chat.
        /// </summary>
        /// <param name="channel">The channel to display.</param>
        public void ShowChannel(string channel) => waitForReady(() => channelManager, _ =>
        {
            try
            {
                channelManager.OpenChannel(channel);
            }
            catch (ChannelNotFoundException)
            {
                Logger.Log($"The requested channel \"{channel}\" does not exist");
            }
        });

        /// <summary>
        /// Show a beatmap set as an overlay.
        /// </summary>
        /// <param name="setId">The set to display.</param>
        public void ShowBeatmapSet(int setId) => waitForReady(() => beatmapSetOverlay, _ => beatmapSetOverlay.FetchAndShowBeatmapSet(setId));

        /// <summary>
        /// Show a user's profile as an overlay.
        /// </summary>
        /// <param name="userId">The user to display.</param>
        public void ShowUser(long userId) => waitForReady(() => userProfile, _ => userProfile.ShowUser(userId));

        /// <summary>
        /// Show a beatmap's set as an overlay, displaying the given beatmap.
        /// </summary>
        /// <param name="beatmapId">The beatmap to show.</param>
        public void ShowBeatmap(int beatmapId) => waitForReady(() => beatmapSetOverlay, _ => beatmapSetOverlay.FetchAndShowBeatmap(beatmapId));

        /// <summary>
        /// Present a beatmap at song select immediately.
        /// The user should have already requested this interactively.
        /// </summary>
        /// <param name="beatmap">The beatmap to select.</param>
        /// <param name="difficultyCriteria">
        /// Optional predicate used to try and find a difficulty to select.
        /// If omitted, this will try to present the first beatmap from the current ruleset.
        /// In case of failure the first difficulty of the set will be presented, ignoring the predicate.
        /// </param>
        public void PresentBeatmap(BeatmapSetInfo beatmap, Predicate<BeatmapInfo> difficultyCriteria = null)
        {
            difficultyCriteria ??= b => b.Ruleset.Equals(Ruleset.Value);

            var databasedSet = beatmap.OnlineBeatmapSetID != null
                ? BeatmapManager.QueryBeatmapSet(s => s.OnlineBeatmapSetID == beatmap.OnlineBeatmapSetID)
                : BeatmapManager.QueryBeatmapSet(s => s.Hash == beatmap.Hash);

            if (databasedSet == null)
            {
                Logger.Log("The requested beatmap could not be loaded.", LoggingTarget.Information);
                return;
            }

            PerformFromScreen(screen =>
            {
                // we might already be at song select, so a check is required before performing the load to solo.
                if (screen is MainMenu)
                    menuScreen.LoadToSolo();

                // we might even already be at the song
                if (Beatmap.Value.BeatmapSetInfo.Hash == databasedSet.Hash && difficultyCriteria(Beatmap.Value.BeatmapInfo))
                {
                    return;
                }

                // Find first beatmap that matches our predicate.
                var first = databasedSet.Beatmaps.Find(difficultyCriteria) ?? databasedSet.Beatmaps.First();

                Ruleset.Value = first.Ruleset;
                Beatmap.Value = BeatmapManager.GetWorkingBeatmap(first);
            }, validScreens: new[] { typeof(PlaySongSelect) });
        }

        /// <summary>
        /// Present a score's replay immediately.
        /// The user should have already requested this interactively.
        /// </summary>
        public void PresentScore(ScoreInfo score, ScorePresentType presentType = ScorePresentType.Results)
        {
            // The given ScoreInfo may have missing properties if it was retrieved from online data. Re-retrieve it from the database
            // to ensure all the required data for presenting a replay are present.
            var databasedScoreInfo = score.OnlineScoreID != null
                ? ScoreManager.Query(s => s.OnlineScoreID == score.OnlineScoreID)
                : ScoreManager.Query(s => s.Hash == score.Hash);

            if (databasedScoreInfo == null)
            {
                Logger.Log("The requested score could not be found locally.", LoggingTarget.Information);
                return;
            }

            var databasedScore = ScoreManager.GetScore(databasedScoreInfo);

            if (databasedScore.Replay == null)
            {
                Logger.Log("The loaded score has no replay data.", LoggingTarget.Information);
                return;
            }

            var databasedBeatmap = BeatmapManager.QueryBeatmap(b => b.ID == databasedScoreInfo.Beatmap.ID);

            if (databasedBeatmap == null)
            {
                Logger.Log("Tried to load a score for a beatmap we don't have!", LoggingTarget.Information);
                return;
            }

            PerformFromScreen(screen =>
            {
                Ruleset.Value = databasedScore.ScoreInfo.Ruleset;
                Beatmap.Value = BeatmapManager.GetWorkingBeatmap(databasedBeatmap);

                switch (presentType)
                {
                    case ScorePresentType.Gameplay:
                        screen.Push(new ReplayPlayerLoader(databasedScore));
                        break;

                    case ScorePresentType.Results:
                        screen.Push(new SoloResultsScreen(databasedScore.ScoreInfo));
                        break;
                }
            }, validScreens: new[] { typeof(PlaySongSelect) });
        }

        protected virtual Loader CreateLoader() => new Loader();

        protected virtual UpdateManager CreateUpdateManager() => new UpdateManager();

        protected override Container CreateScalingContainer() => new ScalingContainer(ScalingMode.Everything);

        #region Beatmap progression

        private void beatmapChanged(ValueChangedEvent<WorkingBeatmap> beatmap)
        {
            beatmap.OldValue?.CancelAsyncLoad();

            updateModDefaults();

            var newBeatmap = beatmap.NewValue;

            if (newBeatmap != null)
            {
                newBeatmap.Track.Completed += () => Scheduler.AddOnce(() => trackCompleted(newBeatmap));
                newBeatmap.BeginAsyncLoad();
            }

            void trackCompleted(WorkingBeatmap b)
            {
                // the source of track completion is the audio thread, so the beatmap may have changed before firing.
                if (Beatmap.Value != b)
                    return;

                if (!Beatmap.Value.Track.Looping && !Beatmap.Disabled)
                    MusicController.NextTrack();
            }
        }

        private void modsChanged(ValueChangedEvent<IReadOnlyList<Mod>> mods)
        {
            updateModDefaults();
        }

        private void updateModDefaults()
        {
            BeatmapDifficulty baseDifficulty = Beatmap.Value.BeatmapInfo.BaseDifficulty;

            if (baseDifficulty != null && SelectedMods.Value.Any(m => m is IApplicableToDifficulty))
            {
                var adjustedDifficulty = baseDifficulty.Clone();

                foreach (var mod in SelectedMods.Value.OfType<IApplicableToDifficulty>())
                    mod.ReadFromDifficulty(adjustedDifficulty);
            }
        }

        #endregion

        private ScheduledDelegate performFromMainMenuTask;

        /// <summary>
        /// Perform an action only after returning to a specific screen as indicated by <paramref name="validScreens"/>.
        /// Eagerly tries to exit the current screen until it succeeds.
        /// </summary>
        /// <param name="action">The action to perform once we are in the correct state.</param>
        /// <param name="validScreens">An optional collection of valid screen types. If any of these screens are already current we can perform the action immediately, else the first valid parent will be made current before performing the action. <see cref="MainMenu"/> is used if not specified.</param>
        public void PerformFromScreen(Action<IScreen> action, IEnumerable<Type> validScreens = null)
        {
            performFromMainMenuTask?.Cancel();

            validScreens ??= Enumerable.Empty<Type>();
            validScreens = validScreens.Append(typeof(MainMenu));

            CloseAllOverlays(false);

            // we may already be at the target screen type.
            if (validScreens.Contains(ScreenStack.CurrentScreen?.GetType()) && !Beatmap.Disabled)
            {
                action(ScreenStack.CurrentScreen);
                return;
            }

            // find closest valid target
            IScreen screen = ScreenStack.CurrentScreen;

            while (screen != null)
            {
                if (validScreens.Contains(screen.GetType()))
                {
                    screen.MakeCurrent();
                    break;
                }

                screen = screen.GetParentScreen();
            }

            performFromMainMenuTask = Schedule(() => PerformFromScreen(action, validScreens));
        }

        /// <summary>
        /// Wait for the game (and target component) to become loaded and then run an action.
        /// </summary>
        /// <param name="retrieveInstance">A function to retrieve a (potentially not-yet-constructed) target instance.</param>
        /// <param name="action">The action to perform on the instance when load is confirmed.</param>
        /// <typeparam name="T">The type of the target instance.</typeparam>
        private void waitForReady<T>(Func<T> retrieveInstance, Action<T> action)
            where T : Drawable
        {
            var instance = retrieveInstance();

            if (ScreenStack == null || ScreenStack.CurrentScreen is StartupScreen || instance?.IsLoaded != true)
                Schedule(() => waitForReady(retrieveInstance, action));
            else
                action(instance);
        }

        protected override void Dispose(bool isDisposing)
        {
            base.Dispose(isDisposing);
            SentryLogger.Dispose();
        }

        protected override void LoadComplete()
        {
            base.LoadComplete();

            // The next time this is updated is in UpdateAfterChildren, which occurs too late and results
            // in the cursor being shown for a few frames during the intro.
            // This prevents the cursor from showing until we have a screen with CursorVisible = true
            MenuCursorContainer.CanShowCursor = menuScreen?.CursorVisible ?? false;

            // todo: all archive managers should be able to be looped here.
            SkinManager.PostNotification = n => notifications.Post(n);
            SkinManager.GetStableStorage = GetStorageForStableInstall;

            BeatmapManager.PostNotification = n => notifications.Post(n);
            BeatmapManager.GetStableStorage = GetStorageForStableInstall;
            BeatmapManager.PresentImport = items => PresentBeatmap(items.First());

            ScoreManager.PostNotification = n => notifications.Post(n);
            ScoreManager.GetStableStorage = GetStorageForStableInstall;
            ScoreManager.PresentImport = items => PresentScore(items.First());

            Container logoContainer;
            BackButton.Receptor receptor;

            dependencies.CacheAs(idleTracker = new GameIdleTracker(6000));

            AddRange(new Drawable[]
            {
                new VolumeControlReceptor
                {
                    RelativeSizeAxes = Axes.Both,
                    ActionRequested = action => volume.Adjust(action),
                    ScrollActionRequested = (action, amount, isPrecise) => volume.Adjust(action, amount, isPrecise),
                },
                screenContainer = new ScalingContainer(ScalingMode.ExcludeOverlays)
                {
                    RelativeSizeAxes = Axes.Both,
                    Children = new Drawable[]
                    {
                        receptor = new BackButton.Receptor(),
                        ScreenStack = new OsuScreenStack { RelativeSizeAxes = Axes.Both },
                        BackButton = new BackButton(receptor)
                        {
                            Anchor = Anchor.BottomLeft,
                            Origin = Anchor.BottomLeft,
                            Action = () =>
                            {
                                var currentScreen = ScreenStack.CurrentScreen as IOsuScreen;

                                if (currentScreen?.AllowBackButton == true && !currentScreen.OnBackButton())
                                    ScreenStack.Exit();
                            }
                        },
                        logoContainer = new Container { RelativeSizeAxes = Axes.Both },
                    }
                },
                overlayContent = new Container { RelativeSizeAxes = Axes.Both },
                rightFloatingOverlayContent = new Container { RelativeSizeAxes = Axes.Both },
                leftFloatingOverlayContent = new Container { RelativeSizeAxes = Axes.Both },
                topMostOverlayContent = new Container { RelativeSizeAxes = Axes.Both },
                idleTracker
            });

            ScreenStack.ScreenPushed += screenPushed;
            ScreenStack.ScreenExited += screenExited;

            loadComponentSingleFile(osuLogo, logo =>
            {
                logoContainer.Add(logo);

                // Loader has to be created after the logo has finished loading as Loader performs logo transformations on entering.
                ScreenStack.Push(CreateLoader().With(l => l.RelativeSizeAxes = Axes.Both));
            });

            loadComponentSingleFile(Toolbar = new Toolbar
            {
                OnHome = delegate
                {
                    CloseAllOverlays(false);
                    menuScreen?.MakeCurrent();
                },
            }, topMostOverlayContent.Add);

            loadComponentSingleFile(volume = new VolumeOverlay(), leftFloatingOverlayContent.Add, true);

            loadComponentSingleFile(new OnScreenDisplay(), Add, true);

            loadComponentSingleFile(MusicController = new MusicController(), Add, true);

            loadComponentSingleFile(notifications.With(d =>
            {
                d.GetToolbarHeight = () => ToolbarOffset;
                d.Anchor = Anchor.TopRight;
                d.Origin = Anchor.TopRight;
            }), rightFloatingOverlayContent.Add, true);

            loadComponentSingleFile(screenshotManager, Add);

            // dependency on notification overlay, dependent by settings overlay
            loadComponentSingleFile(CreateUpdateManager(), Add, true);

            // overlay elements
            loadComponentSingleFile(beatmapListing = new BeatmapListingOverlay(), overlayContent.Add, true);
            loadComponentSingleFile(dashboard = new DashboardOverlay(), overlayContent.Add, true);
<<<<<<< HEAD
            loadComponentSingleFile(mfmenu = new MfMenuOverlay(), overlayContent.Add, true);
=======
            loadComponentSingleFile(news = new NewsOverlay(), overlayContent.Add, true);
>>>>>>> bb6e0540
            var rankingsOverlay = loadComponentSingleFile(new RankingsOverlay(), overlayContent.Add, true);
            loadComponentSingleFile(channelManager = new ChannelManager(), AddInternal, true);
            loadComponentSingleFile(chatOverlay = new ChatOverlay(), overlayContent.Add, true);
            loadComponentSingleFile(picture = new OnlinePictureOverlay(), overlayContent.Add, true);
            loadComponentSingleFile(Settings = new SettingsOverlay { GetToolbarHeight = () => ToolbarOffset }, leftFloatingOverlayContent.Add, true);
            var changelogOverlay = loadComponentSingleFile(new ChangelogOverlay(), overlayContent.Add, true);
            loadComponentSingleFile(userProfile = new UserProfileOverlay(), overlayContent.Add, true);
            loadComponentSingleFile(beatmapSetOverlay = new BeatmapSetOverlay(), overlayContent.Add, true);

            loadComponentSingleFile(new LoginOverlay
            {
                GetToolbarHeight = () => ToolbarOffset,
                Anchor = Anchor.TopRight,
                Origin = Anchor.TopRight,
            }, rightFloatingOverlayContent.Add, true);

            loadComponentSingleFile(new NowPlayingOverlay
            {
                GetToolbarHeight = () => ToolbarOffset,
                Anchor = Anchor.TopRight,
                Origin = Anchor.TopRight,
            }, rightFloatingOverlayContent.Add, true);

            loadComponentSingleFile(new AccountCreationOverlay(), topMostOverlayContent.Add, true);
            loadComponentSingleFile(new DialogOverlay(), topMostOverlayContent.Add, true);
            loadComponentSingleFile(externalLinkOpener = new ExternalLinkOpener(), topMostOverlayContent.Add);

            chatOverlay.State.ValueChanged += state => channelManager.HighPollRate.Value = state.NewValue == Visibility.Visible;

            Add(externalLinkOpener = new ExternalLinkOpener());

            // side overlays which cancel each other.
            var singleDisplaySideOverlays = new OverlayContainer[] { Settings, notifications };

            foreach (var overlay in singleDisplaySideOverlays)
            {
                overlay.State.ValueChanged += state =>
                {
                    if (state.NewValue == Visibility.Hidden) return;

                    singleDisplaySideOverlays.Where(o => o != overlay).ForEach(o => o.Hide());
                };
            }

            // eventually informational overlays should be displayed in a stack, but for now let's only allow one to stay open at a time.
            var informationalOverlays = new OverlayContainer[] { beatmapSetOverlay, userProfile };

            foreach (var overlay in informationalOverlays)
            {
                overlay.State.ValueChanged += state =>
                {
                    if (state.NewValue == Visibility.Hidden) return;

                    informationalOverlays.Where(o => o != overlay).ForEach(o => o.Hide());
                };
            }

            // ensure only one of these overlays are open at once.
<<<<<<< HEAD
            var singleDisplayOverlays = new OverlayContainer[] { mfmenu, chatOverlay, dashboard, beatmapListing, changelogOverlay, rankingsOverlay };
=======
            var singleDisplayOverlays = new OverlayContainer[] { chatOverlay, news, dashboard, beatmapListing, changelogOverlay, rankingsOverlay };
>>>>>>> bb6e0540

            foreach (var overlay in singleDisplayOverlays)
            {
                overlay.State.ValueChanged += state =>
                {
                    // informational overlays should be dismissed on a show or hide of a full overlay.
                    informationalOverlays.ForEach(o => o.Hide());

                    if (state.NewValue == Visibility.Hidden) return;

                    singleDisplayOverlays.Where(o => o != overlay).ForEach(o => o.Hide());
                };
            }

            OverlayActivationMode.ValueChanged += mode =>
            {
                if (mode.NewValue != OverlayActivation.All) CloseAllOverlays();
            };

            void updateScreenOffset()
            {
                float offset = 0;

                if (Settings.State.Value == Visibility.Visible)
                    offset += ToolbarButton.WIDTH / 2;
                if (notifications.State.Value == Visibility.Visible)
                    offset -= ToolbarButton.WIDTH / 2;

                screenContainer.MoveToX(offset, SettingsPanel.TRANSITION_LENGTH, Easing.OutQuint);
            }

            Settings.State.ValueChanged += _ => updateScreenOffset();
            notifications.State.ValueChanged += _ => updateScreenOffset();
        }

        public class GameIdleTracker : IdleTracker
        {
            private InputManager inputManager;

            public GameIdleTracker(int time)
                : base(time)
            {
            }

            protected override void LoadComplete()
            {
                base.LoadComplete();
                inputManager = GetContainingInputManager();
            }

            protected override bool AllowIdle => inputManager.FocusedDrawable == null;
        }

        private void forwardLoggedErrorsToNotifications()
        {
            int recentLogCount = 0;

            const double debounce = 60000;

            Logger.NewEntry += entry =>
            {
                if (entry.Level < LogLevel.Important || entry.Target == null) return;

                const int short_term_display_limit = 3;

                if (recentLogCount < short_term_display_limit)
                {
                    Schedule(() => notifications.Post(new SimpleNotification
                    {
                        Icon = entry.Level == LogLevel.Important ? FontAwesome.Solid.ExclamationCircle : FontAwesome.Solid.Bomb,
                        Text = entry.Message.Truncate(256) + (entry.Exception != null && IsDeployedBuild ? "\n\n该错误信息已被自动报告给开发人员" : string.Empty),
                    }));
                }
                else if (recentLogCount == short_term_display_limit)
                {
                    Schedule(() => notifications.Post(new SimpleNotification
                    {
                        Icon = FontAwesome.Solid.EllipsisH,
                        Text = "详细信息已被记录，点击此处查看日志",
                        Activated = () =>
                        {
                            Storage.GetStorageForDirectory("logs").OpenInNativeExplorer();
                            return true;
                        }
                    }));
                }

                Interlocked.Increment(ref recentLogCount);
                Scheduler.AddDelayed(() => Interlocked.Decrement(ref recentLogCount), debounce);
            };
        }

        private Task asyncLoadStream;

        /// <summary>
        /// Queues loading the provided component in sequential fashion.
        /// This operation is limited to a single thread to avoid saturating all cores.
        /// </summary>
        /// <param name="component">The component to load.</param>
        /// <param name="loadCompleteAction">An action to invoke on load completion (generally to add the component to the hierarchy).</param>
        /// <param name="cache">Whether to cache the component as type <typeparamref name="T"/> into the game dependencies before any scheduling.</param>
        private T loadComponentSingleFile<T>(T component, Action<T> loadCompleteAction, bool cache = false)
            where T : Drawable
        {
            if (cache)
                dependencies.CacheAs(component);

            if (component is OverlayContainer overlay)
                overlays.Add(overlay);

            // schedule is here to ensure that all component loads are done after LoadComplete is run (and thus all dependencies are cached).
            // with some better organisation of LoadComplete to do construction and dependency caching in one step, followed by calls to loadComponentSingleFile,
            // we could avoid the need for scheduling altogether.
            Schedule(() =>
            {
                var previousLoadStream = asyncLoadStream;

                // chain with existing load stream
                asyncLoadStream = Task.Run(async () =>
                {
                    if (previousLoadStream != null)
                        await previousLoadStream;

                    try
                    {
                        Logger.Log($"Loading {component}...", level: LogLevel.Debug);

                        // Since this is running in a separate thread, it is possible for OsuGame to be disposed after LoadComponentAsync has been called
                        // throwing an exception. To avoid this, the call is scheduled on the update thread, which does not run if IsDisposed = true
                        Task task = null;
                        var del = new ScheduledDelegate(() => task = LoadComponentAsync(component, loadCompleteAction));
                        Scheduler.Add(del);

                        // The delegate won't complete if OsuGame has been disposed in the meantime
                        while (!IsDisposed && !del.Completed)
                            await Task.Delay(10);

                        // Either we're disposed or the load process has started successfully
                        if (IsDisposed)
                            return;

                        Debug.Assert(task != null);

                        await task;

                        Logger.Log($"Loaded {component}!", level: LogLevel.Debug);
                    }
                    catch (OperationCanceledException)
                    {
                    }
                });
            });

            return component;
        }

        protected override bool OnScroll(ScrollEvent e)
        {
            // forward any unhandled mouse scroll events to the volume control.
            volume.Adjust(GlobalAction.IncreaseVolume, e.ScrollDelta.Y, e.IsPrecise);
            return true;
        }

        public bool OnPressed(GlobalAction action)
        {
            if (introScreen == null) return false;

            switch (action)
            {
                case GlobalAction.ResetInputSettings:
                    var sensitivity = frameworkConfig.GetBindable<double>(FrameworkSetting.CursorSensitivity);

                    sensitivity.Disabled = false;
                    sensitivity.Value = 1;
                    sensitivity.Disabled = true;

                    frameworkConfig.Set(FrameworkSetting.IgnoredInputHandlers, string.Empty);
                    frameworkConfig.GetBindable<ConfineMouseMode>(FrameworkSetting.ConfineMouseMode).SetDefault();
                    return true;

                case GlobalAction.ToggleToolbar:
                    Toolbar.ToggleVisibility();
                    return true;

                case GlobalAction.ToggleGameplayMouseButtons:
                    LocalConfig.Set(OsuSetting.MouseDisableButtons, !LocalConfig.Get<bool>(OsuSetting.MouseDisableButtons));
                    return true;
            }

            return false;
        }

        #region Inactive audio dimming

        private readonly BindableDouble inactiveVolumeFade = new BindableDouble();

        private void updateActiveState(bool isActive)
        {
            if (isActive)
                this.TransformBindableTo(inactiveVolumeFade, 1, 400, Easing.OutQuint);
            else
                this.TransformBindableTo(inactiveVolumeFade, LocalConfig.Get<double>(OsuSetting.VolumeInactive), 4000, Easing.OutQuint);
        }

        #endregion

        public void OnReleased(GlobalAction action)
        {
        }

        private Container overlayContent;

        private Container rightFloatingOverlayContent;

        private Container leftFloatingOverlayContent;

        private Container topMostOverlayContent;

        [Resolved]
        private FrameworkConfigManager frameworkConfig { get; set; }

        private ScalingContainer screenContainer;

        protected MusicController MusicController { get; private set; }

        protected override bool OnExiting()
        {
            if (ScreenStack.CurrentScreen is Loader)
                return false;

            if (introScreen?.DidLoadMenu == true && !(ScreenStack.CurrentScreen is IntroScreen))
            {
                Scheduler.Add(introScreen.MakeCurrent);
                return true;
            }

            return base.OnExiting();
        }

        /// <summary>
        /// Use to programatically exit the game as if the user was triggering via alt-f4.
        /// Will keep persisting until an exit occurs (exit may be blocked multiple times).
        /// </summary>
        public void GracefullyExit()
        {
            if (!OnExiting())
                Exit();
            else
                Scheduler.AddDelayed(GracefullyExit, 2000);
        }

        protected override void UpdateAfterChildren()
        {
            base.UpdateAfterChildren();

            screenContainer.Padding = new MarginPadding { Top = ToolbarOffset };
            overlayContent.Padding = new MarginPadding { Top = ToolbarOffset };

            MenuCursorContainer.CanShowCursor = (ScreenStack.CurrentScreen as IOsuScreen)?.CursorVisible ?? false;
        }

        protected virtual void ScreenChanged(IScreen current, IScreen newScreen)
        {
            switch (newScreen)
            {
                case IntroScreen intro:
                    introScreen = intro;
                    break;

                case MainMenu menu:
                    menuScreen = menu;
                    break;
            }

            if (newScreen is IOsuScreen newOsuScreen)
            {
                OverlayActivationMode.Value = newOsuScreen.InitialOverlayActivationMode;

                MusicController.AllowRateAdjustments = newOsuScreen.AllowRateAdjustments;

                if (newOsuScreen.HideOverlaysOnEnter)
                    CloseAllOverlays();
                else
                    Toolbar.Show();

                if (newOsuScreen.AllowBackButton)
                    BackButton.Show();
                else
                    BackButton.Hide();
            }
        }

        private void screenPushed(IScreen lastScreen, IScreen newScreen)
        {
            ScreenChanged(lastScreen, newScreen);
            Logger.Log($"Screen changed → {newScreen}");
        }

        private void screenExited(IScreen lastScreen, IScreen newScreen)
        {
            ScreenChanged(lastScreen, newScreen);
            Logger.Log($"Screen changed ← {newScreen}");

            if (newScreen == null)
                Exit();
        }
    }

    public enum ScorePresentType
    {
        Results,
        Gameplay
    }
}<|MERGE_RESOLUTION|>--- conflicted
+++ resolved
@@ -71,13 +71,10 @@
 
         private DashboardOverlay dashboard;
 
-<<<<<<< HEAD
         private MfMenuOverlay mfmenu;
         
         public OnlinePictureOverlay picture;
-=======
         private NewsOverlay news;
->>>>>>> bb6e0540
 
         private UserProfileOverlay userProfile;
 
@@ -642,11 +639,8 @@
             // overlay elements
             loadComponentSingleFile(beatmapListing = new BeatmapListingOverlay(), overlayContent.Add, true);
             loadComponentSingleFile(dashboard = new DashboardOverlay(), overlayContent.Add, true);
-<<<<<<< HEAD
             loadComponentSingleFile(mfmenu = new MfMenuOverlay(), overlayContent.Add, true);
-=======
             loadComponentSingleFile(news = new NewsOverlay(), overlayContent.Add, true);
->>>>>>> bb6e0540
             var rankingsOverlay = loadComponentSingleFile(new RankingsOverlay(), overlayContent.Add, true);
             loadComponentSingleFile(channelManager = new ChannelManager(), AddInternal, true);
             loadComponentSingleFile(chatOverlay = new ChatOverlay(), overlayContent.Add, true);
@@ -705,11 +699,7 @@
             }
 
             // ensure only one of these overlays are open at once.
-<<<<<<< HEAD
-            var singleDisplayOverlays = new OverlayContainer[] { mfmenu, chatOverlay, dashboard, beatmapListing, changelogOverlay, rankingsOverlay };
-=======
             var singleDisplayOverlays = new OverlayContainer[] { chatOverlay, news, dashboard, beatmapListing, changelogOverlay, rankingsOverlay };
->>>>>>> bb6e0540
 
             foreach (var overlay in singleDisplayOverlays)
             {
