// Copyright (c) ppy Pty Ltd <contact@ppy.sh>. Licensed under the MIT Licence.
// See the LICENCE file in the repository root for full licence text.

using System;
using System.Collections.Generic;
using System.Diagnostics;
using osu.Framework.Configuration;
using osu.Framework.Screens;
using osu.Game.Configuration;
using osu.Framework.Graphics;
using osu.Framework.Graphics.Containers;
using osu.Game.Overlays;
using osu.Framework.Logging;
using osu.Framework.Allocation;
using osu.Game.Overlays.Toolbar;
using osu.Game.Screens;
using osu.Game.Screens.Menu;
using System.Linq;
using System.Threading;
using System.Threading.Tasks;
using JetBrains.Annotations;
using osu.Framework.Audio;
using osu.Framework.Bindables;
using osu.Framework.Development;
using osu.Framework.Extensions.IEnumerableExtensions;
using osu.Framework.Graphics.Sprites;
using osu.Framework.Input;
using osu.Framework.Input.Bindings;
using osu.Framework.Input.Events;
using osu.Framework.Platform;
using osu.Framework.Threading;
using osu.Game.Beatmaps;
using osu.Game.Graphics;
using osu.Game.Graphics.Containers;
using osu.Game.Graphics.UserInterface;
using osu.Game.Input;
using osu.Game.Overlays.Notifications;
using osu.Game.Input.Bindings;
using osu.Game.Online.Chat;
using osu.Game.Skinning;
using osuTK.Graphics;
using osu.Game.Overlays.Volume;
using osu.Game.Rulesets.Mods;
using osu.Game.Scoring;
using osu.Game.Screens.Play;
using osu.Game.Screens.Ranking;
using osu.Game.Screens.Select;
using osu.Game.Updater;
using osu.Game.Utils;
using LogLevel = osu.Framework.Logging.LogLevel;

namespace osu.Game
{
    /// <summary>
    /// The full osu! experience. Builds on top of <see cref="OsuGameBase"/> to add menus and binding logic
    /// for initial components that are generally retrieved via DI.
    /// </summary>
    public class OsuGame : OsuGameBase, IKeyBindingHandler<GlobalAction>
    {
        public Toolbar Toolbar;

        private ChatOverlay chatOverlay;

        private ChannelManager channelManager;

        private NotificationOverlay notifications;

        private NowPlayingOverlay nowPlaying;

        private BeatmapListingOverlay beatmapListing;

        private DashboardOverlay dashboard;

        private MfMenuOverlay mfmenu;
        
        public OnlinePictureOverlay picture;

        private UserProfileOverlay userProfile;

        private BeatmapSetOverlay beatmapSetOverlay;

        [Cached]
        private readonly ScreenshotManager screenshotManager = new ScreenshotManager();

        protected SentryLogger SentryLogger;

        public virtual Storage GetStorageForStableInstall() => null;

        public float ToolbarOffset => Toolbar.Position.Y + Toolbar.DrawHeight;

        private IdleTracker idleTracker;

        public readonly Bindable<OverlayActivation> OverlayActivationMode = new Bindable<OverlayActivation>();

        protected OsuScreenStack ScreenStack;

        protected BackButton BackButton;

        protected SettingsOverlay Settings;

        private VolumeOverlay volume;
        private OsuLogo osuLogo;

        private MainMenu menuScreen;

        [CanBeNull]
        private IntroScreen introScreen;

        private Bindable<int> configRuleset;

        private Bindable<int> configSkin;

        private readonly string[] args;

        private readonly List<OverlayContainer> overlays = new List<OverlayContainer>();

        private readonly List<OverlayContainer> visibleBlockingOverlays = new List<OverlayContainer>();

        public OsuGame(string[] args = null)
        {
            this.args = args;

            forwardLoggedErrorsToNotifications();

            SentryLogger = new SentryLogger(this);
        }

        private void updateBlockingOverlayFade() =>
            screenContainer.FadeColour(visibleBlockingOverlays.Any() ? OsuColour.Gray(0.5f) : Color4.White, 500, Easing.OutQuint);

        public void AddBlockingOverlay(OverlayContainer overlay)
        {
            if (!visibleBlockingOverlays.Contains(overlay))
                visibleBlockingOverlays.Add(overlay);
            updateBlockingOverlayFade();
        }

        public void RemoveBlockingOverlay(OverlayContainer overlay)
        {
            visibleBlockingOverlays.Remove(overlay);
            updateBlockingOverlayFade();
        }

        /// <summary>
        /// Close all game-wide overlays.
        /// </summary>
        /// <param name="hideToolbar">Whether the toolbar should also be hidden.</param>
        public void CloseAllOverlays(bool hideToolbar = true)
        {
            foreach (var overlay in overlays)
                overlay.Hide();

            if (hideToolbar) Toolbar.Hide();
        }

        private DependencyContainer dependencies;

        protected override IReadOnlyDependencyContainer CreateChildDependencies(IReadOnlyDependencyContainer parent) =>
            dependencies = new DependencyContainer(base.CreateChildDependencies(parent));

        [BackgroundDependencyLoader]
        private void load()
        {
            if (!Host.IsPrimaryInstance && !DebugUtils.IsDebugBuild)
            {
                Logger.Log(@"osu! does not support multiple running instances.", LoggingTarget.Runtime, LogLevel.Error);
                Environment.Exit(0);
            }

            if (args?.Length > 0)
            {
                var paths = args.Where(a => !a.StartsWith(@"-")).ToArray();
                if (paths.Length > 0)
                    Task.Run(() => Import(paths));
            }

            dependencies.CacheAs(this);

            dependencies.Cache(SentryLogger);

            dependencies.Cache(osuLogo = new OsuLogo { Alpha = 0 });

            // bind config int to database RulesetInfo
            configRuleset = LocalConfig.GetBindable<int>(OsuSetting.Ruleset);
            Ruleset.Value = RulesetStore.GetRuleset(configRuleset.Value) ?? RulesetStore.AvailableRulesets.First();
            Ruleset.ValueChanged += r => configRuleset.Value = r.NewValue.ID ?? 0;

            // bind config int to database SkinInfo
            configSkin = LocalConfig.GetBindable<int>(OsuSetting.Skin);
            SkinManager.CurrentSkinInfo.ValueChanged += skin => configSkin.Value = skin.NewValue.ID;
            configSkin.ValueChanged += skinId =>
            {
                var skinInfo = SkinManager.Query(s => s.ID == skinId.NewValue);

                if (skinInfo == null)
                {
                    switch (skinId.NewValue)
                    {
                        case -1:
                            skinInfo = DefaultLegacySkin.Info;
                            break;

                        default:
                            skinInfo = SkinInfo.Default;
                            break;
                    }
                }

                SkinManager.CurrentSkinInfo.Value = skinInfo;
            };
            configSkin.TriggerChange();

            IsActive.BindValueChanged(active => updateActiveState(active.NewValue), true);

            Audio.AddAdjustment(AdjustableProperty.Volume, inactiveVolumeFade);

            SelectedMods.BindValueChanged(modsChanged);
            Beatmap.BindValueChanged(beatmapChanged, true);
        }

        private ExternalLinkOpener externalLinkOpener;

        /// <summary>
        /// Handle an arbitrary URL. Displays via in-game overlays where possible.
        /// This can be called from a non-thread-safe non-game-loaded state.
        /// </summary>
        /// <param name="url">The URL to load.</param>
        public void HandleLink(string url) => HandleLink(MessageFormatter.GetLinkDetails(url));

        /// <summary>
        /// Handle a specific <see cref="LinkDetails"/>.
        /// This can be called from a non-thread-safe non-game-loaded state.
        /// </summary>
        /// <param name="link">The link to load.</param>
        public void HandleLink(LinkDetails link) => Schedule(() =>
        {
            switch (link.Action)
            {
                case LinkAction.OpenBeatmap:
                    // TODO: proper query params handling
                    if (link.Argument != null && int.TryParse(link.Argument.Contains('?') ? link.Argument.Split('?')[0] : link.Argument, out int beatmapId))
                        ShowBeatmap(beatmapId);
                    break;

                case LinkAction.OpenBeatmapSet:
                    if (int.TryParse(link.Argument, out int setId))
                        ShowBeatmapSet(setId);
                    break;

                case LinkAction.OpenChannel:
                    ShowChannel(link.Argument);
                    break;

                case LinkAction.OpenPictureURL:
                    picture.UpdateImage(link.Argument, true);
                    break;

                case LinkAction.OpenEditorTimestamp:
                case LinkAction.JoinMultiplayerMatch:
                case LinkAction.Spectate:
                    waitForReady(() => notifications, _ => notifications?.Post(new SimpleNotification
                    {
                        Text = @"暂不支持打开该链接!",
                        Icon = FontAwesome.Solid.LifeRing,
                    }));
                    break;

                case LinkAction.External:
                    OpenUrlExternally(link.Argument);
                    break;

                case LinkAction.OpenUserProfile:
                    if (long.TryParse(link.Argument, out long userId))
                        ShowUser(userId);
                    break;

                default:
                    throw new NotImplementedException($"This {nameof(LinkAction)} ({link.Action.ToString()}) is missing an associated action.");
            }
        });

        public void OpenUrlExternally(string url) => waitForReady(() => externalLinkOpener, _ =>
        {
            if (url.StartsWith("/"))
                url = $"{API.Endpoint}{url}";

            externalLinkOpener.OpenUrlExternally(url);
        });

        /// <summary>
        /// Open a specific channel in chat.
        /// </summary>
        /// <param name="channel">The channel to display.</param>
        public void ShowChannel(string channel) => waitForReady(() => channelManager, _ =>
        {
            try
            {
                channelManager.OpenChannel(channel);
            }
            catch (ChannelNotFoundException)
            {
                Logger.Log($"The requested channel \"{channel}\" does not exist");
            }
        });

        /// <summary>
        /// Show a beatmap set as an overlay.
        /// </summary>
        /// <param name="setId">The set to display.</param>
        public void ShowBeatmapSet(int setId) => waitForReady(() => beatmapSetOverlay, _ => beatmapSetOverlay.FetchAndShowBeatmapSet(setId));

        /// <summary>
        /// Show a user's profile as an overlay.
        /// </summary>
        /// <param name="userId">The user to display.</param>
        public void ShowUser(long userId) => waitForReady(() => userProfile, _ => userProfile.ShowUser(userId));

        /// <summary>
        /// Show a beatmap's set as an overlay, displaying the given beatmap.
        /// </summary>
        /// <param name="beatmapId">The beatmap to show.</param>
        public void ShowBeatmap(int beatmapId) => waitForReady(() => beatmapSetOverlay, _ => beatmapSetOverlay.FetchAndShowBeatmap(beatmapId));

        /// <summary>
        /// Present a beatmap at song select immediately.
        /// The user should have already requested this interactively.
        /// </summary>
        /// <param name="beatmap">The beatmap to select.</param>
        /// <param name="difficultyCriteria">
        /// Optional predicate used to try and find a difficulty to select.
        /// If omitted, this will try to present the first beatmap from the current ruleset.
        /// In case of failure the first difficulty of the set will be presented, ignoring the predicate.
        /// </param>
        public void PresentBeatmap(BeatmapSetInfo beatmap, Predicate<BeatmapInfo> difficultyCriteria = null)
        {
            difficultyCriteria ??= b => b.Ruleset.Equals(Ruleset.Value);

            var databasedSet = beatmap.OnlineBeatmapSetID != null
                ? BeatmapManager.QueryBeatmapSet(s => s.OnlineBeatmapSetID == beatmap.OnlineBeatmapSetID)
                : BeatmapManager.QueryBeatmapSet(s => s.Hash == beatmap.Hash);

            if (databasedSet == null)
            {
                Logger.Log("The requested beatmap could not be loaded.", LoggingTarget.Information);
                return;
            }

            PerformFromScreen(screen =>
            {
                // we might already be at song select, so a check is required before performing the load to solo.
                if (screen is MainMenu)
                    menuScreen.LoadToSolo();

                // we might even already be at the song
                if (Beatmap.Value.BeatmapSetInfo.Hash == databasedSet.Hash && difficultyCriteria(Beatmap.Value.BeatmapInfo))
                {
                    return;
                }

                // Find first beatmap that matches our predicate.
                var first = databasedSet.Beatmaps.Find(difficultyCriteria) ?? databasedSet.Beatmaps.First();

                Ruleset.Value = first.Ruleset;
                Beatmap.Value = BeatmapManager.GetWorkingBeatmap(first);
            }, validScreens: new[] { typeof(PlaySongSelect) });
        }

        /// <summary>
        /// Present a score's replay immediately.
        /// The user should have already requested this interactively.
        /// </summary>
        public void PresentScore(ScoreInfo score, ScorePresentType presentType = ScorePresentType.Results)
        {
            // The given ScoreInfo may have missing properties if it was retrieved from online data. Re-retrieve it from the database
            // to ensure all the required data for presenting a replay are present.
            var databasedScoreInfo = score.OnlineScoreID != null
                ? ScoreManager.Query(s => s.OnlineScoreID == score.OnlineScoreID)
                : ScoreManager.Query(s => s.Hash == score.Hash);

            if (databasedScoreInfo == null)
            {
                Logger.Log("The requested score could not be found locally.", LoggingTarget.Information);
                return;
            }

            var databasedScore = ScoreManager.GetScore(databasedScoreInfo);

            if (databasedScore.Replay == null)
            {
                Logger.Log("The loaded score has no replay data.", LoggingTarget.Information);
                return;
            }

            var databasedBeatmap = BeatmapManager.QueryBeatmap(b => b.ID == databasedScoreInfo.Beatmap.ID);

            if (databasedBeatmap == null)
            {
                Logger.Log("Tried to load a score for a beatmap we don't have!", LoggingTarget.Information);
                return;
            }

            PerformFromScreen(screen =>
            {
                Ruleset.Value = databasedScore.ScoreInfo.Ruleset;
                Beatmap.Value = BeatmapManager.GetWorkingBeatmap(databasedBeatmap);

                switch (presentType)
                {
                    case ScorePresentType.Gameplay:
                        screen.Push(new ReplayPlayerLoader(databasedScore));
                        break;

                    case ScorePresentType.Results:
                        screen.Push(new SoloResultsScreen(databasedScore.ScoreInfo));
                        break;
                }
            }, validScreens: new[] { typeof(PlaySongSelect) });
        }

        protected virtual Loader CreateLoader() => new Loader();

        protected virtual UpdateManager CreateUpdateManager() => new UpdateManager();

        protected override Container CreateScalingContainer() => new ScalingContainer(ScalingMode.Everything);

        #region Beatmap progression

        private void beatmapChanged(ValueChangedEvent<WorkingBeatmap> beatmap)
        {
            beatmap.OldValue?.CancelAsyncLoad();

            updateModDefaults();

            var newBeatmap = beatmap.NewValue;

            if (newBeatmap != null)
            {
                newBeatmap.Track.Completed += () => Scheduler.AddOnce(() => trackCompleted(newBeatmap));
                newBeatmap.BeginAsyncLoad();
            }

            void trackCompleted(WorkingBeatmap b)
            {
                // the source of track completion is the audio thread, so the beatmap may have changed before firing.
                if (Beatmap.Value != b)
                    return;

                if (!Beatmap.Value.Track.Looping && !Beatmap.Disabled)
                    MusicController.NextTrack();
            }
        }

        private void modsChanged(ValueChangedEvent<IReadOnlyList<Mod>> mods)
        {
            updateModDefaults();
        }

        private void updateModDefaults()
        {
            BeatmapDifficulty baseDifficulty = Beatmap.Value.BeatmapInfo.BaseDifficulty;

            if (baseDifficulty != null && SelectedMods.Value.Any(m => m is IApplicableToDifficulty))
            {
                var adjustedDifficulty = baseDifficulty.Clone();

                foreach (var mod in SelectedMods.Value.OfType<IApplicableToDifficulty>())
                    mod.ReadFromDifficulty(adjustedDifficulty);
            }
        }

        #endregion

        private ScheduledDelegate performFromMainMenuTask;

        /// <summary>
        /// Perform an action only after returning to a specific screen as indicated by <paramref name="validScreens"/>.
        /// Eagerly tries to exit the current screen until it succeeds.
        /// </summary>
        /// <param name="action">The action to perform once we are in the correct state.</param>
        /// <param name="validScreens">An optional collection of valid screen types. If any of these screens are already current we can perform the action immediately, else the first valid parent will be made current before performing the action. <see cref="MainMenu"/> is used if not specified.</param>
        public void PerformFromScreen(Action<IScreen> action, IEnumerable<Type> validScreens = null)
        {
            performFromMainMenuTask?.Cancel();

            validScreens ??= Enumerable.Empty<Type>();
            validScreens = validScreens.Append(typeof(MainMenu));

            CloseAllOverlays(false);

            // we may already be at the target screen type.
            if (validScreens.Contains(ScreenStack.CurrentScreen?.GetType()) && !Beatmap.Disabled)
            {
                action(ScreenStack.CurrentScreen);
                return;
            }

            // find closest valid target
            IScreen screen = ScreenStack.CurrentScreen;

            while (screen != null)
            {
                if (validScreens.Contains(screen.GetType()))
                {
                    screen.MakeCurrent();
                    break;
                }

                screen = screen.GetParentScreen();
            }

            performFromMainMenuTask = Schedule(() => PerformFromScreen(action, validScreens));
        }

        /// <summary>
        /// Wait for the game (and target component) to become loaded and then run an action.
        /// </summary>
        /// <param name="retrieveInstance">A function to retrieve a (potentially not-yet-constructed) target instance.</param>
        /// <param name="action">The action to perform on the instance when load is confirmed.</param>
        /// <typeparam name="T">The type of the target instance.</typeparam>
        private void waitForReady<T>(Func<T> retrieveInstance, Action<T> action)
            where T : Drawable
        {
            var instance = retrieveInstance();

            if (ScreenStack == null || ScreenStack.CurrentScreen is StartupScreen || instance?.IsLoaded != true)
                Schedule(() => waitForReady(retrieveInstance, action));
            else
                action(instance);
        }

        protected override void Dispose(bool isDisposing)
        {
            base.Dispose(isDisposing);
            SentryLogger.Dispose();
        }

        protected override void LoadComplete()
        {
            base.LoadComplete();

            // The next time this is updated is in UpdateAfterChildren, which occurs too late and results
            // in the cursor being shown for a few frames during the intro.
            // This prevents the cursor from showing until we have a screen with CursorVisible = true
            MenuCursorContainer.CanShowCursor = menuScreen?.CursorVisible ?? false;

            // todo: all archive managers should be able to be looped here.
            SkinManager.PostNotification = n => notifications?.Post(n);
            SkinManager.GetStableStorage = GetStorageForStableInstall;

            BeatmapManager.PostNotification = n => notifications?.Post(n);
            BeatmapManager.GetStableStorage = GetStorageForStableInstall;
            BeatmapManager.PresentImport = items => PresentBeatmap(items.First());

            ScoreManager.PostNotification = n => notifications?.Post(n);
            ScoreManager.GetStableStorage = GetStorageForStableInstall;
            ScoreManager.PresentImport = items => PresentScore(items.First());

            Container logoContainer;
            BackButton.Receptor receptor;

            dependencies.CacheAs(idleTracker = new GameIdleTracker(6000));

            AddRange(new Drawable[]
            {
                new VolumeControlReceptor
                {
                    RelativeSizeAxes = Axes.Both,
                    ActionRequested = action => volume.Adjust(action),
                    ScrollActionRequested = (action, amount, isPrecise) => volume.Adjust(action, amount, isPrecise),
                },
                screenContainer = new ScalingContainer(ScalingMode.ExcludeOverlays)
                {
                    RelativeSizeAxes = Axes.Both,
                    Children = new Drawable[]
                    {
                        receptor = new BackButton.Receptor(),
                        ScreenStack = new OsuScreenStack { RelativeSizeAxes = Axes.Both },
                        BackButton = new BackButton(receptor)
                        {
                            Anchor = Anchor.BottomLeft,
                            Origin = Anchor.BottomLeft,
                            Action = () =>
                            {
                                if ((ScreenStack.CurrentScreen as IOsuScreen)?.AllowBackButton == true)
                                    ScreenStack.Exit();
                            }
                        },
                        logoContainer = new Container { RelativeSizeAxes = Axes.Both },
                    }
                },
                overlayContent = new Container { RelativeSizeAxes = Axes.Both },
                rightFloatingOverlayContent = new Container { RelativeSizeAxes = Axes.Both },
                leftFloatingOverlayContent = new Container { RelativeSizeAxes = Axes.Both },
                topMostOverlayContent = new Container { RelativeSizeAxes = Axes.Both },
                idleTracker
            });

            ScreenStack.ScreenPushed += screenPushed;
            ScreenStack.ScreenExited += screenExited;

            loadComponentSingleFile(osuLogo, logo =>
            {
                logoContainer.Add(logo);

                // Loader has to be created after the logo has finished loading as Loader performs logo transformations on entering.
                ScreenStack.Push(CreateLoader().With(l => l.RelativeSizeAxes = Axes.Both));
            });

            loadComponentSingleFile(Toolbar = new Toolbar
            {
                OnHome = delegate
                {
                    CloseAllOverlays(false);
                    menuScreen?.MakeCurrent();
                },
            }, topMostOverlayContent.Add);

            loadComponentSingleFile(volume = new VolumeOverlay(), leftFloatingOverlayContent.Add, true);

            loadComponentSingleFile(new OnScreenDisplay(), Add, true);

            loadComponentSingleFile(MusicController = new MusicController(), Add, true);

            loadComponentSingleFile(notifications = new NotificationOverlay
            {
                GetToolbarHeight = () => ToolbarOffset,
                Anchor = Anchor.TopRight,
                Origin = Anchor.TopRight,
            }, rightFloatingOverlayContent.Add, true);

            loadComponentSingleFile(screenshotManager, Add);

<<<<<<< HEAD
            //overlay elements
=======
            // dependency on notification overlay, dependent by settings overlay
            loadComponentSingleFile(CreateUpdateManager(), Add, true);

            // overlay elements
>>>>>>> 66544aa7
            loadComponentSingleFile(beatmapListing = new BeatmapListingOverlay(), overlayContent.Add, true);
            loadComponentSingleFile(dashboard = new DashboardOverlay(), overlayContent.Add, true);
            loadComponentSingleFile(mfmenu = new MfMenuOverlay(), overlayContent.Add, true);
            var rankingsOverlay = loadComponentSingleFile(new RankingsOverlay(), overlayContent.Add, true);
            loadComponentSingleFile(channelManager = new ChannelManager(), AddInternal, true);
            loadComponentSingleFile(chatOverlay = new ChatOverlay(), overlayContent.Add, true);
            loadComponentSingleFile(picture = new OnlinePictureOverlay(), overlayContent.Add, true);
            loadComponentSingleFile(Settings = new SettingsOverlay { GetToolbarHeight = () => ToolbarOffset }, leftFloatingOverlayContent.Add, true);
            var changelogOverlay = loadComponentSingleFile(new ChangelogOverlay(), overlayContent.Add, true);
            loadComponentSingleFile(userProfile = new UserProfileOverlay(), overlayContent.Add, true);
            loadComponentSingleFile(beatmapSetOverlay = new BeatmapSetOverlay(), overlayContent.Add, true);

            loadComponentSingleFile(new LoginOverlay
            {
                GetToolbarHeight = () => ToolbarOffset,
                Anchor = Anchor.TopRight,
                Origin = Anchor.TopRight,
            }, rightFloatingOverlayContent.Add, true);

            loadComponentSingleFile(nowPlaying = new NowPlayingOverlay
            {
                GetToolbarHeight = () => ToolbarOffset,
                Anchor = Anchor.TopRight,
                Origin = Anchor.TopRight,
            }, rightFloatingOverlayContent.Add, true);

            loadComponentSingleFile(new AccountCreationOverlay(), topMostOverlayContent.Add, true);
            loadComponentSingleFile(new DialogOverlay(), topMostOverlayContent.Add, true);
            loadComponentSingleFile(externalLinkOpener = new ExternalLinkOpener(), topMostOverlayContent.Add);

            chatOverlay.State.ValueChanged += state => channelManager.HighPollRate.Value = state.NewValue == Visibility.Visible;

            Add(externalLinkOpener = new ExternalLinkOpener());

            // side overlays which cancel each other.
            var singleDisplaySideOverlays = new OverlayContainer[] { Settings, notifications };

            foreach (var overlay in singleDisplaySideOverlays)
            {
                overlay.State.ValueChanged += state =>
                {
                    if (state.NewValue == Visibility.Hidden) return;

                    singleDisplaySideOverlays.Where(o => o != overlay).ForEach(o => o.Hide());
                };
            }

            // eventually informational overlays should be displayed in a stack, but for now let's only allow one to stay open at a time.
            var informationalOverlays = new OverlayContainer[] { beatmapSetOverlay, userProfile };

            foreach (var overlay in informationalOverlays)
            {
                overlay.State.ValueChanged += state =>
                {
                    if (state.NewValue == Visibility.Hidden) return;

                    informationalOverlays.Where(o => o != overlay).ForEach(o => o.Hide());
                };
            }

            // ensure only one of these overlays are open at once.
            var singleDisplayOverlays = new OverlayContainer[] { mfmenu, chatOverlay, dashboard, beatmapListing, changelogOverlay, rankingsOverlay };

            foreach (var overlay in singleDisplayOverlays)
            {
                overlay.State.ValueChanged += state =>
                {
                    // informational overlays should be dismissed on a show or hide of a full overlay.
                    informationalOverlays.ForEach(o => o.Hide());

                    if (state.NewValue == Visibility.Hidden) return;

                    singleDisplayOverlays.Where(o => o != overlay).ForEach(o => o.Hide());
                };
            }

            OverlayActivationMode.ValueChanged += mode =>
            {
                if (mode.NewValue != OverlayActivation.All) CloseAllOverlays();
            };

            void updateScreenOffset()
            {
                float offset = 0;

                if (Settings.State.Value == Visibility.Visible)
                    offset += ToolbarButton.WIDTH / 2;
                if (notifications.State.Value == Visibility.Visible)
                    offset -= ToolbarButton.WIDTH / 2;

                screenContainer.MoveToX(offset, SettingsPanel.TRANSITION_LENGTH, Easing.OutQuint);
            }

            Settings.State.ValueChanged += _ => updateScreenOffset();
            notifications.State.ValueChanged += _ => updateScreenOffset();
        }

        public class GameIdleTracker : IdleTracker
        {
            private InputManager inputManager;

            public GameIdleTracker(int time)
                : base(time)
            {
            }

            protected override void LoadComplete()
            {
                base.LoadComplete();
                inputManager = GetContainingInputManager();
            }

            protected override bool AllowIdle => inputManager.FocusedDrawable == null;
        }

        private void forwardLoggedErrorsToNotifications()
        {
            int recentLogCount = 0;

            const double debounce = 60000;

            Logger.NewEntry += entry =>
            {
                if (entry.Level < LogLevel.Important || entry.Target == null) return;

                const int short_term_display_limit = 3;

                if (recentLogCount < short_term_display_limit)
                {
                    Schedule(() => notifications.Post(new SimpleNotification
                    {
                        Icon = entry.Level == LogLevel.Important ? FontAwesome.Solid.ExclamationCircle : FontAwesome.Solid.Bomb,
                        Text = entry.Message + (entry.Exception != null && IsDeployedBuild ? "\n\nThis error has been automatically reported to the devs." : string.Empty),
                    }));
                }
                else if (recentLogCount == short_term_display_limit)
                {
                    Schedule(() => notifications.Post(new SimpleNotification
                    {
                        Icon = FontAwesome.Solid.EllipsisH,
                        Text = "Subsequent messages have been logged. Click to view log files.",
                        Activated = () =>
                        {
                            Host.Storage.GetStorageForDirectory("logs").OpenInNativeExplorer();
                            return true;
                        }
                    }));
                }

                Interlocked.Increment(ref recentLogCount);
                Scheduler.AddDelayed(() => Interlocked.Decrement(ref recentLogCount), debounce);
            };
        }

        private Task asyncLoadStream;

        /// <summary>
        /// Queues loading the provided component in sequential fashion.
        /// This operation is limited to a single thread to avoid saturating all cores.
        /// </summary>
        /// <param name="component">The component to load.</param>
        /// <param name="loadCompleteAction">An action to invoke on load completion (generally to add the component to the hierarchy).</param>
        /// <param name="cache">Whether to cache the component as type <typeparamref name="T"/> into the game dependencies before any scheduling.</param>
        private T loadComponentSingleFile<T>(T component, Action<T> loadCompleteAction, bool cache = false)
            where T : Drawable
        {
            if (cache)
                dependencies.CacheAs(component);

            if (component is OverlayContainer overlay)
                overlays.Add(overlay);

            // schedule is here to ensure that all component loads are done after LoadComplete is run (and thus all dependencies are cached).
            // with some better organisation of LoadComplete to do construction and dependency caching in one step, followed by calls to loadComponentSingleFile,
            // we could avoid the need for scheduling altogether.
            Schedule(() =>
            {
                var previousLoadStream = asyncLoadStream;

                // chain with existing load stream
                asyncLoadStream = Task.Run(async () =>
                {
                    if (previousLoadStream != null)
                        await previousLoadStream;

                    try
                    {
                        Logger.Log($"Loading {component}...", level: LogLevel.Debug);

                        // Since this is running in a separate thread, it is possible for OsuGame to be disposed after LoadComponentAsync has been called
                        // throwing an exception. To avoid this, the call is scheduled on the update thread, which does not run if IsDisposed = true
                        Task task = null;
                        var del = new ScheduledDelegate(() => task = LoadComponentAsync(component, loadCompleteAction));
                        Scheduler.Add(del);

                        // The delegate won't complete if OsuGame has been disposed in the meantime
                        while (!IsDisposed && !del.Completed)
                            await Task.Delay(10);

                        // Either we're disposed or the load process has started successfully
                        if (IsDisposed)
                            return;

                        Debug.Assert(task != null);

                        await task;

                        Logger.Log($"Loaded {component}!", level: LogLevel.Debug);
                    }
                    catch (OperationCanceledException)
                    {
                    }
                });
            });

            return component;
        }

        protected override bool OnScroll(ScrollEvent e)
        {
            // forward any unhandled mouse scroll events to the volume control.
            volume.Adjust(GlobalAction.IncreaseVolume, e.ScrollDelta.Y, e.IsPrecise);
            return true;
        }

        public bool OnPressed(GlobalAction action)
        {
            if (introScreen == null) return false;

            switch (action)
            {
                case GlobalAction.ToggleNowPlaying:
                    nowPlaying.ToggleVisibility();
                    return true;

                case GlobalAction.ToggleChat:
                    chatOverlay.ToggleVisibility();
                    return true;

                case GlobalAction.ToggleSocial:
                    dashboard.ToggleVisibility();
                    return true;

                case GlobalAction.ResetInputSettings:
                    var sensitivity = frameworkConfig.GetBindable<double>(FrameworkSetting.CursorSensitivity);

                    sensitivity.Disabled = false;
                    sensitivity.Value = 1;
                    sensitivity.Disabled = true;

                    frameworkConfig.Set(FrameworkSetting.IgnoredInputHandlers, string.Empty);
                    frameworkConfig.GetBindable<ConfineMouseMode>(FrameworkSetting.ConfineMouseMode).SetDefault();
                    return true;

                case GlobalAction.ToggleToolbar:
                    Toolbar.ToggleVisibility();
                    return true;

                case GlobalAction.ToggleSettings:
                    Settings.ToggleVisibility();
                    return true;

                case GlobalAction.ToggleDirect:
                    beatmapListing.ToggleVisibility();
                    return true;

                case GlobalAction.ToggleGameplayMouseButtons:
                    LocalConfig.Set(OsuSetting.MouseDisableButtons, !LocalConfig.Get<bool>(OsuSetting.MouseDisableButtons));
                    return true;
            }

            return false;
        }

        #region Inactive audio dimming

        private readonly BindableDouble inactiveVolumeFade = new BindableDouble();

        private void updateActiveState(bool isActive)
        {
            if (isActive)
                this.TransformBindableTo(inactiveVolumeFade, 1, 400, Easing.OutQuint);
            else
                this.TransformBindableTo(inactiveVolumeFade, LocalConfig.Get<double>(OsuSetting.VolumeInactive), 4000, Easing.OutQuint);
        }

        #endregion

        public void OnReleased(GlobalAction action)
        {
        }

        private Container overlayContent;

        private Container rightFloatingOverlayContent;

        private Container leftFloatingOverlayContent;

        private Container topMostOverlayContent;

        [Resolved]
        private FrameworkConfigManager frameworkConfig { get; set; }

        private ScalingContainer screenContainer;

        protected MusicController MusicController { get; private set; }

        protected override bool OnExiting()
        {
            if (ScreenStack.CurrentScreen is Loader)
                return false;

            if (introScreen?.DidLoadMenu == true && !(ScreenStack.CurrentScreen is IntroScreen))
            {
                Scheduler.Add(introScreen.MakeCurrent);
                return true;
            }

            return base.OnExiting();
        }

        /// <summary>
        /// Use to programatically exit the game as if the user was triggering via alt-f4.
        /// Will keep persisting until an exit occurs (exit may be blocked multiple times).
        /// </summary>
        public void GracefullyExit()
        {
            if (!OnExiting())
                Exit();
            else
                Scheduler.AddDelayed(GracefullyExit, 2000);
        }

        protected override void UpdateAfterChildren()
        {
            base.UpdateAfterChildren();

            screenContainer.Padding = new MarginPadding { Top = ToolbarOffset };
            overlayContent.Padding = new MarginPadding { Top = ToolbarOffset };

            MenuCursorContainer.CanShowCursor = (ScreenStack.CurrentScreen as IOsuScreen)?.CursorVisible ?? false;
        }

        protected virtual void ScreenChanged(IScreen current, IScreen newScreen)
        {
            switch (newScreen)
            {
                case IntroScreen intro:
                    introScreen = intro;
                    break;

                case MainMenu menu:
                    menuScreen = menu;
                    break;
            }

            if (newScreen is IOsuScreen newOsuScreen)
            {
                OverlayActivationMode.Value = newOsuScreen.InitialOverlayActivationMode;

                MusicController.AllowRateAdjustments = newOsuScreen.AllowRateAdjustments;

                if (newOsuScreen.HideOverlaysOnEnter)
                    CloseAllOverlays();
                else
                    Toolbar.Show();

                if (newOsuScreen.AllowBackButton)
                    BackButton.Show();
                else
                    BackButton.Hide();
            }
        }

        private void screenPushed(IScreen lastScreen, IScreen newScreen)
        {
            ScreenChanged(lastScreen, newScreen);
            Logger.Log($"Screen changed → {newScreen}");
        }

        private void screenExited(IScreen lastScreen, IScreen newScreen)
        {
            ScreenChanged(lastScreen, newScreen);
            Logger.Log($"Screen changed ← {newScreen}");

            if (newScreen == null)
                Exit();
        }
    }

    public enum ScorePresentType
    {
        Results,
        Gameplay
    }
}<|MERGE_RESOLUTION|>--- conflicted
+++ resolved
@@ -630,14 +630,10 @@
 
             loadComponentSingleFile(screenshotManager, Add);
 
-<<<<<<< HEAD
-            //overlay elements
-=======
             // dependency on notification overlay, dependent by settings overlay
             loadComponentSingleFile(CreateUpdateManager(), Add, true);
 
             // overlay elements
->>>>>>> 66544aa7
             loadComponentSingleFile(beatmapListing = new BeatmapListingOverlay(), overlayContent.Add, true);
             loadComponentSingleFile(dashboard = new DashboardOverlay(), overlayContent.Add, true);
             loadComponentSingleFile(mfmenu = new MfMenuOverlay(), overlayContent.Add, true);
