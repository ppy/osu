--- conflicted
+++ resolved
@@ -60,14 +60,11 @@
 using osu.Game.Screens.Play;
 using osu.Game.Screens.Ranking;
 using osu.Game.Screens.Select;
-<<<<<<< HEAD
 using osu.Game.Updater;
 using osu.Game.Utils;
 using LogLevel = osu.Framework.Logging.LogLevel;
 using osu.Game.Screens.LLin.Plugins;
 using osu.Game.Skinning;
-=======
->>>>>>> 96bcfea2
 using osu.Game.Skinning.Editor;
 using osu.Game.Users;
 using osuTK.Graphics;
@@ -873,16 +870,14 @@
             ScreenStack.ScreenPushed += screenPushed;
             ScreenStack.ScreenExited += screenExited;
 
-<<<<<<< HEAD
             gamemodeCondition.BindValueChanged(v => gamemodeConditionChanged(v.NewValue));
-=======
+
             loadComponentSingleFile(fpsCounter = new FPSCounter
             {
                 Anchor = Anchor.BottomRight,
                 Origin = Anchor.BottomRight,
                 Margin = new MarginPadding(5),
             }, topMostOverlayContent.Add);
->>>>>>> 96bcfea2
 
             if (!args?.Any(a => a == @"--no-version-overlay") ?? true)
                 loadComponentSingleFile(versionManager = new VersionManager { Depth = int.MinValue }, ScreenContainer.Add);
