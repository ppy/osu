--- conflicted
+++ resolved
@@ -370,13 +370,11 @@
                     ShowChannel(link.Argument);
                     break;
 
-<<<<<<< HEAD
                 case LinkAction.OpenPictureURL:
                     Picture.UpdateImage(link.Argument, true);
-=======
+
                 case LinkAction.SearchBeatmapSet:
                     SearchBeatmapSet(link.Argument);
->>>>>>> f3b68a4f
                     break;
 
                 case LinkAction.OpenEditorTimestamp:
