--- conflicted
+++ resolved
@@ -869,11 +869,7 @@
             }
 
             // ensure only one of these overlays are open at once.
-<<<<<<< HEAD
-            var singleDisplayOverlays = new OverlayContainer[] { chatOverlay, news, dashboard, beatmapListing, changelogOverlay, rankingsOverlay, mfmenu };
-=======
-            var singleDisplayOverlays = new OverlayContainer[] { chatOverlay, news, dashboard, beatmapListing, changelogOverlay, rankingsOverlay, wikiOverlay };
->>>>>>> dce24e3d
+            var singleDisplayOverlays = new OverlayContainer[] { chatOverlay, news, dashboard, beatmapListing, changelogOverlay, rankingsOverlay, wikiOverlay, mfmenu };
 
             foreach (var overlay in singleDisplayOverlays)
             {
