// Copyright (c) ppy Pty Ltd <contact@ppy.sh>. Licensed under the MIT Licence.
// See the LICENCE file in the repository root for full licence text.

using System;
using System.Collections.Generic;
using System.Diagnostics;
using System.IO;
using osu.Framework.Configuration;
using osu.Framework.Screens;
using osu.Game.Configuration;
using osu.Framework.Graphics;
using osu.Framework.Graphics.Containers;
using osu.Game.Overlays;
using osu.Framework.Logging;
using osu.Framework.Allocation;
using osu.Game.Overlays.Toolbar;
using osu.Game.Screens;
using osu.Game.Screens.Menu;
using System.Linq;
using System.Threading;
using System.Threading.Tasks;
using Humanizer;
using JetBrains.Annotations;
using osu.Framework;
using osu.Framework.Audio;
using osu.Framework.Bindables;
using osu.Framework.Extensions.IEnumerableExtensions;
using osu.Framework.Graphics.Sprites;
using osu.Framework.Input;
using osu.Framework.Input.Bindings;
using osu.Framework.Platform;
using osu.Framework.Platform.Linux;
using osu.Framework.Input.Events;
using osu.Framework.Threading;
using osu.Game.Beatmaps;
using osu.Game.Collections;
using osu.Game.Database;
using osu.Game.Extensions;
using osu.Game.Graphics;
using osu.Game.Graphics.Containers;
using osu.Game.Graphics.UserInterface;
using osu.Game.Input;
using osu.Game.Input.Bindings;
using osu.Game.IO;
using osu.Game.Localisation;
using osu.Game.Online.API.Requests.Responses;
using osu.Game.Online.Chat;
using osu.Game.Overlays.Music;
using osu.Game.Overlays.Notifications;
using osu.Game.Overlays.Volume;
using osu.Game.Performance;
using osu.Game.Rulesets.Mods;
using osu.Game.Scoring;
using osu.Game.Screens.Play;
using osu.Game.Screens.Ranking;
using osu.Game.Screens.Select;
using osu.Game.Updater;
using osu.Game.Utils;
using LogLevel = osu.Framework.Logging.LogLevel;
using osu.Game.Screens.LLin.Plugins;
using osu.Game.Skinning;
using osu.Game.Skinning.Editor;
using osu.Game.Users;
using osuTK.Graphics;

namespace osu.Game
{
    /// <summary>
    /// The full osu! experience. Builds on top of <see cref="OsuGameBase"/> to add menus and binding logic
    /// for initial components that are generally retrieved via DI.
    /// </summary>
    public class OsuGame : OsuGameBase, IKeyBindingHandler<GlobalAction>, ILocalUserPlayInfo
    {
        /// <summary>
        /// The amount of global offset to apply when a left/right anchored overlay is displayed (ie. settings or notifications).
        /// </summary>
        protected const float SIDE_OVERLAY_OFFSET_RATIO = 0.05f;

        public Toolbar Toolbar;

        private ChatOverlay chatOverlay;

        private ChannelManager channelManager;

        [NotNull]
        protected readonly NotificationOverlay Notifications = new NotificationOverlay();

        private BeatmapListingOverlay beatmapListing;

        private DashboardOverlay dashboard;

        private MfMenuOverlay mfmenu;

        public OnlinePictureOverlay Picture;
        private NewsOverlay news;

        private UserProfileOverlay userProfile;

        private BeatmapSetOverlay beatmapSetOverlay;

        private WikiOverlay wikiOverlay;

        private ChangelogOverlay changelogOverlay;

        private SkinEditorOverlay skinEditor;

        private Container overlayContent;

        private Container rightFloatingOverlayContent;

        private Container leftFloatingOverlayContent;

        private Container topMostOverlayContent;

        protected ScalingContainer ScreenContainer { get; private set; }

        protected Container ScreenOffsetContainer { get; private set; }

        private Container overlayOffsetContainer;

        [Resolved]
        private FrameworkConfigManager frameworkConfig { get; set; }

        [Cached]
        private readonly DifficultyRecommender difficultyRecommender = new DifficultyRecommender();

        [Cached]
        private readonly LegacyImportManager legacyImportManager = new LegacyImportManager();

        [Cached]
        private readonly ScreenshotManager screenshotManager = new ScreenshotManager();

        protected SentryLogger SentryLogger;

        public virtual StableStorage GetStorageForStableInstall() => null;

        /// <summary>
        /// Modified
        /// private -> pubic
        /// </summary>
        public float ToolbarOffset => (Toolbar?.Position.Y ?? 0) + (Toolbar?.DrawHeight ?? 0);

        private IdleTracker idleTracker;

        /// <summary>
        /// Whether overlays should be able to be opened game-wide. Value is sourced from the current active screen.
        /// </summary>
        public readonly IBindable<OverlayActivation> OverlayActivationMode = new Bindable<OverlayActivation>();

        /// <summary>
        /// Whether the local user is currently interacting with the game in a way that should not be interrupted.
        /// </summary>
        /// <remarks>
        /// This is exclusively managed by <see cref="Player"/>. If other components are mutating this state, a more
        /// resilient method should be used to ensure correct state.
        /// </remarks>
        public Bindable<bool> LocalUserPlaying = new BindableBool();

        protected OsuScreenStack ScreenStack;

        protected BackButton BackButton;

        protected SettingsOverlay Settings;

        private VolumeOverlay volume;

        private OsuLogo osuLogo;

        private LLinPluginManager mvisPlManager;

        private Bindable<GamemodeActivateCondition> gamemodeCondition;

        private MainMenu menuScreen;

        private VersionManager versionManager;

        [CanBeNull]
        private IntroScreen introScreen;

        private Bindable<string> configRuleset;

        private Bindable<float> uiScale;

        private Bindable<string> configSkin;

        private readonly string[] args;

        private readonly List<OsuFocusedOverlayContainer> focusedOverlays = new List<OsuFocusedOverlayContainer>();

        private readonly List<OverlayContainer> visibleBlockingOverlays = new List<OverlayContainer>();

        public OsuGame(string[] args = null)
        {
            this.args = args;

            forwardLoggedErrorsToNotifications();

            SentryLogger = new SentryLogger(this);
        }

        private void updateBlockingOverlayFade() =>
            ScreenContainer.FadeColour(visibleBlockingOverlays.Any() ? OsuColour.Gray(0.5f) : Color4.White, 500, Easing.OutQuint);

        [Resolved]
        private GameHost host { get; set; }

        public void SetWindowIcon(string path)
        {
            if (!RuntimeInfo.IsDesktop || string.IsNullOrEmpty(path))
                return;

            Stream stream;

            if (File.Exists(path))
                stream = File.Open(path, FileMode.Open, FileAccess.Read);
            else
            {
                Logger.Log($"图标路径不存在: {path}", LoggingTarget.Runtime, LogLevel.Important);
                return;
            }

            try
            {
                switch (host.Window)
                {
                    case SDL2DesktopWindow sdl2DesktopWindow:
                        sdl2DesktopWindow.SetIconFromStream(stream);
                        break;
                }
            }
            catch (Exception e)
            {
                Logger.Error(e, "设置窗口图标时出现了问题");
            }

            stream.Dispose();
        }

        public virtual void ForceWindowFadeIn()
        {
        }

        public void AddBlockingOverlay(OverlayContainer overlay)
        {
            if (!visibleBlockingOverlays.Contains(overlay))
                visibleBlockingOverlays.Add(overlay);
            updateBlockingOverlayFade();
        }

        public void RemoveBlockingOverlay(OverlayContainer overlay) => Schedule(() =>
        {
            visibleBlockingOverlays.Remove(overlay);
            updateBlockingOverlayFade();
        });

        /// <summary>
        /// Close all game-wide overlays.
        /// </summary>
        /// <param name="hideToolbar">Whether the toolbar should also be hidden.</param>
        public void CloseAllOverlays(bool hideToolbar = true)
        {
            foreach (var overlay in focusedOverlays)
                overlay.Hide();

            if (hideToolbar) Toolbar.Hide();
        }

        private DependencyContainer dependencies;

        protected override IReadOnlyDependencyContainer CreateChildDependencies(IReadOnlyDependencyContainer parent) =>
            dependencies = new DependencyContainer(base.CreateChildDependencies(parent));

        [BackgroundDependencyLoader]
        private void load()
        {
            dependencies.CacheAs(this);

            dependencies.Cache(SentryLogger);

            dependencies.Cache(osuLogo = new OsuLogo { Alpha = 0 });

            dependencies.Cache(mvisPlManager = new LLinPluginManager());

            // bind config int to database RulesetInfo
            configRuleset = LocalConfig.GetBindable<string>(OsuSetting.Ruleset);
            uiScale = LocalConfig.GetBindable<float>(OsuSetting.UIScale);

            var preferredRuleset = int.TryParse(configRuleset.Value, out int rulesetId)
                // int parsing can be removed 20220522
                ? RulesetStore.GetRuleset(rulesetId)
                : RulesetStore.GetRuleset(configRuleset.Value);

            try
            {
                Ruleset.Value = preferredRuleset ?? RulesetStore.AvailableRulesets.First();
            }
            catch (Exception e)
            {
                // on startup, a ruleset may be selected which has compatibility issues.
                Logger.Error(e, $@"Failed to switch to preferred ruleset {preferredRuleset}.");
                Ruleset.Value = RulesetStore.AvailableRulesets.First();
            }

            Ruleset.ValueChanged += r => configRuleset.Value = r.NewValue.ShortName;

            // bind config int to database SkinInfo
            configSkin = LocalConfig.GetBindable<string>(OsuSetting.Skin);
            SkinManager.CurrentSkinInfo.ValueChanged += skin => configSkin.Value = skin.NewValue.ID.ToString();
            configSkin.ValueChanged += skinId =>
            {
                Live<SkinInfo> skinInfo = null;

                if (Guid.TryParse(skinId.NewValue, out var guid))
                    skinInfo = SkinManager.Query(s => s.ID == guid);

                if (skinInfo == null)
                {
                    if (guid == SkinInfo.CLASSIC_SKIN)
                        skinInfo = DefaultLegacySkin.CreateInfo().ToLiveUnmanaged();
                }

                SkinManager.CurrentSkinInfo.Value = skinInfo ?? DefaultSkin.CreateInfo().ToLiveUnmanaged();
            };
            configSkin.TriggerChange();

            gamemodeCondition = MConfig.GetBindable<GamemodeActivateCondition>(MSetting.Gamemode);

            IsActive.BindValueChanged(active => updateActiveState(active.NewValue), true);

            Audio.AddAdjustment(AdjustableProperty.Volume, inactiveVolumeFade);

            SelectedMods.BindValueChanged(modsChanged);
            Beatmap.BindValueChanged(beatmapChanged, true);
        }

        private ExternalLinkOpener externalLinkOpener;

        /// <summary>
        /// Handle an arbitrary URL. Displays via in-game overlays where possible.
        /// This can be called from a non-thread-safe non-game-loaded state.
        /// </summary>
        /// <param name="url">The URL to load.</param>
        public void HandleLink(string url) => HandleLink(MessageFormatter.GetLinkDetails(url));

        /// <summary>
        /// Handle a specific <see cref="LinkDetails"/>.
        /// This can be called from a non-thread-safe non-game-loaded state.
        /// </summary>
        /// <param name="link">The link to load.</param>
        public void HandleLink(LinkDetails link) => Schedule(() =>
        {
            string argString = link.Argument.ToString();

            switch (link.Action)
            {
                case LinkAction.OpenBeatmap:
                    // TODO: proper query params handling
                    if (int.TryParse(argString.Contains('?') ? argString.Split('?')[0] : argString, out int beatmapId))
                        ShowBeatmap(beatmapId);
                    break;

                case LinkAction.OpenBeatmapSet:
                    if (int.TryParse(argString, out int setId))
                        ShowBeatmapSet(setId);
                    break;

                case LinkAction.OpenChannel:
                    ShowChannel(argString);
                    break;

                case LinkAction.OpenPictureURL:
                    Picture.UpdateImage(argString, true);
                    break;

                case LinkAction.SearchBeatmapSet:
                    SearchBeatmapSet(argString);
                    break;

                case LinkAction.OpenEditorTimestamp:
                case LinkAction.JoinMultiplayerMatch:
                case LinkAction.Spectate:
                    waitForReady(() => Notifications, _ => Notifications.Post(new SimpleNotification
                    {
                        Text = @"暂不支持打开该链接!",
                        Icon = FontAwesome.Solid.LifeRing,
                    }));
                    break;

                case LinkAction.External:
                    OpenUrlExternally(argString);
                    break;

                case LinkAction.OpenUserProfile:
                    if (!(link.Argument is IUser user))
                    {
                        user = int.TryParse(argString, out int userId)
                            ? new APIUser { Id = userId }
                            : new APIUser { Username = argString };
                    }

                    ShowUser(user);

                    break;

                case LinkAction.OpenWiki:
                    ShowWiki(argString);
                    break;

                case LinkAction.OpenChangelog:
                    if (string.IsNullOrEmpty(argString))
                        ShowChangelogListing();
                    else
                    {
                        string[] changelogArgs = argString.Split("/");
                        ShowChangelogBuild(changelogArgs[0], changelogArgs[1]);
                    }

                    break;

                default:
                    throw new NotImplementedException($"This {nameof(LinkAction)} ({link.Action.ToString()}) is missing an associated action.");
            }
        });

        public void OpenUrlExternally(string url, bool bypassExternalUrlWarning = false) => waitForReady(() => externalLinkOpener, _ =>
        {
            if (url.StartsWith('/'))
                url = $"{API.APIEndpointUrl}{url}";

            externalLinkOpener.OpenUrlExternally(url, bypassExternalUrlWarning);
        });

        /// <summary>
        /// Open a specific channel in chat.
        /// </summary>
        /// <param name="channel">The channel to display.</param>
        public void ShowChannel(string channel) => waitForReady(() => channelManager, _ =>
        {
            try
            {
                channelManager.OpenChannel(channel);
            }
            catch (ChannelNotFoundException)
            {
                Logger.Log($"The requested channel \"{channel}\" does not exist");
            }
        });

        /// <summary>
        /// Show a beatmap set as an overlay.
        /// </summary>
        /// <param name="setId">The set to display.</param>
        public void ShowBeatmapSet(int setId) => waitForReady(() => beatmapSetOverlay, _ => beatmapSetOverlay.FetchAndShowBeatmapSet(setId));

        /// <summary>
        /// Show a user's profile as an overlay.
        /// </summary>
        /// <param name="user">The user to display.</param>
        public void ShowUser(IUser user) => waitForReady(() => userProfile, _ => userProfile.ShowUser(user));

        /// <summary>
        /// Show a beatmap's set as an overlay, displaying the given beatmap.
        /// </summary>
        /// <param name="beatmapId">The beatmap to show.</param>
        public void ShowBeatmap(int beatmapId) => waitForReady(() => beatmapSetOverlay, _ => beatmapSetOverlay.FetchAndShowBeatmap(beatmapId));

        /// <summary>
        /// Shows the beatmap listing overlay, with the given <paramref name="query"/> in the search box.
        /// </summary>
        /// <param name="query">The query to search for.</param>
        public void SearchBeatmapSet(string query) => waitForReady(() => beatmapListing, _ => beatmapListing.ShowWithSearch(query));

        /// <summary>
        /// Show a wiki's page as an overlay
        /// </summary>
        /// <param name="path">The wiki page to show</param>
        public void ShowWiki(string path) => waitForReady(() => wikiOverlay, _ => wikiOverlay.ShowPage(path));

        /// <summary>
        /// Show changelog listing overlay
        /// </summary>
        public void ShowChangelogListing() => waitForReady(() => changelogOverlay, _ => changelogOverlay.ShowListing());

        /// <summary>
        /// Show changelog's build as an overlay
        /// </summary>
        /// <param name="updateStream">The update stream name</param>
        /// <param name="version">The build version of the update stream</param>
        public void ShowChangelogBuild(string updateStream, string version) => waitForReady(() => changelogOverlay, _ => changelogOverlay.ShowBuild(updateStream, version));

        /// <summary>
        /// Present a beatmap at song select immediately.
        /// The user should have already requested this interactively.
        /// </summary>
        /// <param name="beatmap">The beatmap to select.</param>
        /// <param name="difficultyCriteria">Optional predicate used to narrow the set of difficulties to select from when presenting.</param>
        /// <remarks>
        /// Among items satisfying the predicate, the order of preference is:
        /// <list type="bullet">
        /// <item>beatmap with recommended difficulty, as provided by <see cref="DifficultyRecommender"/>,</item>
        /// <item>first beatmap from the current ruleset,</item>
        /// <item>first beatmap from any ruleset.</item>
        /// </list>
        /// </remarks>
        public void PresentBeatmap(IBeatmapSetInfo beatmap, Predicate<BeatmapInfo> difficultyCriteria = null)
        {
            Live<BeatmapSetInfo> databasedSet = null;

            if (beatmap.OnlineID > 0)
                databasedSet = BeatmapManager.QueryBeatmapSet(s => s.OnlineID == beatmap.OnlineID);

            if (beatmap is BeatmapSetInfo localBeatmap)
                databasedSet ??= BeatmapManager.QueryBeatmapSet(s => s.Hash == localBeatmap.Hash);

            if (databasedSet == null)
            {
                Logger.Log("The requested beatmap could not be loaded.", LoggingTarget.Information);
                return;
            }

            var detachedSet = databasedSet.PerformRead(s => s.Detach());

            PerformFromScreen(screen =>
            {
                // Find beatmaps that match our predicate.
                var beatmaps = detachedSet.Beatmaps.Where(b => difficultyCriteria?.Invoke(b) ?? true).ToList();

                // Use all beatmaps if predicate matched nothing
                if (beatmaps.Count == 0)
                    beatmaps = detachedSet.Beatmaps.ToList();

                // Prefer recommended beatmap if recommendations are available, else fallback to a sane selection.
                var selection = difficultyRecommender.GetRecommendedBeatmap(beatmaps)
                                ?? beatmaps.FirstOrDefault(b => b.Ruleset.Equals(Ruleset.Value))
                                ?? beatmaps.First();

                if (screen is IHandlePresentBeatmap presentableScreen)
                {
                    presentableScreen.PresentBeatmap(BeatmapManager.GetWorkingBeatmap(selection), selection.Ruleset);
                }
                else
                {
                    Ruleset.Value = selection.Ruleset;
                    Beatmap.Value = BeatmapManager.GetWorkingBeatmap(selection);
                }
            }, validScreens: new[] { typeof(SongSelect), typeof(IHandlePresentBeatmap) });
        }

        /// <summary>
        /// Present a score's replay immediately.
        /// The user should have already requested this interactively.
        /// </summary>
        public void PresentScore(IScoreInfo score, ScorePresentType presentType = ScorePresentType.Results)
        {
            // The given ScoreInfo may have missing properties if it was retrieved from online data. Re-retrieve it from the database
            // to ensure all the required data for presenting a replay are present.
            ScoreInfo databasedScoreInfo = null;

            if (score.OnlineID > 0)
                databasedScoreInfo = ScoreManager.Query(s => s.OnlineID == score.OnlineID);

            if (score is ScoreInfo scoreInfo)
                databasedScoreInfo ??= ScoreManager.Query(s => s.Hash == scoreInfo.Hash);

            if (databasedScoreInfo == null)
            {
                Logger.Log("The requested score could not be found locally.", LoggingTarget.Information);
                return;
            }

            var databasedScore = ScoreManager.GetScore(databasedScoreInfo);

            if (databasedScore.Replay == null)
            {
                Logger.Log("The loaded score has no replay data.", LoggingTarget.Information);
                return;
            }

            var databasedBeatmap = BeatmapManager.QueryBeatmap(b => b.ID == databasedScoreInfo.BeatmapInfo.ID);

            if (databasedBeatmap == null)
            {
                Logger.Log("Tried to load a score for a beatmap we don't have!", LoggingTarget.Information);
                return;
            }

            PerformFromScreen(screen =>
            {
                Ruleset.Value = databasedScore.ScoreInfo.Ruleset;
                Beatmap.Value = BeatmapManager.GetWorkingBeatmap(databasedBeatmap);

                switch (presentType)
                {
                    case ScorePresentType.Gameplay:
                        screen.Push(new ReplayPlayerLoader(databasedScore));
                        break;

                    case ScorePresentType.Results:
                        screen.Push(new SoloResultsScreen(databasedScore.ScoreInfo, false));
                        break;
                }
            }, validScreens: new[] { typeof(PlaySongSelect) });
        }

        public override Task Import(params ImportTask[] imports)
        {
            // encapsulate task as we don't want to begin the import process until in a ready state.

            // ReSharper disable once AsyncVoidLambda
            // TODO: This is bad because `new Task` doesn't have a Func<Task?> override.
            // Only used for android imports and a bit of a mess. Probably needs rethinking overall.
            var importTask = new Task(async () => await base.Import(imports).ConfigureAwait(false));

            waitForReady(() => this, _ => importTask.Start());

            return importTask;
        }

        protected virtual Loader CreateLoader() => new Loader();

        protected virtual UpdateManager CreateUpdateManager() => new UpdateManager();

        protected virtual HighPerformanceSession CreateHighPerformanceSession() => new HighPerformanceSession();

        protected override Container CreateScalingContainer() => new ScalingContainer(ScalingMode.Everything);

        #region Beatmap progression

        private void beatmapChanged(ValueChangedEvent<WorkingBeatmap> beatmap)
        {
            beatmap.OldValue?.CancelAsyncLoad();
            beatmap.NewValue?.BeginAsyncLoad();
            Logger.Log($"Game-wide working beatmap updated to {beatmap.NewValue}");
        }

        private void modsChanged(ValueChangedEvent<IReadOnlyList<Mod>> mods)
        {
            // a lease may be taken on the mods bindable, at which point we can't really ensure valid mods.
            if (SelectedMods.Disabled)
                return;

            if (!ModUtils.CheckValidForGameplay(mods.NewValue, out var invalid))
            {
                // ensure we always have a valid set of mods.
                SelectedMods.Value = mods.NewValue.Except(invalid).ToArray();
            }
        }

        #endregion

        private PerformFromMenuRunner performFromMainMenuTask;

        /// <summary>
        /// Perform an action only after returning to a specific screen as indicated by <paramref name="validScreens"/>.
        /// Eagerly tries to exit the current screen until it succeeds.
        /// </summary>
        /// <param name="action">The action to perform once we are in the correct state.</param>
        /// <param name="validScreens">An optional collection of valid screen types. If any of these screens are already current we can perform the action immediately, else the first valid parent will be made current before performing the action. <see cref="MainMenu"/> is used if not specified.</param>
        public void PerformFromScreen(Action<IScreen> action, IEnumerable<Type> validScreens = null)
        {
            performFromMainMenuTask?.Cancel();
            Add(performFromMainMenuTask = new PerformFromMenuRunner(action, validScreens, () => ScreenStack.CurrentScreen));
        }

        /// <summary>
        /// Wait for the game (and target component) to become loaded and then run an action.
        /// </summary>
        /// <param name="retrieveInstance">A function to retrieve a (potentially not-yet-constructed) target instance.</param>
        /// <param name="action">The action to perform on the instance when load is confirmed.</param>
        /// <typeparam name="T">The type of the target instance.</typeparam>
        private void waitForReady<T>(Func<T> retrieveInstance, Action<T> action)
            where T : Drawable
        {
            var instance = retrieveInstance();

            if (ScreenStack == null || ScreenStack.CurrentScreen is StartupScreen || instance?.IsLoaded != true)
                Schedule(() => waitForReady(retrieveInstance, action));
            else
                action(instance);
        }

        protected override void Dispose(bool isDisposing)
        {
            base.Dispose(isDisposing);
            SentryLogger.Dispose();
        }

        protected override IDictionary<FrameworkSetting, object> GetFrameworkConfigDefaults()
            => new Dictionary<FrameworkSetting, object>
            {
                // General expectation that osu! starts in fullscreen by default (also gives the most predictable performance)
                { FrameworkSetting.WindowMode, WindowMode.Fullscreen }
            };

        protected override void LoadComplete()
        {
            base.LoadComplete();

            foreach (var language in Enum.GetValues(typeof(Language)).OfType<Language>())
            {
                string cultureCode = language.ToCultureCode();

                try
                {
                    Localisation.AddLanguage(cultureCode, new ResourceManagerLocalisationStore(cultureCode));
                }
                catch (Exception ex)
                {
                    Logger.Error(ex, $"Could not load localisations for language \"{cultureCode}\"");
                }
            }

            // The next time this is updated is in UpdateAfterChildren, which occurs too late and results
            // in the cursor being shown for a few frames during the intro.
            // This prevents the cursor from showing until we have a screen with CursorVisible = true
            MenuCursorContainer.CanShowCursor = menuScreen?.CursorVisible ?? false;

            // todo: all archive managers should be able to be looped here.
            SkinManager.PostNotification = n => Notifications.Post(n);

            BeatmapManager.PostNotification = n => Notifications.Post(n);
            BeatmapManager.PostImport = items => PresentBeatmap(items.First().Value);

            BeatmapDownloader.PostNotification = n => Notifications.Post(n);
            ScoreDownloader.PostNotification = n => Notifications.Post(n);

            ScoreManager.PostNotification = n => Notifications.Post(n);
            ScoreManager.PostImport = items => PresentScore(items.First().Value);

            // make config aware of how to lookup skins for on-screen display purposes.
            // if this becomes a more common thing, tracked settings should be reconsidered to allow local DI.
            LocalConfig.LookupSkinName = id => SkinManager.Query(s => s.ID == id)?.ToString() ?? "Unknown";

            LocalConfig.LookupKeyBindings = l =>
            {
                var combinations = KeyBindingStore.GetReadableKeyCombinationsFor(l);

                if (combinations.Count == 0)
                    return ToastStrings.NoKeyBound;

                return string.Join(" / ", combinations);
            };

            Container logoContainer;
            BackButton.Receptor receptor;

            dependencies.CacheAs(idleTracker = new GameIdleTracker(6000));

            var sessionIdleTracker = new GameIdleTracker(300000);
            sessionIdleTracker.IsIdle.BindValueChanged(idle =>
            {
                if (idle.NewValue)
                    SessionStatics.ResetAfterInactivity();
            });

            Add(sessionIdleTracker);

            AddRange(new Drawable[]
            {
                new VolumeControlReceptor
                {
                    RelativeSizeAxes = Axes.Both,
                    ActionRequested = action => volume.Adjust(action),
                    ScrollActionRequested = (action, amount, isPrecise) => volume.Adjust(action, amount, isPrecise),
                },
                ScreenOffsetContainer = new Container
                {
                    RelativeSizeAxes = Axes.Both,
                    Children = new Drawable[]
                    {
                        ScreenContainer = new ScalingContainer(ScalingMode.ExcludeOverlays)
                        {
                            RelativeSizeAxes = Axes.Both,
                            Anchor = Anchor.Centre,
                            Origin = Anchor.Centre,
                            Children = new Drawable[]
                            {
                                receptor = new BackButton.Receptor(),
                                ScreenStack = new OsuScreenStack { RelativeSizeAxes = Axes.Both },
                                BackButton = new BackButton(receptor)
                                {
                                    Anchor = Anchor.BottomLeft,
                                    Origin = Anchor.BottomLeft,
                                    Action = () =>
                                    {
                                        if (!(ScreenStack.CurrentScreen is IOsuScreen currentScreen))
                                            return;

                                        if (!((Drawable)currentScreen).IsLoaded || (currentScreen.AllowBackButton && !currentScreen.OnBackButton()))
                                            ScreenStack.Exit();
                                    }
                                },
                                logoContainer = new Container { RelativeSizeAxes = Axes.Both },
                            }
                        },
                    }
                },
                overlayOffsetContainer = new Container
                {
                    RelativeSizeAxes = Axes.Both,
                    Children = new Drawable[]
                    {
                        overlayContent = new Container { RelativeSizeAxes = Axes.Both },
                        rightFloatingOverlayContent = new Container { RelativeSizeAxes = Axes.Both },
                        leftFloatingOverlayContent = new Container { RelativeSizeAxes = Axes.Both },
                    }
                },
                topMostOverlayContent = new Container { RelativeSizeAxes = Axes.Both },
                idleTracker,
                new ConfineMouseTracker()
            });

            ScreenStack.ScreenPushed += screenPushed;
            ScreenStack.ScreenExited += screenExited;

            gamemodeCondition.BindValueChanged(v => gamemodeConditionChanged(v.NewValue));

            if (!args?.Any(a => a == @"--no-version-overlay") ?? true)
                loadComponentSingleFile(versionManager = new VersionManager { Depth = int.MinValue }, ScreenContainer.Add);

            loadComponentSingleFile(osuLogo, logo =>
            {
                logoContainer.Add(logo);

                // Loader has to be created after the logo has finished loading as Loader performs logo transformations on entering.
                ScreenStack.Push(CreateLoader().With(l => l.RelativeSizeAxes = Axes.Both));
            });

            loadComponentSingleFile(mvisPlManager, AddInternal);

            loadComponentSingleFile(Toolbar = new Toolbar
            {
                OnHome = delegate
                {
                    CloseAllOverlays(false);
                    menuScreen?.MakeCurrent();
                },
            }, topMostOverlayContent.Add);

            loadComponentSingleFile(volume = new VolumeOverlay(), leftFloatingOverlayContent.Add, true);

            var onScreenDisplay = new OnScreenDisplay();

            onScreenDisplay.BeginTracking(this, frameworkConfig);
            onScreenDisplay.BeginTracking(this, LocalConfig);

            loadComponentSingleFile(onScreenDisplay, Add, true);

            loadComponentSingleFile(Notifications.With(d =>
            {
                d.Anchor = Anchor.TopRight;
                d.Origin = Anchor.TopRight;
            }), rightFloatingOverlayContent.Add, true);

            loadComponentSingleFile(new CollectionManager(Storage)
            {
                PostNotification = n => Notifications.Post(n),
            }, Add, true);

            loadComponentSingleFile(legacyImportManager, Add);

            loadComponentSingleFile(screenshotManager, Add);

            // dependency on notification overlay, dependent by settings overlay
            loadComponentSingleFile(CreateUpdateManager(), Add, true);

            // overlay elements
            loadComponentSingleFile(new ManageCollectionsDialog(), overlayContent.Add, true);
            loadComponentSingleFile(new ReleaseNoteDialog(), overlayContent.Add, true);
            loadComponentSingleFile(beatmapListing = new BeatmapListingOverlay(), overlayContent.Add, true);
            loadComponentSingleFile(dashboard = new DashboardOverlay(), overlayContent.Add, true);
            loadComponentSingleFile(mfmenu = new MfMenuOverlay(), overlayContent.Add, true);
            loadComponentSingleFile(news = new NewsOverlay(), overlayContent.Add, true);
            var rankingsOverlay = loadComponentSingleFile(new RankingsOverlay(), overlayContent.Add, true);
            loadComponentSingleFile(channelManager = new ChannelManager(), AddInternal, true);
            loadComponentSingleFile(chatOverlay = new ChatOverlay(), overlayContent.Add, true);
            loadComponentSingleFile(Picture = new OnlinePictureOverlay(), overlayContent.Add, true);
            loadComponentSingleFile(new MessageNotifier(), AddInternal, true);
            loadComponentSingleFile(Settings = new SettingsOverlay(), leftFloatingOverlayContent.Add, true);
            loadComponentSingleFile(changelogOverlay = new ChangelogOverlay(), overlayContent.Add, true);
            loadComponentSingleFile(userProfile = new UserProfileOverlay(), overlayContent.Add, true);
            loadComponentSingleFile(beatmapSetOverlay = new BeatmapSetOverlay(), overlayContent.Add, true);
            loadComponentSingleFile(wikiOverlay = new WikiOverlay(), overlayContent.Add, true);
            loadComponentSingleFile(skinEditor = new SkinEditorOverlay(ScreenContainer), overlayContent.Add, true);

            loadComponentSingleFile(new LoginOverlay
            {
                Anchor = Anchor.TopRight,
                Origin = Anchor.TopRight,
            }, rightFloatingOverlayContent.Add, true);

            loadComponentSingleFile(new NowPlayingOverlay
            {
                Anchor = Anchor.TopRight,
                Origin = Anchor.TopRight,
            }, rightFloatingOverlayContent.Add, true);

            loadComponentSingleFile(new AccountCreationOverlay(), topMostOverlayContent.Add, true);
            loadComponentSingleFile(new DialogOverlay(), topMostOverlayContent.Add, true);

            loadComponentSingleFile(CreateHighPerformanceSession(), Add);

            chatOverlay.State.BindValueChanged(_ => updateChatPollRate());
            // Multiplayer modes need to increase poll rate temporarily.
            API.Activity.BindValueChanged(_ => updateChatPollRate(), true);

            void updateChatPollRate()
            {
                channelManager.HighPollRate.Value =
                    chatOverlay.State.Value == Visibility.Visible
                    || API.Activity.Value is UserActivity.InLobby
                    || API.Activity.Value is UserActivity.InMultiplayerGame
                    || API.Activity.Value is UserActivity.SpectatingMultiplayerGame;
            }

            Add(difficultyRecommender);
            Add(externalLinkOpener = new ExternalLinkOpener());
            Add(new MusicKeyBindingHandler());

            // side overlays which cancel each other.
            var singleDisplaySideOverlays = new OverlayContainer[] { Settings, Notifications };

            foreach (var overlay in singleDisplaySideOverlays)
            {
                overlay.State.ValueChanged += state =>
                {
                    if (state.NewValue == Visibility.Hidden) return;

                    singleDisplaySideOverlays.Where(o => o != overlay).ForEach(o => o.Hide());
                };
            }

            // eventually informational overlays should be displayed in a stack, but for now let's only allow one to stay open at a time.
            var informationalOverlays = new OverlayContainer[] { beatmapSetOverlay, userProfile, Picture };

            foreach (var overlay in informationalOverlays)
            {
                overlay.State.ValueChanged += state =>
                {
                    if (state.NewValue != Visibility.Hidden)
                        showOverlayAboveOthers(overlay, informationalOverlays);
                };
            }

            // ensure only one of these overlays are open at once.
            var singleDisplayOverlays = new OverlayContainer[] { chatOverlay, news, dashboard, beatmapListing, changelogOverlay, rankingsOverlay, wikiOverlay, mfmenu };

            foreach (var overlay in singleDisplayOverlays)
            {
                overlay.State.ValueChanged += state =>
                {
                    // informational overlays should be dismissed on a show or hide of a full overlay.
                    informationalOverlays.ForEach(o => o.Hide());

                    if (state.NewValue != Visibility.Hidden)
                        showOverlayAboveOthers(overlay, singleDisplayOverlays);
                };
            }

            OverlayActivationMode.ValueChanged += mode =>
            {
                if (mode.NewValue != OverlayActivation.All) CloseAllOverlays();
            };

            // Importantly, this should be run after binding PostNotification to the import handlers so they can present the import after game startup.
            handleStartupImport();
        }

        private void handleStartupImport()
        {
            if (args?.Length > 0)
            {
                string[] paths = args.Where(a => !a.StartsWith('-')).ToArray();

                if (paths.Length > 0)
                {
                    string firstPath = paths.First();

                    if (firstPath.StartsWith(OSU_PROTOCOL, StringComparison.Ordinal))
                    {
                        HandleLink(firstPath);
                    }
                    else
                    {
                        Task.Run(() => Import(paths));
                    }
                }
            }
        }

        private void showOverlayAboveOthers(OverlayContainer overlay, OverlayContainer[] otherOverlays)
        {
            otherOverlays.Where(o => o != overlay).ForEach(o => o.Hide());

            // Partially visible so leave it at the current depth.
            if (overlay.IsPresent)
                return;

            // Show above all other overlays.
            if (overlay.IsLoaded)
                overlayContent.ChangeChildDepth(overlay, (float)-Clock.CurrentTime);
            else
                overlay.Depth = (float)-Clock.CurrentTime;
        }

        private void forwardLoggedErrorsToNotifications()
        {
            int recentLogCount = 0;

            const double debounce = 60000;

            Logger.NewEntry += entry =>
            {
                if (entry.Level < LogLevel.Important || entry.Target == null) return;

                const int short_term_display_limit = 3;

                if (recentLogCount < short_term_display_limit)
                {
                    Schedule(() => Notifications.Post(new SimpleErrorNotification
                    {
                        Icon = entry.Level == LogLevel.Important ? FontAwesome.Solid.ExclamationCircle : FontAwesome.Solid.Bomb,
                        Text = entry.Message.Truncate(256) + (entry.Exception != null && IsDeployedBuild ? "\n\n该错误信息已被自动报告给开发人员" : string.Empty),
                    }));
                }
                else if (recentLogCount == short_term_display_limit)
                {
                    string logFile = $@"{entry.Target.ToString().ToLowerInvariant()}.log";

                    Schedule(() => Notifications.Post(new SimpleNotification
                    {
                        Icon = FontAwesome.Solid.EllipsisH,
                        Text = "详细信息已被记录，点击此处查看日志",
                        Activated = () =>
                        {
                            Storage.GetStorageForDirectory(@"logs").PresentFileExternally(logFile);
                            return true;
                        }
                    }));
                }

                Interlocked.Increment(ref recentLogCount);
                Scheduler.AddDelayed(() => Interlocked.Decrement(ref recentLogCount), debounce);
            };
        }

        private Task asyncLoadStream;

        /// <summary>
        /// Queues loading the provided component in sequential fashion.
        /// This operation is limited to a single thread to avoid saturating all cores.
        /// </summary>
        /// <param name="component">The component to load.</param>
        /// <param name="loadCompleteAction">An action to invoke on load completion (generally to add the component to the hierarchy).</param>
        /// <param name="cache">Whether to cache the component as type <typeparamref name="T"/> into the game dependencies before any scheduling.</param>
        private T loadComponentSingleFile<T>(T component, Action<T> loadCompleteAction, bool cache = false)
            where T : Drawable
        {
            if (cache)
                dependencies.CacheAs(component);

            if (component is OsuFocusedOverlayContainer overlay)
                focusedOverlays.Add(overlay);

            // schedule is here to ensure that all component loads are done after LoadComplete is run (and thus all dependencies are cached).
            // with some better organisation of LoadComplete to do construction and dependency caching in one step, followed by calls to loadComponentSingleFile,
            // we could avoid the need for scheduling altogether.
            Schedule(() =>
            {
                var previousLoadStream = asyncLoadStream;

                // chain with existing load stream
                asyncLoadStream = Task.Run(async () =>
                {
                    if (previousLoadStream != null)
                        await previousLoadStream.ConfigureAwait(false);

                    try
                    {
                        Logger.Log($"Loading {component}...");

                        // Since this is running in a separate thread, it is possible for OsuGame to be disposed after LoadComponentAsync has been called
                        // throwing an exception. To avoid this, the call is scheduled on the update thread, which does not run if IsDisposed = true
                        Task task = null;
                        var del = new ScheduledDelegate(() => task = LoadComponentAsync(component, loadCompleteAction));
                        Scheduler.Add(del);

                        // The delegate won't complete if OsuGame has been disposed in the meantime
                        while (!IsDisposed && !del.Completed)
                            await Task.Delay(10).ConfigureAwait(false);

                        // Either we're disposed or the load process has started successfully
                        if (IsDisposed)
                            return;

                        Debug.Assert(task != null);

                        await task.ConfigureAwait(false);

                        Logger.Log($"Loaded {component}!");
                    }
                    catch (OperationCanceledException)
                    {
                    }
                });
            });

            return component;
        }

        public bool OnPressed(KeyBindingPressEvent<GlobalAction> e)
        {
            if (e.Repeat)
                return false;

            if (introScreen == null) return false;

            switch (e.Action)
            {
                case GlobalAction.ResetInputSettings:
                    Host.ResetInputHandlers();
                    frameworkConfig.GetBindable<ConfineMouseMode>(FrameworkSetting.ConfineMouseMode).SetDefault();
                    return true;

                case GlobalAction.ToggleGameplayMouseButtons:
                    var mouseDisableButtons = LocalConfig.GetBindable<bool>(OsuSetting.MouseDisableButtons);
                    mouseDisableButtons.Value = !mouseDisableButtons.Value;
                    return true;

                case GlobalAction.RandomSkin:
                    SkinManager.SelectRandomSkin();
                    return true;
            }

            return false;
        }

        public override bool OnPressed(KeyBindingPressEvent<PlatformAction> e)
        {
            const float adjustment_increment = 0.05f;

            switch (e.Action)
            {
                case PlatformAction.ZoomIn:
                    uiScale.Value += adjustment_increment;
                    return true;

                case PlatformAction.ZoomOut:
                    uiScale.Value -= adjustment_increment;
                    return true;

                case PlatformAction.ZoomDefault:
                    uiScale.SetDefault();
                    return true;
            }

            return base.OnPressed(e);
        }

        #region Inactive audio dimming

        private readonly BindableDouble inactiveVolumeFade = new BindableDouble();

        private void updateActiveState(bool isActive)
        {
            if (isActive)
                this.TransformBindableTo(inactiveVolumeFade, 1, 400, Easing.OutQuint);
            else
                this.TransformBindableTo(inactiveVolumeFade, LocalConfig.Get<double>(OsuSetting.VolumeInactive), 4000, Easing.OutQuint);
        }

        #endregion

        public void OnReleased(KeyBindingReleaseEvent<GlobalAction> e)
        {
        }

        protected override bool OnExiting()
        {
            if (ScreenStack.CurrentScreen is Loader)
                return false;

            if (introScreen?.DidLoadMenu == true && !(ScreenStack.CurrentScreen is IntroScreen))
            {
                Scheduler.Add(introScreen.MakeCurrent);
                return true;
            }

            return base.OnExiting();
        }

        protected override void UpdateAfterChildren()
        {
            base.UpdateAfterChildren();

            ScreenOffsetContainer.Padding = new MarginPadding { Top = ToolbarOffset };
            overlayOffsetContainer.Padding = new MarginPadding { Top = ToolbarOffset };

            float horizontalOffset = 0f;

            // Content.ToLocalSpace() is used instead of this.ToLocalSpace() to correctly calculate the offset with scaling modes active.
            // Content is a child of a scaling container with ScalingMode.Everything set, while the game itself is never scaled.
            // this avoids a visible jump in the positioning of the screen offset container.
            if (Settings.IsLoaded && Settings.IsPresent)
                horizontalOffset += Content.ToLocalSpace(Settings.ScreenSpaceDrawQuad.TopRight).X * SIDE_OVERLAY_OFFSET_RATIO;
            if (Notifications.IsLoaded && Notifications.IsPresent)
                horizontalOffset += (Content.ToLocalSpace(Notifications.ScreenSpaceDrawQuad.TopLeft).X - Content.DrawWidth) * SIDE_OVERLAY_OFFSET_RATIO;

            ScreenOffsetContainer.X = horizontalOffset;

            MenuCursorContainer.CanShowCursor = (ScreenStack.CurrentScreen as IOsuScreen)?.CursorVisible ?? false;
        }

        private void screenChanged(IScreen current, IScreen newScreen)
        {
            switch (newScreen)
            {
                case IntroScreen intro:
                    introScreen = intro;
                    versionManager?.Show();
                    break;

                case MainMenu menu:
                    menuScreen = menu;
                    versionManager?.Show();
                    break;

                default:
                    versionManager?.Hide();
                    break;
            }

            // reset on screen change for sanity.
            LocalUserPlaying.Value = false;

            if (current is IOsuScreen currentOsuScreen)
            {
                OverlayActivationMode.UnbindFrom(currentOsuScreen.OverlayActivationMode);
                API.Activity.UnbindFrom(currentOsuScreen.Activity);
            }

            if (newScreen is IOsuScreen newOsuScreen)
            {
                OverlayActivationMode.BindTo(newOsuScreen.OverlayActivationMode);
                API.Activity.BindTo(newOsuScreen.Activity);

                if (newOsuScreen.HideOverlaysOnEnter)
                    CloseAllOverlays();
                else
                    Toolbar.Show();

                if (newOsuScreen.AllowBackButton)
                    BackButton.Show();
                else
                    BackButton.Hide();
            }

<<<<<<< HEAD
            gamemodeCondition.TriggerChange();
        }

        private void gamemodeConditionChanged(GamemodeActivateCondition newCondition)
        {
            if (!(host is LinuxGameHost linuxGameHost)) return;

            switch (newCondition)
            {
                case GamemodeActivateCondition.Always:
                    linuxGameHost.GamemodeStart();
                    break;

                case GamemodeActivateCondition.InGame:
                    if (ScreenStack.CurrentScreen is Player)
                        linuxGameHost.GamemodeStart();
                    else
                        linuxGameHost.GamemodeEnd();
                    break;

                case GamemodeActivateCondition.Never:
                    linuxGameHost.GamemodeEnd();
                    break;
            }
=======
            skinEditor.SetTarget((OsuScreen)newScreen);
>>>>>>> d681643c
        }

        private void screenPushed(IScreen lastScreen, IScreen newScreen) => screenChanged(lastScreen, newScreen);

        private void screenExited(IScreen lastScreen, IScreen newScreen)
        {
            screenChanged(lastScreen, newScreen);

            if (newScreen == null)
                Exit();
        }

        IBindable<bool> ILocalUserPlayInfo.IsPlaying => LocalUserPlaying;
    }
}<|MERGE_RESOLUTION|>--- conflicted
+++ resolved
@@ -1255,7 +1255,7 @@
                     BackButton.Hide();
             }
 
-<<<<<<< HEAD
+            skinEditor.SetTarget((OsuScreen)newScreen);
             gamemodeCondition.TriggerChange();
         }
 
@@ -1280,9 +1280,6 @@
                     linuxGameHost.GamemodeEnd();
                     break;
             }
-=======
-            skinEditor.SetTarget((OsuScreen)newScreen);
->>>>>>> d681643c
         }
 
         private void screenPushed(IScreen lastScreen, IScreen newScreen) => screenChanged(lastScreen, newScreen);
