--- conflicted
+++ resolved
@@ -1,280 +1,277 @@
-﻿// Copyright (c) 2007-2017 ppy Pty Ltd <contact@ppy.sh>.
-// Licensed under the MIT Licence - https://raw.githubusercontent.com/ppy/osu/master/LICENCE
-
-using System;
-using osu.Framework.Configuration;
-using osu.Framework.GameModes;
-using osu.Game.Configuration;
-using osu.Framework.Graphics;
-using osu.Framework.Graphics.Containers;
-using osu.Game.Overlays;
-using osu.Framework.Input;
-using osu.Game.Input;
-using OpenTK.Input;
-using osu.Framework.Logging;
-using osu.Game.Graphics.UserInterface.Volume;
-using osu.Game.Database;
-using osu.Framework.Allocation;
-using osu.Framework.Graphics.Transformations;
-using osu.Framework.Timing;
-using osu.Game.Modes;
-using osu.Game.Overlays.Toolbar;
-using osu.Game.Screens;
-using osu.Game.Screens.Menu;
-using OpenTK;
-using osu.Framework.Graphics.Primitives;
-using System.Collections.Generic;
-<<<<<<< HEAD
-using osu.Game.Overlays.Music;
-using System.Linq;
-=======
-using osu.Game.Overlays.Notifications;
->>>>>>> cc676941
-
-namespace osu.Game
-{
-    public class OsuGame : OsuGameBase
-    {
-        public Toolbar Toolbar;
-
-        private ChatOverlay chat;
-
-        private MusicController musicController;
-
-        private NotificationManager notificationManager;
-
-        private MainMenu mainMenu => modeStack?.ChildGameMode as MainMenu;
-        private Intro intro => modeStack as Intro;
-
-        private OsuGameMode modeStack;
-
-        private VolumeControl volume;
-
-        public Bindable<PlayMode> PlayMode;
-
-        string[] args;
-
-        private OptionsOverlay options;
-
-        public OsuGame(string[] args = null)
-        {
-            this.args = args;
-        }
-
-        public void ToggleOptions() => options.ToggleVisibility();
-
-        [BackgroundDependencyLoader]
-        private void load()
-        {
-            if (!Host.IsPrimaryInstance)
-            {
-                Logger.Log(@"osu! does not support multiple running instances.", LoggingTarget.Runtime, LogLevel.Error);
-                Environment.Exit(0);
-            }
-
-            if (args?.Length > 0)
-            {
-                var paths = args.Where(a => !a.StartsWith(@"-"));
-                ImportBeatmaps(paths);
-            }
-
-            Dependencies.Cache(this);
-
-            PlayMode = LocalConfig.GetBindable<PlayMode>(OsuConfig.PlayMode);
-        }
-
-        public void ImportBeatmaps(IEnumerable<string> paths)
-        {
-            Schedule(delegate { Dependencies.Get<BeatmapDatabase>().Import(paths); });
-        }
-
-        protected override void LoadComplete()
-        {
-            base.LoadComplete();
-
-            Add(new Drawable[] {
-                new VolumeControlReceptor
-                {
-                    RelativeSizeAxes = Axes.Both,
-                    ActionRequested = delegate(InputState state) { volume.Adjust(state); }
-                },
-                mainContent = new Container
-                {
-                    RelativeSizeAxes = Axes.Both,
-                },
-                volume = new VolumeControl(),
-                overlayContent = new Container{ RelativeSizeAxes = Axes.Both },
-                new GlobalHotkeys //exists because UserInputManager is at a level below us.
-                {
-                    Handler = globalHotkeyPressed
-                }
-            });
-
-            (modeStack = new Intro()).Preload(this, d =>
-            {
-                modeStack.ModePushed += modeAdded;
-                modeStack.Exited += modeRemoved;
-                mainContent.Add(modeStack);
-            });
-
-            //overlay elements
-            (chat = new ChatOverlay { Depth = 0 }).Preload(this, overlayContent.Add);
-            (options = new OptionsOverlay { Depth = -1 }).Preload(this, overlayContent.Add);
-            (musicController = new MusicController()
-            {
-                Depth = -2,
-                Position = new Vector2(0, Toolbar.HEIGHT),
-                Anchor = Anchor.TopRight,
-                Origin = Anchor.TopRight,
-            }).Preload(this, overlayContent.Add);
-
-            (notificationManager = new NotificationManager
-            {
-                Depth = -2,
-                Anchor = Anchor.TopRight,
-                Origin = Anchor.TopRight,
-            }).Preload(this, overlayContent.Add);
-
-            Logger.NewEntry += entry =>
-            {
-                if (entry.Level < LogLevel.Important) return;
-
-                notificationManager.Post(new SimpleNotification
-                {
-                    Text = $@"{entry.Level}: {entry.Message}"
-                });
-            };
-
-            Dependencies.Cache(options);
-            Dependencies.Cache(musicController);
-            Dependencies.Cache(notificationManager);
-
-            (Toolbar = new Toolbar
-            {
-                Depth = -3,
-                OnHome = delegate { mainMenu?.MakeCurrent(); },
-                OnPlayModeChange = delegate (PlayMode m) { PlayMode.Value = m; },
-            }).Preload(this, t =>
-            {
-                PlayMode.ValueChanged += delegate { Toolbar.SetGameMode(PlayMode.Value); };
-                PlayMode.TriggerChange();
-                overlayContent.Add(Toolbar);
-            });
-
-            options.StateChanged += delegate
-            {
-                switch (options.State)
-                {
-                    case Visibility.Hidden:
-                        intro.MoveToX(0, OptionsOverlay.TRANSITION_LENGTH, EasingTypes.OutQuint);
-                        break;
-                    case Visibility.Visible:
-                        intro.MoveToX(OptionsOverlay.SIDEBAR_WIDTH / 2, OptionsOverlay.TRANSITION_LENGTH, EasingTypes.OutQuint);
-                        break;
-                }
-            };
-
-            Cursor.Alpha = 0;
-        }
-
-        private bool globalHotkeyPressed(InputState state, KeyDownEventArgs args)
-        {
-            if (args.Repeat) return false;
-
-            switch (args.Key)
-            {
-                case Key.F8:
-                    chat.ToggleVisibility();
-                    return true;
-                case Key.PageUp:
-                case Key.PageDown:
-                    var rate = ((Clock as ThrottledFrameClock).Source as StopwatchClock).Rate * (args.Key == Key.PageUp ? 1.1f : 0.9f);
-                    ((Clock as ThrottledFrameClock).Source as StopwatchClock).Rate = rate;
-                    Logger.Log($@"Adjusting game clock to {rate}", LoggingTarget.Debug);
-                    return true;
-            }
-
-            if (state.Keyboard.ControlPressed)
-            {
-                switch (args.Key)
-                {
-                    case Key.T:
-                        Toolbar.ToggleVisibility();
-                        return true;
-                    case Key.O:
-                        options.ToggleVisibility();
-                        return true;
-                }
-            }
-
-            return base.OnKeyDown(state, args);
-        }
-
-        public Action<GameMode> ModeChanged;
-
-        private Container mainContent;
-
-        private Container overlayContent;
-
-        private void modeChanged(GameMode newMode)
-        {
-            // - Ability to change window size
-            // - Ability to adjust music playback
-            // - Frame limiter changes
-
-            //central game mode change logic.
-            if ((newMode as OsuGameMode)?.ShowOverlays != true)
-            {
-                Toolbar.State = Visibility.Hidden;
-                musicController.State = Visibility.Hidden;
-                chat.State = Visibility.Hidden;
-            }
-            else
-            {
-                Toolbar.State = Visibility.Visible;
-            }
-
-            Cursor.FadeIn(100);
-
-            ModeChanged?.Invoke(newMode);
-
-            if (newMode == null)
-                Host.Exit();
-        }
-
-        protected override bool OnExiting()
-        {
-            if (!intro.DidLoadMenu || intro.ChildGameMode != null)
-            {
-                Scheduler.Add(delegate
-                {
-                    intro.MakeCurrent();
-                });
-                return true;
-            }
-
-            return base.OnExiting();
-        }
-
-        protected override void UpdateAfterChildren()
-        {
-            base.UpdateAfterChildren();
-
-            if (modeStack.ChildGameMode != null)
-                modeStack.ChildGameMode.Padding = new MarginPadding { Top = Toolbar.Position.Y + Toolbar.DrawHeight };
-        }
-
-        private void modeAdded(GameMode newMode)
-        {
-            newMode.ModePushed += modeAdded;
-            newMode.Exited += modeRemoved;
-
-            modeChanged(newMode);
-        }
-
-        private void modeRemoved(GameMode newMode)
-        {
-            modeChanged(newMode);
-        }
-    }
-}
+﻿// Copyright (c) 2007-2017 ppy Pty Ltd <contact@ppy.sh>.
+// Licensed under the MIT Licence - https://raw.githubusercontent.com/ppy/osu/master/LICENCE
+
+using System;
+using osu.Framework.Configuration;
+using osu.Framework.GameModes;
+using osu.Game.Configuration;
+using osu.Framework.Graphics;
+using osu.Framework.Graphics.Containers;
+using osu.Game.Overlays;
+using osu.Framework.Input;
+using osu.Game.Input;
+using OpenTK.Input;
+using osu.Framework.Logging;
+using osu.Game.Graphics.UserInterface.Volume;
+using osu.Game.Database;
+using osu.Framework.Allocation;
+using osu.Framework.Graphics.Transformations;
+using osu.Framework.Timing;
+using osu.Game.Modes;
+using osu.Game.Overlays.Toolbar;
+using osu.Game.Screens;
+using osu.Game.Screens.Menu;
+using OpenTK;
+using osu.Framework.Graphics.Primitives;
+using System.Collections.Generic;
+using osu.Game.Overlays.Notifications;
+using osu.Game.Overlays.Music;
+using System.Linq;
+
+namespace osu.Game
+{
+    public class OsuGame : OsuGameBase
+    {
+        public Toolbar Toolbar;
+
+        private ChatOverlay chat;
+
+        private MusicController musicController;
+
+        private NotificationManager notificationManager;
+
+        private MainMenu mainMenu => modeStack?.ChildGameMode as MainMenu;
+        private Intro intro => modeStack as Intro;
+
+        private OsuGameMode modeStack;
+
+        private VolumeControl volume;
+
+        public Bindable<PlayMode> PlayMode;
+
+        string[] args;
+
+        private OptionsOverlay options;
+
+        public OsuGame(string[] args = null)
+        {
+            this.args = args;
+        }
+
+        public void ToggleOptions() => options.ToggleVisibility();
+
+        [BackgroundDependencyLoader]
+        private void load()
+        {
+            if (!Host.IsPrimaryInstance)
+            {
+                Logger.Log(@"osu! does not support multiple running instances.", LoggingTarget.Runtime, LogLevel.Error);
+                Environment.Exit(0);
+            }
+
+            if (args?.Length > 0)
+            {
+                var paths = args.Where(a => !a.StartsWith(@"-"));
+                ImportBeatmaps(paths);
+            }
+
+            Dependencies.Cache(this);
+
+            PlayMode = LocalConfig.GetBindable<PlayMode>(OsuConfig.PlayMode);
+        }
+
+        public void ImportBeatmaps(IEnumerable<string> paths)
+        {
+            Schedule(delegate { Dependencies.Get<BeatmapDatabase>().Import(paths); });
+        }
+
+        protected override void LoadComplete()
+        {
+            base.LoadComplete();
+
+            Add(new Drawable[] {
+                new VolumeControlReceptor
+                {
+                    RelativeSizeAxes = Axes.Both,
+                    ActionRequested = delegate(InputState state) { volume.Adjust(state); }
+                },
+                mainContent = new Container
+                {
+                    RelativeSizeAxes = Axes.Both,
+                },
+                volume = new VolumeControl(),
+                overlayContent = new Container{ RelativeSizeAxes = Axes.Both },
+                new GlobalHotkeys //exists because UserInputManager is at a level below us.
+                {
+                    Handler = globalHotkeyPressed
+                }
+            });
+
+            (modeStack = new Intro()).Preload(this, d =>
+            {
+                modeStack.ModePushed += modeAdded;
+                modeStack.Exited += modeRemoved;
+                mainContent.Add(modeStack);
+            });
+
+            //overlay elements
+            (chat = new ChatOverlay { Depth = 0 }).Preload(this, overlayContent.Add);
+            (options = new OptionsOverlay { Depth = -1 }).Preload(this, overlayContent.Add);
+            (musicController = new MusicController()
+            {
+                Depth = -2,
+                Position = new Vector2(0, Toolbar.HEIGHT),
+                Anchor = Anchor.TopRight,
+                Origin = Anchor.TopRight,
+            }).Preload(this, overlayContent.Add);
+
+            (notificationManager = new NotificationManager
+            {
+                Depth = -2,
+                Anchor = Anchor.TopRight,
+                Origin = Anchor.TopRight,
+            }).Preload(this, overlayContent.Add);
+
+            Logger.NewEntry += entry =>
+            {
+                if (entry.Level < LogLevel.Important) return;
+
+                notificationManager.Post(new SimpleNotification
+                {
+                    Text = $@"{entry.Level}: {entry.Message}"
+                });
+            };
+
+            Dependencies.Cache(options);
+            Dependencies.Cache(musicController);
+            Dependencies.Cache(notificationManager);
+
+            (Toolbar = new Toolbar
+            {
+                Depth = -3,
+                OnHome = delegate { mainMenu?.MakeCurrent(); },
+                OnPlayModeChange = delegate (PlayMode m) { PlayMode.Value = m; },
+            }).Preload(this, t =>
+            {
+                PlayMode.ValueChanged += delegate { Toolbar.SetGameMode(PlayMode.Value); };
+                PlayMode.TriggerChange();
+                overlayContent.Add(Toolbar);
+            });
+
+            options.StateChanged += delegate
+            {
+                switch (options.State)
+                {
+                    case Visibility.Hidden:
+                        intro.MoveToX(0, OptionsOverlay.TRANSITION_LENGTH, EasingTypes.OutQuint);
+                        break;
+                    case Visibility.Visible:
+                        intro.MoveToX(OptionsOverlay.SIDEBAR_WIDTH / 2, OptionsOverlay.TRANSITION_LENGTH, EasingTypes.OutQuint);
+                        break;
+                }
+            };
+
+            Cursor.Alpha = 0;
+        }
+
+        private bool globalHotkeyPressed(InputState state, KeyDownEventArgs args)
+        {
+            if (args.Repeat) return false;
+
+            switch (args.Key)
+            {
+                case Key.F8:
+                    chat.ToggleVisibility();
+                    return true;
+                case Key.PageUp:
+                case Key.PageDown:
+                    var rate = ((Clock as ThrottledFrameClock).Source as StopwatchClock).Rate * (args.Key == Key.PageUp ? 1.1f : 0.9f);
+                    ((Clock as ThrottledFrameClock).Source as StopwatchClock).Rate = rate;
+                    Logger.Log($@"Adjusting game clock to {rate}", LoggingTarget.Debug);
+                    return true;
+            }
+
+            if (state.Keyboard.ControlPressed)
+            {
+                switch (args.Key)
+                {
+                    case Key.T:
+                        Toolbar.ToggleVisibility();
+                        return true;
+                    case Key.O:
+                        options.ToggleVisibility();
+                        return true;
+                }
+            }
+
+            return base.OnKeyDown(state, args);
+        }
+
+        public Action<GameMode> ModeChanged;
+
+        private Container mainContent;
+
+        private Container overlayContent;
+
+        private void modeChanged(GameMode newMode)
+        {
+            // - Ability to change window size
+            // - Ability to adjust music playback
+            // - Frame limiter changes
+
+            //central game mode change logic.
+            if ((newMode as OsuGameMode)?.ShowOverlays != true)
+            {
+                Toolbar.State = Visibility.Hidden;
+                musicController.State = Visibility.Hidden;
+                chat.State = Visibility.Hidden;
+            }
+            else
+            {
+                Toolbar.State = Visibility.Visible;
+            }
+
+            Cursor.FadeIn(100);
+
+            ModeChanged?.Invoke(newMode);
+
+            if (newMode == null)
+                Host.Exit();
+        }
+
+        protected override bool OnExiting()
+        {
+            if (!intro.DidLoadMenu || intro.ChildGameMode != null)
+            {
+                Scheduler.Add(delegate
+                {
+                    intro.MakeCurrent();
+                });
+                return true;
+            }
+
+            return base.OnExiting();
+        }
+
+        protected override void UpdateAfterChildren()
+        {
+            base.UpdateAfterChildren();
+
+            if (modeStack.ChildGameMode != null)
+                modeStack.ChildGameMode.Padding = new MarginPadding { Top = Toolbar.Position.Y + Toolbar.DrawHeight };
+        }
+
+        private void modeAdded(GameMode newMode)
+        {
+            newMode.ModePushed += modeAdded;
+            newMode.Exited += modeRemoved;
+
+            modeChanged(newMode);
+        }
+
+        private void modeRemoved(GameMode newMode)
+        {
+            modeChanged(newMode);
+        }
+    }
+}