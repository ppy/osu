--- conflicted
+++ resolved
@@ -653,11 +653,7 @@
 
             foreach (var language in Enum.GetValues(typeof(Language)).OfType<Language>())
             {
-<<<<<<< HEAD
-                var cultureCode = language.ToString().Replace("_", "-");
-=======
                 var cultureCode = language.ToCultureCode();
->>>>>>> 3f336d88
                 Localisation.AddLanguage(cultureCode, new ResourceManagerLocalisationStore(cultureCode));
             }
 
@@ -683,13 +679,8 @@
             {
                 var combinations = KeyBindingStore.GetReadableKeyCombinationsFor(l);
 
-<<<<<<< HEAD
-                if (combinations.Length == 0)
+                if (combinations.Count == 0)
                     return "无";
-=======
-                if (combinations.Count == 0)
-                    return "none";
->>>>>>> 3f336d88
 
                 return string.Join(" 或 ", combinations);
             };
