// Copyright (c) ppy Pty Ltd <contact@ppy.sh>. Licensed under the MIT Licence.
// See the LICENCE file in the repository root for full licence text.

using System;
using System.Collections.Generic;
using System.Diagnostics;
using System.IO;
using osu.Framework.Configuration;
using osu.Framework.Screens;
using osu.Game.Configuration;
using osu.Framework.Graphics;
using osu.Framework.Graphics.Containers;
using osu.Game.Overlays;
using osu.Framework.Logging;
using osu.Framework.Allocation;
using osu.Game.Overlays.Toolbar;
using osu.Game.Screens;
using osu.Game.Screens.Menu;
using System.Linq;
using System.Threading;
using System.Threading.Tasks;
using Humanizer;
using JetBrains.Annotations;
using osu.Framework;
using osu.Framework.Audio;
using osu.Framework.Bindables;
using osu.Framework.Extensions.IEnumerableExtensions;
using osu.Framework.Graphics.Sprites;
using osu.Framework.Input;
using osu.Framework.Input.Bindings;
using osu.Framework.Platform;
using osu.Framework.Platform.Linux;
using osu.Framework.Input.Events;
using osu.Framework.Threading;
using osu.Game.Beatmaps;
using osu.Game.Collections;
using osu.Game.Graphics;
using osu.Game.Graphics.Containers;
using osu.Game.Graphics.UserInterface;
using osu.Game.Input;
using osu.Game.Overlays.Notifications;
using osu.Game.Input.Bindings;
using osu.Game.Online.Chat;
using osu.Game.Overlays.Music;
using osu.Game.Skinning;
using osuTK.Graphics;
using osu.Game.Overlays.Volume;
using osu.Game.Rulesets.Mods;
using osu.Game.Scoring;
using osu.Game.Screens.Play;
using osu.Game.Screens.Ranking;
using osu.Game.Screens.Select;
using osu.Game.Updater;
using osu.Game.Utils;
using LogLevel = osu.Framework.Logging.LogLevel;
using osu.Game.Database;
using osu.Game.Extensions;
using osu.Game.IO;
using osu.Game.Screens.LLin.Plugins;
using osu.Game.Localisation;
using osu.Game.Performance;
using osu.Game.Skinning.Editor;

namespace osu.Game
{
    /// <summary>
    /// The full osu! experience. Builds on top of <see cref="OsuGameBase"/> to add menus and binding logic
    /// for initial components that are generally retrieved via DI.
    /// </summary>
    public class OsuGame : OsuGameBase, IKeyBindingHandler<GlobalAction>, ILocalUserPlayInfo
    {
        /// <summary>
        /// The amount of global offset to apply when a left/right anchored overlay is displayed (ie. settings or notifications).
        /// </summary>
        protected const float SIDE_OVERLAY_OFFSET_RATIO = 0.05f;

        public Toolbar Toolbar;

        private ChatOverlay chatOverlay;

        private ChannelManager channelManager;

        [NotNull]
        protected readonly NotificationOverlay Notifications = new NotificationOverlay();

        private BeatmapListingOverlay beatmapListing;

        private DashboardOverlay dashboard;

        private MfMenuOverlay mfmenu;

        public OnlinePictureOverlay Picture;
        private NewsOverlay news;

        private UserProfileOverlay userProfile;

        private BeatmapSetOverlay beatmapSetOverlay;

        private WikiOverlay wikiOverlay;

        private ChangelogOverlay changelogOverlay;

        private SkinEditorOverlay skinEditor;

        private Container overlayContent;

        private Container rightFloatingOverlayContent;

        private Container leftFloatingOverlayContent;

        private Container topMostOverlayContent;

        private ScalingContainer screenContainer;

        protected Container ScreenOffsetContainer { get; private set; }

        private Container overlayOffsetContainer;

        [Resolved]
        private FrameworkConfigManager frameworkConfig { get; set; }

        [Cached]
        private readonly DifficultyRecommender difficultyRecommender = new DifficultyRecommender();

        [Cached]
        private readonly StableImportManager stableImportManager = new StableImportManager();

        [Cached]
        private readonly ScreenshotManager screenshotManager = new ScreenshotManager();

        protected SentryLogger SentryLogger;

        public virtual StableStorage GetStorageForStableInstall() => null;

        /// <summary>
        /// Modified
        /// private -> pubic
        /// </summary>
        public float ToolbarOffset => (Toolbar?.Position.Y ?? 0) + (Toolbar?.DrawHeight ?? 0);

        private IdleTracker idleTracker;

        /// <summary>
        /// Whether overlays should be able to be opened game-wide. Value is sourced from the current active screen.
        /// </summary>
        public readonly IBindable<OverlayActivation> OverlayActivationMode = new Bindable<OverlayActivation>();

        /// <summary>
        /// Whether the local user is currently interacting with the game in a way that should not be interrupted.
        /// </summary>
        /// <remarks>
        /// This is exclusively managed by <see cref="Player"/>. If other components are mutating this state, a more
        /// resilient method should be used to ensure correct state.
        /// </remarks>
        public Bindable<bool> LocalUserPlaying = new BindableBool();

        protected OsuScreenStack ScreenStack;

        protected BackButton BackButton;

        protected SettingsOverlay Settings;

        private VolumeOverlay volume;

        private OsuLogo osuLogo;

        private LLinPluginManager mvisPlManager;

        private Bindable<GamemodeActivateCondition> gamemodeCondition;

        private MainMenu menuScreen;

        [CanBeNull]
        private IntroScreen introScreen;

        private Bindable<int> configRuleset;

        private Bindable<float> uiScale;

        private Bindable<int> configSkin;

        private readonly string[] args;

        private readonly List<OsuFocusedOverlayContainer> focusedOverlays = new List<OsuFocusedOverlayContainer>();

        private readonly List<OverlayContainer> visibleBlockingOverlays = new List<OverlayContainer>();

        public OsuGame(string[] args = null)
        {
            this.args = args;

            forwardLoggedErrorsToNotifications();

            SentryLogger = new SentryLogger(this);
        }

        private void updateBlockingOverlayFade() =>
            screenContainer.FadeColour(visibleBlockingOverlays.Any() ? OsuColour.Gray(0.5f) : Color4.White, 500, Easing.OutQuint);

        [Resolved]
        private GameHost host { get; set; }

        public void SetWindowIcon(string path)
        {
            if (!RuntimeInfo.IsDesktop || string.IsNullOrEmpty(path))
                return;

            Stream stream;

            if (File.Exists(path))
                stream = File.Open(path, FileMode.Open, FileAccess.Read);
            else
            {
                Logger.Log($"图标路径不存在: {path}", LoggingTarget.Runtime, LogLevel.Important);
                return;
            }

            try
            {
                switch (host.Window)
                {
                    case SDL2DesktopWindow sdl2DesktopWindow:
                        sdl2DesktopWindow.SetIconFromStream(stream);
                        break;
                }
            }
            catch (Exception e)
            {
                Logger.Error(e, "设置窗口图标时出现了问题");
            }

            stream.Dispose();
        }

        public void AddBlockingOverlay(OverlayContainer overlay)
        {
            if (!visibleBlockingOverlays.Contains(overlay))
                visibleBlockingOverlays.Add(overlay);
            updateBlockingOverlayFade();
        }

        public void RemoveBlockingOverlay(OverlayContainer overlay) => Schedule(() =>
        {
            visibleBlockingOverlays.Remove(overlay);
            updateBlockingOverlayFade();
        });

        /// <summary>
        /// Close all game-wide overlays.
        /// </summary>
        /// <param name="hideToolbar">Whether the toolbar should also be hidden.</param>
        public void CloseAllOverlays(bool hideToolbar = true)
        {
            foreach (var overlay in focusedOverlays)
                overlay.Hide();

            if (hideToolbar) Toolbar.Hide();
        }

        private DependencyContainer dependencies;

        protected override IReadOnlyDependencyContainer CreateChildDependencies(IReadOnlyDependencyContainer parent) =>
            dependencies = new DependencyContainer(base.CreateChildDependencies(parent));

        [BackgroundDependencyLoader]
        private void load()
        {
            dependencies.CacheAs(this);

            dependencies.Cache(SentryLogger);

            dependencies.Cache(osuLogo = new OsuLogo { Alpha = 0 });

            dependencies.Cache(mvisPlManager = new LLinPluginManager());

            // bind config int to database RulesetInfo
            configRuleset = LocalConfig.GetBindable<int>(OsuSetting.Ruleset);
            uiScale = LocalConfig.GetBindable<float>(OsuSetting.UIScale);

            var preferredRuleset = RulesetStore.GetRuleset(configRuleset.Value);

            try
            {
                Ruleset.Value = preferredRuleset ?? RulesetStore.AvailableRulesets.First();
            }
            catch (Exception e)
            {
                // on startup, a ruleset may be selected which has compatibility issues.
                Logger.Error(e, $@"Failed to switch to preferred ruleset {preferredRuleset}.");
                Ruleset.Value = RulesetStore.AvailableRulesets.First();
            }

            Ruleset.ValueChanged += r => configRuleset.Value = r.NewValue.ID ?? 0;

            // bind config int to database SkinInfo
            configSkin = LocalConfig.GetBindable<int>(OsuSetting.Skin);
            SkinManager.CurrentSkinInfo.ValueChanged += skin => configSkin.Value = skin.NewValue.ID;
            configSkin.ValueChanged += skinId =>
            {
                var skinInfo = SkinManager.Query(s => s.ID == skinId.NewValue);

                if (skinInfo == null)
                {
                    switch (skinId.NewValue)
                    {
                        case -1:
                            skinInfo = DefaultLegacySkin.Info;
                            break;

                        default:
                            skinInfo = SkinInfo.Default;
                            break;
                    }
                }

                SkinManager.CurrentSkinInfo.Value = skinInfo;
            };
            configSkin.TriggerChange();

            gamemodeCondition = MConfig.GetBindable<GamemodeActivateCondition>(MSetting.Gamemode);

            IsActive.BindValueChanged(active => updateActiveState(active.NewValue), true);

            Audio.AddAdjustment(AdjustableProperty.Volume, inactiveVolumeFade);

            SelectedMods.BindValueChanged(modsChanged);
            Beatmap.BindValueChanged(beatmapChanged, true);
        }

        private ExternalLinkOpener externalLinkOpener;

        /// <summary>
        /// Handle an arbitrary URL. Displays via in-game overlays where possible.
        /// This can be called from a non-thread-safe non-game-loaded state.
        /// </summary>
        /// <param name="url">The URL to load.</param>
        public void HandleLink(string url) => HandleLink(MessageFormatter.GetLinkDetails(url));

        /// <summary>
        /// Handle a specific <see cref="LinkDetails"/>.
        /// This can be called from a non-thread-safe non-game-loaded state.
        /// </summary>
        /// <param name="link">The link to load.</param>
        public void HandleLink(LinkDetails link) => Schedule(() =>
        {
            switch (link.Action)
            {
                case LinkAction.OpenBeatmap:
                    // TODO: proper query params handling
                    if (int.TryParse(link.Argument.Contains('?') ? link.Argument.Split('?')[0] : link.Argument, out int beatmapId))
                        ShowBeatmap(beatmapId);
                    break;

                case LinkAction.OpenBeatmapSet:
                    if (int.TryParse(link.Argument, out int setId))
                        ShowBeatmapSet(setId);
                    break;

                case LinkAction.OpenChannel:
                    ShowChannel(link.Argument);
                    break;

                case LinkAction.OpenPictureURL:
                    Picture.UpdateImage(link.Argument, true);
                    break;

                case LinkAction.SearchBeatmapSet:
                    SearchBeatmapSet(link.Argument);
                    break;

                case LinkAction.OpenEditorTimestamp:
                case LinkAction.JoinMultiplayerMatch:
                case LinkAction.Spectate:
                    waitForReady(() => Notifications, _ => Notifications.Post(new SimpleNotification
                    {
                        Text = @"暂不支持打开该链接!",
                        Icon = FontAwesome.Solid.LifeRing,
                    }));
                    break;

                case LinkAction.External:
                    OpenUrlExternally(link.Argument);
                    break;

                case LinkAction.OpenUserProfile:
                    if (int.TryParse(link.Argument, out int userId))
                        ShowUser(userId);
                    else
                        ShowUser(link.Argument);

                    break;

                case LinkAction.OpenWiki:
                    ShowWiki(link.Argument);
                    break;

                case LinkAction.OpenChangelog:
                    if (string.IsNullOrEmpty(link.Argument))
                        ShowChangelogListing();
                    else
                    {
                        string[] changelogArgs = link.Argument.Split("/");
                        ShowChangelogBuild(changelogArgs[0], changelogArgs[1]);
                    }

                    break;

                default:
                    throw new NotImplementedException($"This {nameof(LinkAction)} ({link.Action.ToString()}) is missing an associated action.");
            }
        });

        public void OpenUrlExternally(string url) => waitForReady(() => externalLinkOpener, _ =>
        {
            if (url.StartsWith('/'))
                url = $"{API.APIEndpointUrl}{url}";

            externalLinkOpener.OpenUrlExternally(url);
        });

        /// <summary>
        /// Open a specific channel in chat.
        /// </summary>
        /// <param name="channel">The channel to display.</param>
        public void ShowChannel(string channel) => waitForReady(() => channelManager, _ =>
        {
            try
            {
                channelManager.OpenChannel(channel);
            }
            catch (ChannelNotFoundException)
            {
                Logger.Log($"The requested channel \"{channel}\" does not exist");
            }
        });

        /// <summary>
        /// Show a beatmap set as an overlay.
        /// </summary>
        /// <param name="setId">The set to display.</param>
        public void ShowBeatmapSet(int setId) => waitForReady(() => beatmapSetOverlay, _ => beatmapSetOverlay.FetchAndShowBeatmapSet(setId));

        /// <summary>
        /// Show a user's profile as an overlay.
        /// </summary>
        /// <param name="userId">The user to display.</param>
        public void ShowUser(int userId) => waitForReady(() => userProfile, _ => userProfile.ShowUser(userId));

        /// <summary>
        /// Show a user's profile as an overlay.
        /// </summary>
        /// <param name="username">The user to display.</param>
        public void ShowUser(string username) => waitForReady(() => userProfile, _ => userProfile.ShowUser(username));

        /// <summary>
        /// Show a beatmap's set as an overlay, displaying the given beatmap.
        /// </summary>
        /// <param name="beatmapId">The beatmap to show.</param>
        public void ShowBeatmap(int beatmapId) => waitForReady(() => beatmapSetOverlay, _ => beatmapSetOverlay.FetchAndShowBeatmap(beatmapId));

        /// <summary>
        /// Shows the beatmap listing overlay, with the given <paramref name="query"/> in the search box.
        /// </summary>
        /// <param name="query">The query to search for.</param>
        public void SearchBeatmapSet(string query) => waitForReady(() => beatmapListing, _ => beatmapListing.ShowWithSearch(query));

        /// <summary>
        /// Show a wiki's page as an overlay
        /// </summary>
        /// <param name="path">The wiki page to show</param>
        public void ShowWiki(string path) => waitForReady(() => wikiOverlay, _ => wikiOverlay.ShowPage(path));

        /// <summary>
        /// Show changelog listing overlay
        /// </summary>
        public void ShowChangelogListing() => waitForReady(() => changelogOverlay, _ => changelogOverlay.ShowListing());

        /// <summary>
        /// Show changelog's build as an overlay
        /// </summary>
        /// <param name="updateStream">The update stream name</param>
        /// <param name="version">The build version of the update stream</param>
        public void ShowChangelogBuild(string updateStream, string version) => waitForReady(() => changelogOverlay, _ => changelogOverlay.ShowBuild(updateStream, version));

        /// <summary>
        /// Present a beatmap at song select immediately.
        /// The user should have already requested this interactively.
        /// </summary>
        /// <param name="beatmap">The beatmap to select.</param>
        /// <param name="difficultyCriteria">Optional predicate used to narrow the set of difficulties to select from when presenting.</param>
        /// <remarks>
        /// Among items satisfying the predicate, the order of preference is:
        /// <list type="bullet">
        /// <item>beatmap with recommended difficulty, as provided by <see cref="DifficultyRecommender"/>,</item>
        /// <item>first beatmap from the current ruleset,</item>
        /// <item>first beatmap from any ruleset.</item>
        /// </list>
        /// </remarks>
        public void PresentBeatmap(BeatmapSetInfo beatmap, Predicate<BeatmapInfo> difficultyCriteria = null)
        {
            var databasedSet = beatmap.OnlineBeatmapSetID != null
                ? BeatmapManager.QueryBeatmapSet(s => s.OnlineBeatmapSetID == beatmap.OnlineBeatmapSetID)
                : BeatmapManager.QueryBeatmapSet(s => s.Hash == beatmap.Hash);

            if (databasedSet == null)
            {
                Logger.Log("The requested beatmap could not be loaded.", LoggingTarget.Information);
                return;
            }

            PerformFromScreen(screen =>
            {
                // Find beatmaps that match our predicate.
                var beatmaps = databasedSet.Beatmaps.Where(b => difficultyCriteria?.Invoke(b) ?? true).ToList();

                // Use all beatmaps if predicate matched nothing
                if (beatmaps.Count == 0)
                    beatmaps = databasedSet.Beatmaps;

                // Prefer recommended beatmap if recommendations are available, else fallback to a sane selection.
                var selection = difficultyRecommender.GetRecommendedBeatmap(beatmaps)
                                ?? beatmaps.FirstOrDefault(b => b.Ruleset.Equals(Ruleset.Value))
                                ?? beatmaps.First();

                if (screen is IHandlePresentBeatmap presentableScreen)
                {
                    presentableScreen.PresentBeatmap(BeatmapManager.GetWorkingBeatmap(selection), selection.Ruleset);
                }
                else
                {
                    Ruleset.Value = selection.Ruleset;
                    Beatmap.Value = BeatmapManager.GetWorkingBeatmap(selection);
                }
            }, validScreens: new[] { typeof(SongSelect), typeof(IHandlePresentBeatmap) });
        }

        /// <summary>
        /// Present a score's replay immediately.
        /// The user should have already requested this interactively.
        /// </summary>
        public void PresentScore(ScoreInfo score, ScorePresentType presentType = ScorePresentType.Results)
        {
            // The given ScoreInfo may have missing properties if it was retrieved from online data. Re-retrieve it from the database
            // to ensure all the required data for presenting a replay are present.
            ScoreInfo databasedScoreInfo = null;

            if (score.OnlineScoreID != null)
                databasedScoreInfo = ScoreManager.Query(s => s.OnlineScoreID == score.OnlineScoreID);

            databasedScoreInfo ??= ScoreManager.Query(s => s.Hash == score.Hash);

            if (databasedScoreInfo == null)
            {
                Logger.Log("The requested score could not be found locally.", LoggingTarget.Information);
                return;
            }

            var databasedScore = ScoreManager.GetScore(databasedScoreInfo);

            if (databasedScore.Replay == null)
            {
                Logger.Log("The loaded score has no replay data.", LoggingTarget.Information);
                return;
            }

            var databasedBeatmap = BeatmapManager.QueryBeatmap(b => b.ID == databasedScoreInfo.BeatmapInfo.ID);

            if (databasedBeatmap == null)
            {
                Logger.Log("Tried to load a score for a beatmap we don't have!", LoggingTarget.Information);
                return;
            }

            PerformFromScreen(screen =>
            {
                Ruleset.Value = databasedScore.ScoreInfo.Ruleset;
                Beatmap.Value = BeatmapManager.GetWorkingBeatmap(databasedBeatmap);

                switch (presentType)
                {
                    case ScorePresentType.Gameplay:
                        screen.Push(new ReplayPlayerLoader(databasedScore));
                        break;

                    case ScorePresentType.Results:
                        screen.Push(new SoloResultsScreen(databasedScore.ScoreInfo, false));
                        break;
                }
            }, validScreens: new[] { typeof(PlaySongSelect) });
        }

        public override Task Import(params ImportTask[] imports)
        {
            // encapsulate task as we don't want to begin the import process until in a ready state.

            // ReSharper disable once AsyncVoidLambda
            // TODO: This is bad because `new Task` doesn't have a Func<Task?> override.
            // Only used for android imports and a bit of a mess. Probably needs rethinking overall.
            var importTask = new Task(async () => await base.Import(imports).ConfigureAwait(false));

            waitForReady(() => this, _ => importTask.Start());

            return importTask;
        }

        protected virtual Loader CreateLoader() => new Loader();

        protected virtual UpdateManager CreateUpdateManager() => new UpdateManager();

        protected virtual HighPerformanceSession CreateHighPerformanceSession() => new HighPerformanceSession();

        protected override Container CreateScalingContainer() => new ScalingContainer(ScalingMode.Everything);

        #region Beatmap progression

        private void beatmapChanged(ValueChangedEvent<WorkingBeatmap> beatmap)
        {
            beatmap.OldValue?.CancelAsyncLoad();
            beatmap.NewValue?.BeginAsyncLoad();
            Logger.Log($"Game-wide working beatmap updated to {beatmap.NewValue}");
        }

        private void modsChanged(ValueChangedEvent<IReadOnlyList<Mod>> mods)
        {
            // a lease may be taken on the mods bindable, at which point we can't really ensure valid mods.
            if (SelectedMods.Disabled)
                return;

            if (!ModUtils.CheckValidForGameplay(mods.NewValue, out var invalid))
            {
                // ensure we always have a valid set of mods.
                SelectedMods.Value = mods.NewValue.Except(invalid).ToArray();
            }
        }

        #endregion

        private PerformFromMenuRunner performFromMainMenuTask;

        /// <summary>
        /// Perform an action only after returning to a specific screen as indicated by <paramref name="validScreens"/>.
        /// Eagerly tries to exit the current screen until it succeeds.
        /// </summary>
        /// <param name="action">The action to perform once we are in the correct state.</param>
        /// <param name="validScreens">An optional collection of valid screen types. If any of these screens are already current we can perform the action immediately, else the first valid parent will be made current before performing the action. <see cref="MainMenu"/> is used if not specified.</param>
        public void PerformFromScreen(Action<IScreen> action, IEnumerable<Type> validScreens = null)
        {
            performFromMainMenuTask?.Cancel();
            Add(performFromMainMenuTask = new PerformFromMenuRunner(action, validScreens, () => ScreenStack.CurrentScreen));
        }

        /// <summary>
        /// Wait for the game (and target component) to become loaded and then run an action.
        /// </summary>
        /// <param name="retrieveInstance">A function to retrieve a (potentially not-yet-constructed) target instance.</param>
        /// <param name="action">The action to perform on the instance when load is confirmed.</param>
        /// <typeparam name="T">The type of the target instance.</typeparam>
        private void waitForReady<T>(Func<T> retrieveInstance, Action<T> action)
            where T : Drawable
        {
            var instance = retrieveInstance();

            if (ScreenStack == null || ScreenStack.CurrentScreen is StartupScreen || instance?.IsLoaded != true)
                Schedule(() => waitForReady(retrieveInstance, action));
            else
                action(instance);
        }

        protected override void Dispose(bool isDisposing)
        {
            base.Dispose(isDisposing);
            SentryLogger.Dispose();
        }

        protected override IDictionary<FrameworkSetting, object> GetFrameworkConfigDefaults()
            => new Dictionary<FrameworkSetting, object>
            {
                // General expectation that osu! starts in fullscreen by default (also gives the most predictable performance)
                { FrameworkSetting.WindowMode, WindowMode.Fullscreen }
            };

        protected override void LoadComplete()
        {
            base.LoadComplete();

            foreach (var language in Enum.GetValues(typeof(Language)).OfType<Language>())
            {
                string cultureCode = language.ToCultureCode();

                try
                {
                    Localisation.AddLanguage(cultureCode, new ResourceManagerLocalisationStore(cultureCode));
                }
                catch (Exception ex)
                {
                    Logger.Error(ex, $"Could not load localisations for language \"{cultureCode}\"");
                }
            }

            // The next time this is updated is in UpdateAfterChildren, which occurs too late and results
            // in the cursor being shown for a few frames during the intro.
            // This prevents the cursor from showing until we have a screen with CursorVisible = true
            MenuCursorContainer.CanShowCursor = menuScreen?.CursorVisible ?? false;

            // todo: all archive managers should be able to be looped here.
            SkinManager.PostNotification = n => Notifications.Post(n);

            BeatmapManager.PostNotification = n => Notifications.Post(n);
            BeatmapManager.PostImport = items => PresentBeatmap(items.First().Value);

            ScoreManager.PostNotification = n => Notifications.Post(n);
            ScoreManager.PostImport = items => PresentScore(items.First().Value);

            // make config aware of how to lookup skins for on-screen display purposes.
            // if this becomes a more common thing, tracked settings should be reconsidered to allow local DI.
            LocalConfig.LookupSkinName = id => SkinManager.GetAllUsableSkins().FirstOrDefault(s => s.ID == id)?.ToString() ?? "Unknown";

            LocalConfig.LookupKeyBindings = l =>
            {
                var combinations = KeyBindingStore.GetReadableKeyCombinationsFor(l);

                if (combinations.Count == 0)
<<<<<<< HEAD
                    return "无";

                return string.Join(" 或 ", combinations);
=======
                    return ToastStrings.NoKeyBound;

                return string.Join(" / ", combinations);
>>>>>>> f6c19c95
            };

            Container logoContainer;
            BackButton.Receptor receptor;

            dependencies.CacheAs(idleTracker = new GameIdleTracker(6000));

            var sessionIdleTracker = new GameIdleTracker(300000);
            sessionIdleTracker.IsIdle.BindValueChanged(idle =>
            {
                if (idle.NewValue)
                    SessionStatics.ResetValues();
            });

            Add(sessionIdleTracker);

            AddRange(new Drawable[]
            {
                new VolumeControlReceptor
                {
                    RelativeSizeAxes = Axes.Both,
                    ActionRequested = action => volume.Adjust(action),
                    ScrollActionRequested = (action, amount, isPrecise) => volume.Adjust(action, amount, isPrecise),
                },
                ScreenOffsetContainer = new Container
                {
                    RelativeSizeAxes = Axes.Both,
                    Children = new Drawable[]
                    {
                        screenContainer = new ScalingContainer(ScalingMode.ExcludeOverlays)
                        {
                            RelativeSizeAxes = Axes.Both,
                            Anchor = Anchor.Centre,
                            Origin = Anchor.Centre,
                            Children = new Drawable[]
                            {
                                receptor = new BackButton.Receptor(),
                                ScreenStack = new OsuScreenStack { RelativeSizeAxes = Axes.Both },
                                BackButton = new BackButton(receptor)
                                {
                                    Anchor = Anchor.BottomLeft,
                                    Origin = Anchor.BottomLeft,
                                    Action = () =>
                                    {
                                        if (!(ScreenStack.CurrentScreen is IOsuScreen currentScreen))
                                            return;

                                        if (!((Drawable)currentScreen).IsLoaded || (currentScreen.AllowBackButton && !currentScreen.OnBackButton()))
                                            ScreenStack.Exit();
                                    }
                                },
                                logoContainer = new Container { RelativeSizeAxes = Axes.Both },
                            }
                        },
                    }
                },
                overlayOffsetContainer = new Container
                {
                    RelativeSizeAxes = Axes.Both,
                    Children = new Drawable[]
                    {
                        overlayContent = new Container { RelativeSizeAxes = Axes.Both },
                        rightFloatingOverlayContent = new Container { RelativeSizeAxes = Axes.Both },
                        leftFloatingOverlayContent = new Container { RelativeSizeAxes = Axes.Both },
                    }
                },
                topMostOverlayContent = new Container { RelativeSizeAxes = Axes.Both },
                idleTracker,
                new ConfineMouseTracker()
            });

            ScreenStack.ScreenPushed += screenPushed;
            ScreenStack.ScreenExited += screenExited;

            gamemodeCondition.BindValueChanged(v => gamemodeConditionChanged(v.NewValue));

            loadComponentSingleFile(osuLogo, logo =>
            {
                logoContainer.Add(logo);

                // Loader has to be created after the logo has finished loading as Loader performs logo transformations on entering.
                ScreenStack.Push(CreateLoader().With(l => l.RelativeSizeAxes = Axes.Both));
            });

            loadComponentSingleFile(mvisPlManager, AddInternal);

            loadComponentSingleFile(Toolbar = new Toolbar
            {
                OnHome = delegate
                {
                    CloseAllOverlays(false);
                    menuScreen?.MakeCurrent();
                },
            }, topMostOverlayContent.Add);

            loadComponentSingleFile(volume = new VolumeOverlay(), leftFloatingOverlayContent.Add, true);

            var onScreenDisplay = new OnScreenDisplay();

            onScreenDisplay.BeginTracking(this, frameworkConfig);
            onScreenDisplay.BeginTracking(this, LocalConfig);

            loadComponentSingleFile(onScreenDisplay, Add, true);

            loadComponentSingleFile(Notifications.With(d =>
            {
                d.Anchor = Anchor.TopRight;
                d.Origin = Anchor.TopRight;
            }), rightFloatingOverlayContent.Add, true);

            loadComponentSingleFile(new CollectionManager(Storage)
            {
                PostNotification = n => Notifications.Post(n),
            }, Add, true);

            loadComponentSingleFile(stableImportManager, Add);

            loadComponentSingleFile(screenshotManager, Add);

            // dependency on notification overlay, dependent by settings overlay
            loadComponentSingleFile(CreateUpdateManager(), Add, true);

            // overlay elements
            loadComponentSingleFile(new ManageCollectionsDialog(), overlayContent.Add, true);
            loadComponentSingleFile(new ReleaseNoteDialog(), overlayContent.Add, true);
            loadComponentSingleFile(beatmapListing = new BeatmapListingOverlay(), overlayContent.Add, true);
            loadComponentSingleFile(dashboard = new DashboardOverlay(), overlayContent.Add, true);
            loadComponentSingleFile(mfmenu = new MfMenuOverlay(), overlayContent.Add, true);
            loadComponentSingleFile(news = new NewsOverlay(), overlayContent.Add, true);
            var rankingsOverlay = loadComponentSingleFile(new RankingsOverlay(), overlayContent.Add, true);
            loadComponentSingleFile(channelManager = new ChannelManager(), AddInternal, true);
            loadComponentSingleFile(chatOverlay = new ChatOverlay(), overlayContent.Add, true);
            loadComponentSingleFile(Picture = new OnlinePictureOverlay(), overlayContent.Add, true);
            loadComponentSingleFile(new MessageNotifier(), AddInternal, true);
            loadComponentSingleFile(Settings = new SettingsOverlay(), leftFloatingOverlayContent.Add, true);
            loadComponentSingleFile(changelogOverlay = new ChangelogOverlay(), overlayContent.Add, true);
            loadComponentSingleFile(userProfile = new UserProfileOverlay(), overlayContent.Add, true);
            loadComponentSingleFile(beatmapSetOverlay = new BeatmapSetOverlay(), overlayContent.Add, true);
            loadComponentSingleFile(wikiOverlay = new WikiOverlay(), overlayContent.Add, true);
            loadComponentSingleFile(skinEditor = new SkinEditorOverlay(screenContainer), overlayContent.Add, true);

            loadComponentSingleFile(new LoginOverlay
            {
                Anchor = Anchor.TopRight,
                Origin = Anchor.TopRight,
            }, rightFloatingOverlayContent.Add, true);

            loadComponentSingleFile(new NowPlayingOverlay
            {
                Anchor = Anchor.TopRight,
                Origin = Anchor.TopRight,
            }, rightFloatingOverlayContent.Add, true);

            loadComponentSingleFile(new AccountCreationOverlay(), topMostOverlayContent.Add, true);
            loadComponentSingleFile(new DialogOverlay(), topMostOverlayContent.Add, true);

            loadComponentSingleFile(CreateHighPerformanceSession(), Add);

            chatOverlay.State.ValueChanged += state => channelManager.HighPollRate.Value = state.NewValue == Visibility.Visible;

            Add(difficultyRecommender);
            Add(externalLinkOpener = new ExternalLinkOpener());
            Add(new MusicKeyBindingHandler());

            // side overlays which cancel each other.
            var singleDisplaySideOverlays = new OverlayContainer[] { Settings, Notifications };

            foreach (var overlay in singleDisplaySideOverlays)
            {
                overlay.State.ValueChanged += state =>
                {
                    if (state.NewValue == Visibility.Hidden) return;

                    singleDisplaySideOverlays.Where(o => o != overlay).ForEach(o => o.Hide());
                };
            }

            // eventually informational overlays should be displayed in a stack, but for now let's only allow one to stay open at a time.
            var informationalOverlays = new OverlayContainer[] { beatmapSetOverlay, userProfile, Picture };

            foreach (var overlay in informationalOverlays)
            {
                overlay.State.ValueChanged += state =>
                {
                    if (state.NewValue != Visibility.Hidden)
                        showOverlayAboveOthers(overlay, informationalOverlays);
                };
            }

            // ensure only one of these overlays are open at once.
            var singleDisplayOverlays = new OverlayContainer[] { chatOverlay, news, dashboard, beatmapListing, changelogOverlay, rankingsOverlay, wikiOverlay, mfmenu };

            foreach (var overlay in singleDisplayOverlays)
            {
                overlay.State.ValueChanged += state =>
                {
                    // informational overlays should be dismissed on a show or hide of a full overlay.
                    informationalOverlays.ForEach(o => o.Hide());

                    if (state.NewValue != Visibility.Hidden)
                        showOverlayAboveOthers(overlay, singleDisplayOverlays);
                };
            }

            OverlayActivationMode.ValueChanged += mode =>
            {
                if (mode.NewValue != OverlayActivation.All) CloseAllOverlays();
            };

            // Importantly, this should be run after binding PostNotification to the import handlers so they can present the import after game startup.
            handleStartupImport();
        }

        private void handleStartupImport()
        {
            if (args?.Length > 0)
            {
                string[] paths = args.Where(a => !a.StartsWith('-')).ToArray();
                if (paths.Length > 0)
                    Task.Run(() => Import(paths));
            }
        }

        private void showOverlayAboveOthers(OverlayContainer overlay, OverlayContainer[] otherOverlays)
        {
            otherOverlays.Where(o => o != overlay).ForEach(o => o.Hide());

            // Partially visible so leave it at the current depth.
            if (overlay.IsPresent)
                return;

            // Show above all other overlays.
            if (overlay.IsLoaded)
                overlayContent.ChangeChildDepth(overlay, (float)-Clock.CurrentTime);
            else
                overlay.Depth = (float)-Clock.CurrentTime;
        }

        private void forwardLoggedErrorsToNotifications()
        {
            int recentLogCount = 0;

            const double debounce = 60000;

            Logger.NewEntry += entry =>
            {
                if (entry.Level < LogLevel.Important || entry.Target == null) return;

                const int short_term_display_limit = 3;

                if (recentLogCount < short_term_display_limit)
                {
                    Schedule(() => Notifications.Post(new SimpleErrorNotification
                    {
                        Icon = entry.Level == LogLevel.Important ? FontAwesome.Solid.ExclamationCircle : FontAwesome.Solid.Bomb,
                        Text = entry.Message.Truncate(256) + (entry.Exception != null && IsDeployedBuild ? "\n\n该错误信息已被自动报告给开发人员" : string.Empty),
                    }));
                }
                else if (recentLogCount == short_term_display_limit)
                {
                    string logFile = $@"{entry.Target.ToString().ToLowerInvariant()}.log";

                    Schedule(() => Notifications.Post(new SimpleNotification
                    {
                        Icon = FontAwesome.Solid.EllipsisH,
                        Text = "详细信息已被记录，点击此处查看日志",
                        Activated = () =>
                        {
                            Storage.GetStorageForDirectory(@"logs").PresentFileExternally(logFile);
                            return true;
                        }
                    }));
                }

                Interlocked.Increment(ref recentLogCount);
                Scheduler.AddDelayed(() => Interlocked.Decrement(ref recentLogCount), debounce);
            };
        }

        private Task asyncLoadStream;

        /// <summary>
        /// Queues loading the provided component in sequential fashion.
        /// This operation is limited to a single thread to avoid saturating all cores.
        /// </summary>
        /// <param name="component">The component to load.</param>
        /// <param name="loadCompleteAction">An action to invoke on load completion (generally to add the component to the hierarchy).</param>
        /// <param name="cache">Whether to cache the component as type <typeparamref name="T"/> into the game dependencies before any scheduling.</param>
        private T loadComponentSingleFile<T>(T component, Action<T> loadCompleteAction, bool cache = false)
            where T : Drawable
        {
            if (cache)
                dependencies.CacheAs(component);

            if (component is OsuFocusedOverlayContainer overlay)
                focusedOverlays.Add(overlay);

            // schedule is here to ensure that all component loads are done after LoadComplete is run (and thus all dependencies are cached).
            // with some better organisation of LoadComplete to do construction and dependency caching in one step, followed by calls to loadComponentSingleFile,
            // we could avoid the need for scheduling altogether.
            Schedule(() =>
            {
                var previousLoadStream = asyncLoadStream;

                // chain with existing load stream
                asyncLoadStream = Task.Run(async () =>
                {
                    if (previousLoadStream != null)
                        await previousLoadStream.ConfigureAwait(false);

                    try
                    {
                        Logger.Log($"Loading {component}...");

                        // Since this is running in a separate thread, it is possible for OsuGame to be disposed after LoadComponentAsync has been called
                        // throwing an exception. To avoid this, the call is scheduled on the update thread, which does not run if IsDisposed = true
                        Task task = null;
                        var del = new ScheduledDelegate(() => task = LoadComponentAsync(component, loadCompleteAction));
                        Scheduler.Add(del);

                        // The delegate won't complete if OsuGame has been disposed in the meantime
                        while (!IsDisposed && !del.Completed)
                            await Task.Delay(10).ConfigureAwait(false);

                        // Either we're disposed or the load process has started successfully
                        if (IsDisposed)
                            return;

                        Debug.Assert(task != null);

                        await task.ConfigureAwait(false);

                        Logger.Log($"Loaded {component}!");
                    }
                    catch (OperationCanceledException)
                    {
                    }
                });
            });

            return component;
        }

        public bool OnPressed(KeyBindingPressEvent<GlobalAction> e)
        {
            if (introScreen == null) return false;

            switch (e.Action)
            {
                case GlobalAction.ResetInputSettings:
                    Host.ResetInputHandlers();
                    frameworkConfig.GetBindable<ConfineMouseMode>(FrameworkSetting.ConfineMouseMode).SetDefault();
                    return true;

                case GlobalAction.ToggleGameplayMouseButtons:
                    var mouseDisableButtons = LocalConfig.GetBindable<bool>(OsuSetting.MouseDisableButtons);
                    mouseDisableButtons.Value = !mouseDisableButtons.Value;
                    return true;

                case GlobalAction.RandomSkin:
                    SkinManager.SelectRandomSkin();
                    return true;
            }

            return false;
        }

        public override bool OnPressed(KeyBindingPressEvent<PlatformAction> e)
        {
            const float adjustment_increment = 0.05f;

            switch (e.Action)
            {
                case PlatformAction.ZoomIn:
                    uiScale.Value += adjustment_increment;
                    return true;

                case PlatformAction.ZoomOut:
                    uiScale.Value -= adjustment_increment;
                    return true;

                case PlatformAction.ZoomDefault:
                    uiScale.SetDefault();
                    return true;
            }

            return base.OnPressed(e);
        }

        #region Inactive audio dimming

        private readonly BindableDouble inactiveVolumeFade = new BindableDouble();

        private void updateActiveState(bool isActive)
        {
            if (isActive)
                this.TransformBindableTo(inactiveVolumeFade, 1, 400, Easing.OutQuint);
            else
                this.TransformBindableTo(inactiveVolumeFade, LocalConfig.Get<double>(OsuSetting.VolumeInactive), 4000, Easing.OutQuint);
        }

        #endregion

        public void OnReleased(KeyBindingReleaseEvent<GlobalAction> e)
        {
        }

        protected override bool OnExiting()
        {
            if (ScreenStack.CurrentScreen is Loader)
                return false;

            if (introScreen?.DidLoadMenu == true && !(ScreenStack.CurrentScreen is IntroScreen))
            {
                Scheduler.Add(introScreen.MakeCurrent);
                return true;
            }

            return base.OnExiting();
        }

        protected override void UpdateAfterChildren()
        {
            base.UpdateAfterChildren();

            ScreenOffsetContainer.Padding = new MarginPadding { Top = ToolbarOffset };
            overlayOffsetContainer.Padding = new MarginPadding { Top = ToolbarOffset };

            float horizontalOffset = 0f;

            // Content.ToLocalSpace() is used instead of this.ToLocalSpace() to correctly calculate the offset with scaling modes active.
            // Content is a child of a scaling container with ScalingMode.Everything set, while the game itself is never scaled.
            // this avoids a visible jump in the positioning of the screen offset container.
            if (Settings.IsLoaded && Settings.IsPresent)
                horizontalOffset += Content.ToLocalSpace(Settings.ScreenSpaceDrawQuad.TopRight).X * SIDE_OVERLAY_OFFSET_RATIO;
            if (Notifications.IsLoaded && Notifications.IsPresent)
                horizontalOffset += (Content.ToLocalSpace(Notifications.ScreenSpaceDrawQuad.TopLeft).X - Content.DrawWidth) * SIDE_OVERLAY_OFFSET_RATIO;

            ScreenOffsetContainer.X = horizontalOffset;

            MenuCursorContainer.CanShowCursor = (ScreenStack.CurrentScreen as IOsuScreen)?.CursorVisible ?? false;
        }

        protected virtual void ScreenChanged(IScreen current, IScreen newScreen)
        {
            skinEditor.Reset();

            switch (newScreen)
            {
                case IntroScreen intro:
                    introScreen = intro;
                    break;

                case MainMenu menu:
                    menuScreen = menu;
                    break;
            }

            // reset on screen change for sanity.
            LocalUserPlaying.Value = false;

            if (current is IOsuScreen currentOsuScreen)
            {
                OverlayActivationMode.UnbindFrom(currentOsuScreen.OverlayActivationMode);
                API.Activity.UnbindFrom(currentOsuScreen.Activity);
            }

            if (newScreen is IOsuScreen newOsuScreen)
            {
                OverlayActivationMode.BindTo(newOsuScreen.OverlayActivationMode);
                API.Activity.BindTo(newOsuScreen.Activity);

                if (newOsuScreen.HideOverlaysOnEnter)
                    CloseAllOverlays();
                else
                    Toolbar.Show();

                if (newOsuScreen.AllowBackButton)
                    BackButton.Show();
                else
                    BackButton.Hide();
            }

            gamemodeCondition.TriggerChange();
        }

        private void gamemodeConditionChanged(GamemodeActivateCondition newCondition)
        {
            if (!(host is LinuxGameHost linuxGameHost)) return;

            switch (newCondition)
            {
                case GamemodeActivateCondition.Always:
                    linuxGameHost.GamemodeStart();
                    break;

                case GamemodeActivateCondition.InGame:
                    if (ScreenStack.CurrentScreen is Player)
                        linuxGameHost.GamemodeStart();
                    else
                        linuxGameHost.GamemodeEnd();
                    break;

                case GamemodeActivateCondition.Never:
                    linuxGameHost.GamemodeEnd();
                    break;
            }
        }

        private void screenPushed(IScreen lastScreen, IScreen newScreen)
        {
            ScreenChanged(lastScreen, newScreen);
            Logger.Log($"Screen changed → {newScreen}");
        }

        private void screenExited(IScreen lastScreen, IScreen newScreen)
        {
            ScreenChanged(lastScreen, newScreen);
            Logger.Log($"Screen changed ← {newScreen}");

            if (newScreen == null)
                Exit();
        }

        IBindable<bool> ILocalUserPlayInfo.IsPlaying => LocalUserPlaying;
    }
}<|MERGE_RESOLUTION|>--- conflicted
+++ resolved
@@ -720,15 +720,9 @@
                 var combinations = KeyBindingStore.GetReadableKeyCombinationsFor(l);
 
                 if (combinations.Count == 0)
-<<<<<<< HEAD
-                    return "无";
-
-                return string.Join(" 或 ", combinations);
-=======
                     return ToastStrings.NoKeyBound;
 
                 return string.Join(" / ", combinations);
->>>>>>> f6c19c95
             };
 
             Container logoContainer;
