--- conflicted
+++ resolved
@@ -1,337 +1,334 @@
-﻿// Copyright (c) 2007-2017 ppy Pty Ltd <contact@ppy.sh>.
-// Licensed under the MIT Licence - https://raw.githubusercontent.com/ppy/osu/master/LICENCE
-
-using System;
-using osu.Framework.Configuration;
-using osu.Framework.Screens;
-using osu.Game.Configuration;
-using osu.Framework.Graphics;
-using osu.Framework.Graphics.Containers;
-using osu.Game.Overlays;
-using osu.Framework.Input;
-using osu.Game.Input;
-using OpenTK.Input;
-using osu.Framework.Logging;
-using osu.Game.Graphics.UserInterface.Volume;
-using osu.Framework.Allocation;
-using osu.Framework.Timing;
-using osu.Game.Modes;
-using osu.Game.Overlays.Toolbar;
-using osu.Game.Screens;
-using osu.Game.Screens.Menu;
-using OpenTK;
-using osu.Framework.Graphics.Primitives;
-using System.Threading.Tasks;
-using osu.Framework.Threading;
-using osu.Game.Graphics;
-using osu.Game.Modes.Scoring;
-using osu.Game.Overlays.Notifications;
-<<<<<<< HEAD
-using osu.Game.Overlays.Music;
-using System.Linq;
-=======
-using osu.Game.Screens.Play;
->>>>>>> 9bd19e99
-
-namespace osu.Game
-{
-    public class OsuGame : OsuGameBase
-    {
-        public Toolbar Toolbar;
-
-        private ChatOverlay chat;
-
-        private MusicController musicController;
-
-        private NotificationManager notificationManager;
-
-        private DialogOverlay dialogOverlay;
-
-        private Intro intro
-        {
-            get
-            {
-                Screen s = screenStack;
-                while (s != null && !(s is Intro))
-                    s = s.ChildScreen;
-                return s as Intro;
-            }
-        }
-
-        private OsuScreen screenStack;
-
-        private VolumeControl volume;
-
-        public Bindable<PlayMode> PlayMode;
-
-        private readonly string[] args;
-
-        private OptionsOverlay options;
-
-        public OsuGame(string[] args = null)
-        {
-            this.args = args;
-        }
-
-        public void ToggleOptions() => options.ToggleVisibility();
-
-        [BackgroundDependencyLoader]
-        private void load()
-        {
-            if (!Host.IsPrimaryInstance)
-            {
-                Logger.Log(@"osu! does not support multiple running instances.", LoggingTarget.Runtime, LogLevel.Error);
-                Environment.Exit(0);
-            }
-
-            if (args?.Length > 0)
-            {
-                var paths = args.Where(a => !a.StartsWith(@"-"));
-                Task.Run(() => BeatmapDatabase.Import(paths));
-            }
-
-            Dependencies.Cache(this);
-
-            PlayMode = LocalConfig.GetBindable<PlayMode>(OsuConfig.PlayMode);
-        }
-
-        private ScheduledDelegate scoreLoad;
-
-        protected void LoadScore(Score s)
-        {
-            scoreLoad?.Cancel();
-
-            var menu = intro.ChildScreen;
-
-            if (menu == null)
-            {
-                scoreLoad = Schedule(() => LoadScore(s));
-                return;
-            }
-
-            if (!menu.IsCurrentScreen)
-            {
-                menu.MakeCurrent();
-                Delay(500);
-                scoreLoad = Schedule(() => LoadScore(s));
-                return;
-            }
-
-            if (s.Beatmap == null)
-            {
-                notificationManager.Post(new SimpleNotification
-                {
-                    Text = @"Tried to load a score for a beatmap we don't have!",
-                    Icon = FontAwesome.fa_life_saver,
-                });
-                return;
-            }
-
-            Beatmap.Value = BeatmapDatabase.GetWorkingBeatmap(s.Beatmap);
-
-            menu.Push(new PlayerLoader(new ReplayPlayer(s.Replay)));
-        }
-
-        protected override void LoadComplete()
-        {
-            base.LoadComplete();
-
-            Add(new Drawable[] {
-                new VolumeControlReceptor
-                {
-                    RelativeSizeAxes = Axes.Both,
-                    ActionRequested = delegate(InputState state) { volume.Adjust(state); }
-                },
-                mainContent = new Container
-                {
-                    RelativeSizeAxes = Axes.Both,
-                },
-                volume = new VolumeControl(),
-                overlayContent = new Container{ RelativeSizeAxes = Axes.Both },
-                new GlobalHotkeys //exists because UserInputManager is at a level below us.
-                {
-                    Handler = globalHotkeyPressed
-                }
-            });
-
-            (screenStack = new Loader()).LoadAsync(this, d =>
-            {
-                screenStack.ModePushed += screenAdded;
-                screenStack.Exited += screenRemoved;
-                mainContent.Add(screenStack);
-            });
-
-            //overlay elements
-            (chat = new ChatOverlay { Depth = 0 }).LoadAsync(this, overlayContent.Add);
-            (options = new OptionsOverlay { Depth = -1 }).LoadAsync(this, overlayContent.Add);
-            (musicController = new MusicController
-            {
-                Depth = -2,
-                Position = new Vector2(0, Toolbar.HEIGHT),
-                Anchor = Anchor.TopRight,
-                Origin = Anchor.TopRight,
-            }).LoadAsync(this, overlayContent.Add);
-
-            (notificationManager = new NotificationManager
-            {
-                Depth = -2,
-                Anchor = Anchor.TopRight,
-                Origin = Anchor.TopRight,
-            }).LoadAsync(this, overlayContent.Add);
-
-            (dialogOverlay = new DialogOverlay
-            {
-                Depth = -4,
-            }).LoadAsync(this, overlayContent.Add);
-
-            Logger.NewEntry += entry =>
-            {
-                if (entry.Level < LogLevel.Important) return;
-
-                notificationManager.Post(new SimpleNotification
-                {
-                    Text = $@"{entry.Level}: {entry.Message}"
-                });
-            };
-
-            Dependencies.Cache(options);
-            Dependencies.Cache(musicController);
-            Dependencies.Cache(notificationManager);
-            Dependencies.Cache(dialogOverlay);
-
-            (Toolbar = new Toolbar
-            {
-                Depth = -3,
-                OnHome = delegate { intro?.ChildScreen?.MakeCurrent(); },
-                OnPlayModeChange = m => PlayMode.Value = m,
-            }).LoadAsync(this, t =>
-            {
-                PlayMode.ValueChanged += delegate { Toolbar.SetGameMode(PlayMode.Value); };
-                PlayMode.TriggerChange();
-                overlayContent.Add(Toolbar);
-            });
-
-            options.StateChanged += delegate
-            {
-                switch (options.State)
-                {
-                    case Visibility.Hidden:
-                        intro.MoveToX(0, OptionsOverlay.TRANSITION_LENGTH, EasingTypes.OutQuint);
-                        break;
-                    case Visibility.Visible:
-                        intro.MoveToX(OptionsOverlay.SIDEBAR_WIDTH / 2, OptionsOverlay.TRANSITION_LENGTH, EasingTypes.OutQuint);
-                        break;
-                }
-            };
-
-            Cursor.State = Visibility.Hidden;
-        }
-
-        private bool globalHotkeyPressed(InputState state, KeyDownEventArgs args)
-        {
-            if (args.Repeat || intro == null) return false;
-
-            switch (args.Key)
-            {
-                case Key.F8:
-                    chat.ToggleVisibility();
-                    return true;
-                case Key.PageUp:
-                case Key.PageDown:
-                    var swClock = (Clock as ThrottledFrameClock)?.Source as StopwatchClock;
-                    if (swClock == null) return false;
-
-                    swClock.Rate *= args.Key == Key.PageUp ? 1.1f : 0.9f;
-                    Logger.Log($@"Adjusting game clock to {swClock.Rate}", LoggingTarget.Debug);
-                    return true;
-            }
-
-            if (state.Keyboard.ControlPressed)
-            {
-                switch (args.Key)
-                {
-                    case Key.T:
-                        Toolbar.ToggleVisibility();
-                        return true;
-                    case Key.O:
-                        options.ToggleVisibility();
-                        return true;
-                }
-            }
-
-            return false;
-        }
-
-        public event Action<Screen> ScreenChanged;
-
-        private Container mainContent;
-
-        private Container overlayContent;
-
-        private OsuScreen currentScreen;
-
-        private void screenChanged(Screen newScreen)
-        {
-            currentScreen = newScreen as OsuScreen;
-
-            if (currentScreen == null)
-            {
-                Exit();
-                return;
-            }
-
-            //central game mode change logic.
-            if (!currentScreen.ShowOverlays)
-            {
-                options.State = Visibility.Hidden;
-                Toolbar.State = Visibility.Hidden;
-                musicController.State = Visibility.Hidden;
-                chat.State = Visibility.Hidden;
-            }
-            else
-            {
-                Toolbar.State = Visibility.Visible;
-            }
-
-            ScreenChanged?.Invoke(newScreen);
-        }
-
-        protected override bool OnExiting()
-        {
-            if (screenStack.ChildScreen == null) return false;
-
-            if (intro == null) return true;
-
-            if (!intro.DidLoadMenu || intro.ChildScreen != null)
-            {
-                Scheduler.Add(intro.MakeCurrent);
-                return true;
-            }
-
-            return base.OnExiting();
-        }
-
-        protected override void UpdateAfterChildren()
-        {
-            base.UpdateAfterChildren();
-
-            if (intro?.ChildScreen != null)
-                intro.ChildScreen.Padding = new MarginPadding { Top = Toolbar.Position.Y + Toolbar.DrawHeight };
-
-            Cursor.State = currentScreen == null || currentScreen.HasLocalCursorDisplayed ? Visibility.Hidden : Visibility.Visible;
-        }
-
-        private void screenAdded(Screen newScreen)
-        {
-            newScreen.ModePushed += screenAdded;
-            newScreen.Exited += screenRemoved;
-
-            screenChanged(newScreen);
-        }
-
-        private void screenRemoved(Screen newScreen)
-        {
-            screenChanged(newScreen);
-        }
-    }
-}
+﻿// Copyright (c) 2007-2017 ppy Pty Ltd <contact@ppy.sh>.
+// Licensed under the MIT Licence - https://raw.githubusercontent.com/ppy/osu/master/LICENCE
+
+using System;
+using osu.Framework.Configuration;
+using osu.Framework.Screens;
+using osu.Game.Configuration;
+using osu.Framework.Graphics;
+using osu.Framework.Graphics.Containers;
+using osu.Game.Overlays;
+using osu.Framework.Input;
+using osu.Game.Input;
+using OpenTK.Input;
+using osu.Framework.Logging;
+using osu.Game.Graphics.UserInterface.Volume;
+using osu.Framework.Allocation;
+using osu.Framework.Timing;
+using osu.Game.Modes;
+using osu.Game.Overlays.Toolbar;
+using osu.Game.Screens;
+using osu.Game.Screens.Menu;
+using OpenTK;
+using osu.Framework.Graphics.Primitives;
+using System.Threading.Tasks;
+using osu.Framework.Threading;
+using osu.Game.Graphics;
+using osu.Game.Modes.Scoring;
+using osu.Game.Overlays.Notifications;
+using osu.Game.Overlays.Music;
+using System.Linq;
+using osu.Game.Screens.Play;
+
+namespace osu.Game
+{
+    public class OsuGame : OsuGameBase
+    {
+        public Toolbar Toolbar;
+
+        private ChatOverlay chat;
+
+        private MusicController musicController;
+
+        private NotificationManager notificationManager;
+
+        private DialogOverlay dialogOverlay;
+
+        private Intro intro
+        {
+            get
+            {
+                Screen s = screenStack;
+                while (s != null && !(s is Intro))
+                    s = s.ChildScreen;
+                return s as Intro;
+            }
+        }
+
+        private OsuScreen screenStack;
+
+        private VolumeControl volume;
+
+        public Bindable<PlayMode> PlayMode;
+
+        private readonly string[] args;
+
+        private OptionsOverlay options;
+
+        public OsuGame(string[] args = null)
+        {
+            this.args = args;
+        }
+
+        public void ToggleOptions() => options.ToggleVisibility();
+
+        [BackgroundDependencyLoader]
+        private void load()
+        {
+            if (!Host.IsPrimaryInstance)
+            {
+                Logger.Log(@"osu! does not support multiple running instances.", LoggingTarget.Runtime, LogLevel.Error);
+                Environment.Exit(0);
+            }
+
+            if (args?.Length > 0)
+            {
+                var paths = args.Where(a => !a.StartsWith(@"-"));
+                Task.Run(() => BeatmapDatabase.Import(paths));
+            }
+
+            Dependencies.Cache(this);
+
+            PlayMode = LocalConfig.GetBindable<PlayMode>(OsuConfig.PlayMode);
+        }
+
+        private ScheduledDelegate scoreLoad;
+
+        protected void LoadScore(Score s)
+        {
+            scoreLoad?.Cancel();
+
+            var menu = intro.ChildScreen;
+
+            if (menu == null)
+            {
+                scoreLoad = Schedule(() => LoadScore(s));
+                return;
+            }
+
+            if (!menu.IsCurrentScreen)
+            {
+                menu.MakeCurrent();
+                Delay(500);
+                scoreLoad = Schedule(() => LoadScore(s));
+                return;
+            }
+
+            if (s.Beatmap == null)
+            {
+                notificationManager.Post(new SimpleNotification
+                {
+                    Text = @"Tried to load a score for a beatmap we don't have!",
+                    Icon = FontAwesome.fa_life_saver,
+                });
+                return;
+            }
+
+            Beatmap.Value = BeatmapDatabase.GetWorkingBeatmap(s.Beatmap);
+
+            menu.Push(new PlayerLoader(new ReplayPlayer(s.Replay)));
+        }
+
+        protected override void LoadComplete()
+        {
+            base.LoadComplete();
+
+            Add(new Drawable[] {
+                new VolumeControlReceptor
+                {
+                    RelativeSizeAxes = Axes.Both,
+                    ActionRequested = delegate(InputState state) { volume.Adjust(state); }
+                },
+                mainContent = new Container
+                {
+                    RelativeSizeAxes = Axes.Both,
+                },
+                volume = new VolumeControl(),
+                overlayContent = new Container{ RelativeSizeAxes = Axes.Both },
+                new GlobalHotkeys //exists because UserInputManager is at a level below us.
+                {
+                    Handler = globalHotkeyPressed
+                }
+            });
+
+            (screenStack = new Loader()).LoadAsync(this, d =>
+            {
+                screenStack.ModePushed += screenAdded;
+                screenStack.Exited += screenRemoved;
+                mainContent.Add(screenStack);
+            });
+
+            //overlay elements
+            (chat = new ChatOverlay { Depth = 0 }).LoadAsync(this, overlayContent.Add);
+            (options = new OptionsOverlay { Depth = -1 }).LoadAsync(this, overlayContent.Add);
+            (musicController = new MusicController
+            {
+                Depth = -2,
+                Position = new Vector2(0, Toolbar.HEIGHT),
+                Anchor = Anchor.TopRight,
+                Origin = Anchor.TopRight,
+            }).LoadAsync(this, overlayContent.Add);
+
+            (notificationManager = new NotificationManager
+            {
+                Depth = -2,
+                Anchor = Anchor.TopRight,
+                Origin = Anchor.TopRight,
+            }).LoadAsync(this, overlayContent.Add);
+
+            (dialogOverlay = new DialogOverlay
+            {
+                Depth = -4,
+            }).LoadAsync(this, overlayContent.Add);
+
+            Logger.NewEntry += entry =>
+            {
+                if (entry.Level < LogLevel.Important) return;
+
+                notificationManager.Post(new SimpleNotification
+                {
+                    Text = $@"{entry.Level}: {entry.Message}"
+                });
+            };
+
+            Dependencies.Cache(options);
+            Dependencies.Cache(musicController);
+            Dependencies.Cache(notificationManager);
+            Dependencies.Cache(dialogOverlay);
+
+            (Toolbar = new Toolbar
+            {
+                Depth = -3,
+                OnHome = delegate { intro?.ChildScreen?.MakeCurrent(); },
+                OnPlayModeChange = m => PlayMode.Value = m,
+            }).LoadAsync(this, t =>
+            {
+                PlayMode.ValueChanged += delegate { Toolbar.SetGameMode(PlayMode.Value); };
+                PlayMode.TriggerChange();
+                overlayContent.Add(Toolbar);
+            });
+
+            options.StateChanged += delegate
+            {
+                switch (options.State)
+                {
+                    case Visibility.Hidden:
+                        intro.MoveToX(0, OptionsOverlay.TRANSITION_LENGTH, EasingTypes.OutQuint);
+                        break;
+                    case Visibility.Visible:
+                        intro.MoveToX(OptionsOverlay.SIDEBAR_WIDTH / 2, OptionsOverlay.TRANSITION_LENGTH, EasingTypes.OutQuint);
+                        break;
+                }
+            };
+
+            Cursor.State = Visibility.Hidden;
+        }
+
+        private bool globalHotkeyPressed(InputState state, KeyDownEventArgs args)
+        {
+            if (args.Repeat || intro == null) return false;
+
+            switch (args.Key)
+            {
+                case Key.F8:
+                    chat.ToggleVisibility();
+                    return true;
+                case Key.PageUp:
+                case Key.PageDown:
+                    var swClock = (Clock as ThrottledFrameClock)?.Source as StopwatchClock;
+                    if (swClock == null) return false;
+
+                    swClock.Rate *= args.Key == Key.PageUp ? 1.1f : 0.9f;
+                    Logger.Log($@"Adjusting game clock to {swClock.Rate}", LoggingTarget.Debug);
+                    return true;
+            }
+
+            if (state.Keyboard.ControlPressed)
+            {
+                switch (args.Key)
+                {
+                    case Key.T:
+                        Toolbar.ToggleVisibility();
+                        return true;
+                    case Key.O:
+                        options.ToggleVisibility();
+                        return true;
+                }
+            }
+
+            return false;
+        }
+
+        public event Action<Screen> ScreenChanged;
+
+        private Container mainContent;
+
+        private Container overlayContent;
+
+        private OsuScreen currentScreen;
+
+        private void screenChanged(Screen newScreen)
+        {
+            currentScreen = newScreen as OsuScreen;
+
+            if (currentScreen == null)
+            {
+                Exit();
+                return;
+            }
+
+            //central game mode change logic.
+            if (!currentScreen.ShowOverlays)
+            {
+                options.State = Visibility.Hidden;
+                Toolbar.State = Visibility.Hidden;
+                musicController.State = Visibility.Hidden;
+                chat.State = Visibility.Hidden;
+            }
+            else
+            {
+                Toolbar.State = Visibility.Visible;
+            }
+
+            ScreenChanged?.Invoke(newScreen);
+        }
+
+        protected override bool OnExiting()
+        {
+            if (screenStack.ChildScreen == null) return false;
+
+            if (intro == null) return true;
+
+            if (!intro.DidLoadMenu || intro.ChildScreen != null)
+            {
+                Scheduler.Add(intro.MakeCurrent);
+                return true;
+            }
+
+            return base.OnExiting();
+        }
+
+        protected override void UpdateAfterChildren()
+        {
+            base.UpdateAfterChildren();
+
+            if (intro?.ChildScreen != null)
+                intro.ChildScreen.Padding = new MarginPadding { Top = Toolbar.Position.Y + Toolbar.DrawHeight };
+
+            Cursor.State = currentScreen == null || currentScreen.HasLocalCursorDisplayed ? Visibility.Hidden : Visibility.Visible;
+        }
+
+        private void screenAdded(Screen newScreen)
+        {
+            newScreen.ModePushed += screenAdded;
+            newScreen.Exited += screenRemoved;
+
+            screenChanged(newScreen);
+        }
+
+        private void screenRemoved(Screen newScreen)
+        {
+            screenChanged(newScreen);
+        }
+    }
+}