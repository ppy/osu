// Copyright (c) ppy Pty Ltd <contact@ppy.sh>. Licensed under the MIT Licence.
// See the LICENCE file in the repository root for full licence text.

using System;
using System.Collections.Generic;
using System.Diagnostics;
using System.Linq;
using System.Threading;
using System.Threading.Tasks;
using Humanizer;
using JetBrains.Annotations;
using osu.Framework.Allocation;
using osu.Framework.Audio;
using osu.Framework.Bindables;
using osu.Framework.Configuration;
using osu.Framework.Extensions.IEnumerableExtensions;
using osu.Framework.Graphics;
using osu.Framework.Graphics.Containers;
using osu.Framework.Graphics.Sprites;
using osu.Framework.Input;
using osu.Framework.Input.Bindings;
using osu.Framework.Input.Events;
using osu.Framework.Logging;
using osu.Framework.Screens;
using osu.Framework.Threading;
using osu.Game.Beatmaps;
using osu.Game.Collections;
using osu.Game.Configuration;
using osu.Game.Database;
using osu.Game.Extensions;
using osu.Game.Graphics;
using osu.Game.Graphics.Containers;
using osu.Game.Graphics.UserInterface;
using osu.Game.Input;
using osu.Game.Input.Bindings;
using osu.Game.IO;
using osu.Game.Localisation;
using osu.Game.Online.API.Requests.Responses;
using osu.Game.Online.Chat;
using osu.Game.Overlays;
using osu.Game.Overlays.Music;
using osu.Game.Overlays.Notifications;
using osu.Game.Overlays.Toolbar;
using osu.Game.Overlays.Volume;
using osu.Game.Performance;
using osu.Game.Rulesets.Mods;
using osu.Game.Scoring;
using osu.Game.Screens;
using osu.Game.Screens.Menu;
using osu.Game.Screens.Play;
using osu.Game.Screens.Ranking;
using osu.Game.Screens.Select;
using osu.Game.Skinning;
using osu.Game.Skinning.Editor;
using osu.Game.Updater;
using osu.Game.Users;
using osu.Game.Utils;
using osuTK.Graphics;

namespace osu.Game
{
    /// <summary>
    /// The full osu! experience. Builds on top of <see cref="OsuGameBase"/> to add menus and binding logic
    /// for initial components that are generally retrieved via DI.
    /// </summary>
    public class OsuGame : OsuGameBase, IKeyBindingHandler<GlobalAction>, ILocalUserPlayInfo
    {
        /// <summary>
        /// The amount of global offset to apply when a left/right anchored overlay is displayed (ie. settings or notifications).
        /// </summary>
        protected const float SIDE_OVERLAY_OFFSET_RATIO = 0.05f;

        public Toolbar Toolbar;

        private ChatOverlay chatOverlay;

        private ChannelManager channelManager;

        [NotNull]
        protected readonly NotificationOverlay Notifications = new NotificationOverlay();

        private BeatmapListingOverlay beatmapListing;

        private DashboardOverlay dashboard;

        private NewsOverlay news;

        private UserProfileOverlay userProfile;

        private BeatmapSetOverlay beatmapSetOverlay;

        private WikiOverlay wikiOverlay;

        private ChangelogOverlay changelogOverlay;

        private SkinEditorOverlay skinEditor;

        private Container overlayContent;

        private Container rightFloatingOverlayContent;

        private Container leftFloatingOverlayContent;

        private Container topMostOverlayContent;

        private ScalingContainer screenContainer;

        protected Container ScreenOffsetContainer { get; private set; }

        private Container overlayOffsetContainer;

        [Resolved]
        private FrameworkConfigManager frameworkConfig { get; set; }

        [Cached]
        private readonly DifficultyRecommender difficultyRecommender = new DifficultyRecommender();

        [Cached]
        private readonly LegacyImportManager legacyImportManager = new LegacyImportManager();

        [Cached]
        private readonly ScreenshotManager screenshotManager = new ScreenshotManager();

        protected SentryLogger SentryLogger;

        public virtual StableStorage GetStorageForStableInstall() => null;

        private float toolbarOffset => (Toolbar?.Position.Y ?? 0) + (Toolbar?.DrawHeight ?? 0);

        private IdleTracker idleTracker;

        /// <summary>
        /// Whether overlays should be able to be opened game-wide. Value is sourced from the current active screen.
        /// </summary>
        public readonly IBindable<OverlayActivation> OverlayActivationMode = new Bindable<OverlayActivation>();

        /// <summary>
        /// Whether the local user is currently interacting with the game in a way that should not be interrupted.
        /// </summary>
        /// <remarks>
        /// This is exclusively managed by <see cref="Player"/>. If other components are mutating this state, a more
        /// resilient method should be used to ensure correct state.
        /// </remarks>
        public Bindable<bool> LocalUserPlaying = new BindableBool();

        protected OsuScreenStack ScreenStack;

        protected BackButton BackButton;

        protected SettingsOverlay Settings;

        private VolumeOverlay volume;
        private OsuLogo osuLogo;

        private MainMenu menuScreen;

        [CanBeNull]
        private IntroScreen introScreen;

        private Bindable<string> configRuleset;

        private Bindable<float> uiScale;

        private Bindable<string> configSkin;

        private readonly string[] args;

        private readonly List<OsuFocusedOverlayContainer> focusedOverlays = new List<OsuFocusedOverlayContainer>();

        private readonly List<OverlayContainer> visibleBlockingOverlays = new List<OverlayContainer>();

        public OsuGame(string[] args = null)
        {
            this.args = args;

            forwardLoggedErrorsToNotifications();

            SentryLogger = new SentryLogger(this);
        }

        private void updateBlockingOverlayFade() =>
            screenContainer.FadeColour(visibleBlockingOverlays.Any() ? OsuColour.Gray(0.5f) : Color4.White, 500, Easing.OutQuint);

        public void AddBlockingOverlay(OverlayContainer overlay)
        {
            if (!visibleBlockingOverlays.Contains(overlay))
                visibleBlockingOverlays.Add(overlay);
            updateBlockingOverlayFade();
        }

        public void RemoveBlockingOverlay(OverlayContainer overlay) => Schedule(() =>
        {
            visibleBlockingOverlays.Remove(overlay);
            updateBlockingOverlayFade();
        });

        /// <summary>
        /// Close all game-wide overlays.
        /// </summary>
        /// <param name="hideToolbar">Whether the toolbar should also be hidden.</param>
        public void CloseAllOverlays(bool hideToolbar = true)
        {
            foreach (var overlay in focusedOverlays)
                overlay.Hide();

            if (hideToolbar) Toolbar.Hide();
        }

        private DependencyContainer dependencies;

        protected override IReadOnlyDependencyContainer CreateChildDependencies(IReadOnlyDependencyContainer parent) =>
            dependencies = new DependencyContainer(base.CreateChildDependencies(parent));

        [BackgroundDependencyLoader]
        private void load()
        {
            dependencies.CacheAs(this);

            dependencies.Cache(SentryLogger);

            dependencies.Cache(osuLogo = new OsuLogo { Alpha = 0 });

            // bind config int to database RulesetInfo
            configRuleset = LocalConfig.GetBindable<string>(OsuSetting.Ruleset);
            uiScale = LocalConfig.GetBindable<float>(OsuSetting.UIScale);

            var preferredRuleset = int.TryParse(configRuleset.Value, out int rulesetId)
                // int parsing can be removed 20220522
                ? RulesetStore.GetRuleset(rulesetId)
                : RulesetStore.GetRuleset(configRuleset.Value);

            try
            {
                Ruleset.Value = preferredRuleset ?? RulesetStore.AvailableRulesets.First();
            }
            catch (Exception e)
            {
                // on startup, a ruleset may be selected which has compatibility issues.
                Logger.Error(e, $@"Failed to switch to preferred ruleset {preferredRuleset}.");
                Ruleset.Value = RulesetStore.AvailableRulesets.First();
            }

            Ruleset.ValueChanged += r => configRuleset.Value = r.NewValue.ShortName;

            // bind config int to database SkinInfo
            configSkin = LocalConfig.GetBindable<string>(OsuSetting.Skin);
            SkinManager.CurrentSkinInfo.ValueChanged += skin => configSkin.Value = skin.NewValue.ID.ToString();
            configSkin.ValueChanged += skinId =>
            {
<<<<<<< HEAD
                // TODO: migrate the user skin selection to the new ID format.
=======
>>>>>>> e855a498
                ILive<SkinInfo> skinInfo = null;

                if (Guid.TryParse(skinId.NewValue, out var guid))
                    skinInfo = SkinManager.Query(s => s.ID == guid);

                if (skinInfo == null)
                {
                    if (guid == SkinInfo.CLASSIC_SKIN)
                        skinInfo = DefaultLegacySkin.CreateInfo().ToLive();
                }

                SkinManager.CurrentSkinInfo.Value = skinInfo ?? DefaultSkin.CreateInfo().ToLive();
            };
            configSkin.TriggerChange();

            IsActive.BindValueChanged(active => updateActiveState(active.NewValue), true);

            Audio.AddAdjustment(AdjustableProperty.Volume, inactiveVolumeFade);

            SelectedMods.BindValueChanged(modsChanged);
            Beatmap.BindValueChanged(beatmapChanged, true);
        }

        private ExternalLinkOpener externalLinkOpener;

        /// <summary>
        /// Handle an arbitrary URL. Displays via in-game overlays where possible.
        /// This can be called from a non-thread-safe non-game-loaded state.
        /// </summary>
        /// <param name="url">The URL to load.</param>
        public void HandleLink(string url) => HandleLink(MessageFormatter.GetLinkDetails(url));

        /// <summary>
        /// Handle a specific <see cref="LinkDetails"/>.
        /// This can be called from a non-thread-safe non-game-loaded state.
        /// </summary>
        /// <param name="link">The link to load.</param>
        public void HandleLink(LinkDetails link) => Schedule(() =>
        {
            string argString = link.Argument.ToString();

            switch (link.Action)
            {
                case LinkAction.OpenBeatmap:
                    // TODO: proper query params handling
                    if (int.TryParse(argString.Contains('?') ? argString.Split('?')[0] : argString, out int beatmapId))
                        ShowBeatmap(beatmapId);
                    break;

                case LinkAction.OpenBeatmapSet:
                    if (int.TryParse(argString, out int setId))
                        ShowBeatmapSet(setId);
                    break;

                case LinkAction.OpenChannel:
                    ShowChannel(argString);
                    break;

                case LinkAction.SearchBeatmapSet:
                    SearchBeatmapSet(argString);
                    break;

                case LinkAction.OpenEditorTimestamp:
                case LinkAction.JoinMultiplayerMatch:
                case LinkAction.Spectate:
                    waitForReady(() => Notifications, _ => Notifications.Post(new SimpleNotification
                    {
                        Text = @"This link type is not yet supported!",
                        Icon = FontAwesome.Solid.LifeRing,
                    }));
                    break;

                case LinkAction.External:
                    OpenUrlExternally(argString);
                    break;

                case LinkAction.OpenUserProfile:
                    if (!(link.Argument is IUser user))
                    {
                        user = int.TryParse(argString, out int userId)
                            ? new APIUser { Id = userId }
                            : new APIUser { Username = argString };
                    }

                    ShowUser(user);

                    break;

                case LinkAction.OpenWiki:
                    ShowWiki(argString);
                    break;

                case LinkAction.OpenChangelog:
                    if (string.IsNullOrEmpty(argString))
                        ShowChangelogListing();
                    else
                    {
                        string[] changelogArgs = argString.Split("/");
                        ShowChangelogBuild(changelogArgs[0], changelogArgs[1]);
                    }

                    break;

                default:
                    throw new NotImplementedException($"This {nameof(LinkAction)} ({link.Action.ToString()}) is missing an associated action.");
            }
        });

        public void OpenUrlExternally(string url) => waitForReady(() => externalLinkOpener, _ =>
        {
            if (url.StartsWith('/'))
                url = $"{API.APIEndpointUrl}{url}";

            externalLinkOpener.OpenUrlExternally(url);
        });

        /// <summary>
        /// Open a specific channel in chat.
        /// </summary>
        /// <param name="channel">The channel to display.</param>
        public void ShowChannel(string channel) => waitForReady(() => channelManager, _ =>
        {
            try
            {
                channelManager.OpenChannel(channel);
            }
            catch (ChannelNotFoundException)
            {
                Logger.Log($"The requested channel \"{channel}\" does not exist");
            }
        });

        /// <summary>
        /// Show a beatmap set as an overlay.
        /// </summary>
        /// <param name="setId">The set to display.</param>
        public void ShowBeatmapSet(int setId) => waitForReady(() => beatmapSetOverlay, _ => beatmapSetOverlay.FetchAndShowBeatmapSet(setId));

        /// <summary>
        /// Show a user's profile as an overlay.
        /// </summary>
        /// <param name="user">The user to display.</param>
        public void ShowUser(IUser user) => waitForReady(() => userProfile, _ => userProfile.ShowUser(user));

        /// <summary>
        /// Show a beatmap's set as an overlay, displaying the given beatmap.
        /// </summary>
        /// <param name="beatmapId">The beatmap to show.</param>
        public void ShowBeatmap(int beatmapId) => waitForReady(() => beatmapSetOverlay, _ => beatmapSetOverlay.FetchAndShowBeatmap(beatmapId));

        /// <summary>
        /// Shows the beatmap listing overlay, with the given <paramref name="query"/> in the search box.
        /// </summary>
        /// <param name="query">The query to search for.</param>
        public void SearchBeatmapSet(string query) => waitForReady(() => beatmapListing, _ => beatmapListing.ShowWithSearch(query));

        /// <summary>
        /// Show a wiki's page as an overlay
        /// </summary>
        /// <param name="path">The wiki page to show</param>
        public void ShowWiki(string path) => waitForReady(() => wikiOverlay, _ => wikiOverlay.ShowPage(path));

        /// <summary>
        /// Show changelog listing overlay
        /// </summary>
        public void ShowChangelogListing() => waitForReady(() => changelogOverlay, _ => changelogOverlay.ShowListing());

        /// <summary>
        /// Show changelog's build as an overlay
        /// </summary>
        /// <param name="updateStream">The update stream name</param>
        /// <param name="version">The build version of the update stream</param>
        public void ShowChangelogBuild(string updateStream, string version) => waitForReady(() => changelogOverlay, _ => changelogOverlay.ShowBuild(updateStream, version));

        /// <summary>
        /// Present a beatmap at song select immediately.
        /// The user should have already requested this interactively.
        /// </summary>
        /// <param name="beatmap">The beatmap to select.</param>
        /// <param name="difficultyCriteria">Optional predicate used to narrow the set of difficulties to select from when presenting.</param>
        /// <remarks>
        /// Among items satisfying the predicate, the order of preference is:
        /// <list type="bullet">
        /// <item>beatmap with recommended difficulty, as provided by <see cref="DifficultyRecommender"/>,</item>
        /// <item>first beatmap from the current ruleset,</item>
        /// <item>first beatmap from any ruleset.</item>
        /// </list>
        /// </remarks>
        public void PresentBeatmap(IBeatmapSetInfo beatmap, Predicate<BeatmapInfo> difficultyCriteria = null)
        {
            BeatmapSetInfo databasedSet = null;

            if (beatmap.OnlineID > 0)
                databasedSet = BeatmapManager.QueryBeatmapSet(s => s.OnlineID == beatmap.OnlineID);

            if (beatmap is BeatmapSetInfo localBeatmap)
                databasedSet ??= BeatmapManager.QueryBeatmapSet(s => s.Hash == localBeatmap.Hash);

            if (databasedSet == null)
            {
                Logger.Log("The requested beatmap could not be loaded.", LoggingTarget.Information);
                return;
            }

            PerformFromScreen(screen =>
            {
                // Find beatmaps that match our predicate.
                var beatmaps = databasedSet.Beatmaps.Where(b => difficultyCriteria?.Invoke(b) ?? true).ToList();

                // Use all beatmaps if predicate matched nothing
                if (beatmaps.Count == 0)
                    beatmaps = databasedSet.Beatmaps;

                // Prefer recommended beatmap if recommendations are available, else fallback to a sane selection.
                var selection = difficultyRecommender.GetRecommendedBeatmap(beatmaps)
                                ?? beatmaps.FirstOrDefault(b => b.Ruleset.Equals(Ruleset.Value))
                                ?? beatmaps.First();

                if (screen is IHandlePresentBeatmap presentableScreen)
                {
                    presentableScreen.PresentBeatmap(BeatmapManager.GetWorkingBeatmap(selection), selection.Ruleset);
                }
                else
                {
                    Ruleset.Value = selection.Ruleset;
                    Beatmap.Value = BeatmapManager.GetWorkingBeatmap(selection);
                }
            }, validScreens: new[] { typeof(SongSelect), typeof(IHandlePresentBeatmap) });
        }

        /// <summary>
        /// Present a score's replay immediately.
        /// The user should have already requested this interactively.
        /// </summary>
        public void PresentScore(ScoreInfo score, ScorePresentType presentType = ScorePresentType.Results)
        {
            // The given ScoreInfo may have missing properties if it was retrieved from online data. Re-retrieve it from the database
            // to ensure all the required data for presenting a replay are present.
            ScoreInfo databasedScoreInfo = null;

            if (score.OnlineScoreID != null)
                databasedScoreInfo = ScoreManager.Query(s => s.OnlineScoreID == score.OnlineScoreID);

            databasedScoreInfo ??= ScoreManager.Query(s => s.Hash == score.Hash);

            if (databasedScoreInfo == null)
            {
                Logger.Log("The requested score could not be found locally.", LoggingTarget.Information);
                return;
            }

            var databasedScore = ScoreManager.GetScore(databasedScoreInfo);

            if (databasedScore.Replay == null)
            {
                Logger.Log("The loaded score has no replay data.", LoggingTarget.Information);
                return;
            }

            var databasedBeatmap = BeatmapManager.QueryBeatmap(b => b.ID == databasedScoreInfo.BeatmapInfo.ID);

            if (databasedBeatmap == null)
            {
                Logger.Log("Tried to load a score for a beatmap we don't have!", LoggingTarget.Information);
                return;
            }

            PerformFromScreen(screen =>
            {
                Ruleset.Value = databasedScore.ScoreInfo.Ruleset;
                Beatmap.Value = BeatmapManager.GetWorkingBeatmap(databasedBeatmap);

                switch (presentType)
                {
                    case ScorePresentType.Gameplay:
                        screen.Push(new ReplayPlayerLoader(databasedScore));
                        break;

                    case ScorePresentType.Results:
                        screen.Push(new SoloResultsScreen(databasedScore.ScoreInfo, false));
                        break;
                }
            }, validScreens: new[] { typeof(PlaySongSelect) });
        }

        public override Task Import(params ImportTask[] imports)
        {
            // encapsulate task as we don't want to begin the import process until in a ready state.

            // ReSharper disable once AsyncVoidLambda
            // TODO: This is bad because `new Task` doesn't have a Func<Task?> override.
            // Only used for android imports and a bit of a mess. Probably needs rethinking overall.
            var importTask = new Task(async () => await base.Import(imports).ConfigureAwait(false));

            waitForReady(() => this, _ => importTask.Start());

            return importTask;
        }

        protected virtual Loader CreateLoader() => new Loader();

        protected virtual UpdateManager CreateUpdateManager() => new UpdateManager();

        protected virtual HighPerformanceSession CreateHighPerformanceSession() => new HighPerformanceSession();

        protected override Container CreateScalingContainer() => new ScalingContainer(ScalingMode.Everything);

        #region Beatmap progression

        private void beatmapChanged(ValueChangedEvent<WorkingBeatmap> beatmap)
        {
            beatmap.OldValue?.CancelAsyncLoad();
            beatmap.NewValue?.BeginAsyncLoad();
            Logger.Log($"Game-wide working beatmap updated to {beatmap.NewValue}");
        }

        private void modsChanged(ValueChangedEvent<IReadOnlyList<Mod>> mods)
        {
            // a lease may be taken on the mods bindable, at which point we can't really ensure valid mods.
            if (SelectedMods.Disabled)
                return;

            if (!ModUtils.CheckValidForGameplay(mods.NewValue, out var invalid))
            {
                // ensure we always have a valid set of mods.
                SelectedMods.Value = mods.NewValue.Except(invalid).ToArray();
            }
        }

        #endregion

        private PerformFromMenuRunner performFromMainMenuTask;

        /// <summary>
        /// Perform an action only after returning to a specific screen as indicated by <paramref name="validScreens"/>.
        /// Eagerly tries to exit the current screen until it succeeds.
        /// </summary>
        /// <param name="action">The action to perform once we are in the correct state.</param>
        /// <param name="validScreens">An optional collection of valid screen types. If any of these screens are already current we can perform the action immediately, else the first valid parent will be made current before performing the action. <see cref="MainMenu"/> is used if not specified.</param>
        public void PerformFromScreen(Action<IScreen> action, IEnumerable<Type> validScreens = null)
        {
            performFromMainMenuTask?.Cancel();
            Add(performFromMainMenuTask = new PerformFromMenuRunner(action, validScreens, () => ScreenStack.CurrentScreen));
        }

        /// <summary>
        /// Wait for the game (and target component) to become loaded and then run an action.
        /// </summary>
        /// <param name="retrieveInstance">A function to retrieve a (potentially not-yet-constructed) target instance.</param>
        /// <param name="action">The action to perform on the instance when load is confirmed.</param>
        /// <typeparam name="T">The type of the target instance.</typeparam>
        private void waitForReady<T>(Func<T> retrieveInstance, Action<T> action)
            where T : Drawable
        {
            var instance = retrieveInstance();

            if (ScreenStack == null || ScreenStack.CurrentScreen is StartupScreen || instance?.IsLoaded != true)
                Schedule(() => waitForReady(retrieveInstance, action));
            else
                action(instance);
        }

        protected override void Dispose(bool isDisposing)
        {
            base.Dispose(isDisposing);
            SentryLogger.Dispose();
        }

        protected override IDictionary<FrameworkSetting, object> GetFrameworkConfigDefaults()
            => new Dictionary<FrameworkSetting, object>
            {
                // General expectation that osu! starts in fullscreen by default (also gives the most predictable performance)
                { FrameworkSetting.WindowMode, WindowMode.Fullscreen }
            };

        protected override void LoadComplete()
        {
            base.LoadComplete();

            foreach (var language in Enum.GetValues(typeof(Language)).OfType<Language>())
            {
                string cultureCode = language.ToCultureCode();

                try
                {
                    Localisation.AddLanguage(cultureCode, new ResourceManagerLocalisationStore(cultureCode));
                }
                catch (Exception ex)
                {
                    Logger.Error(ex, $"Could not load localisations for language \"{cultureCode}\"");
                }
            }

            // The next time this is updated is in UpdateAfterChildren, which occurs too late and results
            // in the cursor being shown for a few frames during the intro.
            // This prevents the cursor from showing until we have a screen with CursorVisible = true
            MenuCursorContainer.CanShowCursor = menuScreen?.CursorVisible ?? false;

            // todo: all archive managers should be able to be looped here.
            SkinManager.PostNotification = n => Notifications.Post(n);

            BeatmapManager.PostNotification = n => Notifications.Post(n);
            BeatmapManager.PostImport = items => PresentBeatmap(items.First().Value);

            BeatmapDownloader.PostNotification = n => Notifications.Post(n);
            ScoreDownloader.PostNotification = n => Notifications.Post(n);

            ScoreManager.PostNotification = n => Notifications.Post(n);
            ScoreManager.PostImport = items => PresentScore(items.First().Value);

            // make config aware of how to lookup skins for on-screen display purposes.
            // if this becomes a more common thing, tracked settings should be reconsidered to allow local DI.
            LocalConfig.LookupSkinName = id => SkinManager.Query(s => s.ID == id)?.ToString() ?? "Unknown";

            LocalConfig.LookupKeyBindings = l =>
            {
                var combinations = KeyBindingStore.GetReadableKeyCombinationsFor(l);

                if (combinations.Count == 0)
                    return ToastStrings.NoKeyBound;

                return string.Join(" / ", combinations);
            };

            Container logoContainer;
            BackButton.Receptor receptor;

            dependencies.CacheAs(idleTracker = new GameIdleTracker(6000));

            var sessionIdleTracker = new GameIdleTracker(300000);
            sessionIdleTracker.IsIdle.BindValueChanged(idle =>
            {
                if (idle.NewValue)
                    SessionStatics.ResetValues();
            });

            Add(sessionIdleTracker);

            AddRange(new Drawable[]
            {
                new VolumeControlReceptor
                {
                    RelativeSizeAxes = Axes.Both,
                    ActionRequested = action => volume.Adjust(action),
                    ScrollActionRequested = (action, amount, isPrecise) => volume.Adjust(action, amount, isPrecise),
                },
                ScreenOffsetContainer = new Container
                {
                    RelativeSizeAxes = Axes.Both,
                    Children = new Drawable[]
                    {
                        screenContainer = new ScalingContainer(ScalingMode.ExcludeOverlays)
                        {
                            RelativeSizeAxes = Axes.Both,
                            Anchor = Anchor.Centre,
                            Origin = Anchor.Centre,
                            Children = new Drawable[]
                            {
                                receptor = new BackButton.Receptor(),
                                ScreenStack = new OsuScreenStack { RelativeSizeAxes = Axes.Both },
                                BackButton = new BackButton(receptor)
                                {
                                    Anchor = Anchor.BottomLeft,
                                    Origin = Anchor.BottomLeft,
                                    Action = () =>
                                    {
                                        if (!(ScreenStack.CurrentScreen is IOsuScreen currentScreen))
                                            return;

                                        if (!((Drawable)currentScreen).IsLoaded || (currentScreen.AllowBackButton && !currentScreen.OnBackButton()))
                                            ScreenStack.Exit();
                                    }
                                },
                                logoContainer = new Container { RelativeSizeAxes = Axes.Both },
                            }
                        },
                    }
                },
                overlayOffsetContainer = new Container
                {
                    RelativeSizeAxes = Axes.Both,
                    Children = new Drawable[]
                    {
                        overlayContent = new Container { RelativeSizeAxes = Axes.Both },
                        rightFloatingOverlayContent = new Container { RelativeSizeAxes = Axes.Both },
                        leftFloatingOverlayContent = new Container { RelativeSizeAxes = Axes.Both },
                    }
                },
                topMostOverlayContent = new Container { RelativeSizeAxes = Axes.Both },
                idleTracker,
                new ConfineMouseTracker()
            });

            ScreenStack.ScreenPushed += screenPushed;
            ScreenStack.ScreenExited += screenExited;

            loadComponentSingleFile(osuLogo, logo =>
            {
                logoContainer.Add(logo);

                // Loader has to be created after the logo has finished loading as Loader performs logo transformations on entering.
                ScreenStack.Push(CreateLoader().With(l => l.RelativeSizeAxes = Axes.Both));
            });

            loadComponentSingleFile(Toolbar = new Toolbar
            {
                OnHome = delegate
                {
                    CloseAllOverlays(false);
                    menuScreen?.MakeCurrent();
                },
            }, topMostOverlayContent.Add);

            loadComponentSingleFile(volume = new VolumeOverlay(), leftFloatingOverlayContent.Add, true);

            var onScreenDisplay = new OnScreenDisplay();

            onScreenDisplay.BeginTracking(this, frameworkConfig);
            onScreenDisplay.BeginTracking(this, LocalConfig);

            loadComponentSingleFile(onScreenDisplay, Add, true);

            loadComponentSingleFile(Notifications.With(d =>
            {
                d.Anchor = Anchor.TopRight;
                d.Origin = Anchor.TopRight;
            }), rightFloatingOverlayContent.Add, true);

            loadComponentSingleFile(new CollectionManager(Storage)
            {
                PostNotification = n => Notifications.Post(n),
            }, Add, true);

            loadComponentSingleFile(legacyImportManager, Add);

            loadComponentSingleFile(screenshotManager, Add);

            // dependency on notification overlay, dependent by settings overlay
            loadComponentSingleFile(CreateUpdateManager(), Add, true);

            // overlay elements
            loadComponentSingleFile(new ManageCollectionsDialog(), overlayContent.Add, true);
            loadComponentSingleFile(beatmapListing = new BeatmapListingOverlay(), overlayContent.Add, true);
            loadComponentSingleFile(dashboard = new DashboardOverlay(), overlayContent.Add, true);
            loadComponentSingleFile(news = new NewsOverlay(), overlayContent.Add, true);
            var rankingsOverlay = loadComponentSingleFile(new RankingsOverlay(), overlayContent.Add, true);
            loadComponentSingleFile(channelManager = new ChannelManager(), AddInternal, true);
            loadComponentSingleFile(chatOverlay = new ChatOverlay(), overlayContent.Add, true);
            loadComponentSingleFile(new MessageNotifier(), AddInternal, true);
            loadComponentSingleFile(Settings = new SettingsOverlay(), leftFloatingOverlayContent.Add, true);
            loadComponentSingleFile(changelogOverlay = new ChangelogOverlay(), overlayContent.Add, true);
            loadComponentSingleFile(userProfile = new UserProfileOverlay(), overlayContent.Add, true);
            loadComponentSingleFile(beatmapSetOverlay = new BeatmapSetOverlay(), overlayContent.Add, true);
            loadComponentSingleFile(wikiOverlay = new WikiOverlay(), overlayContent.Add, true);
            loadComponentSingleFile(skinEditor = new SkinEditorOverlay(screenContainer), overlayContent.Add, true);

            loadComponentSingleFile(new LoginOverlay
            {
                Anchor = Anchor.TopRight,
                Origin = Anchor.TopRight,
            }, rightFloatingOverlayContent.Add, true);

            loadComponentSingleFile(new NowPlayingOverlay
            {
                Anchor = Anchor.TopRight,
                Origin = Anchor.TopRight,
            }, rightFloatingOverlayContent.Add, true);

            loadComponentSingleFile(new AccountCreationOverlay(), topMostOverlayContent.Add, true);
            loadComponentSingleFile(new DialogOverlay(), topMostOverlayContent.Add, true);

            loadComponentSingleFile(CreateHighPerformanceSession(), Add);

            chatOverlay.State.ValueChanged += state => channelManager.HighPollRate.Value = state.NewValue == Visibility.Visible;

            Add(difficultyRecommender);
            Add(externalLinkOpener = new ExternalLinkOpener());
            Add(new MusicKeyBindingHandler());

            // side overlays which cancel each other.
            var singleDisplaySideOverlays = new OverlayContainer[] { Settings, Notifications };

            foreach (var overlay in singleDisplaySideOverlays)
            {
                overlay.State.ValueChanged += state =>
                {
                    if (state.NewValue == Visibility.Hidden) return;

                    singleDisplaySideOverlays.Where(o => o != overlay).ForEach(o => o.Hide());
                };
            }

            // eventually informational overlays should be displayed in a stack, but for now let's only allow one to stay open at a time.
            var informationalOverlays = new OverlayContainer[] { beatmapSetOverlay, userProfile };

            foreach (var overlay in informationalOverlays)
            {
                overlay.State.ValueChanged += state =>
                {
                    if (state.NewValue != Visibility.Hidden)
                        showOverlayAboveOthers(overlay, informationalOverlays);
                };
            }

            // ensure only one of these overlays are open at once.
            var singleDisplayOverlays = new OverlayContainer[] { chatOverlay, news, dashboard, beatmapListing, changelogOverlay, rankingsOverlay, wikiOverlay };

            foreach (var overlay in singleDisplayOverlays)
            {
                overlay.State.ValueChanged += state =>
                {
                    // informational overlays should be dismissed on a show or hide of a full overlay.
                    informationalOverlays.ForEach(o => o.Hide());

                    if (state.NewValue != Visibility.Hidden)
                        showOverlayAboveOthers(overlay, singleDisplayOverlays);
                };
            }

            OverlayActivationMode.ValueChanged += mode =>
            {
                if (mode.NewValue != OverlayActivation.All) CloseAllOverlays();
            };

            // Importantly, this should be run after binding PostNotification to the import handlers so they can present the import after game startup.
            handleStartupImport();
        }

        private void handleStartupImport()
        {
            if (args?.Length > 0)
            {
                string[] paths = args.Where(a => !a.StartsWith('-')).ToArray();
                if (paths.Length > 0)
                    Task.Run(() => Import(paths));
            }
        }

        private void showOverlayAboveOthers(OverlayContainer overlay, OverlayContainer[] otherOverlays)
        {
            otherOverlays.Where(o => o != overlay).ForEach(o => o.Hide());

            // Partially visible so leave it at the current depth.
            if (overlay.IsPresent)
                return;

            // Show above all other overlays.
            if (overlay.IsLoaded)
                overlayContent.ChangeChildDepth(overlay, (float)-Clock.CurrentTime);
            else
                overlay.Depth = (float)-Clock.CurrentTime;
        }

        private void forwardLoggedErrorsToNotifications()
        {
            int recentLogCount = 0;

            const double debounce = 60000;

            Logger.NewEntry += entry =>
            {
                if (entry.Level < LogLevel.Important || entry.Target == null) return;

                const int short_term_display_limit = 3;

                if (recentLogCount < short_term_display_limit)
                {
                    Schedule(() => Notifications.Post(new SimpleErrorNotification
                    {
                        Icon = entry.Level == LogLevel.Important ? FontAwesome.Solid.ExclamationCircle : FontAwesome.Solid.Bomb,
                        Text = entry.Message.Truncate(256) + (entry.Exception != null && IsDeployedBuild ? "\n\nThis error has been automatically reported to the devs." : string.Empty),
                    }));
                }
                else if (recentLogCount == short_term_display_limit)
                {
                    string logFile = $@"{entry.Target.ToString().ToLowerInvariant()}.log";

                    Schedule(() => Notifications.Post(new SimpleNotification
                    {
                        Icon = FontAwesome.Solid.EllipsisH,
                        Text = "Subsequent messages have been logged. Click to view log files.",
                        Activated = () =>
                        {
                            Storage.GetStorageForDirectory(@"logs").PresentFileExternally(logFile);
                            return true;
                        }
                    }));
                }

                Interlocked.Increment(ref recentLogCount);
                Scheduler.AddDelayed(() => Interlocked.Decrement(ref recentLogCount), debounce);
            };
        }

        private Task asyncLoadStream;

        /// <summary>
        /// Queues loading the provided component in sequential fashion.
        /// This operation is limited to a single thread to avoid saturating all cores.
        /// </summary>
        /// <param name="component">The component to load.</param>
        /// <param name="loadCompleteAction">An action to invoke on load completion (generally to add the component to the hierarchy).</param>
        /// <param name="cache">Whether to cache the component as type <typeparamref name="T"/> into the game dependencies before any scheduling.</param>
        private T loadComponentSingleFile<T>(T component, Action<T> loadCompleteAction, bool cache = false)
            where T : Drawable
        {
            if (cache)
                dependencies.CacheAs(component);

            if (component is OsuFocusedOverlayContainer overlay)
                focusedOverlays.Add(overlay);

            // schedule is here to ensure that all component loads are done after LoadComplete is run (and thus all dependencies are cached).
            // with some better organisation of LoadComplete to do construction and dependency caching in one step, followed by calls to loadComponentSingleFile,
            // we could avoid the need for scheduling altogether.
            Schedule(() =>
            {
                var previousLoadStream = asyncLoadStream;

                // chain with existing load stream
                asyncLoadStream = Task.Run(async () =>
                {
                    if (previousLoadStream != null)
                        await previousLoadStream.ConfigureAwait(false);

                    try
                    {
                        Logger.Log($"Loading {component}...");

                        // Since this is running in a separate thread, it is possible for OsuGame to be disposed after LoadComponentAsync has been called
                        // throwing an exception. To avoid this, the call is scheduled on the update thread, which does not run if IsDisposed = true
                        Task task = null;
                        var del = new ScheduledDelegate(() => task = LoadComponentAsync(component, loadCompleteAction));
                        Scheduler.Add(del);

                        // The delegate won't complete if OsuGame has been disposed in the meantime
                        while (!IsDisposed && !del.Completed)
                            await Task.Delay(10).ConfigureAwait(false);

                        // Either we're disposed or the load process has started successfully
                        if (IsDisposed)
                            return;

                        Debug.Assert(task != null);

                        await task.ConfigureAwait(false);

                        Logger.Log($"Loaded {component}!");
                    }
                    catch (OperationCanceledException)
                    {
                    }
                });
            });

            return component;
        }

        public bool OnPressed(KeyBindingPressEvent<GlobalAction> e)
        {
            if (e.Repeat)
                return false;

            if (introScreen == null) return false;

            switch (e.Action)
            {
                case GlobalAction.ResetInputSettings:
                    Host.ResetInputHandlers();
                    frameworkConfig.GetBindable<ConfineMouseMode>(FrameworkSetting.ConfineMouseMode).SetDefault();
                    return true;

                case GlobalAction.ToggleGameplayMouseButtons:
                    var mouseDisableButtons = LocalConfig.GetBindable<bool>(OsuSetting.MouseDisableButtons);
                    mouseDisableButtons.Value = !mouseDisableButtons.Value;
                    return true;

                case GlobalAction.RandomSkin:
                    SkinManager.SelectRandomSkin();
                    return true;
            }

            return false;
        }

        public override bool OnPressed(KeyBindingPressEvent<PlatformAction> e)
        {
            const float adjustment_increment = 0.05f;

            switch (e.Action)
            {
                case PlatformAction.ZoomIn:
                    uiScale.Value += adjustment_increment;
                    return true;

                case PlatformAction.ZoomOut:
                    uiScale.Value -= adjustment_increment;
                    return true;

                case PlatformAction.ZoomDefault:
                    uiScale.SetDefault();
                    return true;
            }

            return base.OnPressed(e);
        }

        #region Inactive audio dimming

        private readonly BindableDouble inactiveVolumeFade = new BindableDouble();

        private void updateActiveState(bool isActive)
        {
            if (isActive)
                this.TransformBindableTo(inactiveVolumeFade, 1, 400, Easing.OutQuint);
            else
                this.TransformBindableTo(inactiveVolumeFade, LocalConfig.Get<double>(OsuSetting.VolumeInactive), 4000, Easing.OutQuint);
        }

        #endregion

        public void OnReleased(KeyBindingReleaseEvent<GlobalAction> e)
        {
        }

        protected override bool OnExiting()
        {
            if (ScreenStack.CurrentScreen is Loader)
                return false;

            if (introScreen?.DidLoadMenu == true && !(ScreenStack.CurrentScreen is IntroScreen))
            {
                Scheduler.Add(introScreen.MakeCurrent);
                return true;
            }

            return base.OnExiting();
        }

        protected override void UpdateAfterChildren()
        {
            base.UpdateAfterChildren();

            ScreenOffsetContainer.Padding = new MarginPadding { Top = toolbarOffset };
            overlayOffsetContainer.Padding = new MarginPadding { Top = toolbarOffset };

            float horizontalOffset = 0f;

            // Content.ToLocalSpace() is used instead of this.ToLocalSpace() to correctly calculate the offset with scaling modes active.
            // Content is a child of a scaling container with ScalingMode.Everything set, while the game itself is never scaled.
            // this avoids a visible jump in the positioning of the screen offset container.
            if (Settings.IsLoaded && Settings.IsPresent)
                horizontalOffset += Content.ToLocalSpace(Settings.ScreenSpaceDrawQuad.TopRight).X * SIDE_OVERLAY_OFFSET_RATIO;
            if (Notifications.IsLoaded && Notifications.IsPresent)
                horizontalOffset += (Content.ToLocalSpace(Notifications.ScreenSpaceDrawQuad.TopLeft).X - Content.DrawWidth) * SIDE_OVERLAY_OFFSET_RATIO;

            ScreenOffsetContainer.X = horizontalOffset;

            MenuCursorContainer.CanShowCursor = (ScreenStack.CurrentScreen as IOsuScreen)?.CursorVisible ?? false;
        }

        protected virtual void ScreenChanged(IScreen current, IScreen newScreen)
        {
            skinEditor.Reset();

            switch (newScreen)
            {
                case IntroScreen intro:
                    introScreen = intro;
                    break;

                case MainMenu menu:
                    menuScreen = menu;
                    break;
            }

            // reset on screen change for sanity.
            LocalUserPlaying.Value = false;

            if (current is IOsuScreen currentOsuScreen)
            {
                OverlayActivationMode.UnbindFrom(currentOsuScreen.OverlayActivationMode);
                API.Activity.UnbindFrom(currentOsuScreen.Activity);
            }

            if (newScreen is IOsuScreen newOsuScreen)
            {
                OverlayActivationMode.BindTo(newOsuScreen.OverlayActivationMode);
                API.Activity.BindTo(newOsuScreen.Activity);

                if (newOsuScreen.HideOverlaysOnEnter)
                    CloseAllOverlays();
                else
                    Toolbar.Show();

                if (newOsuScreen.AllowBackButton)
                    BackButton.Show();
                else
                    BackButton.Hide();
            }
        }

        private void screenPushed(IScreen lastScreen, IScreen newScreen)
        {
            ScreenChanged(lastScreen, newScreen);
            Logger.Log($"Screen changed → {newScreen}");
        }

        private void screenExited(IScreen lastScreen, IScreen newScreen)
        {
            ScreenChanged(lastScreen, newScreen);
            Logger.Log($"Screen changed ← {newScreen}");

            if (newScreen == null)
                Exit();
        }

        IBindable<bool> ILocalUserPlayInfo.IsPlaying => LocalUserPlaying;
    }
}<|MERGE_RESOLUTION|>--- conflicted
+++ resolved
@@ -247,10 +247,6 @@
             SkinManager.CurrentSkinInfo.ValueChanged += skin => configSkin.Value = skin.NewValue.ID.ToString();
             configSkin.ValueChanged += skinId =>
             {
-<<<<<<< HEAD
-                // TODO: migrate the user skin selection to the new ID format.
-=======
->>>>>>> e855a498
                 ILive<SkinInfo> skinInfo = null;
 
                 if (Guid.TryParse(skinId.NewValue, out var guid))
