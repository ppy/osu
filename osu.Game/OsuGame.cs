// Copyright (c) ppy Pty Ltd <contact@ppy.sh>. Licensed under the MIT Licence.
// See the LICENCE file in the repository root for full licence text.

using System;
using System.Collections.Generic;
using System.Diagnostics;
using System.IO;
using osu.Framework.Configuration;
using osu.Framework.Screens;
using osu.Game.Configuration;
using osu.Framework.Graphics;
using osu.Framework.Graphics.Containers;
using osu.Game.Overlays;
using osu.Framework.Logging;
using osu.Framework.Allocation;
using osu.Game.Overlays.Toolbar;
using osu.Game.Screens;
using osu.Game.Screens.Menu;
using System.Linq;
using System.Threading;
using System.Threading.Tasks;
using Humanizer;
using JetBrains.Annotations;
using osu.Framework;
using osu.Framework.Audio;
using osu.Framework.Bindables;
using osu.Framework.Extensions.IEnumerableExtensions;
<<<<<<< HEAD
=======
using osu.Framework.Extensions.TypeExtensions;
using osu.Framework.Graphics;
using osu.Framework.Graphics.Containers;
>>>>>>> 62266c72
using osu.Framework.Graphics.Sprites;
using osu.Framework.Input;
using osu.Framework.Input.Bindings;
using osu.Framework.Platform;
using osu.Framework.Platform.Linux;
using osu.Framework.Input.Events;
using osu.Framework.Threading;
using osu.Game.Beatmaps;
using osu.Game.Collections;
using osu.Game.Database;
using osu.Game.Extensions;
using osu.Game.Graphics;
using osu.Game.Graphics.Containers;
using osu.Game.Graphics.UserInterface;
using osu.Game.Input;
using osu.Game.Input.Bindings;
using osu.Game.IO;
using osu.Game.Localisation;
using osu.Game.Online.API.Requests.Responses;
using osu.Game.Online.Chat;
using osu.Game.Overlays.Music;
using osu.Game.Overlays.Notifications;
using osu.Game.Overlays.Volume;
using osu.Game.Performance;
using osu.Game.Rulesets.Mods;
using osu.Game.Scoring;
using osu.Game.Screens.Play;
using osu.Game.Screens.Ranking;
using osu.Game.Screens.Select;
using osu.Game.Updater;
using osu.Game.Utils;
using LogLevel = osu.Framework.Logging.LogLevel;
using osu.Game.Screens.LLin.Plugins;
using osu.Game.Skinning;
using osu.Game.Skinning.Editor;
using osu.Game.Users;
using osuTK.Graphics;
using Sentry;
using Logger = osu.Framework.Logging.Logger;

namespace osu.Game
{
    /// <summary>
    /// The full osu! experience. Builds on top of <see cref="OsuGameBase"/> to add menus and binding logic
    /// for initial components that are generally retrieved via DI.
    /// </summary>
    public class OsuGame : OsuGameBase, IKeyBindingHandler<GlobalAction>, ILocalUserPlayInfo, IPerformFromScreenRunner, IOverlayManager
    {
        /// <summary>
        /// The amount of global offset to apply when a left/right anchored overlay is displayed (ie. settings or notifications).
        /// </summary>
        protected const float SIDE_OVERLAY_OFFSET_RATIO = 0.05f;

        public Toolbar Toolbar;

        private ChatOverlayV2 chatOverlay;

        private ChannelManager channelManager;

        [NotNull]
        protected readonly NotificationOverlay Notifications = new NotificationOverlay();

        private BeatmapListingOverlay beatmapListing;

        private DashboardOverlay dashboard;

        private MfMenuOverlay mfmenu;

        public OnlinePictureOverlay Picture;
        private NewsOverlay news;

        private UserProfileOverlay userProfile;

        private BeatmapSetOverlay beatmapSetOverlay;

        private WikiOverlay wikiOverlay;

        private ChangelogOverlay changelogOverlay;

        private SkinEditorOverlay skinEditor;

        private Container overlayContent;

        private Container rightFloatingOverlayContent;

        private Container leftFloatingOverlayContent;

        private Container topMostOverlayContent;

        protected ScalingContainer ScreenContainer { get; private set; }

        protected Container ScreenOffsetContainer { get; private set; }

        private Container overlayOffsetContainer;

        [Resolved]
        private FrameworkConfigManager frameworkConfig { get; set; }

        [Cached]
        private readonly DifficultyRecommender difficultyRecommender = new DifficultyRecommender();

        [Cached]
        private readonly LegacyImportManager legacyImportManager = new LegacyImportManager();

        [Cached]
        private readonly ScreenshotManager screenshotManager = new ScreenshotManager();

        protected SentryLogger SentryLogger;

        public virtual StableStorage GetStorageForStableInstall() => null;

        /// <summary>
        /// Modified
        /// private -> pubic
        /// </summary>
        public float ToolbarOffset => (Toolbar?.Position.Y ?? 0) + (Toolbar?.DrawHeight ?? 0);

        private IdleTracker idleTracker;

        /// <summary>
        /// Whether overlays should be able to be opened game-wide. Value is sourced from the current active screen.
        /// </summary>
        public readonly IBindable<OverlayActivation> OverlayActivationMode = new Bindable<OverlayActivation>();

        /// <summary>
        /// Whether the local user is currently interacting with the game in a way that should not be interrupted.
        /// </summary>
        /// <remarks>
        /// This is exclusively managed by <see cref="Player"/>. If other components are mutating this state, a more
        /// resilient method should be used to ensure correct state.
        /// </remarks>
        public Bindable<bool> LocalUserPlaying = new BindableBool();

        protected OsuScreenStack ScreenStack;

        protected BackButton BackButton;

        protected SettingsOverlay Settings;

        private FirstRunSetupOverlay firstRunOverlay;

        private VolumeOverlay volume;

        private OsuLogo osuLogo;

        private LLinPluginManager mvisPlManager;

        private Bindable<GamemodeActivateCondition> gamemodeCondition;

        private MainMenu menuScreen;

        private VersionManager versionManager;

        [CanBeNull]
        private IntroScreen introScreen;

        private Bindable<string> configRuleset;

        private Bindable<float> uiScale;

        private Bindable<string> configSkin;

        private readonly string[] args;

        private readonly List<OsuFocusedOverlayContainer> focusedOverlays = new List<OsuFocusedOverlayContainer>();
        private readonly List<OverlayContainer> externalOverlays = new List<OverlayContainer>();

        private readonly List<OverlayContainer> visibleBlockingOverlays = new List<OverlayContainer>();

        public OsuGame(string[] args = null)
        {
            this.args = args;

            forwardLoggedErrorsToNotifications();

            SentryLogger = new SentryLogger(this);
        }

        #region IOverlayManager

        IBindable<OverlayActivation> IOverlayManager.OverlayActivationMode => OverlayActivationMode;

        private void updateBlockingOverlayFade() =>
            ScreenContainer.FadeColour(visibleBlockingOverlays.Any() ? OsuColour.Gray(0.5f) : Color4.White, 500, Easing.OutQuint);

        [Resolved]
        private GameHost host { get; set; }

        public void SetWindowIcon(string path)
        {
            if (!RuntimeInfo.IsDesktop || string.IsNullOrEmpty(path))
                return;

            Stream stream;

            if (File.Exists(path))
                stream = File.Open(path, FileMode.Open, FileAccess.Read);
            else
            {
                Logger.Log($"图标路径不存在: {path}", LoggingTarget.Runtime, LogLevel.Important);
                return;
            }

            try
            {
                switch (host.Window)
                {
                    case SDL2DesktopWindow sdl2DesktopWindow:
                        sdl2DesktopWindow.SetIconFromStream(stream);
                        break;
                }
            }
            catch (Exception e)
            {
                Logger.Error(e, "设置窗口图标时出现了问题");
            }

            stream.Dispose();
        }

        public virtual void ForceWindowFadeIn()
        {
        }

        IDisposable IOverlayManager.RegisterBlockingOverlay(OverlayContainer overlayContainer)
        {
            if (overlayContainer.Parent != null)
                throw new ArgumentException($@"Overlays registered via {nameof(IOverlayManager.RegisterBlockingOverlay)} should not be added to the scene graph.");

            if (externalOverlays.Contains(overlayContainer))
                throw new ArgumentException($@"{overlayContainer} has already been registered via {nameof(IOverlayManager.RegisterBlockingOverlay)} once.");

            externalOverlays.Add(overlayContainer);
            overlayContent.Add(overlayContainer);

            if (overlayContainer is OsuFocusedOverlayContainer focusedOverlayContainer)
                focusedOverlays.Add(focusedOverlayContainer);

            return new InvokeOnDisposal(() => unregisterBlockingOverlay(overlayContainer));
        }

        void IOverlayManager.ShowBlockingOverlay(OverlayContainer overlay)
        {
            if (!visibleBlockingOverlays.Contains(overlay))
                visibleBlockingOverlays.Add(overlay);
            updateBlockingOverlayFade();
        }

        void IOverlayManager.HideBlockingOverlay(OverlayContainer overlay) => Schedule(() =>
        {
            visibleBlockingOverlays.Remove(overlay);
            updateBlockingOverlayFade();
        });

        /// <summary>
        /// Unregisters a blocking <see cref="OverlayContainer"/> that was not created by <see cref="OsuGame"/> itself.
        /// </summary>
        private void unregisterBlockingOverlay(OverlayContainer overlayContainer)
        {
            externalOverlays.Remove(overlayContainer);

            if (overlayContainer is OsuFocusedOverlayContainer focusedOverlayContainer)
                focusedOverlays.Remove(focusedOverlayContainer);

            overlayContainer.Expire();
        }

        #endregion

        /// <summary>
        /// Close all game-wide overlays.
        /// </summary>
        /// <param name="hideToolbar">Whether the toolbar should also be hidden.</param>
        public void CloseAllOverlays(bool hideToolbar = true)
        {
            foreach (var overlay in focusedOverlays)
                overlay.Hide();

            if (hideToolbar) Toolbar.Hide();
        }

        private DependencyContainer dependencies;

        protected override IReadOnlyDependencyContainer CreateChildDependencies(IReadOnlyDependencyContainer parent) =>
            dependencies = new DependencyContainer(base.CreateChildDependencies(parent));

        [BackgroundDependencyLoader]
        private void load()
        {
            dependencies.CacheAs(this);

            SentryLogger.AttachUser(API.LocalUser);

            dependencies.Cache(osuLogo = new OsuLogo { Alpha = 0 });

            dependencies.Cache(mvisPlManager = new LLinPluginManager());

            // bind config int to database RulesetInfo
            configRuleset = LocalConfig.GetBindable<string>(OsuSetting.Ruleset);
            uiScale = LocalConfig.GetBindable<float>(OsuSetting.UIScale);

            var preferredRuleset = int.TryParse(configRuleset.Value, out int rulesetId)
                // int parsing can be removed 20220522
                ? RulesetStore.GetRuleset(rulesetId)
                : RulesetStore.GetRuleset(configRuleset.Value);

            try
            {
                Ruleset.Value = preferredRuleset ?? RulesetStore.AvailableRulesets.First();
            }
            catch (Exception e)
            {
                // on startup, a ruleset may be selected which has compatibility issues.
                Logger.Error(e, $@"Failed to switch to preferred ruleset {preferredRuleset}.");
                Ruleset.Value = RulesetStore.AvailableRulesets.First();
            }

            Ruleset.ValueChanged += r => configRuleset.Value = r.NewValue.ShortName;

            // bind config int to database SkinInfo
            configSkin = LocalConfig.GetBindable<string>(OsuSetting.Skin);
            SkinManager.CurrentSkinInfo.ValueChanged += skin => configSkin.Value = skin.NewValue.ID.ToString();
            configSkin.ValueChanged += skinId =>
            {
                Live<SkinInfo> skinInfo = null;

                if (Guid.TryParse(skinId.NewValue, out var guid))
                    skinInfo = SkinManager.Query(s => s.ID == guid);

                if (skinInfo == null)
                {
                    if (guid == SkinInfo.CLASSIC_SKIN)
                        skinInfo = DefaultLegacySkin.CreateInfo().ToLiveUnmanaged();
                }

                SkinManager.CurrentSkinInfo.Value = skinInfo ?? DefaultSkin.CreateInfo().ToLiveUnmanaged();
            };
            configSkin.TriggerChange();

            gamemodeCondition = MConfig.GetBindable<GamemodeActivateCondition>(MSetting.Gamemode);

            IsActive.BindValueChanged(active => updateActiveState(active.NewValue), true);

            Audio.AddAdjustment(AdjustableProperty.Volume, inactiveVolumeFade);

            SelectedMods.BindValueChanged(modsChanged);
            Beatmap.BindValueChanged(beatmapChanged, true);
        }

        private ExternalLinkOpener externalLinkOpener;

        /// <summary>
        /// Handle an arbitrary URL. Displays via in-game overlays where possible.
        /// This can be called from a non-thread-safe non-game-loaded state.
        /// </summary>
        /// <param name="url">The URL to load.</param>
        public void HandleLink(string url) => HandleLink(MessageFormatter.GetLinkDetails(url));

        /// <summary>
        /// Handle a specific <see cref="LinkDetails"/>.
        /// This can be called from a non-thread-safe non-game-loaded state.
        /// </summary>
        /// <param name="link">The link to load.</param>
        public void HandleLink(LinkDetails link) => Schedule(() =>
        {
            string argString = link.Argument.ToString();

            switch (link.Action)
            {
                case LinkAction.OpenBeatmap:
                    // TODO: proper query params handling
                    if (int.TryParse(argString.Contains('?') ? argString.Split('?')[0] : argString, out int beatmapId))
                        ShowBeatmap(beatmapId);
                    break;

                case LinkAction.OpenBeatmapSet:
                    if (int.TryParse(argString, out int setId))
                        ShowBeatmapSet(setId);
                    break;

                case LinkAction.OpenChannel:
                    ShowChannel(argString);
                    break;

                case LinkAction.OpenPictureURL:
                    Picture.UpdateImage(argString, true);
                    break;

                case LinkAction.SearchBeatmapSet:
                    SearchBeatmapSet(argString);
                    break;

                case LinkAction.OpenEditorTimestamp:
                case LinkAction.JoinMultiplayerMatch:
                case LinkAction.Spectate:
                    waitForReady(() => Notifications, _ => Notifications.Post(new SimpleNotification
                    {
                        Text = @"暂不支持打开该链接!",
                        Icon = FontAwesome.Solid.LifeRing,
                    }));
                    break;

                case LinkAction.External:
                    OpenUrlExternally(argString);
                    break;

                case LinkAction.OpenUserProfile:
                    if (!(link.Argument is IUser user))
                    {
                        user = int.TryParse(argString, out int userId)
                            ? new APIUser { Id = userId }
                            : new APIUser { Username = argString };
                    }

                    ShowUser(user);

                    break;

                case LinkAction.OpenWiki:
                    ShowWiki(argString);
                    break;

                case LinkAction.OpenChangelog:
                    if (string.IsNullOrEmpty(argString))
                        ShowChangelogListing();
                    else
                    {
                        string[] changelogArgs = argString.Split("/");
                        ShowChangelogBuild(changelogArgs[0], changelogArgs[1]);
                    }

                    break;

                default:
                    throw new NotImplementedException($"This {nameof(LinkAction)} ({link.Action.ToString()}) is missing an associated action.");
            }
        });

        public void OpenUrlExternally(string url, bool bypassExternalUrlWarning = false) => waitForReady(() => externalLinkOpener, _ =>
        {
            if (url.StartsWith('/'))
                url = $"{API.APIEndpointUrl}{url}";

            externalLinkOpener.OpenUrlExternally(url, bypassExternalUrlWarning);
        });

        /// <summary>
        /// Open a specific channel in chat.
        /// </summary>
        /// <param name="channel">The channel to display.</param>
        public void ShowChannel(string channel) => waitForReady(() => channelManager, _ =>
        {
            try
            {
                channelManager.OpenChannel(channel);
            }
            catch (ChannelNotFoundException)
            {
                Logger.Log($"The requested channel \"{channel}\" does not exist");
            }
        });

        /// <summary>
        /// Show a beatmap set as an overlay.
        /// </summary>
        /// <param name="setId">The set to display.</param>
        public void ShowBeatmapSet(int setId) => waitForReady(() => beatmapSetOverlay, _ => beatmapSetOverlay.FetchAndShowBeatmapSet(setId));

        /// <summary>
        /// Show a user's profile as an overlay.
        /// </summary>
        /// <param name="user">The user to display.</param>
        public void ShowUser(IUser user) => waitForReady(() => userProfile, _ => userProfile.ShowUser(user));

        /// <summary>
        /// Show a beatmap's set as an overlay, displaying the given beatmap.
        /// </summary>
        /// <param name="beatmapId">The beatmap to show.</param>
        public void ShowBeatmap(int beatmapId) => waitForReady(() => beatmapSetOverlay, _ => beatmapSetOverlay.FetchAndShowBeatmap(beatmapId));

        /// <summary>
        /// Shows the beatmap listing overlay, with the given <paramref name="query"/> in the search box.
        /// </summary>
        /// <param name="query">The query to search for.</param>
        public void SearchBeatmapSet(string query) => waitForReady(() => beatmapListing, _ => beatmapListing.ShowWithSearch(query));

        /// <summary>
        /// Show a wiki's page as an overlay
        /// </summary>
        /// <param name="path">The wiki page to show</param>
        public void ShowWiki(string path) => waitForReady(() => wikiOverlay, _ => wikiOverlay.ShowPage(path));

        /// <summary>
        /// Show changelog listing overlay
        /// </summary>
        public void ShowChangelogListing() => waitForReady(() => changelogOverlay, _ => changelogOverlay.ShowListing());

        /// <summary>
        /// Show changelog's build as an overlay
        /// </summary>
        /// <param name="updateStream">The update stream name</param>
        /// <param name="version">The build version of the update stream</param>
        public void ShowChangelogBuild(string updateStream, string version) => waitForReady(() => changelogOverlay, _ => changelogOverlay.ShowBuild(updateStream, version));

        /// <summary>
        /// Present a beatmap at song select immediately.
        /// The user should have already requested this interactively.
        /// </summary>
        /// <param name="beatmap">The beatmap to select.</param>
        /// <param name="difficultyCriteria">Optional predicate used to narrow the set of difficulties to select from when presenting.</param>
        /// <remarks>
        /// Among items satisfying the predicate, the order of preference is:
        /// <list type="bullet">
        /// <item>beatmap with recommended difficulty, as provided by <see cref="DifficultyRecommender"/>,</item>
        /// <item>first beatmap from the current ruleset,</item>
        /// <item>first beatmap from any ruleset.</item>
        /// </list>
        /// </remarks>
        public void PresentBeatmap(IBeatmapSetInfo beatmap, Predicate<BeatmapInfo> difficultyCriteria = null)
        {
            Live<BeatmapSetInfo> databasedSet = null;

            if (beatmap.OnlineID > 0)
                databasedSet = BeatmapManager.QueryBeatmapSet(s => s.OnlineID == beatmap.OnlineID);

            if (beatmap is BeatmapSetInfo localBeatmap)
                databasedSet ??= BeatmapManager.QueryBeatmapSet(s => s.Hash == localBeatmap.Hash);

            if (databasedSet == null)
            {
                Logger.Log("The requested beatmap could not be loaded.", LoggingTarget.Information);
                return;
            }

            var detachedSet = databasedSet.PerformRead(s => s.Detach());

            PerformFromScreen(screen =>
            {
                // Find beatmaps that match our predicate.
                var beatmaps = detachedSet.Beatmaps.Where(b => difficultyCriteria?.Invoke(b) ?? true).ToList();

                // Use all beatmaps if predicate matched nothing
                if (beatmaps.Count == 0)
                    beatmaps = detachedSet.Beatmaps.ToList();

                // Prefer recommended beatmap if recommendations are available, else fallback to a sane selection.
                var selection = difficultyRecommender.GetRecommendedBeatmap(beatmaps)
                                ?? beatmaps.FirstOrDefault(b => b.Ruleset.Equals(Ruleset.Value))
                                ?? beatmaps.First();

                if (screen is IHandlePresentBeatmap presentableScreen)
                {
                    presentableScreen.PresentBeatmap(BeatmapManager.GetWorkingBeatmap(selection), selection.Ruleset);
                }
                else
                {
                    Ruleset.Value = selection.Ruleset;
                    Beatmap.Value = BeatmapManager.GetWorkingBeatmap(selection);
                }
            }, validScreens: new[] { typeof(SongSelect), typeof(IHandlePresentBeatmap) });
        }

        /// <summary>
        /// Present a score's replay immediately.
        /// The user should have already requested this interactively.
        /// </summary>
        public void PresentScore(IScoreInfo score, ScorePresentType presentType = ScorePresentType.Results)
        {
            // The given ScoreInfo may have missing properties if it was retrieved from online data. Re-retrieve it from the database
            // to ensure all the required data for presenting a replay are present.
            ScoreInfo databasedScoreInfo = null;

            if (score.OnlineID > 0)
                databasedScoreInfo = ScoreManager.Query(s => s.OnlineID == score.OnlineID);

            if (score is ScoreInfo scoreInfo)
                databasedScoreInfo ??= ScoreManager.Query(s => s.Hash == scoreInfo.Hash);

            if (databasedScoreInfo == null)
            {
                Logger.Log("The requested score could not be found locally.", LoggingTarget.Information);
                return;
            }

            var databasedScore = ScoreManager.GetScore(databasedScoreInfo);

            if (databasedScore.Replay == null)
            {
                Logger.Log("The loaded score has no replay data.", LoggingTarget.Information);
                return;
            }

            var databasedBeatmap = BeatmapManager.QueryBeatmap(b => b.ID == databasedScoreInfo.BeatmapInfo.ID);

            if (databasedBeatmap == null)
            {
                Logger.Log("Tried to load a score for a beatmap we don't have!", LoggingTarget.Information);
                return;
            }

            PerformFromScreen(screen =>
            {
                Ruleset.Value = databasedScore.ScoreInfo.Ruleset;
                Beatmap.Value = BeatmapManager.GetWorkingBeatmap(databasedBeatmap);

                switch (presentType)
                {
                    case ScorePresentType.Gameplay:
                        screen.Push(new ReplayPlayerLoader(databasedScore));
                        break;

                    case ScorePresentType.Results:
                        screen.Push(new SoloResultsScreen(databasedScore.ScoreInfo, false));
                        break;
                }
            }, validScreens: new[] { typeof(PlaySongSelect) });
        }

        public override Task Import(params ImportTask[] imports)
        {
            // encapsulate task as we don't want to begin the import process until in a ready state.

            // ReSharper disable once AsyncVoidLambda
            // TODO: This is bad because `new Task` doesn't have a Func<Task?> override.
            // Only used for android imports and a bit of a mess. Probably needs rethinking overall.
            var importTask = new Task(async () => await base.Import(imports).ConfigureAwait(false));

            waitForReady(() => this, _ => importTask.Start());

            return importTask;
        }

        protected virtual Loader CreateLoader() => new Loader();

        protected virtual UpdateManager CreateUpdateManager() => new UpdateManager();

        protected virtual HighPerformanceSession CreateHighPerformanceSession() => new HighPerformanceSession();

        protected override Container CreateScalingContainer() => new ScalingContainer(ScalingMode.Everything);

        #region Beatmap progression

        private void beatmapChanged(ValueChangedEvent<WorkingBeatmap> beatmap)
        {
            beatmap.OldValue?.CancelAsyncLoad();
            beatmap.NewValue?.BeginAsyncLoad();
            Logger.Log($"Game-wide working beatmap updated to {beatmap.NewValue}");
        }

        private void modsChanged(ValueChangedEvent<IReadOnlyList<Mod>> mods)
        {
            // a lease may be taken on the mods bindable, at which point we can't really ensure valid mods.
            if (SelectedMods.Disabled)
                return;

            if (!ModUtils.CheckValidForGameplay(mods.NewValue, out var invalid))
            {
                // ensure we always have a valid set of mods.
                SelectedMods.Value = mods.NewValue.Except(invalid).ToArray();
            }
        }

        #endregion

        private PerformFromMenuRunner performFromMainMenuTask;

        public void PerformFromScreen(Action<IScreen> action, IEnumerable<Type> validScreens = null)
        {
            performFromMainMenuTask?.Cancel();
            Add(performFromMainMenuTask = new PerformFromMenuRunner(action, validScreens, () => ScreenStack.CurrentScreen));
        }

        /// <summary>
        /// Wait for the game (and target component) to become loaded and then run an action.
        /// </summary>
        /// <param name="retrieveInstance">A function to retrieve a (potentially not-yet-constructed) target instance.</param>
        /// <param name="action">The action to perform on the instance when load is confirmed.</param>
        /// <typeparam name="T">The type of the target instance.</typeparam>
        private void waitForReady<T>(Func<T> retrieveInstance, Action<T> action)
            where T : Drawable
        {
            var instance = retrieveInstance();

            if (ScreenStack == null || ScreenStack.CurrentScreen is StartupScreen || instance?.IsLoaded != true)
                Schedule(() => waitForReady(retrieveInstance, action));
            else
                action(instance);
        }

        protected override void Dispose(bool isDisposing)
        {
            base.Dispose(isDisposing);
            SentryLogger.Dispose();
        }

        protected override IDictionary<FrameworkSetting, object> GetFrameworkConfigDefaults()
            => new Dictionary<FrameworkSetting, object>
            {
                // General expectation that osu! starts in fullscreen by default (also gives the most predictable performance)
                { FrameworkSetting.WindowMode, WindowMode.Fullscreen }
            };

        protected override void LoadComplete()
        {
            base.LoadComplete();

            foreach (var language in Enum.GetValues(typeof(Language)).OfType<Language>())
            {
#if DEBUG
                if (language == Language.debug)
                {
                    Localisation.AddLanguage(Language.debug.ToString(), new DebugLocalisationStore());
                    continue;
                }
#endif

                string cultureCode = language.ToCultureCode();

                try
                {
                    Localisation.AddLanguage(cultureCode, new ResourceManagerLocalisationStore(cultureCode));
                }
                catch (Exception ex)
                {
                    Logger.Error(ex, $"Could not load localisations for language \"{cultureCode}\"");
                }
            }

            // The next time this is updated is in UpdateAfterChildren, which occurs too late and results
            // in the cursor being shown for a few frames during the intro.
            // This prevents the cursor from showing until we have a screen with CursorVisible = true
            MenuCursorContainer.CanShowCursor = menuScreen?.CursorVisible ?? false;

            // todo: all archive managers should be able to be looped here.
            SkinManager.PostNotification = n => Notifications.Post(n);

            BeatmapManager.PostNotification = n => Notifications.Post(n);
            BeatmapManager.PostImport = items => PresentBeatmap(items.First().Value);

            BeatmapDownloader.PostNotification = n => Notifications.Post(n);
            ScoreDownloader.PostNotification = n => Notifications.Post(n);

            ScoreManager.PostNotification = n => Notifications.Post(n);
            ScoreManager.PostImport = items => PresentScore(items.First().Value);

            // make config aware of how to lookup skins for on-screen display purposes.
            // if this becomes a more common thing, tracked settings should be reconsidered to allow local DI.
            LocalConfig.LookupSkinName = id => SkinManager.Query(s => s.ID == id)?.ToString() ?? "Unknown";

            LocalConfig.LookupKeyBindings = l =>
            {
                var combinations = KeyBindingStore.GetReadableKeyCombinationsFor(l);

                if (combinations.Count == 0)
                    return ToastStrings.NoKeyBound;

                return string.Join(" / ", combinations);
            };

            Container logoContainer;
            BackButton.Receptor receptor;

            dependencies.CacheAs(idleTracker = new GameIdleTracker(6000));

            var sessionIdleTracker = new GameIdleTracker(300000);
            sessionIdleTracker.IsIdle.BindValueChanged(idle =>
            {
                if (idle.NewValue)
                    SessionStatics.ResetAfterInactivity();
            });

            Add(sessionIdleTracker);

            AddRange(new Drawable[]
            {
                new VolumeControlReceptor
                {
                    RelativeSizeAxes = Axes.Both,
                    ActionRequested = action => volume.Adjust(action),
                    ScrollActionRequested = (action, amount, isPrecise) => volume.Adjust(action, amount, isPrecise),
                },
                ScreenOffsetContainer = new Container
                {
                    RelativeSizeAxes = Axes.Both,
                    Children = new Drawable[]
                    {
                        ScreenContainer = new ScalingContainer(ScalingMode.ExcludeOverlays)
                        {
                            RelativeSizeAxes = Axes.Both,
                            Anchor = Anchor.Centre,
                            Origin = Anchor.Centre,
                            Children = new Drawable[]
                            {
                                receptor = new BackButton.Receptor(),
                                ScreenStack = new OsuScreenStack { RelativeSizeAxes = Axes.Both },
                                BackButton = new BackButton(receptor)
                                {
                                    Anchor = Anchor.BottomLeft,
                                    Origin = Anchor.BottomLeft,
                                    Action = () =>
                                    {
                                        if (!(ScreenStack.CurrentScreen is IOsuScreen currentScreen))
                                            return;

                                        if (!((Drawable)currentScreen).IsLoaded || (currentScreen.AllowBackButton && !currentScreen.OnBackButton()))
                                            ScreenStack.Exit();
                                    }
                                },
                                logoContainer = new Container { RelativeSizeAxes = Axes.Both },
                            }
                        },
                    }
                },
                overlayOffsetContainer = new Container
                {
                    RelativeSizeAxes = Axes.Both,
                    Children = new Drawable[]
                    {
                        overlayContent = new Container { RelativeSizeAxes = Axes.Both },
                        rightFloatingOverlayContent = new Container { RelativeSizeAxes = Axes.Both },
                        leftFloatingOverlayContent = new Container { RelativeSizeAxes = Axes.Both },
                    }
                },
                topMostOverlayContent = new Container { RelativeSizeAxes = Axes.Both },
                idleTracker,
                new ConfineMouseTracker()
            });

            ScreenStack.ScreenPushed += screenPushed;
            ScreenStack.ScreenExited += screenExited;

            gamemodeCondition.BindValueChanged(v => gamemodeConditionChanged(v.NewValue));

            if (!args?.Any(a => a == @"--no-version-overlay") ?? true)
                loadComponentSingleFile(versionManager = new VersionManager { Depth = int.MinValue }, ScreenContainer.Add);

            loadComponentSingleFile(osuLogo, logo =>
            {
                logoContainer.Add(logo);

                // Loader has to be created after the logo has finished loading as Loader performs logo transformations on entering.
                ScreenStack.Push(CreateLoader().With(l => l.RelativeSizeAxes = Axes.Both));
            });

            loadComponentSingleFile(mvisPlManager, AddInternal);

            loadComponentSingleFile(Toolbar = new Toolbar
            {
                OnHome = delegate
                {
                    CloseAllOverlays(false);
                    menuScreen?.MakeCurrent();
                },
            }, topMostOverlayContent.Add);

            loadComponentSingleFile(volume = new VolumeOverlay(), leftFloatingOverlayContent.Add, true);

            var onScreenDisplay = new OnScreenDisplay();

            onScreenDisplay.BeginTracking(this, frameworkConfig);
            onScreenDisplay.BeginTracking(this, LocalConfig);

            loadComponentSingleFile(onScreenDisplay, Add, true);

            loadComponentSingleFile<INotificationOverlay>(Notifications.With(d =>
            {
                d.Anchor = Anchor.TopRight;
                d.Origin = Anchor.TopRight;
            }), rightFloatingOverlayContent.Add, true);

            loadComponentSingleFile(new CollectionManager(Storage)
            {
                PostNotification = n => Notifications.Post(n),
            }, Add, true);

            loadComponentSingleFile(legacyImportManager, Add);

            loadComponentSingleFile(screenshotManager, Add);

            // dependency on notification overlay, dependent by settings overlay
            loadComponentSingleFile(CreateUpdateManager(), Add, true);

            // overlay elements
            loadComponentSingleFile(firstRunOverlay = new FirstRunSetupOverlay(), overlayContent.Add, true);
            loadComponentSingleFile(new ManageCollectionsDialog(), overlayContent.Add, true);
            loadComponentSingleFile(new ReleaseNoteDialog(), overlayContent.Add, true);
            loadComponentSingleFile(beatmapListing = new BeatmapListingOverlay(), overlayContent.Add, true);
            loadComponentSingleFile(dashboard = new DashboardOverlay(), overlayContent.Add, true);
            loadComponentSingleFile(mfmenu = new MfMenuOverlay(), overlayContent.Add, true);
            loadComponentSingleFile(news = new NewsOverlay(), overlayContent.Add, true);
            var rankingsOverlay = loadComponentSingleFile(new RankingsOverlay(), overlayContent.Add, true);
            loadComponentSingleFile(channelManager = new ChannelManager(), AddInternal, true);
<<<<<<< HEAD
            loadComponentSingleFile(chatOverlay = new ChatOverlay(), overlayContent.Add, true);
            loadComponentSingleFile(Picture = new OnlinePictureOverlay(), overlayContent.Add, true);
=======
            loadComponentSingleFile(chatOverlay = new ChatOverlayV2(), overlayContent.Add, true);
>>>>>>> 62266c72
            loadComponentSingleFile(new MessageNotifier(), AddInternal, true);
            loadComponentSingleFile(Settings = new SettingsOverlay(), leftFloatingOverlayContent.Add, true);
            loadComponentSingleFile(changelogOverlay = new ChangelogOverlay(), overlayContent.Add, true);
            loadComponentSingleFile(userProfile = new UserProfileOverlay(), overlayContent.Add, true);
            loadComponentSingleFile(beatmapSetOverlay = new BeatmapSetOverlay(), overlayContent.Add, true);
            loadComponentSingleFile(wikiOverlay = new WikiOverlay(), overlayContent.Add, true);
            loadComponentSingleFile(skinEditor = new SkinEditorOverlay(ScreenContainer), overlayContent.Add, true);

            loadComponentSingleFile(new LoginOverlay
            {
                Anchor = Anchor.TopRight,
                Origin = Anchor.TopRight,
            }, rightFloatingOverlayContent.Add, true);

            loadComponentSingleFile(new NowPlayingOverlay
            {
                Anchor = Anchor.TopRight,
                Origin = Anchor.TopRight,
            }, rightFloatingOverlayContent.Add, true);

            loadComponentSingleFile(new AccountCreationOverlay(), topMostOverlayContent.Add, true);
            loadComponentSingleFile<IDialogOverlay>(new DialogOverlay(), topMostOverlayContent.Add, true);

            loadComponentSingleFile(CreateHighPerformanceSession(), Add);

            chatOverlay.State.BindValueChanged(_ => updateChatPollRate());
            // Multiplayer modes need to increase poll rate temporarily.
            API.Activity.BindValueChanged(_ => updateChatPollRate(), true);

            void updateChatPollRate()
            {
                channelManager.HighPollRate.Value =
                    chatOverlay.State.Value == Visibility.Visible
                    || API.Activity.Value is UserActivity.InLobby
                    || API.Activity.Value is UserActivity.InMultiplayerGame
                    || API.Activity.Value is UserActivity.SpectatingMultiplayerGame;
            }

            Add(difficultyRecommender);
            Add(externalLinkOpener = new ExternalLinkOpener());
            Add(new MusicKeyBindingHandler());

            // side overlays which cancel each other.
            var singleDisplaySideOverlays = new OverlayContainer[] { Settings, Notifications, firstRunOverlay };

            foreach (var overlay in singleDisplaySideOverlays)
            {
                overlay.State.ValueChanged += state =>
                {
                    if (state.NewValue == Visibility.Hidden) return;

                    singleDisplaySideOverlays.Where(o => o != overlay).ForEach(o => o.Hide());
                };
            }

            // eventually informational overlays should be displayed in a stack, but for now let's only allow one to stay open at a time.
            var informationalOverlays = new OverlayContainer[] { beatmapSetOverlay, userProfile, Picture };

            foreach (var overlay in informationalOverlays)
            {
                overlay.State.ValueChanged += state =>
                {
                    if (state.NewValue != Visibility.Hidden)
                        showOverlayAboveOthers(overlay, informationalOverlays);
                };
            }

            // ensure only one of these overlays are open at once.
            var singleDisplayOverlays = new OverlayContainer[] { firstRunOverlay, chatOverlay, news, dashboard, beatmapListing, changelogOverlay, rankingsOverlay, wikiOverlay, mfmenu };

            foreach (var overlay in singleDisplayOverlays)
            {
                overlay.State.ValueChanged += state =>
                {
                    // informational overlays should be dismissed on a show or hide of a full overlay.
                    informationalOverlays.ForEach(o => o.Hide());

                    if (state.NewValue != Visibility.Hidden)
                        showOverlayAboveOthers(overlay, singleDisplayOverlays);
                };
            }

            OverlayActivationMode.ValueChanged += mode =>
            {
                if (mode.NewValue != OverlayActivation.All) CloseAllOverlays();
            };

            // Importantly, this should be run after binding PostNotification to the import handlers so they can present the import after game startup.
            handleStartupImport();
        }

        private void handleStartupImport()
        {
            if (args?.Length > 0)
            {
                string[] paths = args.Where(a => !a.StartsWith('-')).ToArray();

                if (paths.Length > 0)
                {
                    string firstPath = paths.First();

                    if (firstPath.StartsWith(OSU_PROTOCOL, StringComparison.Ordinal))
                    {
                        HandleLink(firstPath);
                    }
                    else
                    {
                        Task.Run(() => Import(paths));
                    }
                }
            }
        }

        private void showOverlayAboveOthers(OverlayContainer overlay, OverlayContainer[] otherOverlays)
        {
            otherOverlays.Where(o => o != overlay).ForEach(o => o.Hide());

            // Partially visible so leave it at the current depth.
            if (overlay.IsPresent)
                return;

            // Show above all other overlays.
            if (overlay.IsLoaded)
                overlayContent.ChangeChildDepth(overlay, (float)-Clock.CurrentTime);
            else
                overlay.Depth = (float)-Clock.CurrentTime;
        }

        private void forwardLoggedErrorsToNotifications()
        {
            int recentLogCount = 0;

            const double debounce = 60000;

            Logger.NewEntry += entry =>
            {
                if (entry.Level < LogLevel.Important || entry.Target == null) return;

                const int short_term_display_limit = 3;

                if (recentLogCount < short_term_display_limit)
                {
                    Schedule(() => Notifications.Post(new SimpleErrorNotification
                    {
                        Icon = entry.Level == LogLevel.Important ? FontAwesome.Solid.ExclamationCircle : FontAwesome.Solid.Bomb,
                        Text = entry.Message.Truncate(256) + (entry.Exception != null && IsDeployedBuild ? "\n\n该错误信息已被自动报告给开发人员" : string.Empty),
                    }));
                }
                else if (recentLogCount == short_term_display_limit)
                {
                    string logFile = $@"{entry.Target.ToString().ToLowerInvariant()}.log";

                    Schedule(() => Notifications.Post(new SimpleNotification
                    {
                        Icon = FontAwesome.Solid.EllipsisH,
                        Text = "详细信息已被记录，点击此处查看日志",
                        Activated = () =>
                        {
                            Storage.GetStorageForDirectory(@"logs").PresentFileExternally(logFile);
                            return true;
                        }
                    }));
                }

                Interlocked.Increment(ref recentLogCount);
                Scheduler.AddDelayed(() => Interlocked.Decrement(ref recentLogCount), debounce);
            };
        }

        private Task asyncLoadStream;

        /// <summary>
        /// Queues loading the provided component in sequential fashion.
        /// This operation is limited to a single thread to avoid saturating all cores.
        /// </summary>
        /// <param name="component">The component to load.</param>
        /// <param name="loadCompleteAction">An action to invoke on load completion (generally to add the component to the hierarchy).</param>
        /// <param name="cache">Whether to cache the component as type <typeparamref name="T"/> into the game dependencies before any scheduling.</param>
        private T loadComponentSingleFile<T>(T component, Action<Drawable> loadCompleteAction, bool cache = false)
            where T : class
        {
            if (cache)
                dependencies.CacheAs(component);

            var drawableComponent = component as Drawable ?? throw new ArgumentException($"Component must be a {nameof(Drawable)}", nameof(component));

            if (component is OsuFocusedOverlayContainer overlay)
                focusedOverlays.Add(overlay);

            // schedule is here to ensure that all component loads are done after LoadComplete is run (and thus all dependencies are cached).
            // with some better organisation of LoadComplete to do construction and dependency caching in one step, followed by calls to loadComponentSingleFile,
            // we could avoid the need for scheduling altogether.
            Schedule(() =>
            {
                var previousLoadStream = asyncLoadStream;

                // chain with existing load stream
                asyncLoadStream = Task.Run(async () =>
                {
                    if (previousLoadStream != null)
                        await previousLoadStream.ConfigureAwait(false);

                    try
                    {
                        Logger.Log($"Loading {component}...");

                        // Since this is running in a separate thread, it is possible for OsuGame to be disposed after LoadComponentAsync has been called
                        // throwing an exception. To avoid this, the call is scheduled on the update thread, which does not run if IsDisposed = true
                        Task task = null;
                        var del = new ScheduledDelegate(() => task = LoadComponentAsync(drawableComponent, loadCompleteAction));
                        Scheduler.Add(del);

                        // The delegate won't complete if OsuGame has been disposed in the meantime
                        while (!IsDisposed && !del.Completed)
                            await Task.Delay(10).ConfigureAwait(false);

                        // Either we're disposed or the load process has started successfully
                        if (IsDisposed)
                            return;

                        Debug.Assert(task != null);

                        await task.ConfigureAwait(false);

                        Logger.Log($"Loaded {component}!");
                    }
                    catch (OperationCanceledException)
                    {
                    }
                });
            });

            return component;
        }

        public bool OnPressed(KeyBindingPressEvent<GlobalAction> e)
        {
            if (e.Repeat)
                return false;

            if (introScreen == null) return false;

            switch (e.Action)
            {
                case GlobalAction.ToggleSkinEditor:
                    skinEditor.ToggleVisibility();
                    return true;

                case GlobalAction.ResetInputSettings:
                    Host.ResetInputHandlers();
                    frameworkConfig.GetBindable<ConfineMouseMode>(FrameworkSetting.ConfineMouseMode).SetDefault();
                    return true;

                case GlobalAction.ToggleGameplayMouseButtons:
                    var mouseDisableButtons = LocalConfig.GetBindable<bool>(OsuSetting.MouseDisableButtons);
                    mouseDisableButtons.Value = !mouseDisableButtons.Value;
                    return true;

                case GlobalAction.RandomSkin:
                    // Don't allow random skin selection while in the skin editor.
                    // This is mainly to stop many "osu! default (modified)" skins being created via the SkinManager.EnsureMutableSkin() path.
                    // If people want this to work we can potentially avoid selecting default skins when the editor is open, or allow a maximum of one mutable skin somehow.
                    if (skinEditor.State.Value == Visibility.Visible)
                        return false;

                    SkinManager.SelectRandomSkin();
                    return true;
            }

            return false;
        }

        public override bool OnPressed(KeyBindingPressEvent<PlatformAction> e)
        {
            const float adjustment_increment = 0.05f;

            switch (e.Action)
            {
                case PlatformAction.ZoomIn:
                    uiScale.Value += adjustment_increment;
                    return true;

                case PlatformAction.ZoomOut:
                    uiScale.Value -= adjustment_increment;
                    return true;

                case PlatformAction.ZoomDefault:
                    uiScale.SetDefault();
                    return true;
            }

            return base.OnPressed(e);
        }

        #region Inactive audio dimming

        private readonly BindableDouble inactiveVolumeFade = new BindableDouble();

        private void updateActiveState(bool isActive)
        {
            if (isActive)
                this.TransformBindableTo(inactiveVolumeFade, 1, 400, Easing.OutQuint);
            else
                this.TransformBindableTo(inactiveVolumeFade, LocalConfig.Get<double>(OsuSetting.VolumeInactive), 4000, Easing.OutQuint);
        }

        #endregion

        public void OnReleased(KeyBindingReleaseEvent<GlobalAction> e)
        {
        }

        protected override bool OnExiting()
        {
            if (ScreenStack.CurrentScreen is Loader)
                return false;

            if (introScreen?.DidLoadMenu == true && !(ScreenStack.CurrentScreen is IntroScreen))
            {
                Scheduler.Add(introScreen.MakeCurrent);
                return true;
            }

            return base.OnExiting();
        }

        protected override void UpdateAfterChildren()
        {
            base.UpdateAfterChildren();

            ScreenOffsetContainer.Padding = new MarginPadding { Top = ToolbarOffset };
            overlayOffsetContainer.Padding = new MarginPadding { Top = ToolbarOffset };

            float horizontalOffset = 0f;

            // Content.ToLocalSpace() is used instead of this.ToLocalSpace() to correctly calculate the offset with scaling modes active.
            // Content is a child of a scaling container with ScalingMode.Everything set, while the game itself is never scaled.
            // this avoids a visible jump in the positioning of the screen offset container.
            if (Settings.IsLoaded && Settings.IsPresent)
                horizontalOffset += Content.ToLocalSpace(Settings.ScreenSpaceDrawQuad.TopRight).X * SIDE_OVERLAY_OFFSET_RATIO;
            if (Notifications.IsLoaded && Notifications.IsPresent)
                horizontalOffset += (Content.ToLocalSpace(Notifications.ScreenSpaceDrawQuad.TopLeft).X - Content.DrawWidth) * SIDE_OVERLAY_OFFSET_RATIO;

            ScreenOffsetContainer.X = horizontalOffset;
            overlayContent.X = horizontalOffset * 1.2f;

            MenuCursorContainer.CanShowCursor = (ScreenStack.CurrentScreen as IOsuScreen)?.CursorVisible ?? false;
        }

        protected virtual void ScreenChanged(IScreen current, IScreen newScreen)
        {
        }

        private void screenChanged(IScreen current, IScreen newScreen)
        {
            SentrySdk.ConfigureScope(scope =>
            {
                scope.Contexts[@"screen stack"] = new
                {
                    Current = newScreen?.GetType().ReadableName(),
                    Previous = current?.GetType().ReadableName(),
                };

                scope.SetTag(@"screen", newScreen?.GetType().ReadableName() ?? @"none");
            });

            switch (newScreen)
            {
                case IntroScreen intro:
                    introScreen = intro;
                    versionManager?.Show();
                    break;

                case MainMenu menu:
                    menuScreen = menu;
                    versionManager?.Show();
                    break;

                default:
                    versionManager?.Hide();
                    break;
            }

            // reset on screen change for sanity.
            LocalUserPlaying.Value = false;

            if (current is IOsuScreen currentOsuScreen)
            {
                OverlayActivationMode.UnbindFrom(currentOsuScreen.OverlayActivationMode);
                API.Activity.UnbindFrom(currentOsuScreen.Activity);
            }

            if (newScreen is IOsuScreen newOsuScreen)
            {
                OverlayActivationMode.BindTo(newOsuScreen.OverlayActivationMode);
                API.Activity.BindTo(newOsuScreen.Activity);

                if (newOsuScreen.HideOverlaysOnEnter)
                    CloseAllOverlays();
                else
                    Toolbar.Show();

                if (newOsuScreen.AllowBackButton)
                    BackButton.Show();
                else
                    BackButton.Hide();
            }

            skinEditor.SetTarget((OsuScreen)newScreen);
            gamemodeCondition.TriggerChange();

            //在OsuGameDesktop处有和窗口相关的操作，先保留
            ScreenChanged(current, newScreen);
        }

        private void gamemodeConditionChanged(GamemodeActivateCondition newCondition)
        {
            if (!(host is LinuxGameHost linuxGameHost)) return;

            switch (newCondition)
            {
                case GamemodeActivateCondition.Always:
                    linuxGameHost.GamemodeStart();
                    break;

                case GamemodeActivateCondition.InGame:
                    if (ScreenStack.CurrentScreen is Player)
                        linuxGameHost.GamemodeStart();
                    else
                        linuxGameHost.GamemodeEnd();
                    break;

                case GamemodeActivateCondition.Never:
                    linuxGameHost.GamemodeEnd();
                    break;
            }
        }

        private void screenPushed(IScreen lastScreen, IScreen newScreen) => screenChanged(lastScreen, newScreen);

        private void screenExited(IScreen lastScreen, IScreen newScreen)
        {
            screenChanged(lastScreen, newScreen);

            if (newScreen == null)
                Exit();
        }

        IBindable<bool> ILocalUserPlayInfo.IsPlaying => LocalUserPlaying;
    }
}<|MERGE_RESOLUTION|>--- conflicted
+++ resolved
@@ -25,12 +25,9 @@
 using osu.Framework.Audio;
 using osu.Framework.Bindables;
 using osu.Framework.Extensions.IEnumerableExtensions;
-<<<<<<< HEAD
-=======
 using osu.Framework.Extensions.TypeExtensions;
 using osu.Framework.Graphics;
 using osu.Framework.Graphics.Containers;
->>>>>>> 62266c72
 using osu.Framework.Graphics.Sprites;
 using osu.Framework.Input;
 using osu.Framework.Input.Bindings;
@@ -923,12 +920,8 @@
             loadComponentSingleFile(news = new NewsOverlay(), overlayContent.Add, true);
             var rankingsOverlay = loadComponentSingleFile(new RankingsOverlay(), overlayContent.Add, true);
             loadComponentSingleFile(channelManager = new ChannelManager(), AddInternal, true);
-<<<<<<< HEAD
-            loadComponentSingleFile(chatOverlay = new ChatOverlay(), overlayContent.Add, true);
+            loadComponentSingleFile(chatOverlay = new ChatOverlayV2(), overlayContent.Add, true);
             loadComponentSingleFile(Picture = new OnlinePictureOverlay(), overlayContent.Add, true);
-=======
-            loadComponentSingleFile(chatOverlay = new ChatOverlayV2(), overlayContent.Add, true);
->>>>>>> 62266c72
             loadComponentSingleFile(new MessageNotifier(), AddInternal, true);
             loadComponentSingleFile(Settings = new SettingsOverlay(), leftFloatingOverlayContent.Add, true);
             loadComponentSingleFile(changelogOverlay = new ChangelogOverlay(), overlayContent.Add, true);
