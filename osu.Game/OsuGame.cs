// Copyright (c) ppy Pty Ltd <contact@ppy.sh>. Licensed under the MIT Licence.
// See the LICENCE file in the repository root for full licence text.

using System;
using System.Collections.Generic;
using System.Diagnostics;
using osu.Framework.Configuration;
using osu.Framework.Screens;
using osu.Game.Configuration;
using osu.Framework.Graphics;
using osu.Framework.Graphics.Containers;
using osu.Game.Overlays;
using osu.Framework.Logging;
using osu.Framework.Allocation;
using osu.Game.Overlays.Toolbar;
using osu.Game.Screens;
using osu.Game.Screens.Menu;
using System.Linq;
using System.Threading;
using System.Threading.Tasks;
using Humanizer;
using JetBrains.Annotations;
using osu.Framework.Audio;
using osu.Framework.Bindables;
using osu.Framework.Development;
using osu.Framework.Extensions.IEnumerableExtensions;
using osu.Framework.Graphics.Sprites;
using osu.Framework.Input;
using osu.Framework.Input.Bindings;
using osu.Framework.Input.Events;
using osu.Framework.Platform;
using osu.Framework.Threading;
using osu.Game.Beatmaps;
using osu.Game.Graphics;
using osu.Game.Graphics.Containers;
using osu.Game.Graphics.UserInterface;
using osu.Game.Input;
using osu.Game.Overlays.Notifications;
using osu.Game.Input.Bindings;
using osu.Game.Online.Chat;
using osu.Game.Skinning;
using osuTK.Graphics;
using osu.Game.Overlays.Volume;
using osu.Game.Rulesets.Mods;
using osu.Game.Scoring;
using osu.Game.Screens.Play;
using osu.Game.Screens.Ranking;
using osu.Game.Screens.Select;
using osu.Game.Updater;
using osu.Game.Utils;
using LogLevel = osu.Framework.Logging.LogLevel;

namespace osu.Game
{
    /// <summary>
    /// The full osu! experience. Builds on top of <see cref="OsuGameBase"/> to add menus and binding logic
    /// for initial components that are generally retrieved via DI.
    /// </summary>
    public class OsuGame : OsuGameBase, IKeyBindingHandler<GlobalAction>
    {
        public Toolbar Toolbar;

        private ChatOverlay chatOverlay;

        private ChannelManager channelManager;

        [NotNull]
        private readonly NotificationOverlay notifications = new NotificationOverlay();

        private BeatmapListingOverlay beatmapListing;

        private DashboardOverlay dashboard;

        private MfMenuOverlay mfmenu;
        
        public OnlinePictureOverlay picture;
<<<<<<< HEAD
=======
        private NewsOverlay news;
>>>>>>> bb643ada

        private UserProfileOverlay userProfile;

        private BeatmapSetOverlay beatmapSetOverlay;

        [Cached]
        private readonly ScreenshotManager screenshotManager = new ScreenshotManager();

        protected SentryLogger SentryLogger;

        public virtual Storage GetStorageForStableInstall() => null;

        public float ToolbarOffset => (Toolbar?.Position.Y ?? 0) + (Toolbar?.DrawHeight ?? 0);

        private IdleTracker idleTracker;

        public readonly Bindable<OverlayActivation> OverlayActivationMode = new Bindable<OverlayActivation>();

        protected OsuScreenStack ScreenStack;

        protected BackButton BackButton;

        protected SettingsOverlay Settings;

        private VolumeOverlay volume;
        private OsuLogo osuLogo;

        private MainMenu menuScreen;

        [CanBeNull]
        private IntroScreen introScreen;

        private Bindable<int> configRuleset;

        private Bindable<int> configSkin;

        private readonly string[] args;

        private readonly List<OverlayContainer> overlays = new List<OverlayContainer>();

        private readonly List<OverlayContainer> visibleBlockingOverlays = new List<OverlayContainer>();

        public OsuGame(string[] args = null)
        {
            this.args = args;

            forwardLoggedErrorsToNotifications();

            SentryLogger = new SentryLogger(this);
        }

        private void updateBlockingOverlayFade() =>
            screenContainer.FadeColour(visibleBlockingOverlays.Any() ? OsuColour.Gray(0.5f) : Color4.White, 500, Easing.OutQuint);

        public void AddBlockingOverlay(OverlayContainer overlay)
        {
            if (!visibleBlockingOverlays.Contains(overlay))
                visibleBlockingOverlays.Add(overlay);
            updateBlockingOverlayFade();
        }

        public void RemoveBlockingOverlay(OverlayContainer overlay)
        {
            visibleBlockingOverlays.Remove(overlay);
            updateBlockingOverlayFade();
        }

        /// <summary>
        /// Close all game-wide overlays.
        /// </summary>
        /// <param name="hideToolbar">Whether the toolbar should also be hidden.</param>
        public void CloseAllOverlays(bool hideToolbar = true)
        {
            foreach (var overlay in overlays)
                overlay.Hide();

            if (hideToolbar) Toolbar.Hide();
        }

        private DependencyContainer dependencies;

        protected override IReadOnlyDependencyContainer CreateChildDependencies(IReadOnlyDependencyContainer parent) =>
            dependencies = new DependencyContainer(base.CreateChildDependencies(parent));

        [BackgroundDependencyLoader]
        private void load()
        {
            if (!Host.IsPrimaryInstance && !DebugUtils.IsDebugBuild)
            {
                Logger.Log(@"osu! does not support multiple running instances.", LoggingTarget.Runtime, LogLevel.Error);
                Environment.Exit(0);
            }

            if (args?.Length > 0)
            {
                var paths = args.Where(a => !a.StartsWith(@"-")).ToArray();
                if (paths.Length > 0)
                    Task.Run(() => Import(paths));
            }

            dependencies.CacheAs(this);

            dependencies.Cache(SentryLogger);

            dependencies.Cache(osuLogo = new OsuLogo { Alpha = 0 });

            // bind config int to database RulesetInfo
            configRuleset = LocalConfig.GetBindable<int>(OsuSetting.Ruleset);
            Ruleset.Value = RulesetStore.GetRuleset(configRuleset.Value) ?? RulesetStore.AvailableRulesets.First();
            Ruleset.ValueChanged += r => configRuleset.Value = r.NewValue.ID ?? 0;

            // bind config int to database SkinInfo
            configSkin = LocalConfig.GetBindable<int>(OsuSetting.Skin);
            SkinManager.CurrentSkinInfo.ValueChanged += skin => configSkin.Value = skin.NewValue.ID;
            configSkin.ValueChanged += skinId =>
            {
                var skinInfo = SkinManager.Query(s => s.ID == skinId.NewValue);

                if (skinInfo == null)
                {
                    switch (skinId.NewValue)
                    {
                        case -1:
                            skinInfo = DefaultLegacySkin.Info;
                            break;

                        default:
                            skinInfo = SkinInfo.Default;
                            break;
                    }
                }

                SkinManager.CurrentSkinInfo.Value = skinInfo;
            };
            configSkin.TriggerChange();

            IsActive.BindValueChanged(active => updateActiveState(active.NewValue), true);

            Audio.AddAdjustment(AdjustableProperty.Volume, inactiveVolumeFade);

            SelectedMods.BindValueChanged(modsChanged);
            Beatmap.BindValueChanged(beatmapChanged, true);
        }

        private ExternalLinkOpener externalLinkOpener;

        /// <summary>
        /// Handle an arbitrary URL. Displays via in-game overlays where possible.
        /// This can be called from a non-thread-safe non-game-loaded state.
        /// </summary>
        /// <param name="url">The URL to load.</param>
        public void HandleLink(string url) => HandleLink(MessageFormatter.GetLinkDetails(url));

        /// <summary>
        /// Handle a specific <see cref="LinkDetails"/>.
        /// This can be called from a non-thread-safe non-game-loaded state.
        /// </summary>
        /// <param name="link">The link to load.</param>
        public void HandleLink(LinkDetails link) => Schedule(() =>
        {
            switch (link.Action)
            {
                case LinkAction.OpenBeatmap:
                    // TODO: proper query params handling
                    if (link.Argument != null && int.TryParse(link.Argument.Contains('?') ? link.Argument.Split('?')[0] : link.Argument, out int beatmapId))
                        ShowBeatmap(beatmapId);
                    break;

                case LinkAction.OpenBeatmapSet:
                    if (int.TryParse(link.Argument, out int setId))
                        ShowBeatmapSet(setId);
                    break;

                case LinkAction.OpenChannel:
                    ShowChannel(link.Argument);
                    break;

                case LinkAction.OpenPictureURL:
                    picture.UpdateImage(link.Argument, true);
                    break;

                case LinkAction.OpenEditorTimestamp:
                case LinkAction.JoinMultiplayerMatch:
                case LinkAction.Spectate:
                    waitForReady(() => notifications, _ => notifications.Post(new SimpleNotification
                    {
                        Text = @"暂不支持打开该链接!",
                        Icon = FontAwesome.Solid.LifeRing,
                    }));
                    break;

                case LinkAction.External:
                    OpenUrlExternally(link.Argument);
                    break;

                case LinkAction.OpenUserProfile:
                    if (long.TryParse(link.Argument, out long userId))
                        ShowUser(userId);
                    break;

                default:
                    throw new NotImplementedException($"This {nameof(LinkAction)} ({link.Action.ToString()}) is missing an associated action.");
            }
        });

        public void OpenUrlExternally(string url) => waitForReady(() => externalLinkOpener, _ =>
        {
            if (url.StartsWith("/"))
                url = $"{API.Endpoint}{url}";

            externalLinkOpener.OpenUrlExternally(url);
        });

        /// <summary>
        /// Open a specific channel in chat.
        /// </summary>
        /// <param name="channel">The channel to display.</param>
        public void ShowChannel(string channel) => waitForReady(() => channelManager, _ =>
        {
            try
            {
                channelManager.OpenChannel(channel);
            }
            catch (ChannelNotFoundException)
            {
                Logger.Log($"The requested channel \"{channel}\" does not exist");
            }
        });

        /// <summary>
        /// Show a beatmap set as an overlay.
        /// </summary>
        /// <param name="setId">The set to display.</param>
        public void ShowBeatmapSet(int setId) => waitForReady(() => beatmapSetOverlay, _ => beatmapSetOverlay.FetchAndShowBeatmapSet(setId));

        /// <summary>
        /// Show a user's profile as an overlay.
        /// </summary>
        /// <param name="userId">The user to display.</param>
        public void ShowUser(long userId) => waitForReady(() => userProfile, _ => userProfile.ShowUser(userId));

        /// <summary>
        /// Show a beatmap's set as an overlay, displaying the given beatmap.
        /// </summary>
        /// <param name="beatmapId">The beatmap to show.</param>
        public void ShowBeatmap(int beatmapId) => waitForReady(() => beatmapSetOverlay, _ => beatmapSetOverlay.FetchAndShowBeatmap(beatmapId));

        /// <summary>
        /// Present a beatmap at song select immediately.
        /// The user should have already requested this interactively.
        /// </summary>
        /// <param name="beatmap">The beatmap to select.</param>
        /// <param name="difficultyCriteria">
        /// Optional predicate used to try and find a difficulty to select.
        /// If omitted, this will try to present the first beatmap from the current ruleset.
        /// In case of failure the first difficulty of the set will be presented, ignoring the predicate.
        /// </param>
        public void PresentBeatmap(BeatmapSetInfo beatmap, Predicate<BeatmapInfo> difficultyCriteria = null)
        {
            difficultyCriteria ??= b => b.Ruleset.Equals(Ruleset.Value);

            var databasedSet = beatmap.OnlineBeatmapSetID != null
                ? BeatmapManager.QueryBeatmapSet(s => s.OnlineBeatmapSetID == beatmap.OnlineBeatmapSetID)
                : BeatmapManager.QueryBeatmapSet(s => s.Hash == beatmap.Hash);

            if (databasedSet == null)
            {
                Logger.Log("The requested beatmap could not be loaded.", LoggingTarget.Information);
                return;
            }

            PerformFromScreen(screen =>
            {
                // we might already be at song select, so a check is required before performing the load to solo.
                if (screen is MainMenu)
                    menuScreen.LoadToSolo();

                // we might even already be at the song
                if (Beatmap.Value.BeatmapSetInfo.Hash == databasedSet.Hash && difficultyCriteria(Beatmap.Value.BeatmapInfo))
                {
                    return;
                }

                // Find first beatmap that matches our predicate.
                var first = databasedSet.Beatmaps.Find(difficultyCriteria) ?? databasedSet.Beatmaps.First();

                Ruleset.Value = first.Ruleset;
                Beatmap.Value = BeatmapManager.GetWorkingBeatmap(first);
            }, validScreens: new[] { typeof(PlaySongSelect) });
        }

        /// <summary>
        /// Present a score's replay immediately.
        /// The user should have already requested this interactively.
        /// </summary>
        public void PresentScore(ScoreInfo score, ScorePresentType presentType = ScorePresentType.Results)
        {
            // The given ScoreInfo may have missing properties if it was retrieved from online data. Re-retrieve it from the database
            // to ensure all the required data for presenting a replay are present.
            var databasedScoreInfo = score.OnlineScoreID != null
                ? ScoreManager.Query(s => s.OnlineScoreID == score.OnlineScoreID)
                : ScoreManager.Query(s => s.Hash == score.Hash);

            if (databasedScoreInfo == null)
            {
                Logger.Log("The requested score could not be found locally.", LoggingTarget.Information);
                return;
            }

            var databasedScore = ScoreManager.GetScore(databasedScoreInfo);

            if (databasedScore.Replay == null)
            {
                Logger.Log("The loaded score has no replay data.", LoggingTarget.Information);
                return;
            }

            var databasedBeatmap = BeatmapManager.QueryBeatmap(b => b.ID == databasedScoreInfo.Beatmap.ID);

            if (databasedBeatmap == null)
            {
                Logger.Log("Tried to load a score for a beatmap we don't have!", LoggingTarget.Information);
                return;
            }

            PerformFromScreen(screen =>
            {
                Ruleset.Value = databasedScore.ScoreInfo.Ruleset;
                Beatmap.Value = BeatmapManager.GetWorkingBeatmap(databasedBeatmap);

                switch (presentType)
                {
                    case ScorePresentType.Gameplay:
                        screen.Push(new ReplayPlayerLoader(databasedScore));
                        break;

                    case ScorePresentType.Results:
                        screen.Push(new SoloResultsScreen(databasedScore.ScoreInfo));
                        break;
                }
            }, validScreens: new[] { typeof(PlaySongSelect) });
        }

        protected virtual Loader CreateLoader() => new Loader();

        protected virtual UpdateManager CreateUpdateManager() => new UpdateManager();

        protected override Container CreateScalingContainer() => new ScalingContainer(ScalingMode.Everything);

        #region Beatmap progression

        private void beatmapChanged(ValueChangedEvent<WorkingBeatmap> beatmap)
        {
            beatmap.OldValue?.CancelAsyncLoad();

            updateModDefaults();

            var newBeatmap = beatmap.NewValue;

            if (newBeatmap != null)
            {
                newBeatmap.Track.Completed += () => Scheduler.AddOnce(() => trackCompleted(newBeatmap));
                newBeatmap.BeginAsyncLoad();
            }

            void trackCompleted(WorkingBeatmap b)
            {
                // the source of track completion is the audio thread, so the beatmap may have changed before firing.
                if (Beatmap.Value != b)
                    return;

                if (!Beatmap.Value.Track.Looping && !Beatmap.Disabled)
                    MusicController.NextTrack();
            }
        }

        private void modsChanged(ValueChangedEvent<IReadOnlyList<Mod>> mods)
        {
            updateModDefaults();
        }

        private void updateModDefaults()
        {
            BeatmapDifficulty baseDifficulty = Beatmap.Value.BeatmapInfo.BaseDifficulty;

            if (baseDifficulty != null && SelectedMods.Value.Any(m => m is IApplicableToDifficulty))
            {
                var adjustedDifficulty = baseDifficulty.Clone();

                foreach (var mod in SelectedMods.Value.OfType<IApplicableToDifficulty>())
                    mod.ReadFromDifficulty(adjustedDifficulty);
            }
        }

        #endregion

        private ScheduledDelegate performFromMainMenuTask;

        /// <summary>
        /// Perform an action only after returning to a specific screen as indicated by <paramref name="validScreens"/>.
        /// Eagerly tries to exit the current screen until it succeeds.
        /// </summary>
        /// <param name="action">The action to perform once we are in the correct state.</param>
        /// <param name="validScreens">An optional collection of valid screen types. If any of these screens are already current we can perform the action immediately, else the first valid parent will be made current before performing the action. <see cref="MainMenu"/> is used if not specified.</param>
        public void PerformFromScreen(Action<IScreen> action, IEnumerable<Type> validScreens = null)
        {
            performFromMainMenuTask?.Cancel();

            validScreens ??= Enumerable.Empty<Type>();
            validScreens = validScreens.Append(typeof(MainMenu));

            CloseAllOverlays(false);

            // we may already be at the target screen type.
            if (validScreens.Contains(ScreenStack.CurrentScreen?.GetType()) && !Beatmap.Disabled)
            {
                action(ScreenStack.CurrentScreen);
                return;
            }

            // find closest valid target
            IScreen screen = ScreenStack.CurrentScreen;

            while (screen != null)
            {
                if (validScreens.Contains(screen.GetType()))
                {
                    screen.MakeCurrent();
                    break;
                }

                screen = screen.GetParentScreen();
            }

            performFromMainMenuTask = Schedule(() => PerformFromScreen(action, validScreens));
        }

        /// <summary>
        /// Wait for the game (and target component) to become loaded and then run an action.
        /// </summary>
        /// <param name="retrieveInstance">A function to retrieve a (potentially not-yet-constructed) target instance.</param>
        /// <param name="action">The action to perform on the instance when load is confirmed.</param>
        /// <typeparam name="T">The type of the target instance.</typeparam>
        private void waitForReady<T>(Func<T> retrieveInstance, Action<T> action)
            where T : Drawable
        {
            var instance = retrieveInstance();

            if (ScreenStack == null || ScreenStack.CurrentScreen is StartupScreen || instance?.IsLoaded != true)
                Schedule(() => waitForReady(retrieveInstance, action));
            else
                action(instance);
        }

        protected override void Dispose(bool isDisposing)
        {
            base.Dispose(isDisposing);
            SentryLogger.Dispose();
        }

        protected override void LoadComplete()
        {
            base.LoadComplete();

            // The next time this is updated is in UpdateAfterChildren, which occurs too late and results
            // in the cursor being shown for a few frames during the intro.
            // This prevents the cursor from showing until we have a screen with CursorVisible = true
            MenuCursorContainer.CanShowCursor = menuScreen?.CursorVisible ?? false;

            // todo: all archive managers should be able to be looped here.
            SkinManager.PostNotification = n => notifications.Post(n);
            SkinManager.GetStableStorage = GetStorageForStableInstall;

            BeatmapManager.PostNotification = n => notifications.Post(n);
            BeatmapManager.GetStableStorage = GetStorageForStableInstall;
            BeatmapManager.PresentImport = items => PresentBeatmap(items.First());

            ScoreManager.PostNotification = n => notifications.Post(n);
            ScoreManager.GetStableStorage = GetStorageForStableInstall;
            ScoreManager.PresentImport = items => PresentScore(items.First());

            Container logoContainer;
            BackButton.Receptor receptor;

            dependencies.CacheAs(idleTracker = new GameIdleTracker(6000));

            AddRange(new Drawable[]
            {
                new VolumeControlReceptor
                {
                    RelativeSizeAxes = Axes.Both,
                    ActionRequested = action => volume.Adjust(action),
                    ScrollActionRequested = (action, amount, isPrecise) => volume.Adjust(action, amount, isPrecise),
                },
                screenContainer = new ScalingContainer(ScalingMode.ExcludeOverlays)
                {
                    RelativeSizeAxes = Axes.Both,
                    Children = new Drawable[]
                    {
                        receptor = new BackButton.Receptor(),
                        ScreenStack = new OsuScreenStack { RelativeSizeAxes = Axes.Both },
                        BackButton = new BackButton(receptor)
                        {
                            Anchor = Anchor.BottomLeft,
                            Origin = Anchor.BottomLeft,
                            Action = () =>
                            {
                                var currentScreen = ScreenStack.CurrentScreen as IOsuScreen;

                                if (currentScreen?.AllowBackButton == true && !currentScreen.OnBackButton())
                                    ScreenStack.Exit();
                            }
                        },
                        logoContainer = new Container { RelativeSizeAxes = Axes.Both },
                    }
                },
                overlayContent = new Container { RelativeSizeAxes = Axes.Both },
                rightFloatingOverlayContent = new Container { RelativeSizeAxes = Axes.Both },
                leftFloatingOverlayContent = new Container { RelativeSizeAxes = Axes.Both },
                topMostOverlayContent = new Container { RelativeSizeAxes = Axes.Both },
                idleTracker
            });

            ScreenStack.ScreenPushed += screenPushed;
            ScreenStack.ScreenExited += screenExited;

            loadComponentSingleFile(osuLogo, logo =>
            {
                logoContainer.Add(logo);

                // Loader has to be created after the logo has finished loading as Loader performs logo transformations on entering.
                ScreenStack.Push(CreateLoader().With(l => l.RelativeSizeAxes = Axes.Both));
            });

            loadComponentSingleFile(Toolbar = new Toolbar
            {
                OnHome = delegate
                {
                    CloseAllOverlays(false);
                    menuScreen?.MakeCurrent();
                },
            }, topMostOverlayContent.Add);

            loadComponentSingleFile(volume = new VolumeOverlay(), leftFloatingOverlayContent.Add, true);

            loadComponentSingleFile(new OnScreenDisplay(), Add, true);

            loadComponentSingleFile(MusicController = new MusicController(), Add, true);

            loadComponentSingleFile(notifications.With(d =>
            {
                d.GetToolbarHeight = () => ToolbarOffset;
                d.Anchor = Anchor.TopRight;
                d.Origin = Anchor.TopRight;
            }), rightFloatingOverlayContent.Add, true);

            loadComponentSingleFile(screenshotManager, Add);

            // dependency on notification overlay, dependent by settings overlay
            loadComponentSingleFile(CreateUpdateManager(), Add, true);

            // overlay elements
            loadComponentSingleFile(beatmapListing = new BeatmapListingOverlay(), overlayContent.Add, true);
            loadComponentSingleFile(dashboard = new DashboardOverlay(), overlayContent.Add, true);
            loadComponentSingleFile(mfmenu = new MfMenuOverlay(), overlayContent.Add, true);
<<<<<<< HEAD
=======
            loadComponentSingleFile(news = new NewsOverlay(), overlayContent.Add, true);
>>>>>>> bb643ada
            var rankingsOverlay = loadComponentSingleFile(new RankingsOverlay(), overlayContent.Add, true);
            loadComponentSingleFile(channelManager = new ChannelManager(), AddInternal, true);
            loadComponentSingleFile(chatOverlay = new ChatOverlay(), overlayContent.Add, true);
            loadComponentSingleFile(picture = new OnlinePictureOverlay(), overlayContent.Add, true);
            loadComponentSingleFile(Settings = new SettingsOverlay { GetToolbarHeight = () => ToolbarOffset }, leftFloatingOverlayContent.Add, true);
            var changelogOverlay = loadComponentSingleFile(new ChangelogOverlay(), overlayContent.Add, true);
            loadComponentSingleFile(userProfile = new UserProfileOverlay(), overlayContent.Add, true);
            loadComponentSingleFile(beatmapSetOverlay = new BeatmapSetOverlay(), overlayContent.Add, true);

            loadComponentSingleFile(new LoginOverlay
            {
                GetToolbarHeight = () => ToolbarOffset,
                Anchor = Anchor.TopRight,
                Origin = Anchor.TopRight,
            }, rightFloatingOverlayContent.Add, true);

            loadComponentSingleFile(new NowPlayingOverlay
            {
                GetToolbarHeight = () => ToolbarOffset,
                Anchor = Anchor.TopRight,
                Origin = Anchor.TopRight,
            }, rightFloatingOverlayContent.Add, true);

            loadComponentSingleFile(new AccountCreationOverlay(), topMostOverlayContent.Add, true);
            loadComponentSingleFile(new DialogOverlay(), topMostOverlayContent.Add, true);
            loadComponentSingleFile(externalLinkOpener = new ExternalLinkOpener(), topMostOverlayContent.Add);

            chatOverlay.State.ValueChanged += state => channelManager.HighPollRate.Value = state.NewValue == Visibility.Visible;

            Add(externalLinkOpener = new ExternalLinkOpener());

            // side overlays which cancel each other.
            var singleDisplaySideOverlays = new OverlayContainer[] { Settings, notifications };

            foreach (var overlay in singleDisplaySideOverlays)
            {
                overlay.State.ValueChanged += state =>
                {
                    if (state.NewValue == Visibility.Hidden) return;

                    singleDisplaySideOverlays.Where(o => o != overlay).ForEach(o => o.Hide());
                };
            }

            // eventually informational overlays should be displayed in a stack, but for now let's only allow one to stay open at a time.
            var informationalOverlays = new OverlayContainer[] { beatmapSetOverlay, userProfile };

            foreach (var overlay in informationalOverlays)
            {
                overlay.State.ValueChanged += state =>
                {
                    if (state.NewValue == Visibility.Hidden) return;

                    informationalOverlays.Where(o => o != overlay).ForEach(o => o.Hide());
                };
            }

            // ensure only one of these overlays are open at once.
<<<<<<< HEAD
            var singleDisplayOverlays = new OverlayContainer[] { mfmenu, chatOverlay, dashboard, beatmapListing, changelogOverlay, rankingsOverlay };
=======
            var singleDisplayOverlays = new OverlayContainer[] { chatOverlay, news, dashboard, beatmapListing, changelogOverlay, rankingsOverlay };
>>>>>>> bb643ada

            foreach (var overlay in singleDisplayOverlays)
            {
                overlay.State.ValueChanged += state =>
                {
                    // informational overlays should be dismissed on a show or hide of a full overlay.
                    informationalOverlays.ForEach(o => o.Hide());

                    if (state.NewValue == Visibility.Hidden) return;

                    singleDisplayOverlays.Where(o => o != overlay).ForEach(o => o.Hide());
                };
            }

            OverlayActivationMode.ValueChanged += mode =>
            {
                if (mode.NewValue != OverlayActivation.All) CloseAllOverlays();
            };

            void updateScreenOffset()
            {
                float offset = 0;

                if (Settings.State.Value == Visibility.Visible)
                    offset += ToolbarButton.WIDTH / 2;
                if (notifications.State.Value == Visibility.Visible)
                    offset -= ToolbarButton.WIDTH / 2;

                screenContainer.MoveToX(offset, SettingsPanel.TRANSITION_LENGTH, Easing.OutQuint);
            }

            Settings.State.ValueChanged += _ => updateScreenOffset();
            notifications.State.ValueChanged += _ => updateScreenOffset();
        }

        public class GameIdleTracker : IdleTracker
        {
            private InputManager inputManager;

            public GameIdleTracker(int time)
                : base(time)
            {
            }

            protected override void LoadComplete()
            {
                base.LoadComplete();
                inputManager = GetContainingInputManager();
            }

            protected override bool AllowIdle => inputManager.FocusedDrawable == null;
        }

        private void forwardLoggedErrorsToNotifications()
        {
            int recentLogCount = 0;

            const double debounce = 60000;

            Logger.NewEntry += entry =>
            {
                if (entry.Level < LogLevel.Important || entry.Target == null) return;

                const int short_term_display_limit = 3;

                if (recentLogCount < short_term_display_limit)
                {
                    Schedule(() => notifications.Post(new SimpleNotification
                    {
                        Icon = entry.Level == LogLevel.Important ? FontAwesome.Solid.ExclamationCircle : FontAwesome.Solid.Bomb,
                        Text = entry.Message.Truncate(256) + (entry.Exception != null && IsDeployedBuild ? "\n\n该错误信息已被自动报告给开发人员" : string.Empty),
                    }));
                }
                else if (recentLogCount == short_term_display_limit)
                {
                    Schedule(() => notifications.Post(new SimpleNotification
                    {
                        Icon = FontAwesome.Solid.EllipsisH,
                        Text = "详细信息已被记录，点击此处查看日志",
                        Activated = () =>
                        {
                            Storage.GetStorageForDirectory("logs").OpenInNativeExplorer();
                            return true;
                        }
                    }));
                }

                Interlocked.Increment(ref recentLogCount);
                Scheduler.AddDelayed(() => Interlocked.Decrement(ref recentLogCount), debounce);
            };
        }

        private Task asyncLoadStream;

        /// <summary>
        /// Queues loading the provided component in sequential fashion.
        /// This operation is limited to a single thread to avoid saturating all cores.
        /// </summary>
        /// <param name="component">The component to load.</param>
        /// <param name="loadCompleteAction">An action to invoke on load completion (generally to add the component to the hierarchy).</param>
        /// <param name="cache">Whether to cache the component as type <typeparamref name="T"/> into the game dependencies before any scheduling.</param>
        private T loadComponentSingleFile<T>(T component, Action<T> loadCompleteAction, bool cache = false)
            where T : Drawable
        {
            if (cache)
                dependencies.CacheAs(component);

            if (component is OverlayContainer overlay)
                overlays.Add(overlay);

            // schedule is here to ensure that all component loads are done after LoadComplete is run (and thus all dependencies are cached).
            // with some better organisation of LoadComplete to do construction and dependency caching in one step, followed by calls to loadComponentSingleFile,
            // we could avoid the need for scheduling altogether.
            Schedule(() =>
            {
                var previousLoadStream = asyncLoadStream;

                // chain with existing load stream
                asyncLoadStream = Task.Run(async () =>
                {
                    if (previousLoadStream != null)
                        await previousLoadStream;

                    try
                    {
                        Logger.Log($"Loading {component}...", level: LogLevel.Debug);

                        // Since this is running in a separate thread, it is possible for OsuGame to be disposed after LoadComponentAsync has been called
                        // throwing an exception. To avoid this, the call is scheduled on the update thread, which does not run if IsDisposed = true
                        Task task = null;
                        var del = new ScheduledDelegate(() => task = LoadComponentAsync(component, loadCompleteAction));
                        Scheduler.Add(del);

                        // The delegate won't complete if OsuGame has been disposed in the meantime
                        while (!IsDisposed && !del.Completed)
                            await Task.Delay(10);

                        // Either we're disposed or the load process has started successfully
                        if (IsDisposed)
                            return;

                        Debug.Assert(task != null);

                        await task;

                        Logger.Log($"Loaded {component}!", level: LogLevel.Debug);
                    }
                    catch (OperationCanceledException)
                    {
                    }
                });
            });

            return component;
        }

        protected override bool OnScroll(ScrollEvent e)
        {
            // forward any unhandled mouse scroll events to the volume control.
            volume.Adjust(GlobalAction.IncreaseVolume, e.ScrollDelta.Y, e.IsPrecise);
            return true;
        }

        public bool OnPressed(GlobalAction action)
        {
            if (introScreen == null) return false;

            switch (action)
            {
                case GlobalAction.ResetInputSettings:
                    var sensitivity = frameworkConfig.GetBindable<double>(FrameworkSetting.CursorSensitivity);

                    sensitivity.Disabled = false;
                    sensitivity.Value = 1;
                    sensitivity.Disabled = true;

                    frameworkConfig.Set(FrameworkSetting.IgnoredInputHandlers, string.Empty);
                    frameworkConfig.GetBindable<ConfineMouseMode>(FrameworkSetting.ConfineMouseMode).SetDefault();
                    return true;

                case GlobalAction.ToggleToolbar:
                    Toolbar.ToggleVisibility();
                    return true;

                case GlobalAction.ToggleGameplayMouseButtons:
                    LocalConfig.Set(OsuSetting.MouseDisableButtons, !LocalConfig.Get<bool>(OsuSetting.MouseDisableButtons));
                    return true;
            }

            return false;
        }

        #region Inactive audio dimming

        private readonly BindableDouble inactiveVolumeFade = new BindableDouble();

        private void updateActiveState(bool isActive)
        {
            if (isActive)
                this.TransformBindableTo(inactiveVolumeFade, 1, 400, Easing.OutQuint);
            else
                this.TransformBindableTo(inactiveVolumeFade, LocalConfig.Get<double>(OsuSetting.VolumeInactive), 4000, Easing.OutQuint);
        }

        #endregion

        public void OnReleased(GlobalAction action)
        {
        }

        private Container overlayContent;

        private Container rightFloatingOverlayContent;

        private Container leftFloatingOverlayContent;

        private Container topMostOverlayContent;

        [Resolved]
        private FrameworkConfigManager frameworkConfig { get; set; }

        private ScalingContainer screenContainer;

        protected MusicController MusicController { get; private set; }

        protected override bool OnExiting()
        {
            if (ScreenStack.CurrentScreen is Loader)
                return false;

            if (introScreen?.DidLoadMenu == true && !(ScreenStack.CurrentScreen is IntroScreen))
            {
                Scheduler.Add(introScreen.MakeCurrent);
                return true;
            }

            return base.OnExiting();
        }

        /// <summary>
        /// Use to programatically exit the game as if the user was triggering via alt-f4.
        /// Will keep persisting until an exit occurs (exit may be blocked multiple times).
        /// </summary>
        public void GracefullyExit()
        {
            if (!OnExiting())
                Exit();
            else
                Scheduler.AddDelayed(GracefullyExit, 2000);
        }

        protected override void UpdateAfterChildren()
        {
            base.UpdateAfterChildren();

            screenContainer.Padding = new MarginPadding { Top = ToolbarOffset };
            overlayContent.Padding = new MarginPadding { Top = ToolbarOffset };

            MenuCursorContainer.CanShowCursor = (ScreenStack.CurrentScreen as IOsuScreen)?.CursorVisible ?? false;
        }

        protected virtual void ScreenChanged(IScreen current, IScreen newScreen)
        {
            switch (newScreen)
            {
                case IntroScreen intro:
                    introScreen = intro;
                    break;

                case MainMenu menu:
                    menuScreen = menu;
                    break;
            }

            if (newScreen is IOsuScreen newOsuScreen)
            {
                OverlayActivationMode.Value = newOsuScreen.InitialOverlayActivationMode;

                MusicController.AllowRateAdjustments = newOsuScreen.AllowRateAdjustments;

                if (newOsuScreen.HideOverlaysOnEnter)
                    CloseAllOverlays();
                else
                    Toolbar.Show();

                if (newOsuScreen.AllowBackButton)
                    BackButton.Show();
                else
                    BackButton.Hide();
            }
        }

        private void screenPushed(IScreen lastScreen, IScreen newScreen)
        {
            ScreenChanged(lastScreen, newScreen);
            Logger.Log($"Screen changed → {newScreen}");
        }

        private void screenExited(IScreen lastScreen, IScreen newScreen)
        {
            ScreenChanged(lastScreen, newScreen);
            Logger.Log($"Screen changed ← {newScreen}");

            if (newScreen == null)
                Exit();
        }
    }

    public enum ScorePresentType
    {
        Results,
        Gameplay
    }
}<|MERGE_RESOLUTION|>--- conflicted
+++ resolved
@@ -74,10 +74,7 @@
         private MfMenuOverlay mfmenu;
         
         public OnlinePictureOverlay picture;
-<<<<<<< HEAD
-=======
         private NewsOverlay news;
->>>>>>> bb643ada
 
         private UserProfileOverlay userProfile;
 
@@ -643,10 +640,7 @@
             loadComponentSingleFile(beatmapListing = new BeatmapListingOverlay(), overlayContent.Add, true);
             loadComponentSingleFile(dashboard = new DashboardOverlay(), overlayContent.Add, true);
             loadComponentSingleFile(mfmenu = new MfMenuOverlay(), overlayContent.Add, true);
-<<<<<<< HEAD
-=======
             loadComponentSingleFile(news = new NewsOverlay(), overlayContent.Add, true);
->>>>>>> bb643ada
             var rankingsOverlay = loadComponentSingleFile(new RankingsOverlay(), overlayContent.Add, true);
             loadComponentSingleFile(channelManager = new ChannelManager(), AddInternal, true);
             loadComponentSingleFile(chatOverlay = new ChatOverlay(), overlayContent.Add, true);
@@ -705,11 +699,7 @@
             }
 
             // ensure only one of these overlays are open at once.
-<<<<<<< HEAD
-            var singleDisplayOverlays = new OverlayContainer[] { mfmenu, chatOverlay, dashboard, beatmapListing, changelogOverlay, rankingsOverlay };
-=======
             var singleDisplayOverlays = new OverlayContainer[] { chatOverlay, news, dashboard, beatmapListing, changelogOverlay, rankingsOverlay };
->>>>>>> bb643ada
 
             foreach (var overlay in singleDisplayOverlays)
             {
