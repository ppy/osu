--- conflicted
+++ resolved
@@ -18,32 +18,20 @@
         /// <summary>
         /// The mouse cursor will be free to move outside the game window.
         /// </summary>
-<<<<<<< HEAD
-        [Description("禁用")]
-=======
         [LocalisableDescription(typeof(MouseSettingsStrings), nameof(MouseSettingsStrings.NeverConfine))]
->>>>>>> 96bcfea2
         Never,
 
         /// <summary>
         /// The mouse cursor will be locked to the window bounds during gameplay,
         /// but may otherwise move freely.
         /// </summary>
-<<<<<<< HEAD
-        [Description("游戏时启用")]
-=======
         [LocalisableDescription(typeof(MouseSettingsStrings), nameof(MouseSettingsStrings.ConfineDuringGameplay))]
->>>>>>> 96bcfea2
         DuringGameplay,
 
         /// <summary>
         /// The mouse cursor will always be locked to the window bounds while the game has focus.
         /// </summary>
-<<<<<<< HEAD
-        [Description("启用")]
-=======
         [LocalisableDescription(typeof(MouseSettingsStrings), nameof(MouseSettingsStrings.AlwaysConfine))]
->>>>>>> 96bcfea2
         Always
     }
 }