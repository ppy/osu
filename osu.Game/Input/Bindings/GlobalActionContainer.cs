// Copyright (c) ppy Pty Ltd <contact@ppy.sh>. Licensed under the MIT Licence.
// See the LICENCE file in the repository root for full licence text.

using System.Collections.Generic;
using System.ComponentModel;
using System.Linq;
using osu.Framework.Graphics;
using osu.Framework.Input;
using osu.Framework.Input.Bindings;

namespace osu.Game.Input.Bindings
{
    public class GlobalActionContainer : DatabasedKeyBindingContainer<GlobalAction>, IHandleGlobalKeyboardInput
    {
        private readonly Drawable handler;

        public GlobalActionContainer(OsuGameBase game)
            : base(matchingMode: KeyCombinationMatchingMode.Modifiers)
        {
            if (game is IKeyBindingHandler<GlobalAction>)
                handler = game;
        }

        public override IEnumerable<KeyBinding> DefaultKeyBindings => GlobalKeyBindings.Concat(InGameKeyBindings).Concat(AudioControlKeyBindings).Concat(EditorKeyBindings).Concat(MvisControlKeyBindings);

        public IEnumerable<KeyBinding> MvisControlKeyBindings => new[]
        {
            new KeyBinding(InputKey.Left, GlobalAction.MvisMusicPrev),
            new KeyBinding(InputKey.Right, GlobalAction.MvisMusicNext),
            new KeyBinding(InputKey.Space, GlobalAction.MvisTogglePause),
            new KeyBinding(InputKey.Tab, GlobalAction.MvisToggleOverlayLock),
            new KeyBinding(InputKey.Menu, GlobalAction.MvisTogglePlayList),
            new KeyBinding(InputKey.L, GlobalAction.MvisToggleTrackLoop),
            new KeyBinding(InputKey.Enter, GlobalAction.MvisOpenInSongSelect),
            new KeyBinding(InputKey.H, GlobalAction.MvisForceLockOverlayChanges),
            new KeyBinding(InputKey.Slash, GlobalAction.MvisSelectCollection),
        };

        public IEnumerable<KeyBinding> GlobalKeyBindings => new[]
        {
            new KeyBinding(InputKey.F6, GlobalAction.ToggleNowPlaying),
            new KeyBinding(InputKey.F8, GlobalAction.ToggleChat),
            new KeyBinding(InputKey.F9, GlobalAction.ToggleSocial),
            new KeyBinding(InputKey.F10, GlobalAction.ToggleGameplayMouseButtons),
            new KeyBinding(InputKey.F12, GlobalAction.TakeScreenshot),

            new KeyBinding(new[] { InputKey.Control, InputKey.Alt, InputKey.R }, GlobalAction.ResetInputSettings),
            new KeyBinding(new[] { InputKey.Control, InputKey.T }, GlobalAction.ToggleToolbar),
            new KeyBinding(new[] { InputKey.Control, InputKey.O }, GlobalAction.ToggleSettings),
            new KeyBinding(new[] { InputKey.Control, InputKey.D }, GlobalAction.ToggleDirect),
            new KeyBinding(new[] { InputKey.Control, InputKey.N }, GlobalAction.ToggleNotifications),

            new KeyBinding(InputKey.Escape, GlobalAction.Back),
            new KeyBinding(InputKey.ExtraMouseButton1, GlobalAction.Back),

            new KeyBinding(new[] { InputKey.Alt, InputKey.Home }, GlobalAction.Home),

            new KeyBinding(InputKey.Up, GlobalAction.SelectPrevious),
            new KeyBinding(InputKey.Down, GlobalAction.SelectNext),

            new KeyBinding(InputKey.Space, GlobalAction.Select),
            new KeyBinding(InputKey.Enter, GlobalAction.Select),
            new KeyBinding(InputKey.KeypadEnter, GlobalAction.Select),

            new KeyBinding(new[] { InputKey.Control, InputKey.Shift, InputKey.R }, GlobalAction.RandomSkin),
        };

        public IEnumerable<KeyBinding> EditorKeyBindings => new[]
        {
            new KeyBinding(new[] { InputKey.F1 }, GlobalAction.EditorComposeMode),
            new KeyBinding(new[] { InputKey.F2 }, GlobalAction.EditorDesignMode),
            new KeyBinding(new[] { InputKey.F3 }, GlobalAction.EditorTimingMode),
            new KeyBinding(new[] { InputKey.F4 }, GlobalAction.EditorSetupMode),
        };

        public IEnumerable<KeyBinding> InGameKeyBindings => new[]
        {
            new KeyBinding(InputKey.Space, GlobalAction.SkipCutscene),
            new KeyBinding(InputKey.ExtraMouseButton2, GlobalAction.SkipCutscene),
            new KeyBinding(InputKey.Tilde, GlobalAction.QuickRetry),
            new KeyBinding(new[] { InputKey.Control, InputKey.Tilde }, GlobalAction.QuickExit),
            new KeyBinding(new[] { InputKey.Control, InputKey.Plus }, GlobalAction.IncreaseScrollSpeed),
            new KeyBinding(new[] { InputKey.Control, InputKey.Minus }, GlobalAction.DecreaseScrollSpeed),
            new KeyBinding(InputKey.MouseMiddle, GlobalAction.PauseGameplay),
            new KeyBinding(InputKey.Space, GlobalAction.TogglePauseReplay),
            new KeyBinding(InputKey.Control, GlobalAction.HoldForHUD),
        };

        public IEnumerable<KeyBinding> AudioControlKeyBindings => new[]
        {
            new KeyBinding(new[] { InputKey.Alt, InputKey.Up }, GlobalAction.IncreaseVolume),
            new KeyBinding(new[] { InputKey.Alt, InputKey.MouseWheelUp }, GlobalAction.IncreaseVolume),
            new KeyBinding(new[] { InputKey.Alt, InputKey.Down }, GlobalAction.DecreaseVolume),
            new KeyBinding(new[] { InputKey.Alt, InputKey.MouseWheelDown }, GlobalAction.DecreaseVolume),

            new KeyBinding(new[] { InputKey.Control, InputKey.F4 }, GlobalAction.ToggleMute),

            new KeyBinding(InputKey.TrackPrevious, GlobalAction.MusicPrev),
            new KeyBinding(InputKey.F1, GlobalAction.MusicPrev),
            new KeyBinding(InputKey.TrackNext, GlobalAction.MusicNext),
            new KeyBinding(InputKey.F5, GlobalAction.MusicNext),
            new KeyBinding(InputKey.PlayPause, GlobalAction.MusicPlay),
            new KeyBinding(InputKey.F3, GlobalAction.MusicPlay)
        };

        protected override IEnumerable<Drawable> KeyBindingInputQueue =>
            handler == null ? base.KeyBindingInputQueue : base.KeyBindingInputQueue.Prepend(handler);
    }

    public enum GlobalAction
    {
        [Description("切换聊天界面")]
        ToggleChat,

        [Description("切换玩家列表界面")]
        ToggleSocial,

        [Description("重置输入设置")]
        ResetInputSettings,

        [Description("切换顶栏")]
        ToggleToolbar,

        [Description("切换设置界面")]
        ToggleSettings,

        [Description("切换osu!direct界面")]
        ToggleDirect,

        [Description("增加音量")]
        IncreaseVolume,

        [Description("减小音量")]
        DecreaseVolume,

        [Description("切换静音")]
        ToggleMute,

        // In-Game Keybindings
        [Description("跳过")]
        SkipCutscene,

        [Description("快速重试 (按住)")]
        QuickRetry,

        [Description("屏幕截图")]
        TakeScreenshot,

        [Description("切换游戏内鼠标按键")]
        ToggleGameplayMouseButtons,

        [Description("返回")]
        Back,

        [Description("增加下落速度")]
        IncreaseScrollSpeed,

        [Description("减小下落速度")]
        DecreaseScrollSpeed,

        [Description("选择")]
        Select,

        [Description("快速退出(按住)")]
        QuickExit,

        // Game-wide beatmap music controller keybindings
        [Description("下一首")]
        MusicNext,

        [Description("上一首")]
        MusicPrev,

        [Description("播放/暂停")]
        MusicPlay,

        [Description("切换正在播放列表")]
        ToggleNowPlaying,
<<<<<<< HEAD
        [Description("音量加")]
        SelectPrevious,

        [Description("音量减")]
=======

        [Description("Previous selection")]
        SelectPrevious,

        [Description("Next selection")]
>>>>>>> c0c19750
        SelectNext,

        [Description("上一首")]
        MvisMusicPrev,
        [Description("下一首")]
        MvisMusicNext,
        [Description("暂停/播放")]
        MvisTogglePause,
        [Description("切换锁定")]
        MvisToggleOverlayLock,
        [Description("切换播放列表")]
        MvisTogglePlayList,
        [Description("切换单曲循环")]
        MvisToggleTrackLoop,
        [Description("在歌曲选择中打开")]
        MvisOpenInSongSelect,

        [Description("返回主页")]
        Home,

        [Description("切换通知栏是否可见")]
        ToggleNotifications,

<<<<<<< HEAD
        [Description("暂停游戏")]
=======
        [Description("Pause gameplay")]
>>>>>>> c0c19750
        PauseGameplay,
        [Description("切换强制锁定")]
        MvisForceLockOverlayChanges,

        // Editor
<<<<<<< HEAD
        [Description("谱面设置模式")]
        EditorSetupMode,

        [Description("物件排布模式")]
        EditorComposeMode,

        [Description("谱面设计模式")]
        EditorDesignMode,

        [Description("Timing设计模式")]
=======
        [Description("Setup mode")]
        EditorSetupMode,

        [Description("Compose mode")]
        EditorComposeMode,

        [Description("Design mode")]
        EditorDesignMode,

        [Description("Timing mode")]
>>>>>>> c0c19750
        EditorTimingMode,

        [Description("选择收藏夹")]
        MvisSelectCollection,

        [Description("长按以显示HUD")]
        HoldForHUD,

        [Description("Random skin")]
        RandomSkin,

        [Description("Pause / resume replay")]
        TogglePauseReplay,
    }
}<|MERGE_RESOLUTION|>--- conflicted
+++ resolved
@@ -176,18 +176,11 @@
 
         [Description("切换正在播放列表")]
         ToggleNowPlaying,
-<<<<<<< HEAD
-        [Description("音量加")]
+
+        [Description("上一个")]
         SelectPrevious,
 
-        [Description("音量减")]
-=======
-
-        [Description("Previous selection")]
-        SelectPrevious,
-
-        [Description("Next selection")]
->>>>>>> c0c19750
+        [Description("下一个")]
         SelectNext,
 
         [Description("上一首")]
@@ -211,17 +204,12 @@
         [Description("切换通知栏是否可见")]
         ToggleNotifications,
 
-<<<<<<< HEAD
         [Description("暂停游戏")]
-=======
-        [Description("Pause gameplay")]
->>>>>>> c0c19750
         PauseGameplay,
         [Description("切换强制锁定")]
         MvisForceLockOverlayChanges,
 
         // Editor
-<<<<<<< HEAD
         [Description("谱面设置模式")]
         EditorSetupMode,
 
@@ -232,18 +220,6 @@
         EditorDesignMode,
 
         [Description("Timing设计模式")]
-=======
-        [Description("Setup mode")]
-        EditorSetupMode,
-
-        [Description("Compose mode")]
-        EditorComposeMode,
-
-        [Description("Design mode")]
-        EditorDesignMode,
-
-        [Description("Timing mode")]
->>>>>>> c0c19750
         EditorTimingMode,
 
         [Description("选择收藏夹")]
@@ -252,10 +228,10 @@
         [Description("长按以显示HUD")]
         HoldForHUD,
 
-        [Description("Random skin")]
+        [Description("随机皮肤")]
         RandomSkin,
 
-        [Description("Pause / resume replay")]
+        [Description("暂停 / 恢复重放")]
         TogglePauseReplay,
     }
 }