--- conflicted
+++ resolved
@@ -39,8 +39,11 @@
                                                                        .Concat(InGameKeyBindings)
                                                                        .Concat(SongSelectKeyBindings)
                                                                        .Concat(AudioControlKeyBindings)
-<<<<<<< HEAD
-                                                                       .Concat(MvisControlKeyBindings);
+                                                                       .Concat(MvisControlKeyBindings)
+                                                                       // Overlay bindings may conflict with more local cases like the editor so they are checked last.
+                                                                       // It has generally been agreed on that local screens like the editor should have priority,
+                                                                       // based on such usages potentially requiring a lot more key bindings that may be "shared" with global ones.
+                                                                       .Concat(OverlayKeyBindings);
 
         public IEnumerable<KeyBinding> MvisControlKeyBindings => new[]
         {
@@ -56,12 +59,6 @@
             new KeyBinding(InputKey.Comma, GlobalAction.MvisTogglePluginPage),
             new KeyBinding(InputKey.Tab, GlobalAction.LLinSwitchLeaderboardMode)
         };
-=======
-                                                                       // Overlay bindings may conflict with more local cases like the editor so they are checked last.
-                                                                       // It has generally been agreed on that local screens like the editor should have priority,
-                                                                       // based on such usages potentially requiring a lot more key bindings that may be "shared" with global ones.
-                                                                       .Concat(OverlayKeyBindings);
->>>>>>> b7d2e0ae
 
         public IEnumerable<KeyBinding> GlobalKeyBindings => new[]
         {
