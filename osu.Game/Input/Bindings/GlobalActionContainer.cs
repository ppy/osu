// Copyright (c) ppy Pty Ltd <contact@ppy.sh>. Licensed under the MIT Licence.
// See the LICENCE file in the repository root for full licence text.

using System.Collections.Generic;
using System.Linq;
using osu.Framework.Graphics;
using osu.Framework.Input;
using osu.Framework.Input.Bindings;
using osu.Framework.Localisation;
using osu.Game.Localisation;

namespace osu.Game.Input.Bindings
{
    public class GlobalActionContainer : DatabasedKeyBindingContainer<GlobalAction>, IHandleGlobalKeyboardInput
    {
        private readonly Drawable handler;
        private InputManager parentInputManager;

        public GlobalActionContainer(OsuGameBase game)
            : base(matchingMode: KeyCombinationMatchingMode.Modifiers)
        {
            if (game is IKeyBindingHandler<GlobalAction>)
                handler = game;
        }

        protected override void LoadComplete()
        {
            base.LoadComplete();

            parentInputManager = GetContainingInputManager();
        }

        public override IEnumerable<IKeyBinding> DefaultKeyBindings => GlobalKeyBindings
                                                                       .Concat(EditorKeyBindings)
                                                                       .Concat(InGameKeyBindings)
                                                                       .Concat(SongSelectKeyBindings)
                                                                       .Concat(AudioControlKeyBindings)
                                                                       .Concat(MvisControlKeyBindings);

        public IEnumerable<KeyBinding> MvisControlKeyBindings => new[]
        {
            new KeyBinding(InputKey.Left, GlobalAction.MvisMusicPrev),
            new KeyBinding(InputKey.Right, GlobalAction.MvisMusicNext),
            new KeyBinding(InputKey.Space, GlobalAction.MvisTogglePause),
            new KeyBinding(InputKey.Tab, GlobalAction.MvisToggleOverlayLock),
            new KeyBinding(InputKey.Slash, GlobalAction.MvisTogglePlayList),
            new KeyBinding(InputKey.L, GlobalAction.MvisToggleTrackLoop),
            new KeyBinding(InputKey.Enter, GlobalAction.MvisOpenInSongSelect),
            new KeyBinding(InputKey.H, GlobalAction.MvisForceLockOverlayChanges),
            new KeyBinding(InputKey.Period, GlobalAction.MvisSelectCollection),
            new KeyBinding(InputKey.Comma, GlobalAction.MvisTogglePluginPage),
        };

        public IEnumerable<KeyBinding> GlobalKeyBindings => new[]
        {
            new KeyBinding(InputKey.F6, GlobalAction.ToggleNowPlaying),
            new KeyBinding(InputKey.F8, GlobalAction.ToggleChat),
            new KeyBinding(InputKey.F9, GlobalAction.ToggleSocial),
            new KeyBinding(InputKey.F10, GlobalAction.ToggleGameplayMouseButtons),
            new KeyBinding(InputKey.F12, GlobalAction.TakeScreenshot),

            new KeyBinding(new[] { InputKey.Control, InputKey.Alt, InputKey.R }, GlobalAction.ResetInputSettings),
            new KeyBinding(new[] { InputKey.Control, InputKey.T }, GlobalAction.ToggleToolbar),
            new KeyBinding(new[] { InputKey.Control, InputKey.O }, GlobalAction.ToggleSettings),
            new KeyBinding(new[] { InputKey.Control, InputKey.D }, GlobalAction.ToggleBeatmapListing),
            new KeyBinding(new[] { InputKey.Control, InputKey.N }, GlobalAction.ToggleNotifications),
            new KeyBinding(new[] { InputKey.Control, InputKey.Shift, InputKey.S }, GlobalAction.ToggleSkinEditor),

            new KeyBinding(InputKey.Escape, GlobalAction.Back),
            new KeyBinding(InputKey.ExtraMouseButton1, GlobalAction.Back),

            new KeyBinding(new[] { InputKey.Alt, InputKey.Home }, GlobalAction.Home),

            new KeyBinding(InputKey.Up, GlobalAction.SelectPrevious),
            new KeyBinding(InputKey.Down, GlobalAction.SelectNext),

            new KeyBinding(InputKey.Space, GlobalAction.Select),
            new KeyBinding(InputKey.Enter, GlobalAction.Select),
            new KeyBinding(InputKey.KeypadEnter, GlobalAction.Select),

            new KeyBinding(new[] { InputKey.Control, InputKey.Shift, InputKey.R }, GlobalAction.RandomSkin),
        };

        public IEnumerable<KeyBinding> EditorKeyBindings => new[]
        {
            new KeyBinding(new[] { InputKey.F1 }, GlobalAction.EditorComposeMode),
            new KeyBinding(new[] { InputKey.F2 }, GlobalAction.EditorDesignMode),
            new KeyBinding(new[] { InputKey.F3 }, GlobalAction.EditorTimingMode),
            new KeyBinding(new[] { InputKey.F4 }, GlobalAction.EditorSetupMode),
            new KeyBinding(new[] { InputKey.Control, InputKey.Shift, InputKey.A }, GlobalAction.EditorVerifyMode),
            new KeyBinding(new[] { InputKey.J }, GlobalAction.EditorNudgeLeft),
            new KeyBinding(new[] { InputKey.K }, GlobalAction.EditorNudgeRight),
        };

        public IEnumerable<KeyBinding> InGameKeyBindings => new[]
        {
            new KeyBinding(InputKey.Space, GlobalAction.SkipCutscene),
            new KeyBinding(InputKey.ExtraMouseButton2, GlobalAction.SkipCutscene),
            new KeyBinding(InputKey.Tilde, GlobalAction.QuickRetry),
            new KeyBinding(new[] { InputKey.Control, InputKey.Tilde }, GlobalAction.QuickExit),
            new KeyBinding(new[] { InputKey.Control, InputKey.Plus }, GlobalAction.IncreaseScrollSpeed),
            new KeyBinding(new[] { InputKey.Control, InputKey.Minus }, GlobalAction.DecreaseScrollSpeed),
            new KeyBinding(new[] { InputKey.Shift, InputKey.Tab }, GlobalAction.ToggleInGameInterface),
            new KeyBinding(InputKey.MouseMiddle, GlobalAction.PauseGameplay),
            new KeyBinding(InputKey.Space, GlobalAction.TogglePauseReplay),
            new KeyBinding(InputKey.Left, GlobalAction.SeekReplayBackward),
            new KeyBinding(InputKey.Right, GlobalAction.SeekReplayForward),
            new KeyBinding(InputKey.Control, GlobalAction.HoldForHUD),
            new KeyBinding(InputKey.Tab, GlobalAction.ToggleChatFocus),
        };

        public IEnumerable<KeyBinding> SongSelectKeyBindings => new[]
        {
            new KeyBinding(InputKey.F1, GlobalAction.ToggleModSelection),
            new KeyBinding(InputKey.F2, GlobalAction.SelectNextRandom),
            new KeyBinding(new[] { InputKey.Shift, InputKey.F2 }, GlobalAction.SelectPreviousRandom),
            new KeyBinding(InputKey.F3, GlobalAction.ToggleBeatmapOptions)
        };

        public IEnumerable<KeyBinding> AudioControlKeyBindings => new[]
        {
            new KeyBinding(new[] { InputKey.Alt, InputKey.Up }, GlobalAction.IncreaseVolume),
            new KeyBinding(new[] { InputKey.Alt, InputKey.Down }, GlobalAction.DecreaseVolume),

            new KeyBinding(new[] { InputKey.Alt, InputKey.Left }, GlobalAction.PreviousVolumeMeter),
            new KeyBinding(new[] { InputKey.Alt, InputKey.Right }, GlobalAction.NextVolumeMeter),

            new KeyBinding(new[] { InputKey.Control, InputKey.F4 }, GlobalAction.ToggleMute),

            new KeyBinding(InputKey.TrackPrevious, GlobalAction.MusicPrev),
            new KeyBinding(InputKey.F1, GlobalAction.MusicPrev),
            new KeyBinding(InputKey.TrackNext, GlobalAction.MusicNext),
            new KeyBinding(InputKey.F5, GlobalAction.MusicNext),
            new KeyBinding(InputKey.PlayPause, GlobalAction.MusicPlay),
            new KeyBinding(InputKey.F3, GlobalAction.MusicPlay)
        };

        protected override IEnumerable<Drawable> KeyBindingInputQueue
        {
            get
            {
                // To ensure the global actions are handled with priority, this GlobalActionContainer is actually placed after game content.
                // It does not contain children as expected, so we need to forward the NonPositionalInputQueue from the parent input manager to correctly
                // allow the whole game to handle these actions.

                // An eventual solution to this hack is to create localised action containers for individual components like SongSelect, but this will take some rearranging.
                var inputQueue = parentInputManager?.NonPositionalInputQueue ?? base.KeyBindingInputQueue;

                return handler != null ? inputQueue.Prepend(handler) : inputQueue;
            }
        }
    }

    public enum GlobalAction
    {
<<<<<<< HEAD
        [Description("切换聊天界面")]
        ToggleChat,

        [Description("切换玩家列表界面")]
        ToggleSocial,

        [Description("重置输入设置")]
        ResetInputSettings,

        [Description("切换顶栏")]
        ToggleToolbar,

        [Description("切换设置界面")]
        ToggleSettings,

        [Description("切换谱面列表界面")]
        ToggleBeatmapListing,

        [Description("增加音量")]
        IncreaseVolume,

        [Description("减小音量")]
        DecreaseVolume,

        [Description("切换静音")]
        ToggleMute,

        // In-Game Keybindings
        [Description("跳过")]
        SkipCutscene,

        [Description("快速重试 (按住)")]
        QuickRetry,

        [Description("屏幕截图")]
        TakeScreenshot,

        [Description("切换游戏内鼠标按键")]
        ToggleGameplayMouseButtons,

        [Description("返回")]
        Back,

        [Description("增加下落速度")]
        IncreaseScrollSpeed,

        [Description("减小下落速度")]
        DecreaseScrollSpeed,

        [Description("选择")]
        Select,

        [Description("快速退出(按住)")]
        QuickExit,

        // Game-wide beatmap music controller keybindings
        [Description("下一首")]
        MusicNext,

        [Description("上一首")]
        MusicPrev,

        [Description("播放/暂停")]
        MusicPlay,

        [Description("切换正在播放列表")]
        ToggleNowPlaying,

        [Description("上一个")]
        SelectPrevious,

        [Description("下一个")]
        SelectNext,

        [Description("上一首")]
        MvisMusicPrev,

        [Description("下一首")]
        MvisMusicNext,

        [Description("暂停/播放")]
        MvisTogglePause,

        [Description("切换锁定")]
        MvisToggleOverlayLock,

        [Description("切换播放列表")]
        MvisTogglePlayList,

        [Description("切换单曲循环")]
        MvisToggleTrackLoop,

        [Description("在歌曲选择中打开")]
        MvisOpenInSongSelect,

        [Description("返回主页")]
        Home,

        [Description("切换通知栏是否可见")]
        ToggleNotifications,

        [Description("暂停游戏")]
=======
        [LocalisableDescription(typeof(GlobalActionKeyBindingStrings), nameof(GlobalActionKeyBindingStrings.ToggleChat))]
        ToggleChat,

        [LocalisableDescription(typeof(GlobalActionKeyBindingStrings), nameof(GlobalActionKeyBindingStrings.ToggleSocial))]
        ToggleSocial,

        [LocalisableDescription(typeof(GlobalActionKeyBindingStrings), nameof(GlobalActionKeyBindingStrings.ResetInputSettings))]
        ResetInputSettings,

        [LocalisableDescription(typeof(GlobalActionKeyBindingStrings), nameof(GlobalActionKeyBindingStrings.ToggleToolbar))]
        ToggleToolbar,

        [LocalisableDescription(typeof(GlobalActionKeyBindingStrings), nameof(GlobalActionKeyBindingStrings.ToggleSettings))]
        ToggleSettings,

        [LocalisableDescription(typeof(GlobalActionKeyBindingStrings), nameof(GlobalActionKeyBindingStrings.ToggleBeatmapListing))]
        ToggleBeatmapListing,

        [LocalisableDescription(typeof(GlobalActionKeyBindingStrings), nameof(GlobalActionKeyBindingStrings.IncreaseVolume))]
        IncreaseVolume,

        [LocalisableDescription(typeof(GlobalActionKeyBindingStrings), nameof(GlobalActionKeyBindingStrings.DecreaseVolume))]
        DecreaseVolume,

        [LocalisableDescription(typeof(GlobalActionKeyBindingStrings), nameof(GlobalActionKeyBindingStrings.ToggleMute))]
        ToggleMute,

        // In-Game Keybindings
        [LocalisableDescription(typeof(GlobalActionKeyBindingStrings), nameof(GlobalActionKeyBindingStrings.SkipCutscene))]
        SkipCutscene,

        [LocalisableDescription(typeof(GlobalActionKeyBindingStrings), nameof(GlobalActionKeyBindingStrings.QuickRetry))]
        QuickRetry,

        [LocalisableDescription(typeof(GlobalActionKeyBindingStrings), nameof(GlobalActionKeyBindingStrings.TakeScreenshot))]
        TakeScreenshot,

        [LocalisableDescription(typeof(GlobalActionKeyBindingStrings), nameof(GlobalActionKeyBindingStrings.ToggleGameplayMouseButtons))]
        ToggleGameplayMouseButtons,

        [LocalisableDescription(typeof(GlobalActionKeyBindingStrings), nameof(GlobalActionKeyBindingStrings.Back))]
        Back,

        [LocalisableDescription(typeof(GlobalActionKeyBindingStrings), nameof(GlobalActionKeyBindingStrings.IncreaseScrollSpeed))]
        IncreaseScrollSpeed,

        [LocalisableDescription(typeof(GlobalActionKeyBindingStrings), nameof(GlobalActionKeyBindingStrings.DecreaseScrollSpeed))]
        DecreaseScrollSpeed,

        [LocalisableDescription(typeof(GlobalActionKeyBindingStrings), nameof(GlobalActionKeyBindingStrings.Select))]
        Select,

        [LocalisableDescription(typeof(GlobalActionKeyBindingStrings), nameof(GlobalActionKeyBindingStrings.QuickExit))]
        QuickExit,

        // Game-wide beatmap music controller keybindings
        [LocalisableDescription(typeof(GlobalActionKeyBindingStrings), nameof(GlobalActionKeyBindingStrings.MusicNext))]
        MusicNext,

        [LocalisableDescription(typeof(GlobalActionKeyBindingStrings), nameof(GlobalActionKeyBindingStrings.MusicPrev))]
        MusicPrev,

        [LocalisableDescription(typeof(GlobalActionKeyBindingStrings), nameof(GlobalActionKeyBindingStrings.MusicPlay))]
        MusicPlay,

        [LocalisableDescription(typeof(GlobalActionKeyBindingStrings), nameof(GlobalActionKeyBindingStrings.ToggleNowPlaying))]
        ToggleNowPlaying,

        [LocalisableDescription(typeof(GlobalActionKeyBindingStrings), nameof(GlobalActionKeyBindingStrings.SelectPrevious))]
        SelectPrevious,

        [LocalisableDescription(typeof(GlobalActionKeyBindingStrings), nameof(GlobalActionKeyBindingStrings.SelectNext))]
        SelectNext,

        [LocalisableDescription(typeof(GlobalActionKeyBindingStrings), nameof(GlobalActionKeyBindingStrings.Home))]
        Home,

        [LocalisableDescription(typeof(GlobalActionKeyBindingStrings), nameof(GlobalActionKeyBindingStrings.ToggleNotifications))]
        ToggleNotifications,

        [LocalisableDescription(typeof(GlobalActionKeyBindingStrings), nameof(GlobalActionKeyBindingStrings.PauseGameplay))]
>>>>>>> 9bacc0d5
        PauseGameplay,

        [Description("切换强制锁定")]
        MvisForceLockOverlayChanges,

        // Editor
<<<<<<< HEAD
        [Description("谱面设置模式")]
        EditorSetupMode,

        [Description("物件排布模式")]
        EditorComposeMode,

        [Description("谱面设计模式")]
        EditorDesignMode,

        [Description("Timing设计模式")]
        EditorTimingMode,

        [Description("选择收藏夹")]
        MvisSelectCollection,

        [Description("长按以显示HUD")]
        HoldForHUD,

        [Description("随机皮肤")]
        RandomSkin,

        [Description("暂停 / 恢复重放")]
        TogglePauseReplay,

        [Description("切换游戏内界面")]
=======
        [LocalisableDescription(typeof(GlobalActionKeyBindingStrings), nameof(GlobalActionKeyBindingStrings.EditorSetupMode))]
        EditorSetupMode,

        [LocalisableDescription(typeof(GlobalActionKeyBindingStrings), nameof(GlobalActionKeyBindingStrings.EditorComposeMode))]
        EditorComposeMode,

        [LocalisableDescription(typeof(GlobalActionKeyBindingStrings), nameof(GlobalActionKeyBindingStrings.EditorDesignMode))]
        EditorDesignMode,

        [LocalisableDescription(typeof(GlobalActionKeyBindingStrings), nameof(GlobalActionKeyBindingStrings.EditorTimingMode))]
        EditorTimingMode,

        [LocalisableDescription(typeof(GlobalActionKeyBindingStrings), nameof(GlobalActionKeyBindingStrings.HoldForHUD))]
        HoldForHUD,

        [LocalisableDescription(typeof(GlobalActionKeyBindingStrings), nameof(GlobalActionKeyBindingStrings.RandomSkin))]
        RandomSkin,

        [LocalisableDescription(typeof(GlobalActionKeyBindingStrings), nameof(GlobalActionKeyBindingStrings.TogglePauseReplay))]
        TogglePauseReplay,

        [LocalisableDescription(typeof(GlobalActionKeyBindingStrings), nameof(GlobalActionKeyBindingStrings.ToggleInGameInterface))]
>>>>>>> 9bacc0d5
        ToggleInGameInterface,

        [Description("打开插件列表")]
        MvisTogglePluginPage,

        // Song select keybindings
<<<<<<< HEAD
        [Description("切换Mod选择")]
        ToggleModSelection,

        [Description("随机选择")]
        SelectNextRandom,

        [Description("撤销随机")]
        SelectPreviousRandom,

        [Description("谱面选项")]
        ToggleBeatmapOptions,

        [Description("谱面检查")]
        EditorVerifyMode,

        [Description("向左移动选中物件")]
        EditorNudgeLeft,

        [Description("向右移动选中物件")]
        EditorNudgeRight,

        [Description("切换皮肤编辑器")]
=======
        [LocalisableDescription(typeof(GlobalActionKeyBindingStrings), nameof(GlobalActionKeyBindingStrings.ToggleModSelection))]
        ToggleModSelection,

        [LocalisableDescription(typeof(GlobalActionKeyBindingStrings), nameof(GlobalActionKeyBindingStrings.SelectNextRandom))]
        SelectNextRandom,

        [LocalisableDescription(typeof(GlobalActionKeyBindingStrings), nameof(GlobalActionKeyBindingStrings.SelectPreviousRandom))]
        SelectPreviousRandom,

        [LocalisableDescription(typeof(GlobalActionKeyBindingStrings), nameof(GlobalActionKeyBindingStrings.ToggleBeatmapOptions))]
        ToggleBeatmapOptions,

        [LocalisableDescription(typeof(GlobalActionKeyBindingStrings), nameof(GlobalActionKeyBindingStrings.EditorVerifyMode))]
        EditorVerifyMode,

        [LocalisableDescription(typeof(GlobalActionKeyBindingStrings), nameof(GlobalActionKeyBindingStrings.EditorNudgeLeft))]
        EditorNudgeLeft,

        [LocalisableDescription(typeof(GlobalActionKeyBindingStrings), nameof(GlobalActionKeyBindingStrings.EditorNudgeRight))]
        EditorNudgeRight,

        [LocalisableDescription(typeof(GlobalActionKeyBindingStrings), nameof(GlobalActionKeyBindingStrings.ToggleSkinEditor))]
>>>>>>> 9bacc0d5
        ToggleSkinEditor,

        [LocalisableDescription(typeof(GlobalActionKeyBindingStrings), nameof(GlobalActionKeyBindingStrings.PreviousVolumeMeter))]
        PreviousVolumeMeter,

        [LocalisableDescription(typeof(GlobalActionKeyBindingStrings), nameof(GlobalActionKeyBindingStrings.NextVolumeMeter))]
        NextVolumeMeter,

        [LocalisableDescription(typeof(GlobalActionKeyBindingStrings), nameof(GlobalActionKeyBindingStrings.SeekReplayForward))]
        SeekReplayForward,

        [LocalisableDescription(typeof(GlobalActionKeyBindingStrings), nameof(GlobalActionKeyBindingStrings.SeekReplayBackward))]
        SeekReplayBackward,

        [LocalisableDescription(typeof(GlobalActionKeyBindingStrings), nameof(GlobalActionKeyBindingStrings.ToggleChatFocus))]
        ToggleChatFocus
    }
}<|MERGE_RESOLUTION|>--- conflicted
+++ resolved
@@ -2,6 +2,7 @@
 // See the LICENCE file in the repository root for full licence text.
 
 using System.Collections.Generic;
+using System.ComponentModel;
 using System.Linq;
 using osu.Framework.Graphics;
 using osu.Framework.Input;
@@ -153,110 +154,6 @@
 
     public enum GlobalAction
     {
-<<<<<<< HEAD
-        [Description("切换聊天界面")]
-        ToggleChat,
-
-        [Description("切换玩家列表界面")]
-        ToggleSocial,
-
-        [Description("重置输入设置")]
-        ResetInputSettings,
-
-        [Description("切换顶栏")]
-        ToggleToolbar,
-
-        [Description("切换设置界面")]
-        ToggleSettings,
-
-        [Description("切换谱面列表界面")]
-        ToggleBeatmapListing,
-
-        [Description("增加音量")]
-        IncreaseVolume,
-
-        [Description("减小音量")]
-        DecreaseVolume,
-
-        [Description("切换静音")]
-        ToggleMute,
-
-        // In-Game Keybindings
-        [Description("跳过")]
-        SkipCutscene,
-
-        [Description("快速重试 (按住)")]
-        QuickRetry,
-
-        [Description("屏幕截图")]
-        TakeScreenshot,
-
-        [Description("切换游戏内鼠标按键")]
-        ToggleGameplayMouseButtons,
-
-        [Description("返回")]
-        Back,
-
-        [Description("增加下落速度")]
-        IncreaseScrollSpeed,
-
-        [Description("减小下落速度")]
-        DecreaseScrollSpeed,
-
-        [Description("选择")]
-        Select,
-
-        [Description("快速退出(按住)")]
-        QuickExit,
-
-        // Game-wide beatmap music controller keybindings
-        [Description("下一首")]
-        MusicNext,
-
-        [Description("上一首")]
-        MusicPrev,
-
-        [Description("播放/暂停")]
-        MusicPlay,
-
-        [Description("切换正在播放列表")]
-        ToggleNowPlaying,
-
-        [Description("上一个")]
-        SelectPrevious,
-
-        [Description("下一个")]
-        SelectNext,
-
-        [Description("上一首")]
-        MvisMusicPrev,
-
-        [Description("下一首")]
-        MvisMusicNext,
-
-        [Description("暂停/播放")]
-        MvisTogglePause,
-
-        [Description("切换锁定")]
-        MvisToggleOverlayLock,
-
-        [Description("切换播放列表")]
-        MvisTogglePlayList,
-
-        [Description("切换单曲循环")]
-        MvisToggleTrackLoop,
-
-        [Description("在歌曲选择中打开")]
-        MvisOpenInSongSelect,
-
-        [Description("返回主页")]
-        Home,
-
-        [Description("切换通知栏是否可见")]
-        ToggleNotifications,
-
-        [Description("暂停游戏")]
-=======
         [LocalisableDescription(typeof(GlobalActionKeyBindingStrings), nameof(GlobalActionKeyBindingStrings.ToggleChat))]
         ToggleChat,
 
@@ -331,6 +228,27 @@
         [LocalisableDescription(typeof(GlobalActionKeyBindingStrings), nameof(GlobalActionKeyBindingStrings.SelectNext))]
         SelectNext,
 
+        [Description("上一首")]
+        MvisMusicPrev,
+
+        [Description("下一首")]
+        MvisMusicNext,
+
+        [Description("暂停/播放")]
+        MvisTogglePause,
+
+        [Description("切换锁定")]
+        MvisToggleOverlayLock,
+
+        [Description("切换播放列表")]
+        MvisTogglePlayList,
+
+        [Description("切换单曲循环")]
+        MvisToggleTrackLoop,
+
+        [Description("在歌曲选择中打开")]
+        MvisOpenInSongSelect,
+
         [LocalisableDescription(typeof(GlobalActionKeyBindingStrings), nameof(GlobalActionKeyBindingStrings.Home))]
         Home,
 
@@ -338,52 +256,27 @@
         ToggleNotifications,
 
         [LocalisableDescription(typeof(GlobalActionKeyBindingStrings), nameof(GlobalActionKeyBindingStrings.PauseGameplay))]
->>>>>>> 9bacc0d5
         PauseGameplay,
 
         [Description("切换强制锁定")]
         MvisForceLockOverlayChanges,
 
         // Editor
-<<<<<<< HEAD
-        [Description("谱面设置模式")]
+        [LocalisableDescription(typeof(GlobalActionKeyBindingStrings), nameof(GlobalActionKeyBindingStrings.EditorSetupMode))]
         EditorSetupMode,
 
-        [Description("物件排布模式")]
+        [LocalisableDescription(typeof(GlobalActionKeyBindingStrings), nameof(GlobalActionKeyBindingStrings.EditorComposeMode))]
         EditorComposeMode,
 
-        [Description("谱面设计模式")]
+        [LocalisableDescription(typeof(GlobalActionKeyBindingStrings), nameof(GlobalActionKeyBindingStrings.EditorDesignMode))]
         EditorDesignMode,
 
-        [Description("Timing设计模式")]
+        [LocalisableDescription(typeof(GlobalActionKeyBindingStrings), nameof(GlobalActionKeyBindingStrings.EditorTimingMode))]
         EditorTimingMode,
 
         [Description("选择收藏夹")]
         MvisSelectCollection,
 
-        [Description("长按以显示HUD")]
-        HoldForHUD,
-
-        [Description("随机皮肤")]
-        RandomSkin,
-
-        [Description("暂停 / 恢复重放")]
-        TogglePauseReplay,
-
-        [Description("切换游戏内界面")]
-=======
-        [LocalisableDescription(typeof(GlobalActionKeyBindingStrings), nameof(GlobalActionKeyBindingStrings.EditorSetupMode))]
-        EditorSetupMode,
-
-        [LocalisableDescription(typeof(GlobalActionKeyBindingStrings), nameof(GlobalActionKeyBindingStrings.EditorComposeMode))]
-        EditorComposeMode,
-
-        [LocalisableDescription(typeof(GlobalActionKeyBindingStrings), nameof(GlobalActionKeyBindingStrings.EditorDesignMode))]
-        EditorDesignMode,
-
-        [LocalisableDescription(typeof(GlobalActionKeyBindingStrings), nameof(GlobalActionKeyBindingStrings.EditorTimingMode))]
-        EditorTimingMode,
-
         [LocalisableDescription(typeof(GlobalActionKeyBindingStrings), nameof(GlobalActionKeyBindingStrings.HoldForHUD))]
         HoldForHUD,
 
@@ -394,37 +287,12 @@
         TogglePauseReplay,
 
         [LocalisableDescription(typeof(GlobalActionKeyBindingStrings), nameof(GlobalActionKeyBindingStrings.ToggleInGameInterface))]
->>>>>>> 9bacc0d5
         ToggleInGameInterface,
 
         [Description("打开插件列表")]
         MvisTogglePluginPage,
 
         // Song select keybindings
-<<<<<<< HEAD
-        [Description("切换Mod选择")]
-        ToggleModSelection,
-
-        [Description("随机选择")]
-        SelectNextRandom,
-
-        [Description("撤销随机")]
-        SelectPreviousRandom,
-
-        [Description("谱面选项")]
-        ToggleBeatmapOptions,
-
-        [Description("谱面检查")]
-        EditorVerifyMode,
-
-        [Description("向左移动选中物件")]
-        EditorNudgeLeft,
-
-        [Description("向右移动选中物件")]
-        EditorNudgeRight,
-
-        [Description("切换皮肤编辑器")]
-=======
         [LocalisableDescription(typeof(GlobalActionKeyBindingStrings), nameof(GlobalActionKeyBindingStrings.ToggleModSelection))]
         ToggleModSelection,
 
@@ -447,7 +315,6 @@
         EditorNudgeRight,
 
         [LocalisableDescription(typeof(GlobalActionKeyBindingStrings), nameof(GlobalActionKeyBindingStrings.ToggleSkinEditor))]
->>>>>>> 9bacc0d5
         ToggleSkinEditor,
 
         [LocalisableDescription(typeof(GlobalActionKeyBindingStrings), nameof(GlobalActionKeyBindingStrings.PreviousVolumeMeter))]
