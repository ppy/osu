--- conflicted
+++ resolved
@@ -21,8 +21,7 @@
                 handler = game;
         }
 
-<<<<<<< HEAD
-        public override IEnumerable<KeyBinding> DefaultKeyBindings => GlobalKeyBindings.Concat(InGameKeyBindings).Concat(AudioControlKeyBindings).Concat(MvisControlKeyBindings);
+        public override IEnumerable<KeyBinding> DefaultKeyBindings => GlobalKeyBindings.Concat(InGameKeyBindings).Concat(AudioControlKeyBindings).Concat(EditorKeyBindings).Concat(MvisControlKeyBindings);
 
         public IEnumerable<KeyBinding> MvisControlKeyBindings => new[]
         {
@@ -35,9 +34,6 @@
             new KeyBinding(InputKey.Enter, GlobalAction.MvisOpenInSongSelect),
             new KeyBinding(InputKey.H, GlobalAction.MvisForceLockOverlayChanges),
         };
-=======
-        public override IEnumerable<KeyBinding> DefaultKeyBindings => GlobalKeyBindings.Concat(InGameKeyBindings).Concat(AudioControlKeyBindings).Concat(EditorKeyBindings);
->>>>>>> db249f68
 
         public IEnumerable<KeyBinding> GlobalKeyBindings => new[]
         {
@@ -91,12 +87,8 @@
             new KeyBinding(new[] { InputKey.Alt, InputKey.MouseWheelUp }, GlobalAction.IncreaseVolume),
             new KeyBinding(new[] { InputKey.Alt, InputKey.Down }, GlobalAction.DecreaseVolume),
             new KeyBinding(new[] { InputKey.Alt, InputKey.MouseWheelDown }, GlobalAction.DecreaseVolume),
-<<<<<<< HEAD
-            new KeyBinding(InputKey.F4, GlobalAction.ToggleMute),
-=======
 
             new KeyBinding(new[] { InputKey.Control, InputKey.F4 }, GlobalAction.ToggleMute),
->>>>>>> db249f68
 
             new KeyBinding(InputKey.TrackPrevious, GlobalAction.MusicPrev),
             new KeyBinding(InputKey.F1, GlobalAction.MusicPrev),
@@ -167,13 +159,8 @@
         [Description("快速退出(按住)")]
         QuickExit,
 
-<<<<<<< HEAD
-        // Game-wide beatmap msi ccotolle keybindings
+        // Game-wide beatmap music controller keybindings
         [Description("下一首")]
-=======
-        // Game-wide beatmap music controller keybindings
-        [Description("Next track")]
->>>>>>> db249f68
         MusicNext,
 
         [Description("上一首")]
@@ -212,23 +199,20 @@
 
         [Description("暂停游戏")]
         PauseGameplay,
-<<<<<<< HEAD
         [Description("切换强制锁定")]
         MvisForceLockOverlayChanges,
-=======
 
         // Editor
-        [Description("Setup Mode")]
+        [Description("谱面设置模式")]
         EditorSetupMode,
 
-        [Description("Compose Mode")]
+        [Description("物件排布模式")]
         EditorComposeMode,
 
-        [Description("Design Mode")]
+        [Description("谱面设计模式")]
         EditorDesignMode,
 
-        [Description("Timing Mode")]
+        [Description("Timing设计模式")]
         EditorTimingMode,
->>>>>>> db249f68
     }
 }