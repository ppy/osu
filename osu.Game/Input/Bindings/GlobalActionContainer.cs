--- conflicted
+++ resolved
@@ -176,18 +176,11 @@
 
         [Description("切换正在播放列表")]
         ToggleNowPlaying,
-<<<<<<< HEAD
-        [Description("音量加")]
-        SelectPrevious,
-
-        [Description("音量减")]
-=======
 
         [Description("上一个")]
         SelectPrevious,
 
         [Description("下一个")]
->>>>>>> 3c1742cf
         SelectNext,
 
         [Description("上一首")]
