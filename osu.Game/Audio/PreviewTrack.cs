--- conflicted
+++ resolved
@@ -25,12 +25,8 @@
         /// </summary>
         public event Action? Started;
 
-<<<<<<< HEAD
-        protected Track Track { get; private set; }
+        protected Track? Track { get; private set; }
         protected MConfigManager MConfig;
-=======
-        protected Track? Track { get; private set; }
->>>>>>> 96bcfea2
 
         private bool hasStarted;
 
