﻿// Copyright (c) ppy Pty Ltd <contact@ppy.sh>. Licensed under the MIT Licence.
// See the LICENCE file in the repository root for full licence text.

using System;
using System.Collections.Generic;
using System.IO;
using System.Threading.Tasks;
using osu.Framework.Allocation;
using osu.Framework.Audio;
using osu.Framework.Audio.Mixing;
using osu.Framework.Audio.Track;
using osu.Framework.Bindables;
using osu.Framework.Graphics;
using osu.Framework.IO.Stores;
using osu.Framework.Logging;
using osu.Game.Beatmaps;
using osu.Game.Configuration;

namespace osu.Game.Audio
{
    public class PreviewTrackManager : Component
    {
        private readonly BindableDouble muteBindable = new BindableDouble();

        [Resolved]
        private AudioManager audio { get; set; }

        private PreviewTrackStore trackStore;

        protected TrackManagerPreviewTrack CurrentTrack;

        private readonly BindableNumber<double> globalTrackVolumeAdjust = new BindableNumber<double>(OsuGameBase.GLOBAL_TRACK_VOLUME_ADJUST);

        [BackgroundDependencyLoader]
        private void load(AudioManager audioManager)
        {
            // this is a temporary solution to get around muting ourselves.
            // todo: update this once we have a BackgroundTrackManager or similar.
            trackStore = new PreviewTrackStore(audioManager.TrackMixer, new OnlineStore());

            audio.AddItem(trackStore);
            trackStore.AddAdjustment(AdjustableProperty.Volume, globalTrackVolumeAdjust);
            trackStore.AddAdjustment(AdjustableProperty.Volume, audio.VolumeTrack);
        }

        /// <summary>
        /// Retrieves a <see cref="PreviewTrack"/> for a <see cref="IBeatmapSetInfo"/>.
        /// </summary>
        /// <param name="beatmapSetInfo">The <see cref="IBeatmapSetInfo"/> to retrieve the preview track for.</param>
        /// <returns>The playable <see cref="PreviewTrack"/>.</returns>
        public PreviewTrack Get(IBeatmapSetInfo beatmapSetInfo)
        {
            var track = CreatePreviewTrack(beatmapSetInfo, trackStore);

            track.Started += () => Schedule(() =>
            {
                CurrentTrack?.Stop();
                CurrentTrack = track;
                audio.Tracks.AddAdjustment(AdjustableProperty.Volume, muteBindable);
            });

            track.Stopped += () => Schedule(() =>
            {
                if (CurrentTrack != track)
                    return;

                CurrentTrack = null;
                audio.Tracks.RemoveAdjustment(AdjustableProperty.Volume, muteBindable);
            });

            return track;
        }

        /// <summary>
        /// Stops any currently playing <see cref="PreviewTrack"/>.
        /// </summary>
        /// <remarks>
        /// Only the immediate owner (an object that implements <see cref="IPreviewTrackOwner"/>) of the playing <see cref="PreviewTrack"/>
        /// can globally stop the currently playing <see cref="PreviewTrack"/>. The object holding a reference to the <see cref="PreviewTrack"/>
        /// can always stop the <see cref="PreviewTrack"/> themselves through <see cref="PreviewTrack.Stop()"/>.
        /// </remarks>
        /// <param name="source">The <see cref="IPreviewTrackOwner"/> which may be the owner of the <see cref="PreviewTrack"/>.</param>
        public void StopAnyPlaying(IPreviewTrackOwner source)
        {
            if (CurrentTrack == null || (CurrentTrack.Owner != null && CurrentTrack.Owner != source))
                return;

            CurrentTrack.Stop();
            // CurrentTrack should not be set to null here as it will result in incorrect handling in the track.Stopped callback above.
        }

        /// <summary>
        /// Creates the <see cref="TrackManagerPreviewTrack"/>.
        /// </summary>
        protected virtual TrackManagerPreviewTrack CreatePreviewTrack(IBeatmapSetInfo beatmapSetInfo, ITrackStore trackStore) =>
            new TrackManagerPreviewTrack(beatmapSetInfo, trackStore);

        public class TrackManagerPreviewTrack : PreviewTrack
        {
            [Resolved(canBeNull: true)]
            public IPreviewTrackOwner Owner { get; private set; }

            private readonly IBeatmapSetInfo beatmapSetInfo;
            private readonly ITrackStore trackManager;

            public TrackManagerPreviewTrack(IBeatmapSetInfo beatmapSetInfo, ITrackStore trackManager)
            {
                this.beatmapSetInfo = beatmapSetInfo;
                this.trackManager = trackManager;
            }

            protected override void LoadComplete()
            {
                base.LoadComplete();
                Logger.Log($"A {nameof(PreviewTrack)} was created without a containing {nameof(IPreviewTrackOwner)}. An owner should be added for correct behaviour.");
            }

<<<<<<< HEAD
            private string trackURI()
            {
                switch ( mfConfig.Get<bool>(MSetting.UseSayobot) )
                {
                    case true:
                        return $@"https://a.sayobot.cn/preview/{beatmapSetInfo?.OnlineBeatmapSetID}.mp3";

                    case false:
                        return $@"https://b.ppy.sh/preview/{beatmapSetInfo?.OnlineBeatmapSetID}.mp3";
                }
            }

            protected override Track GetTrack() => trackManager.Get(trackURI());
=======
            protected override Track GetTrack() => trackManager.Get($"https://b.ppy.sh/preview/{beatmapSetInfo.OnlineID}.mp3");
>>>>>>> f6c19c95
        }

        private class PreviewTrackStore : AudioCollectionManager<AdjustableAudioComponent>, ITrackStore
        {
            private readonly AudioMixer defaultMixer;
            private readonly IResourceStore<byte[]> store;

            internal PreviewTrackStore(AudioMixer defaultMixer, IResourceStore<byte[]> store)
            {
                this.defaultMixer = defaultMixer;
                this.store = store;
            }

            public Track GetVirtual(double length = double.PositiveInfinity)
            {
                if (IsDisposed) throw new ObjectDisposedException($"Cannot retrieve items for an already disposed {nameof(PreviewTrackStore)}");

                var track = new TrackVirtual(length);
                AddItem(track);
                return track;
            }

            public Track Get(string name)
            {
                if (IsDisposed) throw new ObjectDisposedException($"Cannot retrieve items for an already disposed {nameof(PreviewTrackStore)}");

                if (string.IsNullOrEmpty(name)) return null;

                var dataStream = store.GetStream(name);

                if (dataStream == null)
                    return null;

                // Todo: This is quite unsafe. TrackBass shouldn't be exposed as public.
                Track track = new TrackBass(dataStream);

                defaultMixer.Add(track);
                AddItem(track);

                return track;
            }

            public Task<Track> GetAsync(string name) => Task.Run(() => Get(name));

            public Stream GetStream(string name) => store.GetStream(name);

            public IEnumerable<string> GetAvailableResources() => store.GetAvailableResources();
        }
    }
}<|MERGE_RESOLUTION|>--- conflicted
+++ resolved
@@ -115,23 +115,19 @@
                 Logger.Log($"A {nameof(PreviewTrack)} was created without a containing {nameof(IPreviewTrackOwner)}. An owner should be added for correct behaviour.");
             }
 
-<<<<<<< HEAD
             private string trackURI()
             {
                 switch ( mfConfig.Get<bool>(MSetting.UseSayobot) )
                 {
                     case true:
-                        return $@"https://a.sayobot.cn/preview/{beatmapSetInfo?.OnlineBeatmapSetID}.mp3";
+                        return $@"https://a.sayobot.cn/preview/{beatmapSetInfo.OnlineID}.mp3";
 
                     case false:
-                        return $@"https://b.ppy.sh/preview/{beatmapSetInfo?.OnlineBeatmapSetID}.mp3";
+                        return $@"https://b.ppy.sh/preview/{beatmapSetInfo.OnlineID}.mp3";
                 }
             }
 
             protected override Track GetTrack() => trackManager.Get(trackURI());
-=======
-            protected override Track GetTrack() => trackManager.Get($"https://b.ppy.sh/preview/{beatmapSetInfo.OnlineID}.mp3");
->>>>>>> f6c19c95
         }
 
         private class PreviewTrackStore : AudioCollectionManager<AdjustableAudioComponent>, ITrackStore
