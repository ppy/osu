// Copyright (c) ppy Pty Ltd <contact@ppy.sh>. Licensed under the MIT Licence.
// See the LICENCE file in the repository root for full licence text.

using System;
using osu.Framework.Allocation;
using osu.Framework.Graphics;
using osu.Framework.Graphics.Containers;
using osu.Framework.Input.Events;
using osu.Framework.Logging;
using osu.Game.Graphics;
using osu.Game.Graphics.Sprites;
using osu.Game.Graphics.UserInterface;
using osu.Game.Localisation;
using osu.Game.Overlays;
using osu.Game.Screens.Edit.Components;
using osu.Game.Screens.Play.HUD;
using osuTK;

namespace osu.Game.Skinning.Editor
{
    public partial class SkinComponentToolbox : EditorSidebarSection
    {
        public Action<Type>? RequestPlacement;

        private readonly CompositeDrawable? target;

        private FillFlowContainer fill = null!;

        public SkinComponentToolbox(CompositeDrawable? target = null)
<<<<<<< HEAD
            : base("组件")
=======
            : base(SkinEditorStrings.Components)
>>>>>>> d38316bf
        {
            this.target = target;
        }

        [BackgroundDependencyLoader]
        private void load()
        {
            Child = fill = new FillFlowContainer
            {
                RelativeSizeAxes = Axes.X,
                AutoSizeAxes = Axes.Y,
                Direction = FillDirection.Vertical,
                Spacing = new Vector2(2)
            };

            reloadComponents();
        }

        private void reloadComponents()
        {
            fill.Clear();

            var skinnableTypes = SkinnableInfo.GetAllAvailableDrawables();
            foreach (var type in skinnableTypes)
                attemptAddComponent(type);
        }

        private void attemptAddComponent(Type type)
        {
            try
            {
                Drawable instance = (Drawable)Activator.CreateInstance(type)!;

                if (!((ISkinnableDrawable)instance).IsEditable) return;

                fill.Add(new ToolboxComponentButton(instance, target)
                {
                    RequestPlacement = t => RequestPlacement?.Invoke(t)
                });
            }
            catch (DependencyNotRegisteredException)
            {
                // This loading code relies on try-catching any dependency injection errors to know which components are valid for the current target screen.
                // If a screen can't provide the required dependencies, a skinnable component should not be displayed in the list.
            }
            catch (Exception e)
            {
                Logger.Error(e, $"Skin component {type} could not be loaded in the editor component list due to an error");
            }
        }

        public partial class ToolboxComponentButton : OsuButton
        {
            public Action<Type>? RequestPlacement;

            private readonly Drawable component;
            private readonly CompositeDrawable? dependencySource;

            private Container innerContainer = null!;

            private const float contracted_size = 60;
            private const float expanded_size = 120;

            public ToolboxComponentButton(Drawable component, CompositeDrawable? dependencySource)
            {
                this.component = component;
                this.dependencySource = dependencySource;

                Enabled.Value = true;

                RelativeSizeAxes = Axes.X;
                Height = contracted_size;
            }

            protected override bool OnHover(HoverEvent e)
            {
                this.Delay(300).ResizeHeightTo(expanded_size, 500, Easing.OutQuint);
                return base.OnHover(e);
            }

            protected override void OnHoverLost(HoverLostEvent e)
            {
                base.OnHoverLost(e);
                this.ResizeHeightTo(contracted_size, 500, Easing.OutQuint);
            }

            [BackgroundDependencyLoader]
            private void load(OverlayColourProvider colourProvider, OsuColour colours)
            {
                BackgroundColour = colourProvider.Background3;

                AddRange(new Drawable[]
                {
                    new Container
                    {
                        RelativeSizeAxes = Axes.Both,
                        Padding = new MarginPadding(10) { Bottom = 20 },
                        Masking = true,
                        Child = innerContainer = new DependencyBorrowingContainer(dependencySource)
                        {
                            RelativeSizeAxes = Axes.Both,
                            Anchor = Anchor.Centre,
                            Origin = Anchor.Centre,
                            Child = component
                        },
                    },
                    new OsuSpriteText
                    {
                        Text = component.GetType().Name,
                        Anchor = Anchor.BottomCentre,
                        Origin = Anchor.BottomCentre,
                        Margin = new MarginPadding(5),
                    },
                });

                // adjust provided component to fit / display in a known state.
                component.Anchor = Anchor.Centre;
                component.Origin = Anchor.Centre;
            }

            protected override void Update()
            {
                base.Update();

                if (component.DrawSize != Vector2.Zero)
                {
                    float bestScale = Math.Min(
                        innerContainer.DrawWidth / component.DrawWidth,
                        innerContainer.DrawHeight / component.DrawHeight);

                    innerContainer.Scale = new Vector2(bestScale);
                }
            }

            protected override bool OnClick(ClickEvent e)
            {
                RequestPlacement?.Invoke(component.GetType());
                return true;
            }
        }

        public partial class DependencyBorrowingContainer : Container
        {
            protected override bool ShouldBeConsideredForInput(Drawable child) => false;

            public override bool PropagateNonPositionalInputSubTree => false;

            private readonly CompositeDrawable? donor;

            public DependencyBorrowingContainer(CompositeDrawable? donor)
            {
                this.donor = donor;
            }

            protected override IReadOnlyDependencyContainer CreateChildDependencies(IReadOnlyDependencyContainer parent) =>
                new DependencyContainer(donor?.Dependencies ?? base.CreateChildDependencies(parent));
        }
    }
}<|MERGE_RESOLUTION|>--- conflicted
+++ resolved
@@ -27,11 +27,7 @@
         private FillFlowContainer fill = null!;
 
         public SkinComponentToolbox(CompositeDrawable? target = null)
-<<<<<<< HEAD
-            : base("组件")
-=======
             : base(SkinEditorStrings.Components)
->>>>>>> d38316bf
         {
             this.target = target;
         }
