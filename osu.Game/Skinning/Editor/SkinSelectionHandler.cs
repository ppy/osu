--- conflicted
+++ resolved
@@ -179,16 +179,12 @@
 
         protected override IEnumerable<MenuItem> GetContextMenuItemsForSelection(IEnumerable<SelectionBlueprint<ISkinnableDrawable>> selection)
         {
-<<<<<<< HEAD
-            yield return new OsuMenuItem("锚点(Anchor)")
-=======
-            var closestItem = new TernaryStateRadioMenuItem("Closest", MenuItemType.Standard, _ => applyClosestAnchors())
+            var closestItem = new TernaryStateRadioMenuItem("最近的锚点", MenuItemType.Standard, _ => applyClosestAnchors())
             {
                 State = { Value = GetStateFromSelection(selection, c => !c.Item.UsesFixedAnchor) }
             };
 
-            yield return new OsuMenuItem("Anchor")
->>>>>>> a9084db6
+            yield return new OsuMenuItem("锚点(Anchor)")
             {
                 Items = createAnchorItems((d, a) => d.UsesFixedAnchor && ((Drawable)d).Anchor == a, applyFixedAnchors)
                         .Prepend(closestItem)
