--- conflicted
+++ resolved
@@ -41,11 +41,7 @@
 
             if (targetContainers.Length == 0)
             {
-<<<<<<< HEAD
-                var targetScreen = target.ChildrenOfType<Screen>().LastOrDefault()?.GetType().Name ?? "该屏幕";
-=======
-                string targetScreen = target.ChildrenOfType<Screen>().LastOrDefault()?.GetType().Name ?? "this screen";
->>>>>>> f6c19c95
+                string targetScreen = target.ChildrenOfType<Screen>().LastOrDefault()?.GetType().Name ?? "该屏幕";
 
                 AddInternal(new ScreenWhiteBox.UnderConstructionMessage(targetScreen, "尚不支持皮肤编辑"));
                 return;
