--- conflicted
+++ resolved
@@ -16,11 +16,7 @@
         protected override Container<Drawable> Content { get; }
 
         public SkinSettingsToolbox(Drawable component)
-<<<<<<< HEAD
-            : base($"设置 ({component.GetType().Name})")
-=======
             : base(SkinEditorStrings.Settings(component.GetType().Name))
->>>>>>> d38316bf
         {
             base.Content.Add(Content = new FillFlowContainer
             {
