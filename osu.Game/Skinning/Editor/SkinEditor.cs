// Copyright (c) ppy Pty Ltd <contact@ppy.sh>. Licensed under the MIT Licence.
// See the LICENCE file in the repository root for full licence text.

using System;
using System.Collections.Generic;
using System.Diagnostics;
using System.IO;
using System.Linq;
using System.Threading.Tasks;
using osu.Framework.Allocation;
using osu.Framework.Bindables;
using osu.Framework.Extensions.IEnumerableExtensions;
using osu.Framework.Graphics;
using osu.Framework.Graphics.Containers;
using osu.Framework.Graphics.UserInterface;
using osu.Framework.Input;
using osu.Framework.Input.Bindings;
using osu.Framework.Input.Events;
using osu.Framework.Localisation;
using osu.Framework.Testing;
using osu.Game.Database;
using osu.Game.Graphics;
using osu.Game.Graphics.Containers;
using osu.Game.Graphics.Cursor;
using osu.Game.Graphics.UserInterface;
using osu.Game.Localisation;
using osu.Game.Overlays;
using osu.Game.Overlays.OSD;
using osu.Game.Rulesets.Edit;
using osu.Game.Screens.Edit.Components;
using osu.Game.Screens.Edit.Components.Menus;
using osu.Game.Screens.Edit.List;
using osu.Game.Skinning.Components;
using osuTK;

namespace osu.Game.Skinning.Editor
{
    [Cached(typeof(SkinEditor))]
    public partial class SkinEditor : VisibilityContainer, ICanAcceptFiles, IKeyBindingHandler<PlatformAction>
    {
        public const double TRANSITION_DURATION = 500;

        public const float MENU_HEIGHT = 40;

        public readonly BindableList<ISkinnableDrawable> SelectedComponents = new BindableList<ISkinnableDrawable>();

        protected override bool StartHidden => true;

<<<<<<< HEAD
        private Drawable? targetScreen;
=======
        private Drawable targetScreen = null!;
>>>>>>> b792dc3a

        private OsuTextFlowContainer headerText = null!;

        private Bindable<Skin> currentSkin = null!;

<<<<<<< HEAD
        [Resolved(canBeNull: true)]
=======
        [Resolved]
>>>>>>> b792dc3a
        private OsuGame? game { get; set; }

        [Resolved]
        private SkinManager skins { get; set; } = null!;

        [Resolved]
        private OsuColour colours { get; set; } = null!;

        [Resolved]
        private RealmAccess realm { get; set; } = null!;

<<<<<<< HEAD
        [Resolved(canBeNull: true)]
=======
        [Resolved]
>>>>>>> b792dc3a
        private SkinEditorOverlay? skinEditorOverlay { get; set; }

        [Cached]
        private readonly OverlayColourProvider colourProvider = new OverlayColourProvider(OverlayColourScheme.Blue);

        private bool hasBegunMutating;

<<<<<<< HEAD
        private readonly Container content = new Container
        {
            Depth = float.MaxValue,
            RelativeSizeAxes = Axes.Both,
        };

        private readonly EditorSidebar componentsSidebar = new EditorSidebar();
        private readonly EditorSidebar settingsSidebar = new EditorSidebar();
        public readonly DrawableMinimisableList<SelectionBlueprint<ISkinnableDrawable>> LayerSidebarList;

        [Resolved(canBeNull: true)]
=======
        private Container? content;

        private EditorSidebar componentsSidebar = null!;
        private EditorSidebar settingsSidebar = null!;

        [Resolved]
>>>>>>> b792dc3a
        private OnScreenDisplay? onScreenDisplay { get; set; }

        public SkinEditor()
        {
            var listName = new SkinBlueprint(new BigBlackBox
            {
                Name = "DrawableMinimisableList"
            });
            LayerSidebarList = new DrawableMinimisableList<SelectionBlueprint<ISkinnableDrawable>>(listName);
        }

        public SkinEditor(Drawable targetScreen)
            : this()
        {
            UpdateTargetScreen(targetScreen);
        }

        [BackgroundDependencyLoader]
        private void load()
        {
            RelativeSizeAxes = Axes.Both;

            InternalChild = new OsuContextMenuContainer
            {
                RelativeSizeAxes = Axes.Both,
                Child = new GridContainer
                {
                    RelativeSizeAxes = Axes.Both,
                    RowDimensions = new[]
                    {
                        new Dimension(GridSizeMode.AutoSize),
                        new Dimension(GridSizeMode.AutoSize),
                        new Dimension(),
                    },

                    Content = new[]
                    {
                        new Drawable[]
                        {
                            new Container
                            {
                                Name = @"Menu container",
                                RelativeSizeAxes = Axes.X,
                                Depth = float.MinValue,
                                Height = MENU_HEIGHT,
                                Children = new Drawable[]
                                {
                                    new EditorMenuBar
                                    {
                                        Anchor = Anchor.CentreLeft,
                                        Origin = Anchor.CentreLeft,
                                        RelativeSizeAxes = Axes.Both,
                                        Items = new[]
                                        {
                                            new MenuItem(CommonStrings.MenuBarFile)
                                            {
                                                Items = new[]
                                                {
                                                    new EditorMenuItem(Resources.Localisation.Web.CommonStrings.ButtonsSave, MenuItemType.Standard, Save),
                                                    new EditorMenuItem(CommonStrings.RevertToDefault, MenuItemType.Destructive, revert),
                                                    new EditorMenuItemSpacer(),
                                                    new EditorMenuItem(CommonStrings.Exit, MenuItemType.Standard, () => skinEditorOverlay?.Hide()),
                                                },
                                            },
                                        }
                                    },
                                    headerText = new OsuTextFlowContainer
                                    {
                                        TextAnchor = Anchor.TopRight,
                                        Padding = new MarginPadding(5),
                                        Anchor = Anchor.TopRight,
                                        Origin = Anchor.TopRight,
                                        AutoSizeAxes = Axes.X,
                                        RelativeSizeAxes = Axes.Y,
                                    },
                                },
                            },
                        },
                        new Drawable[]
                        {
                            new SkinEditorSceneLibrary
                            {
                                RelativeSizeAxes = Axes.X,
                            },
                        },
                        new Drawable[]
                        {
                            new GridContainer
                            {
                                RelativeSizeAxes = Axes.Both,
                                ColumnDimensions = new[]
                                {
                                    new Dimension(GridSizeMode.AutoSize),
                                    new Dimension(),
                                    new Dimension(GridSizeMode.AutoSize),
                                },
                                Content = new[]
                                {
                                    new Drawable[]
                                    {
                                        componentsSidebar,
                                        content,
                                        new GridContainer
                                        {
                                            RelativeSizeAxes = Axes.Y,
                                            Width = EditorSidebar.WIDTH,
                                            RowDimensions = new[]
                                            {
                                                new Dimension(),
                                                new Dimension(),
                                            },
                                            Content = new[]
                                            {
                                                new Drawable[]
                                                {
                                                    settingsSidebar,
                                                },
                                                new Drawable[]
                                                {
                                                    new EditorSidebar
                                                    {
                                                        Child = new EditorSidebarSection(@"Layer Editor")
                                                        {
                                                            Child = LayerSidebarList
                                                        }
                                                    }
                                                }
                                            },
                                        }
                                    }
                                }
                            }
                        },
                    }
                }
            };

            initLayerEditor();
        }

        private void initLayerEditor()
        {
            LayerSidebarList.List.Items.RemoveAll(static _ => true);
            LayerSidebarList.Properties.GetName = static t => IDrawableListItem<SelectionBlueprint<ISkinnableDrawable>>.GetDefaultText((Drawable)t.Item);
            LayerSidebarList.Properties.SetItemDepth = static (blueprint, depth) =>
            {
                if (blueprint.Parent is Container<SelectionBlueprint<ISkinnableDrawable>> container)
                {
                    container.ChangeChildDepth(blueprint, depth);
                    container.Invalidate();
                }

                if (blueprint.Item.Parent is Container<Drawable> containerM)
                {
                    containerM.ChangeChildDepth((Drawable)blueprint.Item, depth);
                    containerM.Invalidate();
                }
            };
            LayerSidebarList.Properties.GetDepth = static blueprint => ((Drawable)blueprint.Item).Depth;
        }

        protected override void LoadComplete()
        {
            base.LoadComplete();

            Show();

            game?.RegisterImportHandler(this);

            // as long as the skin editor is loaded, let's make sure we can modify the current skin.
            currentSkin = skins.CurrentSkin.GetBoundCopy();

            // schedule ensures this only happens when the skin editor is visible.
            // also avoid some weird endless recursion / bindable feedback loop (something to do with tracking skins across three different bindable types).
            // probably something which will be factored out in a future database refactor so not too concerning for now.
            currentSkin.BindValueChanged(_ =>
            {
                hasBegunMutating = false;
                Scheduler.AddOnce(skinChanged);
            }, true);

            SelectedComponents.BindCollectionChanged((_, _) => Scheduler.AddOnce(populateSettings), true);
        }

        public bool OnPressed(KeyBindingPressEvent<PlatformAction> e)
        {
            switch (e.Action)
            {
                case PlatformAction.Save:
                    if (e.Repeat)
                        return false;

                    Save();
                    return true;
            }

            return false;
        }

        public void OnReleased(KeyBindingReleaseEvent<PlatformAction> e)
        {
        }

        public void UpdateTargetScreen(Drawable targetScreen)
        {
            this.targetScreen = targetScreen;

            SelectedComponents.Clear();

            // Immediately clear the previous blueprint container to ensure it doesn't try to interact with the old target.
            content.Clear();

            Scheduler.AddOnce(loadBlueprintContainer);
            Scheduler.AddOnce(populateSettings);

            void loadBlueprintContainer()
            {
<<<<<<< HEAD
                SkinBlueprintContainer blueprintContainer = new SkinBlueprintContainer(targetScreen);
                content.Child = blueprintContainer;

                bool open = LayerSidebarList.Enabled.Value;
                initLayerEditor();

                LayerSidebarList.Enabled.Value = open;
                LayerSidebarList.List.Items.AddRange(
                    blueprintContainer.SelectionBlueprints
                                      .Children
                                      .Select(static item =>
                                          new DrawableListRepresetedItem<SelectionBlueprint<ISkinnableDrawable>>(item, DrawableListEntryType.Item)
                                      ));
=======
                Debug.Assert(content != null);

                content.Child = new SkinBlueprintContainer(targetScreen);
>>>>>>> b792dc3a

                componentsSidebar.Child = new SkinComponentToolbox(getFirstTarget() as CompositeDrawable)
                {
                    RequestPlacement = placeComponent
                };
            }
        }

        private void skinChanged()
        {
            headerText.Clear();

<<<<<<< HEAD
            headerText.AddParagraph("Skin editor", static cp => cp.Font = OsuFont.Default.With(size: 16));
=======
            headerText.AddParagraph(SkinEditorStrings.SkinEditor, cp => cp.Font = OsuFont.Default.With(size: 16));
>>>>>>> b792dc3a
            headerText.NewParagraph();
            headerText.AddText("Currently editing ", cp =>
            {
                cp.Font = OsuFont.Default.With(size: 12);
                cp.Colour = colours.Yellow;
            });

            headerText.AddText($"{currentSkin.Value.SkinInfo}", cp =>
            {
                cp.Font = OsuFont.Default.With(size: 12, weight: FontWeight.Bold);
                cp.Colour = colours.Yellow;
            });

            skins.EnsureMutableSkin();
            hasBegunMutating = true;
        }

        private void placeComponent(Type type)
        {
            if (!(Activator.CreateInstance(type) is ISkinnableDrawable component))
                throw new InvalidOperationException($"Attempted to instantiate a component for placement which was not an {typeof(ISkinnableDrawable)}.");

            placeComponent(component);
        }

        private void placeComponent(ISkinnableDrawable component, bool applyDefaults = true)
        {
            var targetContainer = getFirstTarget();

            if (targetContainer == null)
                return;

            var drawableComponent = (Drawable)component;

            if (applyDefaults)
            {
                // give newly added components a sane starting location.
                drawableComponent.Origin = Anchor.TopCentre;
                drawableComponent.Anchor = Anchor.TopCentre;
                drawableComponent.Y = targetContainer.DrawSize.Y / 2;
            }

            targetContainer.Add(component);

            SelectedComponents.Clear();
            SelectedComponents.Add(component);
        }

        private void populateSettings()
        {
            settingsSidebar.Clear();

            foreach (var component in SelectedComponents.OfType<Drawable>())
            {
                settingsSidebar?.Add(new SkinSettingsToolbox(component));
            }
        }

        private IEnumerable<ISkinnableTarget>? availableTargets => targetScreen?.ChildrenOfType<ISkinnableTarget>();

<<<<<<< HEAD
        private ISkinnableTarget? getFirstTarget() => availableTargets?.FirstOrDefault();
=======
        private ISkinnableTarget? getFirstTarget() => availableTargets.FirstOrDefault();
>>>>>>> b792dc3a

        private ISkinnableTarget? getTarget(GlobalSkinComponentLookup.LookupType target)
        {
            return availableTargets?.FirstOrDefault(c => c.Target == target);
        }

        private void revert()
        {
            availableTargets?.ForEach(t =>
            {
                currentSkin.Value.ResetDrawableTarget(t);

                // add back default components
                getTarget(t.Target)?.Reload();
<<<<<<< HEAD
            });
=======
            }
>>>>>>> b792dc3a
        }

        public void Save()
        {
            if (!hasBegunMutating)
                return;

            availableTargets?.ForEach(currentSkin.Value.UpdateDrawableTarget);

            skins.Save(skins.CurrentSkin.Value);
<<<<<<< HEAD
            Schedule(() =>
            {
                onScreenDisplay?.Display(new SkinEditorToast(ToastStrings.SkinSaved, currentSkin.Value.SkinInfo.Value.Name));
            });
=======
            onScreenDisplay?.Display(new SkinEditorToast(ToastStrings.SkinSaved, currentSkin.Value.SkinInfo.ToString() ?? "Unknown"));
>>>>>>> b792dc3a
        }

        protected override bool OnHover(HoverEvent e) => true;

        protected override bool OnMouseDown(MouseDownEvent e) => true;

        public override void Hide()
        {
            base.Hide();
            SelectedComponents.Clear();
        }

        protected override void PopIn()
        {
            this
                // align animation to happen after the majority of the ScalingContainer animation completes.
                .Delay(ScalingContainer.TRANSITION_DURATION * 0.3f)
                .FadeIn(TRANSITION_DURATION, Easing.OutQuint);
        }

        protected override void PopOut()
        {
            this.FadeOut(TRANSITION_DURATION, Easing.OutQuint);
        }

        public void DeleteItems(ISkinnableDrawable[] items)
        {
            foreach (var item in items)
            {
                availableTargets?.FirstOrDefault(t => t.Components.Contains(item))?.Remove(item);
            }
        }

        #region Drag & drop import handling

        public Task Import(params string[] paths)
        {
            Schedule(() =>
            {
                var file = new FileInfo(paths.First());

                // import to skin
                currentSkin.Value.SkinInfo.PerformWrite(skinInfo =>
                {
                    using (var contents = file.OpenRead())
                        skins.AddFile(skinInfo, contents, file.Name);
                });

                // Even though we are 100% on an update thread, we need to wait for realm callbacks to fire (to correctly invalidate caches in RealmBackedResourceStore).
                // See https://github.com/realm/realm-dotnet/discussions/2634#discussioncomment-2483573 for further discussion.
                // This is the best we can do for now.
                realm.Run(static r => r.Refresh());

                var skinnableTarget = getFirstTarget();

                // Import still should happen for now, even if not placeable (as it allows a user to import skin resources that would apply to legacy gameplay skins).
                if (skinnableTarget == null)
                    return;

                // place component
                var sprite = new SkinnableSprite
                {
                    SpriteName = { Value = file.Name },
                    Origin = Anchor.Centre,
<<<<<<< HEAD
                    Position = getFirstTarget()?.ToLocalSpace(GetContainingInputManager().CurrentState.Mouse.Position) ?? Vector2.Zero,
=======
                    Position = skinnableTarget.ToLocalSpace(GetContainingInputManager().CurrentState.Mouse.Position),
>>>>>>> b792dc3a
                };

                placeComponent(sprite, false);

                SkinSelectionHandler.ApplyClosestAnchor(sprite);
            });

            return Task.CompletedTask;
        }

        Task ICanAcceptFiles.Import(ImportTask[] tasks, ImportParameters parameters) => throw new NotImplementedException();

        public IEnumerable<string> HandledExtensions => new[] { ".jpg", ".jpeg", ".png" };

        #endregion

        protected override void Dispose(bool isDisposing)
        {
            base.Dispose(isDisposing);

            game?.UnregisterImportHandler(this);
        }

        private partial class SkinEditorToast : Toast
        {
            public SkinEditorToast(LocalisableString value, string skinDisplayName)
                : base(SkinSettingsStrings.SkinLayoutEditor, value, skinDisplayName)
            {
            }
        }
    }
}<|MERGE_RESOLUTION|>--- conflicted
+++ resolved
@@ -31,7 +31,6 @@
 using osu.Game.Screens.Edit.Components.Menus;
 using osu.Game.Screens.Edit.List;
 using osu.Game.Skinning.Components;
-using osuTK;
 
 namespace osu.Game.Skinning.Editor
 {
@@ -46,21 +45,13 @@
 
         protected override bool StartHidden => true;
 
-<<<<<<< HEAD
-        private Drawable? targetScreen;
-=======
         private Drawable targetScreen = null!;
->>>>>>> b792dc3a
 
         private OsuTextFlowContainer headerText = null!;
 
         private Bindable<Skin> currentSkin = null!;
 
-<<<<<<< HEAD
-        [Resolved(canBeNull: true)]
-=======
         [Resolved]
->>>>>>> b792dc3a
         private OsuGame? game { get; set; }
 
         [Resolved]
@@ -72,11 +63,7 @@
         [Resolved]
         private RealmAccess realm { get; set; } = null!;
 
-<<<<<<< HEAD
-        [Resolved(canBeNull: true)]
-=======
         [Resolved]
->>>>>>> b792dc3a
         private SkinEditorOverlay? skinEditorOverlay { get; set; }
 
         [Cached]
@@ -84,26 +71,17 @@
 
         private bool hasBegunMutating;
 
-<<<<<<< HEAD
         private readonly Container content = new Container
         {
-            Depth = float.MaxValue,
-            RelativeSizeAxes = Axes.Both,
+            RelativeSizeAxes = Axes.Both
         };
+
+        public readonly DrawableMinimisableList<SelectionBlueprint<ISkinnableDrawable>> LayerSidebarList;
 
         private readonly EditorSidebar componentsSidebar = new EditorSidebar();
         private readonly EditorSidebar settingsSidebar = new EditorSidebar();
-        public readonly DrawableMinimisableList<SelectionBlueprint<ISkinnableDrawable>> LayerSidebarList;
-
-        [Resolved(canBeNull: true)]
-=======
-        private Container? content;
-
-        private EditorSidebar componentsSidebar = null!;
-        private EditorSidebar settingsSidebar = null!;
 
         [Resolved]
->>>>>>> b792dc3a
         private OnScreenDisplay? onScreenDisplay { get; set; }
 
         public SkinEditor()
@@ -314,15 +292,17 @@
             SelectedComponents.Clear();
 
             // Immediately clear the previous blueprint container to ensure it doesn't try to interact with the old target.
-            content.Clear();
+            content?.Clear();
 
             Scheduler.AddOnce(loadBlueprintContainer);
             Scheduler.AddOnce(populateSettings);
 
             void loadBlueprintContainer()
             {
-<<<<<<< HEAD
                 SkinBlueprintContainer blueprintContainer = new SkinBlueprintContainer(targetScreen);
+
+                Debug.Assert(content != null);
+
                 content.Child = blueprintContainer;
 
                 bool open = LayerSidebarList.Enabled.Value;
@@ -335,12 +315,6 @@
                                       .Select(static item =>
                                           new DrawableListRepresetedItem<SelectionBlueprint<ISkinnableDrawable>>(item, DrawableListEntryType.Item)
                                       ));
-=======
-                Debug.Assert(content != null);
-
-                content.Child = new SkinBlueprintContainer(targetScreen);
->>>>>>> b792dc3a
-
                 componentsSidebar.Child = new SkinComponentToolbox(getFirstTarget() as CompositeDrawable)
                 {
                     RequestPlacement = placeComponent
@@ -352,11 +326,7 @@
         {
             headerText.Clear();
 
-<<<<<<< HEAD
-            headerText.AddParagraph("Skin editor", static cp => cp.Font = OsuFont.Default.With(size: 16));
-=======
             headerText.AddParagraph(SkinEditorStrings.SkinEditor, cp => cp.Font = OsuFont.Default.With(size: 16));
->>>>>>> b792dc3a
             headerText.NewParagraph();
             headerText.AddText("Currently editing ", cp =>
             {
@@ -417,11 +387,7 @@
 
         private IEnumerable<ISkinnableTarget>? availableTargets => targetScreen?.ChildrenOfType<ISkinnableTarget>();
 
-<<<<<<< HEAD
         private ISkinnableTarget? getFirstTarget() => availableTargets?.FirstOrDefault();
-=======
-        private ISkinnableTarget? getFirstTarget() => availableTargets.FirstOrDefault();
->>>>>>> b792dc3a
 
         private ISkinnableTarget? getTarget(GlobalSkinComponentLookup.LookupType target)
         {
@@ -436,11 +402,7 @@
 
                 // add back default components
                 getTarget(t.Target)?.Reload();
-<<<<<<< HEAD
             });
-=======
-            }
->>>>>>> b792dc3a
         }
 
         public void Save()
@@ -451,14 +413,7 @@
             availableTargets?.ForEach(currentSkin.Value.UpdateDrawableTarget);
 
             skins.Save(skins.CurrentSkin.Value);
-<<<<<<< HEAD
-            Schedule(() =>
-            {
-                onScreenDisplay?.Display(new SkinEditorToast(ToastStrings.SkinSaved, currentSkin.Value.SkinInfo.Value.Name));
-            });
-=======
             onScreenDisplay?.Display(new SkinEditorToast(ToastStrings.SkinSaved, currentSkin.Value.SkinInfo.ToString() ?? "Unknown"));
->>>>>>> b792dc3a
         }
 
         protected override bool OnHover(HoverEvent e) => true;
@@ -523,11 +478,7 @@
                 {
                     SpriteName = { Value = file.Name },
                     Origin = Anchor.Centre,
-<<<<<<< HEAD
-                    Position = getFirstTarget()?.ToLocalSpace(GetContainingInputManager().CurrentState.Mouse.Position) ?? Vector2.Zero,
-=======
                     Position = skinnableTarget.ToLocalSpace(GetContainingInputManager().CurrentState.Mouse.Position),
->>>>>>> b792dc3a
                 };
 
                 placeComponent(sprite, false);
