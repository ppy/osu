// Copyright (c) ppy Pty Ltd <contact@ppy.sh>. Licensed under the MIT Licence.
// See the LICENCE file in the repository root for full licence text.

#nullable disable

using System;
using System.Collections.Generic;
using System.IO;
using System.Linq;
using System.Threading.Tasks;
using osu.Framework.Allocation;
using osu.Framework.Bindables;
using osu.Framework.Graphics;
using osu.Framework.Graphics.Containers;
using osu.Framework.Graphics.UserInterface;
using osu.Framework.Input;
using osu.Framework.Input.Bindings;
using osu.Framework.Input.Events;
using osu.Framework.Localisation;
using osu.Framework.Testing;
using osu.Game.Database;
using osu.Game.Graphics;
using osu.Game.Graphics.Containers;
using osu.Game.Graphics.Cursor;
using osu.Game.Graphics.UserInterface;
using osu.Game.Localisation;
using osu.Game.Overlays;
using osu.Game.Overlays.OSD;
using osu.Game.Screens.Edit.Components;
using osu.Game.Screens.Edit.Components.Menus;

namespace osu.Game.Skinning.Editor
{
    [Cached(typeof(SkinEditor))]
    public partial class SkinEditor : VisibilityContainer, ICanAcceptFiles, IKeyBindingHandler<PlatformAction>
    {
        public const double TRANSITION_DURATION = 500;

        public const float MENU_HEIGHT = 40;

        public readonly BindableList<ISkinnableDrawable> SelectedComponents = new BindableList<ISkinnableDrawable>();

        protected override bool StartHidden => true;

        private Drawable targetScreen;

        private OsuTextFlowContainer headerText;

        private Bindable<Skin> currentSkin;

        [Resolved(canBeNull: true)]
        private OsuGame game { get; set; }

        [Resolved]
        private SkinManager skins { get; set; }

        [Resolved]
        private OsuColour colours { get; set; }

        [Resolved]
        private RealmAccess realm { get; set; }

        [Resolved(canBeNull: true)]
        private SkinEditorOverlay skinEditorOverlay { get; set; }

        [Cached]
        private readonly OverlayColourProvider colourProvider = new OverlayColourProvider(OverlayColourScheme.Blue);

        private bool hasBegunMutating;

        private Container content;

        private EditorSidebar componentsSidebar;
        private EditorSidebar settingsSidebar;

        [Resolved(canBeNull: true)]
        private OnScreenDisplay onScreenDisplay { get; set; }

        public SkinEditor()
        {
        }

        public SkinEditor(Drawable targetScreen)
        {
            UpdateTargetScreen(targetScreen);
        }

        [BackgroundDependencyLoader]
        private void load()
        {
            RelativeSizeAxes = Axes.Both;

            InternalChild = new OsuContextMenuContainer
            {
                RelativeSizeAxes = Axes.Both,
                Child = new GridContainer
                {
                    RelativeSizeAxes = Axes.Both,
                    RowDimensions = new[]
                    {
                        new Dimension(GridSizeMode.AutoSize),
                        new Dimension(GridSizeMode.AutoSize),
                        new Dimension(),
                    },

                    Content = new[]
                    {
                        new Drawable[]
                        {
                            new Container
                            {
                                Name = @"Menu container",
                                RelativeSizeAxes = Axes.X,
                                Depth = float.MinValue,
                                Height = MENU_HEIGHT,
                                Children = new Drawable[]
                                {
                                    new EditorMenuBar
                                    {
                                        Anchor = Anchor.CentreLeft,
                                        Origin = Anchor.CentreLeft,
                                        RelativeSizeAxes = Axes.Both,
                                        Items = new[]
                                        {
<<<<<<< HEAD
                                            new MenuItem("文件")
                                            {
                                                Items = new[]
                                                {
                                                    new EditorMenuItem("保存", MenuItemType.Standard, Save),
                                                    new EditorMenuItem("重置为默认", MenuItemType.Destructive, revert),
                                                    new EditorMenuItemSpacer(),
                                                    new EditorMenuItem("退出", MenuItemType.Standard, () => skinEditorOverlay?.Hide()),
=======
                                            new MenuItem(CommonStrings.MenuBarFile)
                                            {
                                                Items = new[]
                                                {
                                                    new EditorMenuItem(Resources.Localisation.Web.CommonStrings.ButtonsSave, MenuItemType.Standard, Save),
                                                    new EditorMenuItem(CommonStrings.RevertToDefault, MenuItemType.Destructive, revert),
                                                    new EditorMenuItemSpacer(),
                                                    new EditorMenuItem(CommonStrings.Exit, MenuItemType.Standard, () => skinEditorOverlay?.Hide()),
>>>>>>> d38316bf
                                                },
                                            },
                                        }
                                    },
                                    headerText = new OsuTextFlowContainer
                                    {
                                        TextAnchor = Anchor.TopRight,
                                        Padding = new MarginPadding(5),
                                        Anchor = Anchor.TopRight,
                                        Origin = Anchor.TopRight,
                                        AutoSizeAxes = Axes.X,
                                        RelativeSizeAxes = Axes.Y,
                                    },
                                },
                            },
                        },
                        new Drawable[]
                        {
                            new SkinEditorSceneLibrary
                            {
                                RelativeSizeAxes = Axes.X,
                            },
                        },
                        new Drawable[]
                        {
                            new GridContainer
                            {
                                RelativeSizeAxes = Axes.Both,
                                ColumnDimensions = new[]
                                {
                                    new Dimension(GridSizeMode.AutoSize),
                                    new Dimension(),
                                    new Dimension(GridSizeMode.AutoSize),
                                },
                                Content = new[]
                                {
                                    new Drawable[]
                                    {
                                        componentsSidebar = new EditorSidebar(),
                                        content = new Container
                                        {
                                            Depth = float.MaxValue,
                                            RelativeSizeAxes = Axes.Both,
                                        },
                                        settingsSidebar = new EditorSidebar(),
                                    }
                                }
                            }
                        },
                    }
                }
            };
        }

        protected override void LoadComplete()
        {
            base.LoadComplete();

            Show();

            game?.RegisterImportHandler(this);

            // as long as the skin editor is loaded, let's make sure we can modify the current skin.
            currentSkin = skins.CurrentSkin.GetBoundCopy();

            // schedule ensures this only happens when the skin editor is visible.
            // also avoid some weird endless recursion / bindable feedback loop (something to do with tracking skins across three different bindable types).
            // probably something which will be factored out in a future database refactor so not too concerning for now.
            currentSkin.BindValueChanged(_ =>
            {
                hasBegunMutating = false;
                Scheduler.AddOnce(skinChanged);
            }, true);

            SelectedComponents.BindCollectionChanged((_, _) => Scheduler.AddOnce(populateSettings), true);
        }

        public bool OnPressed(KeyBindingPressEvent<PlatformAction> e)
        {
            switch (e.Action)
            {
                case PlatformAction.Save:
                    if (e.Repeat)
                        return false;

                    Save();
                    return true;
            }

            return false;
        }

        public void OnReleased(KeyBindingReleaseEvent<PlatformAction> e)
        {
        }

        public void UpdateTargetScreen(Drawable targetScreen)
        {
            this.targetScreen = targetScreen;

            SelectedComponents.Clear();

            // Immediately clear the previous blueprint container to ensure it doesn't try to interact with the old target.
            content?.Clear();
            Scheduler.AddOnce(loadBlueprintContainer);
            Scheduler.AddOnce(populateSettings);

            void loadBlueprintContainer()
            {
                content.Child = new SkinBlueprintContainer(targetScreen);

                componentsSidebar.Child = new SkinComponentToolbox(getFirstTarget() as CompositeDrawable)
                {
                    RequestPlacement = placeComponent
                };
            }
        }

        private void skinChanged()
        {
            headerText.Clear();

<<<<<<< HEAD
            headerText.AddParagraph("皮肤编辑器", cp => cp.Font = OsuFont.Default.With(size: 16));
=======
            headerText.AddParagraph(SkinEditorStrings.SkinEditor, cp => cp.Font = OsuFont.Default.With(size: 16));
>>>>>>> d38316bf
            headerText.NewParagraph();
            headerText.AddText("当前正在编辑: ", cp =>
            {
                cp.Font = OsuFont.Default.With(size: 15);
                cp.Colour = colours.Yellow;
            });

            headerText.AddText($"{currentSkin.Value.SkinInfo}", cp =>
            {
                cp.Font = OsuFont.Default.With(size: 15, weight: FontWeight.Bold);
                cp.Colour = colours.Yellow;
            });

            skins.EnsureMutableSkin();
            hasBegunMutating = true;
        }

        private void placeComponent(Type type)
        {
            if (!(Activator.CreateInstance(type) is ISkinnableDrawable component))
                throw new InvalidOperationException($"Attempted to instantiate a component for placement which was not an {typeof(ISkinnableDrawable)}.");

            placeComponent(component);
        }

        private void placeComponent(ISkinnableDrawable component, bool applyDefaults = true)
        {
            var targetContainer = getFirstTarget();

            if (targetContainer == null)
                return;

            var drawableComponent = (Drawable)component;

            if (applyDefaults)
            {
                // give newly added components a sane starting location.
                drawableComponent.Origin = Anchor.TopCentre;
                drawableComponent.Anchor = Anchor.TopCentre;
                drawableComponent.Y = targetContainer.DrawSize.Y / 2;
            }

            targetContainer.Add(component);

            SelectedComponents.Clear();
            SelectedComponents.Add(component);
        }

        private void populateSettings()
        {
            settingsSidebar.Clear();

            foreach (var component in SelectedComponents.OfType<Drawable>())
                settingsSidebar.Add(new SkinSettingsToolbox(component));
        }

        private IEnumerable<ISkinnableTarget> availableTargets => targetScreen.ChildrenOfType<ISkinnableTarget>();

        private ISkinnableTarget getFirstTarget() => availableTargets.FirstOrDefault();

        private ISkinnableTarget getTarget(GlobalSkinComponentLookup.LookupType target)
        {
            return availableTargets.FirstOrDefault(c => c.Target == target);
        }

        private void revert()
        {
            ISkinnableTarget[] targetContainers = availableTargets.ToArray();

            foreach (var t in targetContainers)
            {
                currentSkin.Value.ResetDrawableTarget(t);

                // add back default components
                getTarget(t.Target).Reload();
            }
        }

        public void Save()
        {
            if (!hasBegunMutating)
                return;

            ISkinnableTarget[] targetContainers = availableTargets.ToArray();

            foreach (var t in targetContainers)
                currentSkin.Value.UpdateDrawableTarget(t);

            skins.Save(skins.CurrentSkin.Value);
            onScreenDisplay?.Display(new SkinEditorToast(ToastStrings.SkinSaved, currentSkin.Value.SkinInfo.ToString()));
        }

        protected override bool OnHover(HoverEvent e) => true;

        protected override bool OnMouseDown(MouseDownEvent e) => true;

        public override void Hide()
        {
            base.Hide();
            SelectedComponents.Clear();
        }

        protected override void PopIn()
        {
            this
                // align animation to happen after the majority of the ScalingContainer animation completes.
                .Delay(ScalingContainer.TRANSITION_DURATION * 0.3f)
                .FadeIn(TRANSITION_DURATION, Easing.OutQuint);
        }

        protected override void PopOut()
        {
            this.FadeOut(TRANSITION_DURATION, Easing.OutQuint);
        }

        public void DeleteItems(ISkinnableDrawable[] items)
        {
            foreach (var item in items)
                availableTargets.FirstOrDefault(t => t.Components.Contains(item))?.Remove(item);
        }

        #region Drag & drop import handling

        public Task Import(params string[] paths)
        {
            Schedule(() =>
            {
                var file = new FileInfo(paths.First());

                // import to skin
                currentSkin.Value.SkinInfo.PerformWrite(skinInfo =>
                {
                    using (var contents = file.OpenRead())
                        skins.AddFile(skinInfo, contents, file.Name);
                });

                // Even though we are 100% on an update thread, we need to wait for realm callbacks to fire (to correctly invalidate caches in RealmBackedResourceStore).
                // See https://github.com/realm/realm-dotnet/discussions/2634#discussioncomment-2483573 for further discussion.
                // This is the best we can do for now.
                realm.Run(r => r.Refresh());

                // place component
                var sprite = new SkinnableSprite
                {
                    SpriteName = { Value = file.Name },
                    Origin = Anchor.Centre,
                    Position = getFirstTarget().ToLocalSpace(GetContainingInputManager().CurrentState.Mouse.Position),
                };

                placeComponent(sprite, false);

                SkinSelectionHandler.ApplyClosestAnchor(sprite);
            });

            return Task.CompletedTask;
        }

        Task ICanAcceptFiles.Import(ImportTask[] tasks, ImportParameters parameters) => throw new NotImplementedException();

        public IEnumerable<string> HandledExtensions => new[] { ".jpg", ".jpeg", ".png" };

        #endregion

        protected override void Dispose(bool isDisposing)
        {
            base.Dispose(isDisposing);

            game?.UnregisterImportHandler(this);
        }

        private partial class SkinEditorToast : Toast
        {
            public SkinEditorToast(LocalisableString value, string skinDisplayName)
                : base(SkinSettingsStrings.SkinLayoutEditor, value, skinDisplayName)
            {
            }
        }
    }
}<|MERGE_RESOLUTION|>--- conflicted
+++ resolved
@@ -122,16 +122,6 @@
                                         RelativeSizeAxes = Axes.Both,
                                         Items = new[]
                                         {
-<<<<<<< HEAD
-                                            new MenuItem("文件")
-                                            {
-                                                Items = new[]
-                                                {
-                                                    new EditorMenuItem("保存", MenuItemType.Standard, Save),
-                                                    new EditorMenuItem("重置为默认", MenuItemType.Destructive, revert),
-                                                    new EditorMenuItemSpacer(),
-                                                    new EditorMenuItem("退出", MenuItemType.Standard, () => skinEditorOverlay?.Hide()),
-=======
                                             new MenuItem(CommonStrings.MenuBarFile)
                                             {
                                                 Items = new[]
@@ -140,7 +130,6 @@
                                                     new EditorMenuItem(CommonStrings.RevertToDefault, MenuItemType.Destructive, revert),
                                                     new EditorMenuItemSpacer(),
                                                     new EditorMenuItem(CommonStrings.Exit, MenuItemType.Standard, () => skinEditorOverlay?.Hide()),
->>>>>>> d38316bf
                                                 },
                                             },
                                         }
@@ -263,11 +252,7 @@
         {
             headerText.Clear();
 
-<<<<<<< HEAD
-            headerText.AddParagraph("皮肤编辑器", cp => cp.Font = OsuFont.Default.With(size: 16));
-=======
             headerText.AddParagraph(SkinEditorStrings.SkinEditor, cp => cp.Font = OsuFont.Default.With(size: 16));
->>>>>>> d38316bf
             headerText.NewParagraph();
             headerText.AddText("当前正在编辑: ", cp =>
             {
