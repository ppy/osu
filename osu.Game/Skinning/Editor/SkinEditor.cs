// Copyright (c) ppy Pty Ltd <contact@ppy.sh>. Licensed under the MIT Licence.
// See the LICENCE file in the repository root for full licence text.

using System;
using System.Collections.Generic;
using System.IO;
using System.Linq;
using System.Threading.Tasks;
using osu.Framework.Allocation;
using osu.Framework.Bindables;
using osu.Framework.Graphics;
using osu.Framework.Graphics.Containers;
using osu.Framework.Graphics.UserInterface;
using osu.Framework.Input.Events;
using osu.Framework.Testing;
using osu.Game.Database;
using osu.Game.Graphics;
using osu.Game.Graphics.Containers;
using osu.Game.Graphics.Cursor;
using osu.Game.Graphics.UserInterface;
using osu.Game.Overlays;
using osu.Game.Screens.Edit.Components;
using osu.Game.Screens.Edit.Components.Menus;

namespace osu.Game.Skinning.Editor
{
    [Cached(typeof(SkinEditor))]
    public class SkinEditor : VisibilityContainer, ICanAcceptFiles
    {
        public const double TRANSITION_DURATION = 500;

        public readonly BindableList<ISkinnableDrawable> SelectedComponents = new BindableList<ISkinnableDrawable>();

        protected override bool StartHidden => true;

        private Drawable targetScreen;

        private OsuTextFlowContainer headerText;

        private Bindable<Skin> currentSkin;

        [Resolved(canBeNull: true)]
        private OsuGame game { get; set; }

        [Resolved]
        private SkinManager skins { get; set; }

        [Resolved]
        private OsuColour colours { get; set; }

        [Resolved]
        private RealmAccess realm { get; set; }

        [Resolved(canBeNull: true)]
        private SkinEditorOverlay skinEditorOverlay { get; set; }

        [Cached]
        private readonly OverlayColourProvider colourProvider = new OverlayColourProvider(OverlayColourScheme.Blue);

        private bool hasBegunMutating;

        private Container content;

        private EditorSidebar componentsSidebar;
        private EditorSidebar settingsSidebar;

        public SkinEditor()
        {
        }

        public SkinEditor(Drawable targetScreen)
        {
            UpdateTargetScreen(targetScreen);
        }

        [BackgroundDependencyLoader]
        private void load()
        {
            RelativeSizeAxes = Axes.Both;

            const float menu_height = 40;

            InternalChild = new OsuContextMenuContainer
            {
                RelativeSizeAxes = Axes.Both,
                Child = new GridContainer
                {
                    RelativeSizeAxes = Axes.Both,
                    RowDimensions = new[]
                    {
                        new Dimension(GridSizeMode.AutoSize),
                        new Dimension(GridSizeMode.AutoSize),
                        new Dimension(),
                    },

                    Content = new[]
                    {
                        new Drawable[]
                        {
                            new Container
                            {
                                Name = "Menu container",
                                RelativeSizeAxes = Axes.X,
                                Depth = float.MinValue,
                                Height = menu_height,
                                Children = new Drawable[]
                                {
                                    new EditorMenuBar
                                    {
                                        Anchor = Anchor.CentreLeft,
                                        Origin = Anchor.CentreLeft,
                                        RelativeSizeAxes = Axes.Both,
                                        Items = new[]
                                        {
                                            new MenuItem("文件")
                                            {
                                                Items = new[]
                                                {
                                                    new EditorMenuItem("保存", MenuItemType.Standard, Save),
                                                    new EditorMenuItem("重置为默认", MenuItemType.Destructive, revert),
                                                    new EditorMenuItemSpacer(),
<<<<<<< HEAD
                                                    new EditorMenuItem("退出", MenuItemType.Standard, Hide),
=======
                                                    new EditorMenuItem("Exit", MenuItemType.Standard, () => skinEditorOverlay?.Hide()),
>>>>>>> ed894d64
                                                },
                                            },
                                        }
                                    },
                                    headerText = new OsuTextFlowContainer
                                    {
                                        TextAnchor = Anchor.TopRight,
                                        Padding = new MarginPadding(5),
                                        Anchor = Anchor.TopRight,
                                        Origin = Anchor.TopRight,
                                        AutoSizeAxes = Axes.X,
                                        RelativeSizeAxes = Axes.Y,
                                    },
                                },
                            },
                        },
                        new Drawable[]
                        {
                            new SkinEditorSceneLibrary
                            {
                                RelativeSizeAxes = Axes.X,
                            },
                        },
                        new Drawable[]
                        {
                            new GridContainer
                            {
                                RelativeSizeAxes = Axes.Both,
                                ColumnDimensions = new[]
                                {
                                    new Dimension(GridSizeMode.AutoSize),
                                    new Dimension(),
                                    new Dimension(GridSizeMode.AutoSize),
                                },
                                Content = new[]
                                {
                                    new Drawable[]
                                    {
                                        componentsSidebar = new EditorSidebar(),
                                        content = new Container
                                        {
                                            Depth = float.MaxValue,
                                            RelativeSizeAxes = Axes.Both,
                                        },
                                        settingsSidebar = new EditorSidebar(),
                                    }
                                }
                            }
                        },
                    }
                }
            };
        }

        protected override void LoadComplete()
        {
            base.LoadComplete();

            Show();

            game?.RegisterImportHandler(this);

            // as long as the skin editor is loaded, let's make sure we can modify the current skin.
            currentSkin = skins.CurrentSkin.GetBoundCopy();

            // schedule ensures this only happens when the skin editor is visible.
            // also avoid some weird endless recursion / bindable feedback loop (something to do with tracking skins across three different bindable types).
            // probably something which will be factored out in a future database refactor so not too concerning for now.
            currentSkin.BindValueChanged(skin =>
            {
                hasBegunMutating = false;
                Scheduler.AddOnce(skinChanged);
            }, true);

            SelectedComponents.BindCollectionChanged((_, __) => Scheduler.AddOnce(populateSettings), true);
        }

        public void UpdateTargetScreen(Drawable targetScreen)
        {
            this.targetScreen = targetScreen;

            SelectedComponents.Clear();

            // Immediately clear the previous blueprint container to ensure it doesn't try to interact with the old target.
            content?.Clear();

            Scheduler.AddOnce(loadBlueprintContainer);
            Scheduler.AddOnce(populateSettings);

            void loadBlueprintContainer()
            {
                content.Child = new SkinBlueprintContainer(targetScreen);

                componentsSidebar.Child = new SkinComponentToolbox(getFirstTarget() as CompositeDrawable)
                {
                    RequestPlacement = placeComponent
                };
            }
        }

        private void skinChanged()
        {
            headerText.Clear();

            headerText.AddParagraph("皮肤编辑器", cp => cp.Font = OsuFont.Default.With(size: 16));
            headerText.NewParagraph();
            headerText.AddText("当前正在编辑: ", cp =>
            {
                cp.Font = OsuFont.Default.With(size: 15);
                cp.Colour = colours.Yellow;
            });

            headerText.AddText($"{currentSkin.Value.SkinInfo}", cp =>
            {
                cp.Font = OsuFont.Default.With(size: 15, weight: FontWeight.Bold);
                cp.Colour = colours.Yellow;
            });

            skins.EnsureMutableSkin();
            hasBegunMutating = true;
        }

        private void placeComponent(Type type)
        {
            if (!(Activator.CreateInstance(type) is ISkinnableDrawable component))
                throw new InvalidOperationException($"Attempted to instantiate a component for placement which was not an {typeof(ISkinnableDrawable)}.");

            placeComponent(component);
        }

        private void placeComponent(ISkinnableDrawable component, bool applyDefaults = true)
        {
            var targetContainer = getFirstTarget();

            if (targetContainer == null)
                return;

            var drawableComponent = (Drawable)component;

            if (applyDefaults)
            {
                // give newly added components a sane starting location.
                drawableComponent.Origin = Anchor.TopCentre;
                drawableComponent.Anchor = Anchor.TopCentre;
                drawableComponent.Y = targetContainer.DrawSize.Y / 2;
            }

            targetContainer.Add(component);

            SelectedComponents.Clear();
            SelectedComponents.Add(component);
        }

        private void populateSettings()
        {
            settingsSidebar.Clear();

            foreach (var component in SelectedComponents.OfType<Drawable>())
                settingsSidebar.Add(new SkinSettingsToolbox(component));
        }

        private IEnumerable<ISkinnableTarget> availableTargets => targetScreen.ChildrenOfType<ISkinnableTarget>();

        private ISkinnableTarget getFirstTarget() => availableTargets.FirstOrDefault();

        private ISkinnableTarget getTarget(SkinnableTarget target)
        {
            return availableTargets.FirstOrDefault(c => c.Target == target);
        }

        private void revert()
        {
            ISkinnableTarget[] targetContainers = availableTargets.ToArray();

            foreach (var t in targetContainers)
            {
                currentSkin.Value.ResetDrawableTarget(t);

                // add back default components
                getTarget(t.Target).Reload();
            }
        }

        public void Save()
        {
            if (!hasBegunMutating)
                return;

            ISkinnableTarget[] targetContainers = availableTargets.ToArray();

            foreach (var t in targetContainers)
                currentSkin.Value.UpdateDrawableTarget(t);

            skins.Save(skins.CurrentSkin.Value);
        }

        protected override bool OnHover(HoverEvent e) => true;

        protected override bool OnMouseDown(MouseDownEvent e) => true;

        protected override void PopIn()
        {
            this.FadeIn(TRANSITION_DURATION, Easing.OutQuint);
        }

        protected override void PopOut()
        {
            this.FadeOut(TRANSITION_DURATION, Easing.OutQuint);
        }

        public void DeleteItems(ISkinnableDrawable[] items)
        {
            foreach (var item in items)
                availableTargets.FirstOrDefault(t => t.Components.Contains(item))?.Remove(item);
        }

        #region Drag & drop import handling

        public Task Import(params string[] paths)
        {
            Schedule(() =>
            {
                var file = new FileInfo(paths.First());

                // import to skin
                currentSkin.Value.SkinInfo.PerformWrite(skinInfo =>
                {
                    using (var contents = file.OpenRead())
                        skins.AddFile(skinInfo, contents, file.Name);
                });

                // Even though we are 100% on an update thread, we need to wait for realm callbacks to fire (to correctly invalidate caches in RealmBackedResourceStore).
                // See https://github.com/realm/realm-dotnet/discussions/2634#discussioncomment-2483573 for further discussion.
                // This is the best we can do for now.
                realm.Run(r => r.Refresh());

                // place component
                var sprite = new SkinnableSprite
                {
                    SpriteName = { Value = file.Name },
                    Origin = Anchor.Centre,
                    Position = getFirstTarget().ToLocalSpace(GetContainingInputManager().CurrentState.Mouse.Position),
                };

                placeComponent(sprite, false);

                SkinSelectionHandler.ApplyClosestAnchor(sprite);
            });

            return Task.CompletedTask;
        }

        public Task Import(params ImportTask[] tasks) => throw new NotImplementedException();

        public IEnumerable<string> HandledExtensions => new[] { ".jpg", ".jpeg", ".png" };

        #endregion

        protected override void Dispose(bool isDisposing)
        {
            base.Dispose(isDisposing);

            game?.UnregisterImportHandler(this);
        }
    }
}<|MERGE_RESOLUTION|>--- conflicted
+++ resolved
@@ -119,11 +119,7 @@
                                                     new EditorMenuItem("保存", MenuItemType.Standard, Save),
                                                     new EditorMenuItem("重置为默认", MenuItemType.Destructive, revert),
                                                     new EditorMenuItemSpacer(),
-<<<<<<< HEAD
-                                                    new EditorMenuItem("退出", MenuItemType.Standard, Hide),
-=======
-                                                    new EditorMenuItem("Exit", MenuItemType.Standard, () => skinEditorOverlay?.Hide()),
->>>>>>> ed894d64
+                                                    new EditorMenuItem("退出", MenuItemType.Standard, () => skinEditorOverlay?.Hide()),
                                                 },
                                             },
                                         }
