// Copyright (c) ppy Pty Ltd <contact@ppy.sh>. Licensed under the MIT Licence.
// See the LICENCE file in the repository root for full licence text.

using System;
using System.Collections.Generic;
using System.Linq;
using osu.Framework.Allocation;
using osu.Framework.Bindables;
using osu.Framework.Graphics;
using osu.Framework.Graphics.Containers;
using osu.Framework.Graphics.UserInterface;
using osu.Framework.Input.Events;
using osu.Framework.Testing;
using osu.Game.Graphics;
using osu.Game.Graphics.Containers;
using osu.Game.Graphics.Cursor;
using osu.Game.Graphics.UserInterface;
using osu.Game.Screens.Edit.Components.Menus;

namespace osu.Game.Skinning.Editor
{
    [Cached(typeof(SkinEditor))]
    public class SkinEditor : VisibilityContainer
    {
        public const double TRANSITION_DURATION = 500;

        public readonly BindableList<ISkinnableDrawable> SelectedComponents = new BindableList<ISkinnableDrawable>();

        protected override bool StartHidden => true;

        private readonly Drawable targetScreen;

        private OsuTextFlowContainer headerText;

        private Bindable<Skin> currentSkin;

        [Resolved]
        private SkinManager skins { get; set; }

        [Resolved]
        private OsuColour colours { get; set; }

        private bool hasBegunMutating;

        public SkinEditor(Drawable targetScreen)
        {
            this.targetScreen = targetScreen;

            RelativeSizeAxes = Axes.Both;
        }

        [BackgroundDependencyLoader]
        private void load()
        {
            InternalChild = new OsuContextMenuContainer
            {
                RelativeSizeAxes = Axes.Both,
                Children = new Drawable[]
                {
                    new Container
                    {
                        Name = "Top bar",
                        RelativeSizeAxes = Axes.X,
                        Depth = float.MinValue,
                        Height = 40,
                        Children = new Drawable[]
                        {
                            new EditorMenuBar
                            {
                                Anchor = Anchor.CentreLeft,
                                Origin = Anchor.CentreLeft,
                                RelativeSizeAxes = Axes.Both,
                                Items = new[]
                                {
                                    new MenuItem("File")
                                    {
                                        Items = new[]
                                        {
                                            new EditorMenuItem("Save", MenuItemType.Standard, Save),
                                            new EditorMenuItem("Revert to default", MenuItemType.Destructive, revert),
                                            new EditorMenuItemSpacer(),
                                            new EditorMenuItem("Exit", MenuItemType.Standard, Hide),
                                        },
                                    },
                                }
                            },
                            headerText = new OsuTextFlowContainer
                            {
                                TextAnchor = Anchor.TopRight,
                                Padding = new MarginPadding(5),
                                Anchor = Anchor.TopRight,
                                Origin = Anchor.TopRight,
                                AutoSizeAxes = Axes.X,
                                RelativeSizeAxes = Axes.Y,
                            },
                        },
                    },
                    new GridContainer
                    {
                        RelativeSizeAxes = Axes.Both,
                        ColumnDimensions = new[]
                        {
                            new Dimension(GridSizeMode.AutoSize),
                            new Dimension()
                        },
                        Content = new[]
                        {
                            new Drawable[]
                            {
                                new SkinComponentToolbox(600)
                                {
                                    Anchor = Anchor.CentreLeft,
                                    Origin = Anchor.CentreLeft,
                                    RequestPlacement = placeComponent
                                },
                                new Container
                                {
                                    RelativeSizeAxes = Axes.Both,
                                    Children = new Drawable[]
                                    {
                                        new SkinBlueprintContainer(targetScreen),
<<<<<<< HEAD
                                        new TriangleButton
                                        {
                                            Margin = new MarginPadding(10),
                                            Text = CommonStrings.ButtonsClose,
                                            Width = 100,
                                            Action = Hide,
                                        },
                                        new FillFlowContainer
                                        {
                                            Direction = FillDirection.Horizontal,
                                            AutoSizeAxes = Axes.Both,
                                            Anchor = Anchor.TopRight,
                                            Origin = Anchor.TopRight,
                                            Spacing = new Vector2(5),
                                            Padding = new MarginPadding
                                            {
                                                Top = 10,
                                                Left = 10,
                                            },
                                            Margin = new MarginPadding
                                            {
                                                Right = 10,
                                                Bottom = 10,
                                            },
                                            Children = new Drawable[]
                                            {
                                                new TriangleButton
                                                {
                                                    Text = "保存更改",
                                                    Width = 140,
                                                    Action = Save,
                                                },
                                                new DangerousTriangleButton
                                                {
                                                    Text = "重置",
                                                    Width = 140,
                                                    Action = revert,
                                                },
                                            }
                                        },
=======
>>>>>>> 1813d73d
                                    }
                                },
                            }
                        }
                    }
                }
            };
        }

        protected override void LoadComplete()
        {
            base.LoadComplete();

            Show();

            // as long as the skin editor is loaded, let's make sure we can modify the current skin.
            currentSkin = skins.CurrentSkin.GetBoundCopy();

            // schedule ensures this only happens when the skin editor is visible.
            // also avoid some weird endless recursion / bindable feedback loop (something to do with tracking skins across three different bindable types).
            // probably something which will be factored out in a future database refactor so not too concerning for now.
            currentSkin.BindValueChanged(skin =>
            {
                hasBegunMutating = false;
                Scheduler.AddOnce(skinChanged);
            }, true);
        }

        private void skinChanged()
        {
            headerText.Clear();

<<<<<<< HEAD
            headerText.AddParagraph("皮肤编辑器", cp => cp.Font = OsuFont.Default.With(size: 24));
=======
            headerText.AddParagraph("Skin editor", cp => cp.Font = OsuFont.Default.With(size: 16));
>>>>>>> 1813d73d
            headerText.NewParagraph();
            headerText.AddText("当前正在编辑: ", cp =>
            {
                cp.Font = OsuFont.Default.With(size: 15);
                cp.Colour = colours.Yellow;
            });

            headerText.AddText($"{currentSkin.Value.SkinInfo}", cp =>
            {
                cp.Font = OsuFont.Default.With(size: 15, weight: FontWeight.Bold);
                cp.Colour = colours.Yellow;
            });

            skins.EnsureMutableSkin();
            hasBegunMutating = true;
        }

        private void placeComponent(Type type)
        {
            var targetContainer = getTarget(SkinnableTarget.MainHUDComponents);

            if (targetContainer == null)
                return;

            if (!(Activator.CreateInstance(type) is ISkinnableDrawable component))
                throw new InvalidOperationException($"Attempted to instantiate a component for placement which was not an {typeof(ISkinnableDrawable)}.");

            var drawableComponent = (Drawable)component;

            // give newly added components a sane starting location.
            drawableComponent.Origin = Anchor.TopCentre;
            drawableComponent.Anchor = Anchor.TopCentre;
            drawableComponent.Y = targetContainer.DrawSize.Y / 2;

            targetContainer.Add(component);

            SelectedComponents.Clear();
            SelectedComponents.Add(component);
        }

        private IEnumerable<ISkinnableTarget> availableTargets => targetScreen.ChildrenOfType<ISkinnableTarget>();

        private ISkinnableTarget getTarget(SkinnableTarget target)
        {
            return availableTargets.FirstOrDefault(c => c.Target == target);
        }

        private void revert()
        {
            ISkinnableTarget[] targetContainers = availableTargets.ToArray();

            foreach (var t in targetContainers)
            {
                currentSkin.Value.ResetDrawableTarget(t);

                // add back default components
                getTarget(t.Target).Reload();
            }
        }

        public void Save()
        {
            if (!hasBegunMutating)
                return;

            ISkinnableTarget[] targetContainers = availableTargets.ToArray();

            foreach (var t in targetContainers)
                currentSkin.Value.UpdateDrawableTarget(t);

            skins.Save(skins.CurrentSkin.Value);
        }

        protected override bool OnHover(HoverEvent e) => true;

        protected override bool OnMouseDown(MouseDownEvent e) => true;

        protected override void PopIn()
        {
            this.FadeIn(TRANSITION_DURATION, Easing.OutQuint);
        }

        protected override void PopOut()
        {
            this.FadeOut(TRANSITION_DURATION, Easing.OutQuint);
        }

        public void DeleteItems(ISkinnableDrawable[] items)
        {
            foreach (var item in items)
                availableTargets.FirstOrDefault(t => t.Components.Contains(item))?.Remove(item);
        }
    }
}<|MERGE_RESOLUTION|>--- conflicted
+++ resolved
@@ -72,14 +72,14 @@
                                 RelativeSizeAxes = Axes.Both,
                                 Items = new[]
                                 {
-                                    new MenuItem("File")
+                                    new MenuItem("文件")
                                     {
                                         Items = new[]
                                         {
-                                            new EditorMenuItem("Save", MenuItemType.Standard, Save),
-                                            new EditorMenuItem("Revert to default", MenuItemType.Destructive, revert),
+                                            new EditorMenuItem("保存", MenuItemType.Standard, Save),
+                                            new EditorMenuItem("重置为默认", MenuItemType.Destructive, revert),
                                             new EditorMenuItemSpacer(),
-                                            new EditorMenuItem("Exit", MenuItemType.Standard, Hide),
+                                            new EditorMenuItem("退出", MenuItemType.Standard, Hide),
                                         },
                                     },
                                 }
@@ -119,49 +119,6 @@
                                     Children = new Drawable[]
                                     {
                                         new SkinBlueprintContainer(targetScreen),
-<<<<<<< HEAD
-                                        new TriangleButton
-                                        {
-                                            Margin = new MarginPadding(10),
-                                            Text = CommonStrings.ButtonsClose,
-                                            Width = 100,
-                                            Action = Hide,
-                                        },
-                                        new FillFlowContainer
-                                        {
-                                            Direction = FillDirection.Horizontal,
-                                            AutoSizeAxes = Axes.Both,
-                                            Anchor = Anchor.TopRight,
-                                            Origin = Anchor.TopRight,
-                                            Spacing = new Vector2(5),
-                                            Padding = new MarginPadding
-                                            {
-                                                Top = 10,
-                                                Left = 10,
-                                            },
-                                            Margin = new MarginPadding
-                                            {
-                                                Right = 10,
-                                                Bottom = 10,
-                                            },
-                                            Children = new Drawable[]
-                                            {
-                                                new TriangleButton
-                                                {
-                                                    Text = "保存更改",
-                                                    Width = 140,
-                                                    Action = Save,
-                                                },
-                                                new DangerousTriangleButton
-                                                {
-                                                    Text = "重置",
-                                                    Width = 140,
-                                                    Action = revert,
-                                                },
-                                            }
-                                        },
-=======
->>>>>>> 1813d73d
                                     }
                                 },
                             }
@@ -194,11 +151,7 @@
         {
             headerText.Clear();
 
-<<<<<<< HEAD
-            headerText.AddParagraph("皮肤编辑器", cp => cp.Font = OsuFont.Default.With(size: 24));
-=======
-            headerText.AddParagraph("Skin editor", cp => cp.Font = OsuFont.Default.With(size: 16));
->>>>>>> 1813d73d
+            headerText.AddParagraph("皮肤编辑器", cp => cp.Font = OsuFont.Default.With(size: 16));
             headerText.NewParagraph();
             headerText.AddText("当前正在编辑: ", cp =>
             {
