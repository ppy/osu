// Copyright (c) ppy Pty Ltd <contact@ppy.sh>. Licensed under the MIT Licence.
// See the LICENCE file in the repository root for full licence text.

using System;
using System.Collections.Generic;
using System.Linq;
using System.Threading;
using JetBrains.Annotations;
using osu.Framework.Allocation;
using osu.Framework.Bindables;
using osu.Framework.Extensions;
using osu.Framework.Extensions.LocalisationExtensions;
using osu.Framework.Graphics;
using osu.Framework.Graphics.Sprites;
using osu.Framework.Localisation;
using osu.Game.Beatmaps;
using osu.Game.Configuration;
using osu.Game.Extensions;
using osu.Game.Graphics.Sprites;
using osu.Game.Localisation;
using osu.Game.Localisation.SkinComponents;
using osu.Game.Resources.Localisation.Web;
using osu.Game.Rulesets;
using osu.Game.Rulesets.Mods;
using osu.Game.Utils;

namespace osu.Game.Skinning.Components
{
    [UsedImplicitly]
    public partial class BeatmapAttributeText : FontAdjustableSkinComponent
    {
        [SettingSource(typeof(BeatmapAttributeTextStrings), nameof(BeatmapAttributeTextStrings.Attribute), nameof(BeatmapAttributeTextStrings.AttributeDescription))]
        public Bindable<BeatmapAttribute> Attribute { get; } = new Bindable<BeatmapAttribute>(BeatmapAttribute.StarRating);

        [SettingSource(typeof(BeatmapAttributeTextStrings), nameof(BeatmapAttributeTextStrings.Template), nameof(BeatmapAttributeTextStrings.TemplateDescription))]
        public Bindable<string> Template { get; } = new Bindable<string>("{Label}: {Value}");

        [Resolved]
        private IBindable<WorkingBeatmap> beatmap { get; set; } = null!;

        [Resolved]
        private IBindable<IReadOnlyList<Mod>> mods { get; set; } = null!;

        [Resolved]
        private IBindable<RulesetInfo> ruleset { get; set; } = null!;

        [Resolved]
        private BeatmapDifficultyCache difficultyCache { get; set; } = null!;

        private readonly OsuSpriteText text;
        private IBindable<StarDifficulty?>? difficultyBindable;
        private CancellationTokenSource? difficultyCancellationSource;
        private ModSettingChangeTracker? modSettingTracker;
        private StarDifficulty? starDifficulty;

        public BeatmapAttributeText()
        {
            AutoSizeAxes = Axes.Both;

            InternalChildren = new Drawable[]
            {
                text = new OsuSpriteText
                {
                    Anchor = Anchor.CentreLeft,
                    Origin = Anchor.CentreLeft,
                }
            };
        }

        protected override void LoadComplete()
        {
            base.LoadComplete();

            Attribute.BindValueChanged(_ => updateText());
            Template.BindValueChanged(_ => updateText());
<<<<<<< HEAD

            beatmap.BindValueChanged(b =>
            {
                difficultyCancellationSource?.Cancel();
                difficultyCancellationSource = new CancellationTokenSource();

                difficultyBindable?.UnbindAll();
                difficultyBindable = difficultyCache.GetBindableDifficulty(b.NewValue.BeatmapInfo, difficultyCancellationSource.Token);
                difficultyBindable.BindValueChanged(d =>
                {
                    starDifficulty = d.NewValue;
                    updateText();
                });

                updateText();
            }, true);

            mods.BindValueChanged(m =>
            {
                modSettingTracker?.Dispose();
                modSettingTracker = new ModSettingChangeTracker(m.NewValue)
                {
                    SettingChanged = _ => updateText()
                };

                updateText();
            }, true);

            ruleset.BindValueChanged(_ => updateText());
=======
            beatmap.BindValueChanged(_ => updateText());
>>>>>>> 6576131d

            updateText();
        }

        private void updateText()
        {
            string numberedTemplate = Template.Value
                                              .Replace("{", "{{")
                                              .Replace("}", "}}")
                                              .Replace(@"{{Label}}", "{0}")
                                              .Replace(@"{{Value}}", "{1}");

            List<object?> values = new List<object?>
            {
                getLabelString(Attribute.Value),
                getValueString(Attribute.Value)
            };

            foreach (var type in Enum.GetValues<BeatmapAttribute>())
            {
                string replaced = numberedTemplate.Replace($@"{{{{{type}}}}}", $@"{{{values.Count}}}");

                if (numberedTemplate != replaced)
                {
                    numberedTemplate = replaced;
                    values.Add(getValueString(type));
                }
            }

            text.Text = LocalisableString.Format(numberedTemplate, values.ToArray());
        }

        private LocalisableString getLabelString(BeatmapAttribute attribute)
        {
            switch (attribute)
            {
                case BeatmapAttribute.CircleSize:
                    return BeatmapsetsStrings.ShowStatsCs;

                case BeatmapAttribute.Accuracy:
                    return BeatmapsetsStrings.ShowStatsAccuracy;

                case BeatmapAttribute.HPDrain:
                    return BeatmapsetsStrings.ShowStatsDrain;

                case BeatmapAttribute.ApproachRate:
                    return BeatmapsetsStrings.ShowStatsAr;

                case BeatmapAttribute.StarRating:
                    return BeatmapsetsStrings.ShowStatsStars;

                case BeatmapAttribute.Title:
                    return EditorSetupStrings.Title;

                case BeatmapAttribute.Artist:
                    return EditorSetupStrings.Artist;

                case BeatmapAttribute.DifficultyName:
                    return EditorSetupStrings.DifficultyHeader;

                case BeatmapAttribute.Creator:
                    return EditorSetupStrings.Creator;

                case BeatmapAttribute.Source:
                    return EditorSetupStrings.Source;

                case BeatmapAttribute.Length:
                    return ArtistStrings.TracklistLength.ToTitle();

                case BeatmapAttribute.RankedStatus:
                    return BeatmapDiscussionsStrings.IndexFormBeatmapsetStatusDefault;

                case BeatmapAttribute.BPM:
                    return BeatmapsetsStrings.ShowStatsBpm;

                default:
                    return string.Empty;
            }
        }

        private LocalisableString getValueString(BeatmapAttribute attribute)
        {
            switch (attribute)
            {
                case BeatmapAttribute.Title:
                    return new RomanisableString(beatmap.Value.BeatmapInfo.Metadata.TitleUnicode, beatmap.Value.BeatmapInfo.Metadata.Title);

                case BeatmapAttribute.Artist:
                    return new RomanisableString(beatmap.Value.BeatmapInfo.Metadata.ArtistUnicode, beatmap.Value.BeatmapInfo.Metadata.Artist);

                case BeatmapAttribute.DifficultyName:
                    return beatmap.Value.BeatmapInfo.DifficultyName;

                case BeatmapAttribute.Creator:
                    return beatmap.Value.BeatmapInfo.Metadata.Author.Username;

                case BeatmapAttribute.Source:
                    return beatmap.Value.BeatmapInfo.Metadata.Source;

                case BeatmapAttribute.Length:
                    return Math.Round(beatmap.Value.BeatmapInfo.Length / ModUtils.CalculateRateWithMods(mods.Value)).ToFormattedDuration();

                case BeatmapAttribute.RankedStatus:
                    return beatmap.Value.BeatmapInfo.Status.GetLocalisableDescription();

                case BeatmapAttribute.BPM:
                    return FormatUtils.RoundBPM(beatmap.Value.BeatmapInfo.BPM, ModUtils.CalculateRateWithMods(mods.Value)).ToLocalisableString(@"F2");

                case BeatmapAttribute.CircleSize:
                    return computeDifficulty().CircleSize.ToLocalisableString(@"F2");

                case BeatmapAttribute.HPDrain:
                    return computeDifficulty().DrainRate.ToLocalisableString(@"F2");

                case BeatmapAttribute.Accuracy:
                    return computeDifficulty().OverallDifficulty.ToLocalisableString(@"F2");

                case BeatmapAttribute.ApproachRate:
                    return computeDifficulty().ApproachRate.ToLocalisableString(@"F2");

                case BeatmapAttribute.StarRating:
                    return (starDifficulty?.Stars ?? 0).ToLocalisableString(@"F2");

                default:
                    return string.Empty;
            }

            BeatmapDifficulty computeDifficulty()
            {
                BeatmapDifficulty difficulty = new BeatmapDifficulty(beatmap.Value.BeatmapInfo.Difficulty);

                foreach (var mod in mods.Value.OfType<IApplicableToDifficulty>())
                    mod.ApplyToDifficulty(difficulty);

                if (ruleset.Value is RulesetInfo rulesetInfo)
                {
                    double rate = ModUtils.CalculateRateWithMods(mods.Value);
                    difficulty = rulesetInfo.CreateInstance().GetRateAdjustedDisplayDifficulty(difficulty, rate);
                }

                return difficulty;
            }
        }

        protected override void SetFont(FontUsage font) => text.Font = font.With(size: 40);

        protected override void SetTextColour(Colour4 textColour) => text.Colour = textColour;

        protected override void Dispose(bool isDisposing)
        {
            base.Dispose(isDisposing);

            difficultyCancellationSource?.Cancel();
            difficultyCancellationSource?.Dispose();
            difficultyCancellationSource = null;
        }
    }

    // WARNING: DO NOT ADD ANY VALUES TO THIS ENUM ANYWHERE ELSE THAN AT THE END.
    // Doing so will break existing user skins.
    public enum BeatmapAttribute
    {
        CircleSize,
        HPDrain,
        Accuracy,
        ApproachRate,
        StarRating,
        Title,
        Artist,
        DifficultyName,
        Creator,
        Length,
        RankedStatus,
        BPM,
        Source,
    }
}<|MERGE_RESOLUTION|>--- conflicted
+++ resolved
@@ -73,7 +73,6 @@
 
             Attribute.BindValueChanged(_ => updateText());
             Template.BindValueChanged(_ => updateText());
-<<<<<<< HEAD
 
             beatmap.BindValueChanged(b =>
             {
@@ -103,9 +102,6 @@
             }, true);
 
             ruleset.BindValueChanged(_ => updateText());
-=======
-            beatmap.BindValueChanged(_ => updateText());
->>>>>>> 6576131d
 
             updateText();
         }
