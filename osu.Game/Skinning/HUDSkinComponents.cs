--- conflicted
+++ resolved
@@ -7,13 +7,9 @@
     {
         ComboCounter,
         ScoreCounter,
-<<<<<<< HEAD
         AccuracyCounter,
-        HealthDisplay
-=======
+        HealthDisplay,
         ScoreText,
         ComboText,
-        AccuracyCounter,
->>>>>>> e87f515a
     }
 }