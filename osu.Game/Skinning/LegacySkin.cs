--- conflicted
+++ resolved
@@ -351,10 +351,9 @@
                         case HUDSkinComponents.AccuracyCounter:
                             return new LegacyAccuracyCounter(this);
 
-<<<<<<< HEAD
                         case HUDSkinComponents.HealthDisplay:
                             return new LegacyHealthDisplay(this);
-=======
+
                         case HUDSkinComponents.ComboText:
                             return new LegacySpriteText(this, comboPrefix)
                             {
@@ -366,7 +365,6 @@
                             {
                                 Spacing = new Vector2(-(GetConfig<LegacySkinConfiguration.LegacySetting, int>(LegacySkinConfiguration.LegacySetting.ScoreOverlap)?.Value ?? -2), 0)
                             };
->>>>>>> e87f515a
                     }
 
                     return null;
