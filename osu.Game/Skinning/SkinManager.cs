﻿// Copyright (c) ppy Pty Ltd <contact@ppy.sh>. Licensed under the MIT Licence.
// See the LICENCE file in the repository root for full licence text.

using System;
using System.Collections.Generic;
using System.IO;
using System.Linq;
using System.Linq.Expressions;
using System.Text;
using System.Threading;
using System.Threading.Tasks;
using Microsoft.EntityFrameworkCore;
using Newtonsoft.Json;
using osu.Framework.Audio;
using osu.Framework.Audio.Sample;
using osu.Framework.Bindables;
using osu.Framework.Graphics;
using osu.Framework.Graphics.OpenGL.Textures;
using osu.Framework.Graphics.Textures;
using osu.Framework.IO.Stores;
using osu.Framework.Platform;
using osu.Framework.Testing;
using osu.Framework.Utils;
using osu.Game.Audio;
using osu.Game.Database;
using osu.Game.IO;
using osu.Game.IO.Archives;
using osu.Game.Overlays.Notifications;

namespace osu.Game.Skinning
{
    /// <summary>
    /// Handles the storage and retrieval of <see cref="Skin"/>s.
    /// </summary>
    /// <remarks>
    /// This is also exposed and cached as <see cref="ISkinSource"/> to allow for any component to potentially have skinning support.
    /// For gameplay components, see <see cref="RulesetSkinProvidingContainer"/> which adds extra legacy and toggle logic that may affect the lookup process.
    /// </remarks>
    [ExcludeFromDynamicCompile]
    public class SkinManager : ISkinSource, IStorageResourceProvider, IModelImporter<SkinInfo>, IModelManager<SkinInfo>
    {
        private readonly AudioManager audio;

        private readonly GameHost host;

        private readonly IResourceStore<byte[]> resources;

        public readonly Bindable<Skin> CurrentSkin = new Bindable<Skin>();
        public readonly Bindable<SkinInfo> CurrentSkinInfo = new Bindable<SkinInfo>(SkinInfo.Default) { Default = SkinInfo.Default };

        private readonly SkinModelManager skinModelManager;

        private readonly SkinStore skinStore;

        private readonly IResourceStore<byte[]> userFiles;

        /// <summary>
        /// The default skin.
        /// </summary>
        public Skin DefaultSkin { get; }

        /// <summary>
        /// The default legacy skin.
        /// </summary>
        public Skin DefaultLegacySkin { get; }

        public SkinManager(Storage storage, DatabaseContextFactory contextFactory, GameHost host, IResourceStore<byte[]> resources, AudioManager audio)
        {
            this.audio = audio;
            this.host = host;
            this.resources = resources;

            skinStore = new SkinStore(contextFactory, storage);
            userFiles = new FileStore(contextFactory, storage).Store;

            skinModelManager = new SkinModelManager(storage, contextFactory, skinStore, host, this);

            DefaultLegacySkin = new DefaultLegacySkin(this);
            DefaultSkin = new DefaultSkin(this);

            CurrentSkinInfo.ValueChanged += skin => CurrentSkin.Value = GetSkin(skin.NewValue);

            CurrentSkin.Value = DefaultSkin;
            CurrentSkin.ValueChanged += skin =>
            {
                if (skin.NewValue.SkinInfo != CurrentSkinInfo.Value)
                    throw new InvalidOperationException($"Setting {nameof(CurrentSkin)}'s value directly is not supported. Use {nameof(CurrentSkinInfo)} instead.");

                SourceChanged?.Invoke();
            };
        }

        /// <summary>
        /// Returns a list of all usable <see cref="SkinInfo"/>s. Includes the special default skin plus all skins from <see cref="GetAllUserSkins"/>.
        /// </summary>
        /// <returns>A newly allocated list of available <see cref="SkinInfo"/>.</returns>
        public List<SkinInfo> GetAllUsableSkins()
        {
            var userSkins = GetAllUserSkins();
            userSkins.Insert(0, DefaultSkin.SkinInfo);
            userSkins.Insert(1, DefaultLegacySkin.SkinInfo);
            return userSkins;
        }

        /// <summary>
        /// Returns a list of all usable <see cref="SkinInfo"/>s that have been loaded by the user.
        /// </summary>
        /// <returns>A newly allocated list of available <see cref="SkinInfo"/>.</returns>
        public List<SkinInfo> GetAllUserSkins(bool includeFiles = false)
        {
            if (includeFiles)
                return skinStore.ConsumableItems.Where(s => !s.DeletePending).ToList();

            return skinStore.Items.Where(s => !s.DeletePending).ToList();
        }

        public void SelectRandomSkin()
        {
            // choose from only user skins, removing the current selection to ensure a new one is chosen.
            var randomChoices = skinStore.Items.Where(s => !s.DeletePending && s.ID != CurrentSkinInfo.Value.ID).ToArray();

            if (randomChoices.Length == 0)
            {
                CurrentSkinInfo.Value = SkinInfo.Default;
                return;
            }

            var chosen = randomChoices.ElementAt(RNG.Next(0, randomChoices.Length));
<<<<<<< HEAD
            CurrentSkinInfo.Value = ModelStore.ConsumableItems.Single(i => i.ID == chosen.ID);
        }

        protected override SkinInfo CreateModel(ArchiveReader archive) => new SkinInfo { Name = archive.Name ?? @"No name" };

        private const string unknown_creator_string = @"Unknown";

        public override string HumanisedModelName => "皮肤";

        protected override bool HasCustomHashFunction => true;

        protected override string ComputeHash(SkinInfo item)
        {
            var instance = GetSkin(item);

            // This function can be run on fresh import or save. The logic here ensures a skin.ini file is in a good state for both operations.

            // `Skin` will parse the skin.ini and populate `Skin.Configuration` during construction above.
            string skinIniSourcedName = instance.Configuration.SkinInfo.Name;
            string skinIniSourcedCreator = instance.Configuration.SkinInfo.Creator;
            string archiveName = item.Name.Replace(@".osk", string.Empty, StringComparison.OrdinalIgnoreCase);

            bool isImport = item.ID == 0;

            if (isImport)
            {
                item.Name = !string.IsNullOrEmpty(skinIniSourcedName) ? skinIniSourcedName : archiveName;
                item.Creator = !string.IsNullOrEmpty(skinIniSourcedCreator) ? skinIniSourcedCreator : unknown_creator_string;

                // For imports, we want to use the archive or folder name as part of the metadata, in addition to any existing skin.ini metadata.
                // In an ideal world, skin.ini would be the only source of metadata, but a lot of skin creators and users don't update it when making modifications.
                // In both of these cases, the expectation from the user is that the filename or folder name is displayed somewhere to identify the skin.
                if (archiveName != item.Name)
                    item.Name = @$"{item.Name} [{archiveName}]";
            }

            // By this point, the metadata in SkinInfo will be correct.
            // Regardless of whether this is an import or not, let's write the skin.ini if non-existing or non-matching.
            // This is (weirdly) done inside ComputeHash to avoid adding a new method to handle this case. After switching to realm it can be moved into another place.
            if (skinIniSourcedName != item.Name)
                updateSkinIniMetadata(item);

            return base.ComputeHash(item);
        }

        private void updateSkinIniMetadata(SkinInfo item)
        {
            string nameLine = @$"Name: {item.Name}";
            string authorLine = @$"Author: {item.Creator}";

            string[] newLines =
            {
                @"// The following content was automatically added by osu! during import, based on filename / folder metadata.",
                @"[General]",
                nameLine,
                authorLine,
            };

            var existingFile = item.Files.SingleOrDefault(f => f.Filename.Equals(@"skin.ini", StringComparison.OrdinalIgnoreCase));

            if (existingFile == null)
            {
                // In the case a skin doesn't have a skin.ini yet, let's create one.
                writeNewSkinIni();
                return;
            }

            using (Stream stream = new MemoryStream())
            {
                using (var sw = new StreamWriter(stream, Encoding.UTF8, 1024, true))
                {
                    using (var existingStream = Files.Storage.GetStream(existingFile.FileInfo.StoragePath))
                    using (var sr = new StreamReader(existingStream))
                    {
                        string line;
                        while ((line = sr.ReadLine()) != null)
                            sw.WriteLine(line);
                    }

                    sw.WriteLine();

                    foreach (string line in newLines)
                        sw.WriteLine(line);
                }

                ReplaceFile(item, existingFile, stream);

                // can be removed 20220502.
                if (!ensureIniWasUpdated(item))
                {
                    Logger.Log($"Skin {item}'s skin.ini had issues and has been removed. Please report this and provide the problematic skin.", LoggingTarget.Database, LogLevel.Important);

                    DeleteFile(item, item.Files.SingleOrDefault(f => f.Filename.Equals(@"skin.ini", StringComparison.OrdinalIgnoreCase)));
                    writeNewSkinIni();
                }
            }

            void writeNewSkinIni()
            {
                using (Stream stream = new MemoryStream())
                {
                    using (var sw = new StreamWriter(stream, Encoding.UTF8, 1024, true))
                    {
                        foreach (string line in newLines)
                            sw.WriteLine(line);
                    }

                    AddFile(item, stream, @"skin.ini");
                }
            }
        }

        private bool ensureIniWasUpdated(SkinInfo item)
        {
            // This is a final consistency check to ensure that hash computation doesn't enter an infinite loop.
            // With other changes to the surrounding code this should never be hit, but until we are 101% sure that there
            // are no other cases let's avoid a hard startup crash by bailing and alerting.

            var instance = GetSkin(item);

            return instance.Configuration.SkinInfo.Name == item.Name;
        }

        protected override Task Populate(SkinInfo model, ArchiveReader archive, CancellationToken cancellationToken = default)
        {
            var instance = GetSkin(model);

            model.InstantiationInfo ??= instance.GetType().GetInvariantInstantiationInfo();

            model.Name = instance.Configuration.SkinInfo.Name;
            model.Creator = instance.Configuration.SkinInfo.Creator;

            return Task.CompletedTask;
=======
            CurrentSkinInfo.Value = skinStore.ConsumableItems.Single(i => i.ID == chosen.ID);
>>>>>>> f777536d
        }

        /// <summary>
        /// Retrieve a <see cref="Skin"/> instance for the provided <see cref="SkinInfo"/>
        /// </summary>
        /// <param name="skinInfo">The skin to lookup.</param>
        /// <returns>A <see cref="Skin"/> instance correlating to the provided <see cref="SkinInfo"/>.</returns>
        public Skin GetSkin(SkinInfo skinInfo) => skinInfo.CreateInstance(this);

        /// <summary>
        /// Ensure that the current skin is in a state it can accept user modifications.
        /// This will create a copy of any internal skin and being tracking in the database if not already.
        /// </summary>
        public void EnsureMutableSkin()
        {
            if (CurrentSkinInfo.Value.ID >= 1) return;

            var skin = CurrentSkin.Value;

            // if the user is attempting to save one of the default skin implementations, create a copy first.
            CurrentSkinInfo.Value = skinModelManager.Import(new SkinInfo
            {
                Name = skin.SkinInfo.Name + @" (modified)",
                Creator = skin.SkinInfo.Creator,
                InstantiationInfo = skin.SkinInfo.InstantiationInfo,
            }).Result.Value;
        }

        public void Save(Skin skin)
        {
            if (skin.SkinInfo.ID <= 0)
                throw new InvalidOperationException($"Attempting to save a skin which is not yet tracked. Call {nameof(EnsureMutableSkin)} first.");

            foreach (var drawableInfo in skin.DrawableComponentInfo)
            {
                string json = JsonConvert.SerializeObject(drawableInfo.Value, new JsonSerializerSettings { Formatting = Formatting.Indented });

                using (var streamContent = new MemoryStream(Encoding.UTF8.GetBytes(json)))
                {
                    string filename = @$"{drawableInfo.Key}.json";

                    var oldFile = skin.SkinInfo.Files.FirstOrDefault(f => f.Filename == filename);

                    if (oldFile != null)
                        skinModelManager.ReplaceFile(skin.SkinInfo, oldFile, streamContent, oldFile.Filename);
                    else
                        skinModelManager.AddFile(skin.SkinInfo, streamContent, filename);
                }
            }
        }

        /// <summary>
        /// Perform a lookup query on available <see cref="SkinInfo"/>s.
        /// </summary>
        /// <param name="query">The query.</param>
        /// <returns>The first result for the provided query, or null if no results were found.</returns>
        public SkinInfo Query(Expression<Func<SkinInfo, bool>> query) => skinStore.ConsumableItems.AsNoTracking().FirstOrDefault(query);

        public event Action SourceChanged;

        public Drawable GetDrawableComponent(ISkinComponent component) => lookupWithFallback(s => s.GetDrawableComponent(component));

        public Texture GetTexture(string componentName, WrapMode wrapModeS, WrapMode wrapModeT) => lookupWithFallback(s => s.GetTexture(componentName, wrapModeS, wrapModeT));

        public ISample GetSample(ISampleInfo sampleInfo) => lookupWithFallback(s => s.GetSample(sampleInfo));

        public IBindable<TValue> GetConfig<TLookup, TValue>(TLookup lookup) => lookupWithFallback(s => s.GetConfig<TLookup, TValue>(lookup));

        public ISkin FindProvider(Func<ISkin, bool> lookupFunction)
        {
            foreach (var source in AllSources)
            {
                if (lookupFunction(source))
                    return source;
            }

            return null;
        }

        public IEnumerable<ISkin> AllSources
        {
            get
            {
                yield return CurrentSkin.Value;

                if (CurrentSkin.Value is LegacySkin && CurrentSkin.Value != DefaultLegacySkin)
                    yield return DefaultLegacySkin;

                if (CurrentSkin.Value != DefaultSkin)
                    yield return DefaultSkin;
            }
        }

        private T lookupWithFallback<T>(Func<ISkin, T> lookupFunction)
            where T : class
        {
            foreach (var source in AllSources)
            {
                if (lookupFunction(source) is T skinSourced)
                    return skinSourced;
            }

            return null;
        }

        #region IResourceStorageProvider

        AudioManager IStorageResourceProvider.AudioManager => audio;
        IResourceStore<byte[]> IStorageResourceProvider.Resources => resources;
        IResourceStore<byte[]> IStorageResourceProvider.Files => userFiles;
        IResourceStore<TextureUpload> IStorageResourceProvider.CreateTextureLoaderStore(IResourceStore<byte[]> underlyingStore) => host.CreateTextureLoaderStore(underlyingStore);

        #endregion

        #region Implementation of IModelImporter<SkinInfo>

        public Action<Notification> PostNotification
        {
            set => skinModelManager.PostNotification = value;
        }

        public Action<IEnumerable<ILive<SkinInfo>>> PostImport
        {
            set => skinModelManager.PostImport = value;
        }

        public Task Import(params string[] paths)
        {
            return skinModelManager.Import(paths);
        }

        public Task Import(params ImportTask[] tasks)
        {
            return skinModelManager.Import(tasks);
        }

        public IEnumerable<string> HandledExtensions => skinModelManager.HandledExtensions;

        public Task<IEnumerable<ILive<SkinInfo>>> Import(ProgressNotification notification, params ImportTask[] tasks)
        {
            return skinModelManager.Import(notification, tasks);
        }

        public Task<ILive<SkinInfo>> Import(ImportTask task, bool lowPriority = false, CancellationToken cancellationToken = default)
        {
            return skinModelManager.Import(task, lowPriority, cancellationToken);
        }

        public Task<ILive<SkinInfo>> Import(ArchiveReader archive, bool lowPriority = false, CancellationToken cancellationToken = default)
        {
            return skinModelManager.Import(archive, lowPriority, cancellationToken);
        }

        public Task<ILive<SkinInfo>> Import(SkinInfo item, ArchiveReader archive = null, bool lowPriority = false, CancellationToken cancellationToken = default)
        {
            return skinModelManager.Import(item, archive, lowPriority, cancellationToken);
        }

        #endregion

        #region Implementation of IModelManager<SkinInfo>

        public event Action<SkinInfo> ItemUpdated
        {
            add => skinModelManager.ItemUpdated += value;
            remove => skinModelManager.ItemUpdated -= value;
        }

        public event Action<SkinInfo> ItemRemoved
        {
            add => skinModelManager.ItemRemoved += value;
            remove => skinModelManager.ItemRemoved -= value;
        }

        public void Update(SkinInfo item)
        {
            skinModelManager.Update(item);
        }

        public bool Delete(SkinInfo item)
        {
            return skinModelManager.Delete(item);
        }

        public void Delete(List<SkinInfo> items, bool silent = false)
        {
            skinModelManager.Delete(items, silent);
        }

        public void Undelete(List<SkinInfo> items, bool silent = false)
        {
            skinModelManager.Undelete(items, silent);
        }

        public void Undelete(SkinInfo item)
        {
            skinModelManager.Undelete(item);
        }

        public bool IsAvailableLocally(SkinInfo model)
        {
            return skinModelManager.IsAvailableLocally(model);
        }

        #endregion
    }
}<|MERGE_RESOLUTION|>--- conflicted
+++ resolved
@@ -126,143 +126,7 @@
             }
 
             var chosen = randomChoices.ElementAt(RNG.Next(0, randomChoices.Length));
-<<<<<<< HEAD
-            CurrentSkinInfo.Value = ModelStore.ConsumableItems.Single(i => i.ID == chosen.ID);
-        }
-
-        protected override SkinInfo CreateModel(ArchiveReader archive) => new SkinInfo { Name = archive.Name ?? @"No name" };
-
-        private const string unknown_creator_string = @"Unknown";
-
-        public override string HumanisedModelName => "皮肤";
-
-        protected override bool HasCustomHashFunction => true;
-
-        protected override string ComputeHash(SkinInfo item)
-        {
-            var instance = GetSkin(item);
-
-            // This function can be run on fresh import or save. The logic here ensures a skin.ini file is in a good state for both operations.
-
-            // `Skin` will parse the skin.ini and populate `Skin.Configuration` during construction above.
-            string skinIniSourcedName = instance.Configuration.SkinInfo.Name;
-            string skinIniSourcedCreator = instance.Configuration.SkinInfo.Creator;
-            string archiveName = item.Name.Replace(@".osk", string.Empty, StringComparison.OrdinalIgnoreCase);
-
-            bool isImport = item.ID == 0;
-
-            if (isImport)
-            {
-                item.Name = !string.IsNullOrEmpty(skinIniSourcedName) ? skinIniSourcedName : archiveName;
-                item.Creator = !string.IsNullOrEmpty(skinIniSourcedCreator) ? skinIniSourcedCreator : unknown_creator_string;
-
-                // For imports, we want to use the archive or folder name as part of the metadata, in addition to any existing skin.ini metadata.
-                // In an ideal world, skin.ini would be the only source of metadata, but a lot of skin creators and users don't update it when making modifications.
-                // In both of these cases, the expectation from the user is that the filename or folder name is displayed somewhere to identify the skin.
-                if (archiveName != item.Name)
-                    item.Name = @$"{item.Name} [{archiveName}]";
-            }
-
-            // By this point, the metadata in SkinInfo will be correct.
-            // Regardless of whether this is an import or not, let's write the skin.ini if non-existing or non-matching.
-            // This is (weirdly) done inside ComputeHash to avoid adding a new method to handle this case. After switching to realm it can be moved into another place.
-            if (skinIniSourcedName != item.Name)
-                updateSkinIniMetadata(item);
-
-            return base.ComputeHash(item);
-        }
-
-        private void updateSkinIniMetadata(SkinInfo item)
-        {
-            string nameLine = @$"Name: {item.Name}";
-            string authorLine = @$"Author: {item.Creator}";
-
-            string[] newLines =
-            {
-                @"// The following content was automatically added by osu! during import, based on filename / folder metadata.",
-                @"[General]",
-                nameLine,
-                authorLine,
-            };
-
-            var existingFile = item.Files.SingleOrDefault(f => f.Filename.Equals(@"skin.ini", StringComparison.OrdinalIgnoreCase));
-
-            if (existingFile == null)
-            {
-                // In the case a skin doesn't have a skin.ini yet, let's create one.
-                writeNewSkinIni();
-                return;
-            }
-
-            using (Stream stream = new MemoryStream())
-            {
-                using (var sw = new StreamWriter(stream, Encoding.UTF8, 1024, true))
-                {
-                    using (var existingStream = Files.Storage.GetStream(existingFile.FileInfo.StoragePath))
-                    using (var sr = new StreamReader(existingStream))
-                    {
-                        string line;
-                        while ((line = sr.ReadLine()) != null)
-                            sw.WriteLine(line);
-                    }
-
-                    sw.WriteLine();
-
-                    foreach (string line in newLines)
-                        sw.WriteLine(line);
-                }
-
-                ReplaceFile(item, existingFile, stream);
-
-                // can be removed 20220502.
-                if (!ensureIniWasUpdated(item))
-                {
-                    Logger.Log($"Skin {item}'s skin.ini had issues and has been removed. Please report this and provide the problematic skin.", LoggingTarget.Database, LogLevel.Important);
-
-                    DeleteFile(item, item.Files.SingleOrDefault(f => f.Filename.Equals(@"skin.ini", StringComparison.OrdinalIgnoreCase)));
-                    writeNewSkinIni();
-                }
-            }
-
-            void writeNewSkinIni()
-            {
-                using (Stream stream = new MemoryStream())
-                {
-                    using (var sw = new StreamWriter(stream, Encoding.UTF8, 1024, true))
-                    {
-                        foreach (string line in newLines)
-                            sw.WriteLine(line);
-                    }
-
-                    AddFile(item, stream, @"skin.ini");
-                }
-            }
-        }
-
-        private bool ensureIniWasUpdated(SkinInfo item)
-        {
-            // This is a final consistency check to ensure that hash computation doesn't enter an infinite loop.
-            // With other changes to the surrounding code this should never be hit, but until we are 101% sure that there
-            // are no other cases let's avoid a hard startup crash by bailing and alerting.
-
-            var instance = GetSkin(item);
-
-            return instance.Configuration.SkinInfo.Name == item.Name;
-        }
-
-        protected override Task Populate(SkinInfo model, ArchiveReader archive, CancellationToken cancellationToken = default)
-        {
-            var instance = GetSkin(model);
-
-            model.InstantiationInfo ??= instance.GetType().GetInvariantInstantiationInfo();
-
-            model.Name = instance.Configuration.SkinInfo.Name;
-            model.Creator = instance.Configuration.SkinInfo.Creator;
-
-            return Task.CompletedTask;
-=======
             CurrentSkinInfo.Value = skinStore.ConsumableItems.Single(i => i.ID == chosen.ID);
->>>>>>> f777536d
         }
 
         /// <summary>
