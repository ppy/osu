﻿// Copyright (c) ppy Pty Ltd <contact@ppy.sh>. Licensed under the MIT Licence.
// See the LICENCE file in the repository root for full licence text.

using System;
using System.Collections.Generic;
using System.IO;
using System.Linq;
using System.Linq.Expressions;
using System.Text;
using System.Threading;
using System.Threading.Tasks;
using Microsoft.EntityFrameworkCore;
using Newtonsoft.Json;
using osu.Framework.Audio;
using osu.Framework.Audio.Sample;
using osu.Framework.Bindables;
using osu.Framework.Graphics;
using osu.Framework.Graphics.OpenGL.Textures;
using osu.Framework.Graphics.Textures;
using osu.Framework.IO.Stores;
using osu.Framework.Logging;
using osu.Framework.Platform;
using osu.Framework.Testing;
using osu.Framework.Utils;
using osu.Game.Audio;
using osu.Game.Database;
using osu.Game.Extensions;
using osu.Game.IO;
using osu.Game.IO.Archives;

namespace osu.Game.Skinning
{
    /// <summary>
    /// Handles the storage and retrieval of <see cref="Skin"/>s.
    /// </summary>
    /// <remarks>
    /// This is also exposed and cached as <see cref="ISkinSource"/> to allow for any component to potentially have skinning support.
    /// For gameplay components, see <see cref="RulesetSkinProvidingContainer"/> which adds extra legacy and toggle logic that may affect the lookup process.
    /// </remarks>
    [ExcludeFromDynamicCompile]
    public class SkinManager : ArchiveModelManager<SkinInfo, SkinFileInfo>, ISkinSource, IStorageResourceProvider
    {
        private readonly AudioManager audio;

        private readonly GameHost host;

        private readonly IResourceStore<byte[]> resources;

        public readonly Bindable<Skin> CurrentSkin = new Bindable<Skin>();
        public readonly Bindable<SkinInfo> CurrentSkinInfo = new Bindable<SkinInfo>(SkinInfo.Default) { Default = SkinInfo.Default };

        public override IEnumerable<string> HandledExtensions => new[] { ".osk" };

        protected override string[] HashableFileTypes => new[] { ".ini", ".json" };

        protected override string ImportFromStablePath => "Skins";

        /// <summary>
        /// The default skin.
        /// </summary>
        public Skin DefaultSkin { get; }

        /// <summary>
        /// The default legacy skin.
        /// </summary>
        public Skin DefaultLegacySkin { get; }

        public SkinManager(Storage storage, DatabaseContextFactory contextFactory, GameHost host, IResourceStore<byte[]> resources, AudioManager audio)
            : base(storage, contextFactory, new SkinStore(contextFactory, storage), host)
        {
            this.audio = audio;
            this.host = host;
            this.resources = resources;

            DefaultLegacySkin = new DefaultLegacySkin(this);
            DefaultSkin = new DefaultSkin(this);

            CurrentSkinInfo.ValueChanged += skin => CurrentSkin.Value = GetSkin(skin.NewValue);

            CurrentSkin.Value = DefaultSkin;
            CurrentSkin.ValueChanged += skin =>
            {
                if (skin.NewValue.SkinInfo != CurrentSkinInfo.Value)
                    throw new InvalidOperationException($"Setting {nameof(CurrentSkin)}'s value directly is not supported. Use {nameof(CurrentSkinInfo)} instead.");

                SourceChanged?.Invoke();
            };

            // can be removed 20220420.
            populateMissingHashes();
        }

        private void populateMissingHashes()
        {
            var skinsWithoutHashes = ModelStore.ConsumableItems.Where(i => i.Hash == null).ToArray();

            foreach (SkinInfo skin in skinsWithoutHashes)
            {
                try
                {
                    Update(skin);
                }
                catch (Exception e)
                {
                    Delete(skin);
                    Logger.Error(e, $"Existing skin {skin} has been deleted during hash recomputation due to being invalid");
                }
            }
        }

        protected override bool ShouldDeleteArchive(string path) => Path.GetExtension(path)?.ToLowerInvariant() == @".osk";

        /// <summary>
        /// Returns a list of all usable <see cref="SkinInfo"/>s. Includes the special default skin plus all skins from <see cref="GetAllUserSkins"/>.
        /// </summary>
        /// <returns>A newly allocated list of available <see cref="SkinInfo"/>.</returns>
        public List<SkinInfo> GetAllUsableSkins()
        {
            var userSkins = GetAllUserSkins();
            userSkins.Insert(0, DefaultSkin.SkinInfo);
            userSkins.Insert(1, DefaultLegacySkin.SkinInfo);
            return userSkins;
        }

        /// <summary>
        /// Returns a list of all usable <see cref="SkinInfo"/>s that have been loaded by the user.
        /// </summary>
        /// <returns>A newly allocated list of available <see cref="SkinInfo"/>.</returns>
        public List<SkinInfo> GetAllUserSkins(bool includeFiles = false)
        {
            if (includeFiles)
                return ModelStore.ConsumableItems.Where(s => !s.DeletePending).ToList();

            return ModelStore.Items.Where(s => !s.DeletePending).ToList();
        }

        public void SelectRandomSkin()
        {
            // choose from only user skins, removing the current selection to ensure a new one is chosen.
            var randomChoices = ModelStore.Items.Where(s => !s.DeletePending && s.ID != CurrentSkinInfo.Value.ID).ToArray();

            if (randomChoices.Length == 0)
            {
                CurrentSkinInfo.Value = SkinInfo.Default;
                return;
            }

            var chosen = randomChoices.ElementAt(RNG.Next(0, randomChoices.Length));
            CurrentSkinInfo.Value = ModelStore.ConsumableItems.Single(i => i.ID == chosen.ID);
        }

        protected override SkinInfo CreateModel(ArchiveReader archive) => new SkinInfo { Name = archive.Name ?? @"No name" };

<<<<<<< HEAD
        private const string unknown_creator_string = "Unknown";
        public override string HumanisedModelName => "皮肤";
=======
        private const string unknown_creator_string = @"Unknown";
>>>>>>> b85bdd60

        protected override bool HasCustomHashFunction => true;

        protected override string ComputeHash(SkinInfo item)
        {
            var instance = GetSkin(item);

            // This function can be run on fresh import or save. The logic here ensures a skin.ini file is in a good state for both operations.

            // `Skin` will parse the skin.ini and populate `Skin.Configuration` during construction above.
            string skinIniSourcedName = instance.Configuration.SkinInfo.Name;
            string skinIniSourcedCreator = instance.Configuration.SkinInfo.Creator;
            string archiveName = item.Name.Replace(@".osk", string.Empty, StringComparison.OrdinalIgnoreCase);

            bool isImport = item.ID == 0;

            if (isImport)
            {
                item.Name = !string.IsNullOrEmpty(skinIniSourcedName) ? skinIniSourcedName : archiveName;
                item.Creator = !string.IsNullOrEmpty(skinIniSourcedCreator) ? skinIniSourcedCreator : unknown_creator_string;

                // For imports, we want to use the archive or folder name as part of the metadata, in addition to any existing skin.ini metadata.
                // In an ideal world, skin.ini would be the only source of metadata, but a lot of skin creators and users don't update it when making modifications.
                // In both of these cases, the expectation from the user is that the filename or folder name is displayed somewhere to identify the skin.
                if (archiveName != item.Name)
                    item.Name = @$"{item.Name} [{archiveName}]";
            }

            // By this point, the metadata in SkinInfo will be correct.
            // Regardless of whether this is an import or not, let's write the skin.ini if non-existing or non-matching.
            // This is (weirdly) done inside ComputeHash to avoid adding a new method to handle this case. After switching to realm it can be moved into another place.
            if (skinIniSourcedName != item.Name)
                updateSkinIniMetadata(item);

            return base.ComputeHash(item);
        }

        private void updateSkinIniMetadata(SkinInfo item)
        {
            string nameLine = @$"Name: {item.Name}";
            string authorLine = @$"Author: {item.Creator}";

            string[] newLines =
            {
                @"// The following content was automatically added by osu! during import, based on filename / folder metadata.",
                @"[General]",
                nameLine,
                authorLine,
            };

            var existingFile = item.Files.SingleOrDefault(f => f.Filename.Equals(@"skin.ini", StringComparison.OrdinalIgnoreCase));

            if (existingFile == null)
            {
                // In the case a skin doesn't have a skin.ini yet, let's create one.
                writeNewSkinIni();
                return;
            }

            using (Stream stream = new MemoryStream())
            {
                using (var sw = new StreamWriter(stream, Encoding.UTF8, 1024, true))
                {
                    using (var existingStream = Files.Storage.GetStream(existingFile.FileInfo.StoragePath))
                    using (var sr = new StreamReader(existingStream))
                    {
                        string line;
                        while ((line = sr.ReadLine()) != null)
                            sw.WriteLine(line);
                    }

                    sw.WriteLine();

                    foreach (string line in newLines)
                        sw.WriteLine(line);
                }

                ReplaceFile(item, existingFile, stream);

                // can be removed 20220502.
                if (!ensureIniWasUpdated(item))
                {
                    Logger.Log($"Skin {item}'s skin.ini had issues and has been removed. Please report this and provide the problematic skin.", LoggingTarget.Database, LogLevel.Important);

                    DeleteFile(item, item.Files.SingleOrDefault(f => f.Filename.Equals(@"skin.ini", StringComparison.OrdinalIgnoreCase)));
                    writeNewSkinIni();
                }
            }

            void writeNewSkinIni()
            {
                using (Stream stream = new MemoryStream())
                {
                    using (var sw = new StreamWriter(stream, Encoding.UTF8, 1024, true))
                    {
                        foreach (string line in newLines)
                            sw.WriteLine(line);
                    }

                    AddFile(item, stream, @"skin.ini");
                }
            }
        }

        private bool ensureIniWasUpdated(SkinInfo item)
        {
            // This is a final consistency check to ensure that hash computation doesn't enter an infinite loop.
            // With other changes to the surrounding code this should never be hit, but until we are 101% sure that there
            // are no other cases let's avoid a hard startup crash by bailing and alerting.

            var instance = GetSkin(item);

            return instance.Configuration.SkinInfo.Name == item.Name;
        }

        protected override Task Populate(SkinInfo model, ArchiveReader archive, CancellationToken cancellationToken = default)
        {
            var instance = GetSkin(model);

            model.InstantiationInfo ??= instance.GetType().GetInvariantInstantiationInfo();

            model.Name = instance.Configuration.SkinInfo.Name;
            model.Creator = instance.Configuration.SkinInfo.Creator;

            return Task.CompletedTask;
        }

        /// <summary>
        /// Retrieve a <see cref="Skin"/> instance for the provided <see cref="SkinInfo"/>
        /// </summary>
        /// <param name="skinInfo">The skin to lookup.</param>
        /// <returns>A <see cref="Skin"/> instance correlating to the provided <see cref="SkinInfo"/>.</returns>
        public Skin GetSkin(SkinInfo skinInfo) => skinInfo.CreateInstance(this);

        /// <summary>
        /// Ensure that the current skin is in a state it can accept user modifications.
        /// This will create a copy of any internal skin and being tracking in the database if not already.
        /// </summary>
        public void EnsureMutableSkin()
        {
            if (CurrentSkinInfo.Value.ID >= 1) return;

            var skin = CurrentSkin.Value;

            // if the user is attempting to save one of the default skin implementations, create a copy first.
            CurrentSkinInfo.Value = Import(new SkinInfo
            {
                Name = skin.SkinInfo.Name + @" (modified)",
                Creator = skin.SkinInfo.Creator,
                InstantiationInfo = skin.SkinInfo.InstantiationInfo,
            }).Result.Value;
        }

        public void Save(Skin skin)
        {
            if (skin.SkinInfo.ID <= 0)
                throw new InvalidOperationException($"Attempting to save a skin which is not yet tracked. Call {nameof(EnsureMutableSkin)} first.");

            foreach (var drawableInfo in skin.DrawableComponentInfo)
            {
                string json = JsonConvert.SerializeObject(drawableInfo.Value, new JsonSerializerSettings { Formatting = Formatting.Indented });

                using (var streamContent = new MemoryStream(Encoding.UTF8.GetBytes(json)))
                {
                    string filename = @$"{drawableInfo.Key}.json";

                    var oldFile = skin.SkinInfo.Files.FirstOrDefault(f => f.Filename == filename);

                    if (oldFile != null)
                        ReplaceFile(skin.SkinInfo, oldFile, streamContent, oldFile.Filename);
                    else
                        AddFile(skin.SkinInfo, streamContent, filename);
                }
            }
        }

        /// <summary>
        /// Perform a lookup query on available <see cref="SkinInfo"/>s.
        /// </summary>
        /// <param name="query">The query.</param>
        /// <returns>The first result for the provided query, or null if no results were found.</returns>
        public SkinInfo Query(Expression<Func<SkinInfo, bool>> query) => ModelStore.ConsumableItems.AsNoTracking().FirstOrDefault(query);

        public event Action SourceChanged;

        public Drawable GetDrawableComponent(ISkinComponent component) => lookupWithFallback(s => s.GetDrawableComponent(component));

        public Texture GetTexture(string componentName, WrapMode wrapModeS, WrapMode wrapModeT) => lookupWithFallback(s => s.GetTexture(componentName, wrapModeS, wrapModeT));

        public ISample GetSample(ISampleInfo sampleInfo) => lookupWithFallback(s => s.GetSample(sampleInfo));

        public IBindable<TValue> GetConfig<TLookup, TValue>(TLookup lookup) => lookupWithFallback(s => s.GetConfig<TLookup, TValue>(lookup));

        public ISkin FindProvider(Func<ISkin, bool> lookupFunction)
        {
            foreach (var source in AllSources)
            {
                if (lookupFunction(source))
                    return source;
            }

            return null;
        }

        public IEnumerable<ISkin> AllSources
        {
            get
            {
                yield return CurrentSkin.Value;

                if (CurrentSkin.Value is LegacySkin && CurrentSkin.Value != DefaultLegacySkin)
                    yield return DefaultLegacySkin;

                if (CurrentSkin.Value != DefaultSkin)
                    yield return DefaultSkin;
            }
        }

        private T lookupWithFallback<T>(Func<ISkin, T> lookupFunction)
            where T : class
        {
            foreach (var source in AllSources)
            {
                if (lookupFunction(source) is T skinSourced)
                    return skinSourced;
            }

            return null;
        }

        #region IResourceStorageProvider

        AudioManager IStorageResourceProvider.AudioManager => audio;
        IResourceStore<byte[]> IStorageResourceProvider.Resources => resources;
        IResourceStore<byte[]> IStorageResourceProvider.Files => Files.Store;
        IResourceStore<TextureUpload> IStorageResourceProvider.CreateTextureLoaderStore(IResourceStore<byte[]> underlyingStore) => host.CreateTextureLoaderStore(underlyingStore);

        #endregion
    }
}<|MERGE_RESOLUTION|>--- conflicted
+++ resolved
@@ -151,12 +151,9 @@
 
         protected override SkinInfo CreateModel(ArchiveReader archive) => new SkinInfo { Name = archive.Name ?? @"No name" };
 
-<<<<<<< HEAD
-        private const string unknown_creator_string = "Unknown";
+        private const string unknown_creator_string = @"Unknown";
+
         public override string HumanisedModelName => "皮肤";
-=======
-        private const string unknown_creator_string = @"Unknown";
->>>>>>> b85bdd60
 
         protected override bool HasCustomHashFunction => true;
 
