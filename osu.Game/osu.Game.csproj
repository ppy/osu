--- conflicted
+++ resolved
@@ -36,11 +36,7 @@
       <IncludeAssets>runtime; build; native; contentfiles; analyzers; buildtransitive</IncludeAssets>
     </PackageReference>
     <PackageReference Include="Realm" Version="10.20.0" />
-<<<<<<< HEAD
-    <PackageReference Include="ppy.osu.Framework" Version="2023.531.0" />
-=======
     <PackageReference Include="ppy.osu.Framework" Version="2023.608.0" />
->>>>>>> ee746dec
     <PackageReference Include="ppy.osu.Game.Resources" Version="2023.510.0" />
     <PackageReference Include="Sentry" Version="3.28.1" />
     <PackageReference Include="SharpCompress" Version="0.32.2" />
