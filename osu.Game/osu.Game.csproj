--- conflicted
+++ resolved
@@ -150,15 +150,8 @@
     <Compile Include="Graphics\Containers\ParallaxContainer.cs" />
     <Compile Include="Graphics\Cursor\OsuCursorContainer.cs" />
     <Compile Include="Graphics\Processing\RatioAdjust.cs" />
-<<<<<<< HEAD
     <Compile Include="Graphics\TextAwesome.cs" />    
     <Compile Include="Graphics\TimeDisplay.cs" />
-    <Compile Include="Graphics\UserInterface\AlternativeComboCounter.cs" />
-    <Compile Include="Graphics\UserInterface\RollingCounter.cs" />
-=======
-    <Compile Include="Graphics\TextAwesome.cs" />
-    <Compile Include="GameModes\Play\Mania\ManiaComboCounter.cs" />
->>>>>>> cd5ad5a0
     <Compile Include="Graphics\UserInterface\KeyCounter.cs" />
     <Compile Include="Graphics\UserInterface\KeyCounterKeyboard.cs" />
     <Compile Include="Graphics\UserInterface\KeyCounterCollection.cs" />
