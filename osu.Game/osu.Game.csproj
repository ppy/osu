﻿<Project Sdk="Microsoft.NET.Sdk">
  <PropertyGroup Label="Project">
    <TargetFramework>net8.0</TargetFramework>
    <OutputType>Library</OutputType>
    <AllowUnsafeBlocks>true</AllowUnsafeBlocks>
  </PropertyGroup>
  <PropertyGroup Label="Nuget">
    <Title>osu!</Title>
    <PackageId>ppy.osu.Game</PackageId>
    <Version>0.0.0</Version>
    <PackageIcon>icon.png</PackageIcon>
    <IsPackable>true</IsPackable>
  </PropertyGroup>
  <ItemGroup Label="Icon">
    <None Include="..\assets\lazer-nuget.png">
      <Pack>True</Pack>
      <PackagePath>icon.png</PackagePath>
    </None>
  </ItemGroup>
  <ItemGroup Label="Package References">
    <PackageReference Include="AutoMapper" Version="13.0.1" />
    <PackageReference Include="DiffPlex" Version="1.7.2" />
    <PackageReference Include="HtmlAgilityPack" Version="1.11.70" />
    <PackageReference Include="Humanizer" Version="2.14.1" />
    <PackageReference Include="MessagePack" Version="2.5.187" />
    <PackageReference Include="Microsoft.AspNetCore.SignalR.Client" Version="8.0.10" />
    <PackageReference Include="Microsoft.AspNetCore.SignalR.Protocols.MessagePack" Version="8.0.10" />
    <PackageReference Include="Microsoft.AspNetCore.SignalR.Protocols.NewtonsoftJson" Version="8.0.10" />
    <PackageReference Include="Microsoft.Data.Sqlite.Core" Version="8.0.10" />
    <PackageReference Include="Microsoft.Extensions.Configuration.Abstractions" Version="8.0.0" />
    <PackageReference Include="Microsoft.Toolkit.HighPerformance" Version="7.1.2" />
    <PackageReference Include="Newtonsoft.Json" Version="13.0.3" />
    <PackageReference Include="ppy.LocalisationAnalyser" Version="2024.802.0">
      <PrivateAssets>all</PrivateAssets>
      <IncludeAssets>runtime; build; native; contentfiles; analyzers; buildtransitive</IncludeAssets>
    </PackageReference>
    <PackageReference Include="Realm" Version="11.5.0" />
<<<<<<< HEAD
    <PackageReference Include="ppy.osu.Framework" Version="2024.1219.0" />
    <PackageReference Include="ppy.osu.Game.Resources" Version="2024.1202.0" />
=======
    <PackageReference Include="ppy.osu.Framework" Version="2024.1220.0" />
    <PackageReference Include="ppy.osu.Game.Resources" Version="2024.1219.1" />
>>>>>>> 767be9d0
    <PackageReference Include="Sentry" Version="4.13.0" />
    <!-- Held back due to 0.34.0 failing AOT compilation on ZstdSharp.dll dependency. -->
    <PackageReference Include="SharpCompress" Version="0.38.0" />
    <PackageReference Include="NUnit" Version="3.14.0" />
    <PackageReference Include="SQLitePCLRaw.bundle_e_sqlite3" Version="2.1.10" />
    <PackageReference Include="System.ComponentModel.Annotations" Version="5.0.0" />
    <PackageReference Include="TagLibSharp" Version="2.3.0" />

    <!-- Required since Veldrid references a library that depends on Microsoft.DotNet.PlatformAbstractions (2.0.3), which doesn't play nice with Realm. -->
    <PackageReference Include="System.IO.FileSystem.Primitives" Version="4.3.0" />
    <PackageReference Include="System.Runtime.InteropServices" Version="4.3.0" />
    <PackageReference Include="System.Runtime.Handles" Version="4.3.0" />
  </ItemGroup>
</Project><|MERGE_RESOLUTION|>--- conflicted
+++ resolved
@@ -35,13 +35,8 @@
       <IncludeAssets>runtime; build; native; contentfiles; analyzers; buildtransitive</IncludeAssets>
     </PackageReference>
     <PackageReference Include="Realm" Version="11.5.0" />
-<<<<<<< HEAD
-    <PackageReference Include="ppy.osu.Framework" Version="2024.1219.0" />
-    <PackageReference Include="ppy.osu.Game.Resources" Version="2024.1202.0" />
-=======
     <PackageReference Include="ppy.osu.Framework" Version="2024.1220.0" />
     <PackageReference Include="ppy.osu.Game.Resources" Version="2024.1219.1" />
->>>>>>> 767be9d0
     <PackageReference Include="Sentry" Version="4.13.0" />
     <!-- Held back due to 0.34.0 failing AOT compilation on ZstdSharp.dll dependency. -->
     <PackageReference Include="SharpCompress" Version="0.38.0" />
