--- conflicted
+++ resolved
@@ -36,10 +36,6 @@
       <IncludeAssets>runtime; build; native; contentfiles; analyzers; buildtransitive</IncludeAssets>
     </PackageReference>
     <PackageReference Include="Realm" Version="10.6.0" />
-<<<<<<< HEAD
-=======
-    <PackageReference Include="ppy.osu.Framework" Version="2021.1106.0" />
->>>>>>> b85bdd60
     <PackageReference Include="ppy.osu.Game.Resources" Version="2021.1026.0" />
     <PackageReference Include="Sentry" Version="3.10.0" />
     <PackageReference Include="SharpCompress" Version="0.30.0" />
