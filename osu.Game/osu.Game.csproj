--- conflicted
+++ resolved
@@ -34,16 +34,9 @@
       <PrivateAssets>all</PrivateAssets>
       <IncludeAssets>runtime; build; native; contentfiles; analyzers; buildtransitive</IncludeAssets>
     </PackageReference>
-<<<<<<< HEAD
-    <PackageReference Include="Realm" Version="10.17.0" />
-    <PackageReference Include="ppy.osu.Game.Resources" Version="2022.1021.0" />
-    <PackageReference Include="Sentry" Version="3.22.0" />
-=======
     <PackageReference Include="Realm" Version="10.18.0" />
-    <PackageReference Include="ppy.osu.Framework" Version="2022.1208.0" />
     <PackageReference Include="ppy.osu.Game.Resources" Version="2022.1207.0" />
     <PackageReference Include="Sentry" Version="3.23.1" />
->>>>>>> b7d2e0ae
     <PackageReference Include="SharpCompress" Version="0.32.2" />
     <PackageReference Include="NUnit" Version="3.13.3" />
     <PackageReference Include="SQLitePCLRaw.bundle_e_sqlite3" Version="2.1.2" />
