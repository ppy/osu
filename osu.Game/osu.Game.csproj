--- conflicted
+++ resolved
@@ -19,12 +19,8 @@
   </ItemGroup>
   <ItemGroup Label="Package References">
     <PackageReference Include="DiffPlex" Version="1.7.0" />
-<<<<<<< HEAD
+    <PackageReference Include="HtmlAgilityPack" Version="1.11.33" />
     <PackageReference Include="Humanizer" Version="2.9.9" />
-=======
-    <PackageReference Include="HtmlAgilityPack" Version="1.11.33" />
-    <PackageReference Include="Humanizer" Version="2.10.1" />
->>>>>>> 383dcc4e
     <PackageReference Include="MessagePack" Version="2.2.85" />
     <PackageReference Include="Microsoft.AspNetCore.SignalR.Client" Version="5.0.6" />
     <PackageReference Include="Microsoft.AspNetCore.SignalR.Protocols.MessagePack" Version="5.0.6" />
