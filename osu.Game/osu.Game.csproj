<Project Sdk="Microsoft.NET.Sdk">
  <PropertyGroup Label="Project">
    <TargetFramework>netstandard2.1</TargetFramework>
    <OutputType>Library</OutputType>
    <AllowUnsafeBlocks>true</AllowUnsafeBlocks>
  </PropertyGroup>
  <PropertyGroup Label="Nuget">
    <Title>osu!</Title>
    <PackageId>ppy.osu.Game</PackageId>
    <Version>0.0.0</Version>
    <PackageIcon>icon.png</PackageIcon>
    <IsPackable>true</IsPackable>
  </PropertyGroup>
  <ItemGroup Label="Icon">
    <None Include="..\assets\lazer-nuget.png">
      <Pack>True</Pack>
      <PackagePath>icon.png</PackagePath>
    </None>
  </ItemGroup>
  <ItemGroup Label="Package References">
    <PackageReference Include="AutoMapper" Version="10.1.1" />
    <PackageReference Include="DiffPlex" Version="1.7.0" />
    <PackageReference Include="HtmlAgilityPack" Version="1.11.38" />
    <PackageReference Include="Humanizer" Version="2.13.14" />
    <PackageReference Include="MessagePack" Version="2.3.85" />
    <PackageReference Include="Microsoft.AspNetCore.SignalR.Client" Version="5.0.11" />
    <PackageReference Include="Microsoft.AspNetCore.SignalR.Protocols.MessagePack" Version="5.0.11" />
    <PackageReference Include="Microsoft.AspNetCore.SignalR.Protocols.NewtonsoftJson" Version="5.0.11" />
    <PackageReference Include="Microsoft.EntityFrameworkCore.Sqlite" Version="2.2.6" />
    <PackageReference Include="Microsoft.EntityFrameworkCore.Sqlite.Core" Version="2.2.6" />
    <PackageReference Include="Microsoft.Extensions.Configuration.Abstractions" Version="5.0.0" />
    <PackageReference Include="Microsoft.NETCore.Targets" Version="3.1.0" />
    <PackageReference Include="Newtonsoft.Json" Version="13.0.1" />
    <PackageReference Include="ppy.LocalisationAnalyser" Version="2021.725.0">
      <PrivateAssets>all</PrivateAssets>
      <IncludeAssets>runtime; build; native; contentfiles; analyzers; buildtransitive</IncludeAssets>
    </PackageReference>
<<<<<<< HEAD
    <PackageReference Include="Realm" Version="10.6.0" />
=======
    <PackageReference Include="Realm" Version="10.7.1" />
    <PackageReference Include="ppy.osu.Framework" Version="2021.1119.0" />
>>>>>>> b1fcb840
    <PackageReference Include="ppy.osu.Game.Resources" Version="2021.1112.0" />
    <PackageReference Include="Sentry" Version="3.11.1" />
    <PackageReference Include="SharpCompress" Version="0.30.0" />
    <PackageReference Include="NUnit" Version="3.13.2" />
    <PackageReference Include="System.ComponentModel.Annotations" Version="5.0.0" />
    <PackageReference Include="TagLibSharp" Version="2.2.0" />
  </ItemGroup>
  <ItemGroup>
    <ProjectReference Include="..\M.Resources\M.Resources.csproj" />
    <ProjectReference Include="..\..\osu-framework\osu.Framework\osu.Framework.csproj" />
    <ProjectReference Include="..\M.DBus\M.DBus.csproj" />
  </ItemGroup>
</Project><|MERGE_RESOLUTION|>--- conflicted
+++ resolved
@@ -35,12 +35,7 @@
       <PrivateAssets>all</PrivateAssets>
       <IncludeAssets>runtime; build; native; contentfiles; analyzers; buildtransitive</IncludeAssets>
     </PackageReference>
-<<<<<<< HEAD
-    <PackageReference Include="Realm" Version="10.6.0" />
-=======
     <PackageReference Include="Realm" Version="10.7.1" />
-    <PackageReference Include="ppy.osu.Framework" Version="2021.1119.0" />
->>>>>>> b1fcb840
     <PackageReference Include="ppy.osu.Game.Resources" Version="2021.1112.0" />
     <PackageReference Include="Sentry" Version="3.11.1" />
     <PackageReference Include="SharpCompress" Version="0.30.0" />
