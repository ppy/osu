<Project Sdk="Microsoft.NET.Sdk">
  <PropertyGroup Label="Project">
    <TargetFramework>netstandard2.1</TargetFramework>
    <OutputType>Library</OutputType>
    <AllowUnsafeBlocks>true</AllowUnsafeBlocks>
  </PropertyGroup>
  <PropertyGroup Label="Nuget">
    <Title>osu!</Title>
    <PackageId>ppy.osu.Game</PackageId>
    <Version>0.0.0</Version>
    <PackageIcon>icon.png</PackageIcon>
    <IsPackable>true</IsPackable>
  </PropertyGroup>
  <ItemGroup Label="Icon">
    <None Include="..\assets\lazer-nuget.png">
      <Pack>True</Pack>
      <PackagePath>icon.png</PackagePath>
    </None>
  </ItemGroup>
  <ItemGroup Label="Package References">
    <PackageReference Include="AutoMapper" Version="11.0.1" />
    <PackageReference Include="DiffPlex" Version="1.7.1" />
    <PackageReference Include="HtmlAgilityPack" Version="1.11.43" />
    <PackageReference Include="Humanizer" Version="2.14.1" />
    <PackageReference Include="MessagePack" Version="2.4.35" />
    <PackageReference Include="Microsoft.AspNetCore.SignalR.Client" Version="6.0.8" />
    <PackageReference Include="Microsoft.AspNetCore.SignalR.Protocols.MessagePack" Version="6.0.8" />
    <PackageReference Include="Microsoft.AspNetCore.SignalR.Protocols.NewtonsoftJson" Version="6.0.8" />
    <PackageReference Include="Microsoft.Data.Sqlite.Core" Version="5.0.14" />
    <PackageReference Include="Microsoft.Extensions.Configuration.Abstractions" Version="6.0.0" />
    <PackageReference Include="Microsoft.Toolkit.HighPerformance" Version="7.1.2" />
    <PackageReference Include="Newtonsoft.Json" Version="13.0.1" />
    <PackageReference Include="ppy.LocalisationAnalyser" Version="2022.809.0">
      <PrivateAssets>all</PrivateAssets>
      <IncludeAssets>runtime; build; native; contentfiles; analyzers; buildtransitive</IncludeAssets>
    </PackageReference>
<<<<<<< HEAD
    <PackageReference Include="Realm" Version="10.14.0" />
    <PackageReference Include="ppy.osu.Game.Resources" Version="2022.702.0" />
    <PackageReference Include="Sentry" Version="3.17.1" />
    <PackageReference Include="SharpCompress" Version="0.31.0" />
=======
    <PackageReference Include="Realm" Version="10.15.1" />
    <PackageReference Include="ppy.osu.Framework" Version="2022.922.0" />
    <PackageReference Include="ppy.osu.Game.Resources" Version="2022.831.0" />
    <PackageReference Include="Sentry" Version="3.20.1" />
    <PackageReference Include="SharpCompress" Version="0.32.2" />
>>>>>>> 96bcfea2
    <PackageReference Include="NUnit" Version="3.13.3" />
    <PackageReference Include="SQLitePCLRaw.bundle_e_sqlite3" Version="2.1.1" />
    <PackageReference Include="System.ComponentModel.Annotations" Version="5.0.0" />
    <PackageReference Include="TagLibSharp" Version="2.3.0" />
  </ItemGroup>
  <ItemGroup>
    <ProjectReference Include="..\M.Resources\M.Resources.csproj" />
    <ProjectReference Include="..\..\osu-framework\osu.Framework\osu.Framework.csproj" />
    <ProjectReference Include="..\M.DBus\M.DBus.csproj" />
  </ItemGroup>
</Project><|MERGE_RESOLUTION|>--- conflicted
+++ resolved
@@ -34,18 +34,10 @@
       <PrivateAssets>all</PrivateAssets>
       <IncludeAssets>runtime; build; native; contentfiles; analyzers; buildtransitive</IncludeAssets>
     </PackageReference>
-<<<<<<< HEAD
-    <PackageReference Include="Realm" Version="10.14.0" />
-    <PackageReference Include="ppy.osu.Game.Resources" Version="2022.702.0" />
-    <PackageReference Include="Sentry" Version="3.17.1" />
-    <PackageReference Include="SharpCompress" Version="0.31.0" />
-=======
     <PackageReference Include="Realm" Version="10.15.1" />
-    <PackageReference Include="ppy.osu.Framework" Version="2022.922.0" />
     <PackageReference Include="ppy.osu.Game.Resources" Version="2022.831.0" />
     <PackageReference Include="Sentry" Version="3.20.1" />
     <PackageReference Include="SharpCompress" Version="0.32.2" />
->>>>>>> 96bcfea2
     <PackageReference Include="NUnit" Version="3.13.3" />
     <PackageReference Include="SQLitePCLRaw.bundle_e_sqlite3" Version="2.1.1" />
     <PackageReference Include="System.ComponentModel.Annotations" Version="5.0.0" />
