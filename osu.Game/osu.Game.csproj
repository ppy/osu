<Project Sdk="Microsoft.NET.Sdk">
  <PropertyGroup Label="Project">
    <TargetFramework>netstandard2.1</TargetFramework>
    <OutputType>Library</OutputType>
    <AllowUnsafeBlocks>true</AllowUnsafeBlocks>
  </PropertyGroup>
  <PropertyGroup Label="Nuget">
    <Title>osu!</Title>
    <PackageId>ppy.osu.Game</PackageId>
    <Version>0.0.0</Version>
    <PackageIcon>icon.png</PackageIcon>
    <IsPackable>true</IsPackable>
  </PropertyGroup>
  <ItemGroup Label="Icon">
    <None Include="..\assets\lazer-nuget.png">
      <Pack>True</Pack>
      <PackagePath>icon.png</PackagePath>
    </None>
  </ItemGroup>
  <ItemGroup Label="Package References">
    <PackageReference Include="AutoMapper" Version="10.1.1" />
    <PackageReference Include="DiffPlex" Version="1.7.0" />
    <PackageReference Include="HtmlAgilityPack" Version="1.11.39" />
    <PackageReference Include="Humanizer" Version="2.13.14" />
    <PackageReference Include="MessagePack" Version="2.3.85" />
    <PackageReference Include="Microsoft.AspNetCore.SignalR.Client" Version="5.0.11" />
    <PackageReference Include="Microsoft.AspNetCore.SignalR.Protocols.MessagePack" Version="5.0.11" />
    <PackageReference Include="Microsoft.AspNetCore.SignalR.Protocols.NewtonsoftJson" Version="5.0.11" />
    <PackageReference Include="Microsoft.EntityFrameworkCore.Sqlite" Version="2.2.6" />
    <PackageReference Include="Microsoft.EntityFrameworkCore.Sqlite.Core" Version="2.2.6" />
    <PackageReference Include="Microsoft.Extensions.Configuration.Abstractions" Version="5.0.0" />
    <PackageReference Include="Microsoft.NETCore.Targets" Version="3.1.0" />
    <PackageReference Include="Newtonsoft.Json" Version="13.0.1" />
    <PackageReference Include="ppy.LocalisationAnalyser" Version="2021.1210.0">
      <PrivateAssets>all</PrivateAssets>
      <IncludeAssets>runtime; build; native; contentfiles; analyzers; buildtransitive</IncludeAssets>
    </PackageReference>
    <PackageReference Include="Realm" Version="10.7.1" />
<<<<<<< HEAD
=======
    <PackageReference Include="ppy.osu.Framework" Version="2021.1210.0" />
>>>>>>> c375c870
    <PackageReference Include="ppy.osu.Game.Resources" Version="2021.1203.0" />
    <PackageReference Include="Sentry" Version="3.12.1" />
    <PackageReference Include="SharpCompress" Version="0.30.1" />
    <PackageReference Include="NUnit" Version="3.13.2" />
    <PackageReference Include="System.ComponentModel.Annotations" Version="5.0.0" />
    <PackageReference Include="TagLibSharp" Version="2.2.0" />
  </ItemGroup>
  <ItemGroup>
    <ProjectReference Include="..\M.Resources\M.Resources.csproj" />
    <ProjectReference Include="..\..\osu-framework\osu.Framework\osu.Framework.csproj" />
    <ProjectReference Include="..\M.DBus\M.DBus.csproj" />
  </ItemGroup>
</Project><|MERGE_RESOLUTION|>--- conflicted
+++ resolved
@@ -36,10 +36,6 @@
       <IncludeAssets>runtime; build; native; contentfiles; analyzers; buildtransitive</IncludeAssets>
     </PackageReference>
     <PackageReference Include="Realm" Version="10.7.1" />
-<<<<<<< HEAD
-=======
-    <PackageReference Include="ppy.osu.Framework" Version="2021.1210.0" />
->>>>>>> c375c870
     <PackageReference Include="ppy.osu.Game.Resources" Version="2021.1203.0" />
     <PackageReference Include="Sentry" Version="3.12.1" />
     <PackageReference Include="SharpCompress" Version="0.30.1" />
