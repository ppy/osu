﻿<Project Sdk="Microsoft.NET.Sdk">
  <PropertyGroup Label="Project">
    <TargetFramework>net8.0</TargetFramework>
    <OutputType>Library</OutputType>
    <AllowUnsafeBlocks>true</AllowUnsafeBlocks>
  </PropertyGroup>
  <PropertyGroup Label="Nuget">
    <Title>osu!</Title>
    <PackageId>ppy.osu.Game</PackageId>
    <Version>0.0.0</Version>
    <PackageIcon>icon.png</PackageIcon>
    <IsPackable>true</IsPackable>
  </PropertyGroup>
  <ItemGroup Label="Icon">
    <None Include="..\assets\lazer-nuget.png">
      <Pack>True</Pack>
      <PackagePath>icon.png</PackagePath>
    </None>
  </ItemGroup>
  <ItemGroup Label="Package References">
    <PackageReference Include="AutoMapper" Version="13.0.1" />
    <PackageReference Include="DiffPlex" Version="1.7.2" />
    <PackageReference Include="HtmlAgilityPack" Version="1.11.72" />
    <PackageReference Include="Humanizer" Version="2.14.1" />
    <PackageReference Include="MessagePack" Version="3.1.3" />
    <PackageReference Include="Microsoft.AspNetCore.SignalR.Client" Version="9.0.2" />
    <PackageReference Include="Microsoft.AspNetCore.SignalR.Protocols.MessagePack" Version="9.0.2" />
    <PackageReference Include="Microsoft.AspNetCore.SignalR.Protocols.NewtonsoftJson" Version="9.0.2" />
    <PackageReference Include="Microsoft.Data.Sqlite.Core" Version="9.0.2" />
    <PackageReference Include="Microsoft.Extensions.Configuration.Abstractions" Version="9.0.2" />
    <PackageReference Include="Microsoft.Toolkit.HighPerformance" Version="7.1.2" />
    <PackageReference Include="Newtonsoft.Json" Version="13.0.3" />
    <PackageReference Include="ppy.LocalisationAnalyser" Version="2024.802.0">
      <PrivateAssets>all</PrivateAssets>
      <IncludeAssets>runtime; build; native; contentfiles; analyzers; buildtransitive</IncludeAssets>
    </PackageReference>
    <PackageReference Include="Realm" Version="20.1.0" />
<<<<<<< HEAD
    <PackageReference Include="ppy.osu.Framework" Version="2025.318.1" />
=======
    <PackageReference Include="ppy.osu.Framework" Version="2025.321.0" />
>>>>>>> 882b449d
    <PackageReference Include="ppy.osu.Game.Resources" Version="2025.321.0" />
    <PackageReference Include="Sentry" Version="5.1.1" />
    <!-- Held back due to 0.34.0 failing AOT compilation on ZstdSharp.dll dependency. -->
    <PackageReference Include="SharpCompress" Version="0.39.0" />
    <PackageReference Include="NUnit" Version="3.14.0" />
    <PackageReference Include="SQLitePCLRaw.bundle_e_sqlite3" Version="2.1.10" />
    <PackageReference Include="System.ComponentModel.Annotations" Version="5.0.0" />
    <PackageReference Include="TagLibSharp" Version="2.3.0" />

    <!-- Required since Veldrid references a library that depends on Microsoft.DotNet.PlatformAbstractions (2.0.3), which doesn't play nice with Realm. -->
    <PackageReference Include="System.IO.FileSystem.Primitives" Version="4.3.0" />
    <PackageReference Include="System.Runtime.InteropServices" Version="4.3.0" />
    <PackageReference Include="System.Runtime.Handles" Version="4.3.0" />
  </ItemGroup>
</Project><|MERGE_RESOLUTION|>--- conflicted
+++ resolved
@@ -35,11 +35,7 @@
       <IncludeAssets>runtime; build; native; contentfiles; analyzers; buildtransitive</IncludeAssets>
     </PackageReference>
     <PackageReference Include="Realm" Version="20.1.0" />
-<<<<<<< HEAD
-    <PackageReference Include="ppy.osu.Framework" Version="2025.318.1" />
-=======
     <PackageReference Include="ppy.osu.Framework" Version="2025.321.0" />
->>>>>>> 882b449d
     <PackageReference Include="ppy.osu.Game.Resources" Version="2025.321.0" />
     <PackageReference Include="Sentry" Version="5.1.1" />
     <!-- Held back due to 0.34.0 failing AOT compilation on ZstdSharp.dll dependency. -->
