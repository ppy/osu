--- conflicted
+++ resolved
@@ -36,12 +36,7 @@
       <IncludeAssets>runtime; build; native; contentfiles; analyzers; buildtransitive</IncludeAssets>
     </PackageReference>
     <PackageReference Include="Realm" Version="10.5.0" />
-<<<<<<< HEAD
-    <PackageReference Include="ppy.osu.Game.Resources" Version="2021.913.0" />
-=======
-    <PackageReference Include="ppy.osu.Framework" Version="2021.927.0" />
     <PackageReference Include="ppy.osu.Game.Resources" Version="2021.918.0" />
->>>>>>> 1567faa7
     <PackageReference Include="Sentry" Version="3.9.0" />
     <PackageReference Include="SharpCompress" Version="0.29.0" />
     <PackageReference Include="NUnit" Version="3.13.2" />
