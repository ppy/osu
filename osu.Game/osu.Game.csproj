<Project Sdk="Microsoft.NET.Sdk">
  <PropertyGroup Label="Project">
    <TargetFramework>netstandard2.1</TargetFramework>
    <OutputType>Library</OutputType>
    <AllowUnsafeBlocks>true</AllowUnsafeBlocks>
  </PropertyGroup>
  <PropertyGroup Label="Nuget">
    <Title>osu!</Title>
    <PackageId>ppy.osu.Game</PackageId>
    <Version>0.0.0</Version>
    <PackageIcon>icon.png</PackageIcon>
    <IsPackable>true</IsPackable>
  </PropertyGroup>
  <ItemGroup Label="Icon">
    <None Include="..\assets\lazer-nuget.png">
      <Pack>True</Pack>
      <PackagePath>icon.png</PackagePath>
    </None>
  </ItemGroup>
  <ItemGroup Label="Package References">
    <PackageReference Include="DiffPlex" Version="1.7.0" />
    <PackageReference Include="Humanizer" Version="2.8.26" />
    <PackageReference Include="MessagePack" Version="2.2.85" />
    <PackageReference Include="Microsoft.AspNetCore.SignalR.Client" Version="5.0.5" />
    <PackageReference Include="Microsoft.AspNetCore.SignalR.Protocols.MessagePack" Version="5.0.5" />
    <PackageReference Include="Microsoft.AspNetCore.SignalR.Protocols.NewtonsoftJson" Version="5.0.5" />
    <PackageReference Include="Microsoft.EntityFrameworkCore.Sqlite" Version="2.2.6" />
    <PackageReference Include="Microsoft.EntityFrameworkCore.Sqlite.Core" Version="2.2.6" />
    <PackageReference Include="Microsoft.Extensions.Configuration.Abstractions" Version="5.0.0" />
    <PackageReference Include="Microsoft.NETCore.Targets" Version="3.1.0" />
    <PackageReference Include="Newtonsoft.Json" Version="13.0.1" />
<<<<<<< HEAD
=======
    <PackageReference Include="ppy.osu.Framework" Version="2021.427.0" />
>>>>>>> d6f2e0de
    <PackageReference Include="ppy.osu.Game.Resources" Version="2021.422.0" />
    <PackageReference Include="Sentry" Version="3.3.4" />
    <PackageReference Include="SharpCompress" Version="0.28.2" />
    <PackageReference Include="NUnit" Version="3.13.2" />
    <PackageReference Include="System.ComponentModel.Annotations" Version="5.0.0" />
  </ItemGroup>
  <ItemGroup>
    <ProjectReference Include="..\M.Resources\M.Resources.csproj" />
    <ProjectReference Include="..\..\osu-framework\osu.Framework\osu.Framework.csproj" />
  </ItemGroup>
</Project><|MERGE_RESOLUTION|>--- conflicted
+++ resolved
@@ -29,10 +29,6 @@
     <PackageReference Include="Microsoft.Extensions.Configuration.Abstractions" Version="5.0.0" />
     <PackageReference Include="Microsoft.NETCore.Targets" Version="3.1.0" />
     <PackageReference Include="Newtonsoft.Json" Version="13.0.1" />
-<<<<<<< HEAD
-=======
-    <PackageReference Include="ppy.osu.Framework" Version="2021.427.0" />
->>>>>>> d6f2e0de
     <PackageReference Include="ppy.osu.Game.Resources" Version="2021.422.0" />
     <PackageReference Include="Sentry" Version="3.3.4" />
     <PackageReference Include="SharpCompress" Version="0.28.2" />
