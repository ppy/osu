<Project Sdk="Microsoft.NET.Sdk">
  <PropertyGroup Label="Project">
    <TargetFramework>netstandard2.1</TargetFramework>
    <OutputType>Library</OutputType>
    <AllowUnsafeBlocks>true</AllowUnsafeBlocks>
  </PropertyGroup>
  <PropertyGroup Label="Nuget">
    <Title>osu!</Title>
    <PackageId>ppy.osu.Game</PackageId>
    <Version>0.0.0</Version>
    <PackageIcon>icon.png</PackageIcon>
    <IsPackable>true</IsPackable>
  </PropertyGroup>
  <ItemGroup Label="Icon">
    <None Include="..\assets\lazer-nuget.png">
      <Pack>True</Pack>
      <PackagePath>icon.png</PackagePath>
    </None>
  </ItemGroup>
  <ItemGroup Label="Package References">
    <PackageReference Include="AutoMapper" Version="12.0.0" />
    <PackageReference Include="DiffPlex" Version="1.7.1" />
    <PackageReference Include="HtmlAgilityPack" Version="1.11.46" />
    <PackageReference Include="Humanizer" Version="2.14.1" />
    <PackageReference Include="MessagePack" Version="2.4.35" />
    <PackageReference Include="Microsoft.AspNetCore.SignalR.Client" Version="6.0.9" />
    <PackageReference Include="Microsoft.AspNetCore.SignalR.Protocols.MessagePack" Version="6.0.9" />
    <PackageReference Include="Microsoft.AspNetCore.SignalR.Protocols.NewtonsoftJson" Version="6.0.9" />
    <PackageReference Include="Microsoft.Data.Sqlite.Core" Version="6.0.9" />
    <PackageReference Include="Microsoft.Extensions.Configuration.Abstractions" Version="6.0.0" />
    <PackageReference Include="Microsoft.Toolkit.HighPerformance" Version="7.1.2" />
    <PackageReference Include="Newtonsoft.Json" Version="13.0.1" />
    <PackageReference Include="ppy.LocalisationAnalyser" Version="2022.809.0">
      <PrivateAssets>all</PrivateAssets>
      <IncludeAssets>runtime; build; native; contentfiles; analyzers; buildtransitive</IncludeAssets>
    </PackageReference>
<<<<<<< HEAD
    <PackageReference Include="Realm" Version="10.15.1" />
    <PackageReference Include="ppy.osu.Game.Resources" Version="2022.831.0" />
    <PackageReference Include="Sentry" Version="3.20.1" />
=======
    <PackageReference Include="Realm" Version="10.17.0" />
    <PackageReference Include="ppy.osu.Framework" Version="2022.1005.0" />
    <PackageReference Include="ppy.osu.Game.Resources" Version="2022.1005.0" />
    <PackageReference Include="Sentry" Version="3.22.0" />
>>>>>>> a1f96ad5
    <PackageReference Include="SharpCompress" Version="0.32.2" />
    <PackageReference Include="NUnit" Version="3.13.3" />
    <PackageReference Include="SQLitePCLRaw.bundle_e_sqlite3" Version="2.1.2" />
    <PackageReference Include="System.ComponentModel.Annotations" Version="5.0.0" />
    <PackageReference Include="TagLibSharp" Version="2.3.0" />
  </ItemGroup>
  <ItemGroup>
    <ProjectReference Include="..\M.Resources\M.Resources.csproj" />
    <ProjectReference Include="..\..\osu-framework\osu.Framework\osu.Framework.csproj" />
    <ProjectReference Include="..\M.DBus\M.DBus.csproj" />
  </ItemGroup>
</Project><|MERGE_RESOLUTION|>--- conflicted
+++ resolved
@@ -34,16 +34,9 @@
       <PrivateAssets>all</PrivateAssets>
       <IncludeAssets>runtime; build; native; contentfiles; analyzers; buildtransitive</IncludeAssets>
     </PackageReference>
-<<<<<<< HEAD
-    <PackageReference Include="Realm" Version="10.15.1" />
-    <PackageReference Include="ppy.osu.Game.Resources" Version="2022.831.0" />
-    <PackageReference Include="Sentry" Version="3.20.1" />
-=======
     <PackageReference Include="Realm" Version="10.17.0" />
-    <PackageReference Include="ppy.osu.Framework" Version="2022.1005.0" />
     <PackageReference Include="ppy.osu.Game.Resources" Version="2022.1005.0" />
     <PackageReference Include="Sentry" Version="3.22.0" />
->>>>>>> a1f96ad5
     <PackageReference Include="SharpCompress" Version="0.32.2" />
     <PackageReference Include="NUnit" Version="3.13.3" />
     <PackageReference Include="SQLitePCLRaw.bundle_e_sqlite3" Version="2.1.2" />
