--- conflicted
+++ resolved
@@ -1,7 +1,6 @@
 // Copyright (c) ppy Pty Ltd <contact@ppy.sh>. Licensed under the MIT Licence.
 // See the LICENCE file in the repository root for full licence text.
 
-using osu.Framework.Allocation;
 using osu.Framework.Bindables;
 using osu.Framework.Graphics;
 
@@ -9,12 +8,7 @@
 {
     public class HighPerformanceSession : Component
     {
-<<<<<<< HEAD
-        //private readonly IBindable<bool> localUserPlaying = new Bindable<bool>();
-        private GCLatencyMode originalGCMode;
-=======
         private readonly IBindable<bool> localUserPlaying = new Bindable<bool>();
->>>>>>> a9084db6
 
         //[BackgroundDependencyLoader]
         //private void load(OsuGame game)
@@ -26,7 +20,6 @@
         {
             base.LoadComplete();
 
-            originalGCMode = GCSettings.LatencyMode;
             DisableHighPerformanceSession();
             //localUserPlaying.BindValueChanged(playing =>
             //{
