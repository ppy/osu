﻿// Copyright (c) ppy Pty Ltd <contact@ppy.sh>. Licensed under the MIT Licence.
// See the LICENCE file in the repository root for full licence text.

using System;
using System.Collections.Generic;
using System.Linq;
using System.Threading.Tasks;
using Newtonsoft.Json;
using osu.Framework;
using osu.Framework.Allocation;
using osu.Framework.Graphics.Sprites;
using osu.Framework.Platform;
using osu.Game.Configuration;
using osu.Game.Online.API;
using osu.Game.Overlays.Notifications;

namespace osu.Game.Updater
{
    /// <summary>
    /// An update manager that shows notifications if a newer release is detected.
    /// Installation is left up to the user.
    /// </summary>
    public class SimpleUpdateManager : UpdateManager
    {
        private string version;

        [Resolved]
        private GameHost host { get; set; }

        [Resolved]
        private OsuConfigManager config { get; set; }

        [BackgroundDependencyLoader]
        private void load(OsuGameBase game)
        {
            version = game.Version;
        }

        protected override async Task<bool> PerformUpdateCheck()
        {
            try
            {
                bool useOfficalReleaseStream = config.Get<ReleaseStream>(OsuSetting.ReleaseStream) == ReleaseStream.Lazer;

                var releases = new OsuJsonWebRequest<GitHubRelease>($"https://api.github.com/repos/{(useOfficalReleaseStream ? "ppy" : "MATRIX-feather")}/osu/releases/latest");

                await releases.PerformAsync().ConfigureAwait(false);

                var latest = releases.ResponseObject;

                // avoid any discrepancies due to build suffixes for now.
                // eventually we will want to support release streams and consider these.
                version = version.Split('-').First();
                var latestTagName = latest.TagName.Split('-').First();

                if (latestTagName != version)
                {
                    Notifications.Post(new SimpleNotification
                    {
<<<<<<< HEAD
                        Text = "osu!lazer已有新版本可用!\n"
                               + $"你的版本{version}\n"
                               + $"最新版本{latest.TagName}.\n\n"
                               + $"点击这里前往github{(useOfficalReleaseStream ? "下载" : "查看")}",
=======
                        Text = $"A newer release of osu! has been found ({version} → {latestTagName}).\n\n"
                               + "Click here to download the new version, which can be installed over the top of your existing installation",
>>>>>>> 6cc81c24
                        Icon = FontAwesome.Solid.Upload,
                        Activated = () =>
                        {
                            host.OpenUrlExternally(getBestUrl(latest));
                            return true;
                        }
                    });

                    return true;
                }
            }
            catch
            {
                // we shouldn't crash on a web failure. or any failure for the matter.
                return true;
            }

            return false;
        }

        private string getBestUrl(GitHubRelease release)
        {
            GitHubAsset bestAsset = null;

            switch (RuntimeInfo.OS)
            {
                case RuntimeInfo.Platform.Windows:
                    bestAsset = release.Assets?.Find(f => f.Name.EndsWith(".exe", StringComparison.Ordinal));
                    break;

                case RuntimeInfo.Platform.macOS:
                    bestAsset = release.Assets?.Find(f => f.Name.EndsWith(".app.zip", StringComparison.Ordinal));
                    break;

                case RuntimeInfo.Platform.Linux:
                    bestAsset = release.Assets?.Find(f => f.Name.EndsWith(".AppImage", StringComparison.Ordinal));
                    break;

                case RuntimeInfo.Platform.iOS:
                    // iOS releases are available via testflight. this link seems to work well enough for now.
                    // see https://stackoverflow.com/a/32960501
                    return "itms-beta://beta.itunes.apple.com/v1/app/1447765923";

                case RuntimeInfo.Platform.Android:
                    // on our testing device this causes the download to magically disappear.
                    //bestAsset = release.Assets?.Find(f => f.Name.EndsWith(".apk"));
                    break;
            }

            return bestAsset?.BrowserDownloadUrl ?? release.HtmlUrl;
        }

        public class GitHubRelease
        {
            [JsonProperty("html_url")]
            public string HtmlUrl { get; set; }

            [JsonProperty("tag_name")]
            public string TagName { get; set; }

            [JsonProperty("assets")]
            public List<GitHubAsset> Assets { get; set; }
        }

        public class GitHubAsset
        {
            [JsonProperty("name")]
            public string Name { get; set; }

            [JsonProperty("browser_download_url")]
            public string BrowserDownloadUrl { get; set; }
        }
    }
}<|MERGE_RESOLUTION|>--- conflicted
+++ resolved
@@ -57,15 +57,10 @@
                 {
                     Notifications.Post(new SimpleNotification
                     {
-<<<<<<< HEAD
-                        Text = "osu!lazer已有新版本可用!\n"
+                        Text = "osu!已有新版本可用!\n"
                                + $"你的版本{version}\n"
                                + $"最新版本{latest.TagName}.\n\n"
                                + $"点击这里前往github{(useOfficalReleaseStream ? "下载" : "查看")}",
-=======
-                        Text = $"A newer release of osu! has been found ({version} → {latestTagName}).\n\n"
-                               + "Click here to download the new version, which can be installed over the top of your existing installation",
->>>>>>> 6cc81c24
                         Icon = FontAwesome.Solid.Upload,
                         Activated = () =>
                         {
