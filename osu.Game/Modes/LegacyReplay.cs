--- conflicted
+++ resolved
@@ -1,299 +1,274 @@
-﻿// Copyright (c) 2007-2017 ppy Pty Ltd <contact@ppy.sh>.
-// Licensed under the MIT Licence - https://raw.githubusercontent.com/ppy/osu/master/LICENCE
-
-using System;
-using System.Collections.Generic;
-using System.IO;
-using osu.Framework.Input;
-using osu.Framework.MathUtils;
-using osu.Game.Input.Handlers;
-using osu.Game.IO.Legacy;
-using OpenTK;
-using OpenTK.Input;
-using KeyboardState = osu.Framework.Input.KeyboardState;
-using MouseState = osu.Framework.Input.MouseState;
-
-namespace osu.Game.Modes
-{
-    public class LegacyReplay : Replay
-    {
-        protected List<LegacyReplayFrame> Frames = new List<LegacyReplayFrame>();
-
-        protected LegacyReplay()
-        {
-
-        }
-
-        public LegacyReplay(StreamReader reader)
-        {
-            float lastTime = 0;
-
-            foreach (var l in reader.ReadToEnd().Split(','))
-            {
-                var split = l.Split('|');
-
-                if (split.Length < 4 || float.Parse(split[0]) < 0) continue;
-
-                lastTime += float.Parse(split[0]);
-
-                Frames.Add(new LegacyReplayFrame(
-                    lastTime,
-                    float.Parse(split[1]),
-                    384 - float.Parse(split[2]),
-                    (LegacyButtonState)int.Parse(split[3])
-                    ));
-            }
-        }
-
-        public override ReplayInputHandler GetInputHandler() => new LegacyReplayInputHandler(Frames);
-    }
-
-    /// <summary>
-    /// The ReplayHandler will take a replay and handle the propagation of updates to the input stack.
-    /// It handles logic of any frames which *must* be executed.
-    /// </summary>
-    public class LegacyReplayInputHandler : ReplayInputHandler
-    {
-        private readonly List<LegacyReplayFrame> replayContent;
-
-        public LegacyReplayFrame CurrentFrame => !hasFrames ? null : replayContent[currentFrameIndex];
-        public LegacyReplayFrame NextFrame => !hasFrames ? null : replayContent[nextFrameIndex];
-
-<<<<<<< HEAD
-        int currentFrameIndex;
-=======
-            private int currentFrameIndex;
->>>>>>> a266add6
-
-        private int nextFrameIndex => MathHelper.Clamp(currentFrameIndex + (currentDirection > 0 ? 1 : -1), 0, replayContent.Count - 1);
-
-        public LegacyReplayInputHandler(List<LegacyReplayFrame> replayContent)
-        {
-            this.replayContent = replayContent;
-        }
-
-        private bool advanceFrame()
-        {
-            int newFrame = nextFrameIndex;
-
-            //ensure we aren't at an extent.
-            if (newFrame == currentFrameIndex) return false;
-
-            currentFrameIndex = newFrame;
-            return true;
-        }
-
-        public void SetPosition(Vector2 pos)
-        {
-        }
-
-        private Vector2? position
-        {
-            get
-            {
-                if (!hasFrames)
-                    return null;
-
-                return Interpolation.ValueAt(currentTime, CurrentFrame.Position, NextFrame.Position, CurrentFrame.Time, NextFrame.Time);
-            }
-        }
-
-        public override List<InputState> GetPendingStates()
-        {
-            return new List<InputState>
-            {
-                new InputState
-                {
-                    Mouse = new ReplayMouseState(
-                        ToScreenSpace(position ?? Vector2.Zero),
-                        new List<MouseState.ButtonState>
-                        {
-                            new MouseState.ButtonState(MouseButton.Left)
-                            {
-                                State = CurrentFrame?.MouseLeft ?? false
-                            },
-                            new MouseState.ButtonState(MouseButton.Right)
-                            {
-                                State = CurrentFrame?.MouseRight ?? false
-                            },
-                        }
-                    ),
-                    Keyboard = new ReplayKeyboardState(new List<Key>())
-                }
-            };
-        }
-
-        public bool AtLastFrame => currentFrameIndex == replayContent.Count - 1;
-        public bool AtFirstFrame => currentFrameIndex == 0;
-
-        public Vector2 Size => new Vector2(512, 384);
-
-        private const double sixty_frame_time = 1000.0 / 60;
-
-<<<<<<< HEAD
-        double currentTime;
-        int currentDirection;
-=======
-            private double currentTime;
-            private int currentDirection;
->>>>>>> a266add6
-
-        /// <summary>
-        /// When set, we will ensure frames executed by nested drawables are frame-accurate to replay data.
-        /// Disabling this can make replay playback smoother (useful for autoplay, currently).
-        /// </summary>
-        public bool FrameAccuratePlayback = true;
-
-        private bool hasFrames => replayContent.Count > 0;
-
-<<<<<<< HEAD
-        bool inImportantSection =>
-            FrameAccuratePlayback &&
-            //a button is in a pressed state
-            (currentDirection > 0 ? CurrentFrame : NextFrame)?.ButtonState > LegacyButtonState.None &&
-            //the next frame is within an allowable time span
-            Math.Abs(currentTime - NextFrame?.Time ?? 0) <= sixty_frame_time * 1.2;
-=======
-            private bool inImportantSection =>
-                FrameAccuratePlayback &&
-                //a button is in a pressed state
-                (currentDirection > 0 ? CurrentFrame : NextFrame)?.ButtonState > LegacyButtonState.None &&
-                //the next frame is within an allowable time span
-                Math.Abs(currentTime - NextFrame?.Time ?? 0) <= sixty_frame_time * 1.2;
->>>>>>> a266add6
-
-        /// <summary>
-        /// Update the current frame based on an incoming time value.
-        /// There are cases where we return a "must-use" time value that is different from the input.
-        /// This is to ensure accurate playback of replay data.
-        /// </summary>
-        /// <param name="time">The time which we should use for finding the current frame.</param>
-        /// <returns>The usable time value. If null, we should not advance time as we do not have enough data.</returns>
-        public override double? SetFrameFromTime(double time)
-        {
-            currentDirection = time.CompareTo(currentTime);
-            if (currentDirection == 0) currentDirection = 1;
-
-            if (hasFrames)
-            {
-                //if we changed frames, we want to execute once *exactly* on the frame's time.
-                if (currentDirection == time.CompareTo(NextFrame.Time) && advanceFrame())
-                    return currentTime = CurrentFrame.Time;
-
-                //if we didn't change frames, we need to ensure we are allowed to run frames in between, else return null.
-                if (inImportantSection)
-                    return null;
-            }
-
-            return currentTime = time;
-        }
-
-        protected class ReplayMouseState : MouseState
-        {
-            public ReplayMouseState(Vector2 position, List<ButtonState> list)
-            {
-                Position = position;
-                ButtonStates = list;
-            }
-        }
-
-        protected class ReplayKeyboardState : KeyboardState
-        {
-            public ReplayKeyboardState(List<Key> keys)
-            {
-                Keys = keys;
-            }
-        }
-    }
-
-    [Flags]
-    public enum LegacyButtonState
-    {
-        None = 0,
-        Left1 = 1,
-        Right1 = 2,
-        Left2 = 4,
-        Right2 = 8,
-        Smoke = 16
-    }
-
-    public class LegacyReplayFrame
-    {
-        public Vector2 Position => new Vector2(MouseX, MouseY);
-
-        public float MouseX;
-        public float MouseY;
-        public bool MouseLeft;
-        public bool MouseRight;
-        public bool MouseLeft1;
-        public bool MouseRight1;
-        public bool MouseLeft2;
-        public bool MouseRight2;
-        public LegacyButtonState ButtonState;
-        public double Time;
-
-        public LegacyReplayFrame(double time, float posX, float posY, LegacyButtonState buttonState)
-        {
-            MouseX = posX;
-            MouseY = posY;
-            ButtonState = buttonState;
-            SetButtonStates(buttonState);
-            Time = time;
-        }
-
-        public void SetButtonStates(LegacyButtonState buttonState)
-        {
-            ButtonState = buttonState;
-            MouseLeft = (buttonState & (LegacyButtonState.Left1 | LegacyButtonState.Left2)) > 0;
-            MouseLeft1 = (buttonState & LegacyButtonState.Left1) > 0;
-            MouseLeft2 = (buttonState & LegacyButtonState.Left2) > 0;
-            MouseRight = (buttonState & (LegacyButtonState.Right1 | LegacyButtonState.Right2)) > 0;
-            MouseRight1 = (buttonState & LegacyButtonState.Right1) > 0;
-            MouseRight2 = (buttonState & LegacyButtonState.Right2) > 0;
-        }
-
-        public LegacyReplayFrame(Stream s) : this(new SerializationReader(s))
-        {
-        }
-
-        public LegacyReplayFrame(SerializationReader sr)
-        {
-            ButtonState = (LegacyButtonState)sr.ReadByte();
-            SetButtonStates(ButtonState);
-
-            byte bt = sr.ReadByte();
-            if (bt > 0)//Handle Pre-Taiko compatible replays.
-                SetButtonStates(LegacyButtonState.Right1);
-
-            MouseX = sr.ReadSingle();
-            MouseY = sr.ReadSingle();
-            Time = sr.ReadInt32();
-        }
-
-<<<<<<< HEAD
-        public void ReadFromStream(SerializationReader sr)
-        {
-            throw new System.NotImplementedException();
-        }
-=======
-            public void ReadFromStream(SerializationReader sr)
-            {
-                throw new NotImplementedException();
-            }
->>>>>>> a266add6
-
-        public void WriteToStream(SerializationWriter sw)
-        {
-            sw.Write((byte)ButtonState);
-            sw.Write((byte)0);
-            sw.Write(MouseX);
-            sw.Write(MouseY);
-            sw.Write(Time);
-        }
-
-        public override string ToString()
-        {
-            return $"{Time}\t({MouseX},{MouseY})\t{MouseLeft}\t{MouseRight}\t{MouseLeft1}\t{MouseRight1}\t{MouseLeft2}\t{MouseRight2}\t{ButtonState}";
-        }
-    }
-}
+﻿// Copyright (c) 2007-2017 ppy Pty Ltd <contact@ppy.sh>.
+// Licensed under the MIT Licence - https://raw.githubusercontent.com/ppy/osu/master/LICENCE
+
+using System;
+using System.Collections.Generic;
+using System.IO;
+using osu.Framework.Input;
+using osu.Framework.MathUtils;
+using osu.Game.Input.Handlers;
+using osu.Game.IO.Legacy;
+using OpenTK;
+using OpenTK.Input;
+using KeyboardState = osu.Framework.Input.KeyboardState;
+using MouseState = osu.Framework.Input.MouseState;
+
+namespace osu.Game.Modes
+{
+    public class LegacyReplay : Replay
+    {
+        protected List<LegacyReplayFrame> Frames = new List<LegacyReplayFrame>();
+
+        protected LegacyReplay()
+        {
+
+        }
+
+        public LegacyReplay(StreamReader reader)
+        {
+            float lastTime = 0;
+
+            foreach (var l in reader.ReadToEnd().Split(','))
+            {
+                var split = l.Split('|');
+
+                if (split.Length < 4 || float.Parse(split[0]) < 0) continue;
+
+                lastTime += float.Parse(split[0]);
+
+                Frames.Add(new LegacyReplayFrame(
+                    lastTime,
+                    float.Parse(split[1]),
+                    384 - float.Parse(split[2]),
+                    (LegacyButtonState)int.Parse(split[3])
+                    ));
+            }
+        }
+
+        public override ReplayInputHandler GetInputHandler() => new LegacyReplayInputHandler(Frames);
+    }
+
+    /// <summary>
+    /// The ReplayHandler will take a replay and handle the propagation of updates to the input stack.
+    /// It handles logic of any frames which *must* be executed.
+    /// </summary>
+    public class LegacyReplayInputHandler : ReplayInputHandler
+    {
+        private readonly List<LegacyReplayFrame> replayContent;
+
+        public LegacyReplayFrame CurrentFrame => !hasFrames ? null : replayContent[currentFrameIndex];
+        public LegacyReplayFrame NextFrame => !hasFrames ? null : replayContent[nextFrameIndex];
+
+        private int currentFrameIndex;
+
+        private int nextFrameIndex => MathHelper.Clamp(currentFrameIndex + (currentDirection > 0 ? 1 : -1), 0, replayContent.Count - 1);
+
+        public LegacyReplayInputHandler(List<LegacyReplayFrame> replayContent)
+        {
+            this.replayContent = replayContent;
+        }
+
+        private bool advanceFrame()
+        {
+            int newFrame = nextFrameIndex;
+
+            //ensure we aren't at an extent.
+            if (newFrame == currentFrameIndex) return false;
+
+            currentFrameIndex = newFrame;
+            return true;
+        }
+
+        public void SetPosition(Vector2 pos)
+        {
+        }
+
+        private Vector2? position
+        {
+            get
+            {
+                if (!hasFrames)
+                    return null;
+
+                return Interpolation.ValueAt(currentTime, CurrentFrame.Position, NextFrame.Position, CurrentFrame.Time, NextFrame.Time);
+            }
+        }
+
+        public override List<InputState> GetPendingStates()
+        {
+            return new List<InputState>
+            {
+                new InputState
+                {
+                    Mouse = new ReplayMouseState(
+                        ToScreenSpace(position ?? Vector2.Zero),
+                        new List<MouseState.ButtonState>
+                        {
+                            new MouseState.ButtonState(MouseButton.Left)
+                            {
+                                State = CurrentFrame?.MouseLeft ?? false
+                            },
+                            new MouseState.ButtonState(MouseButton.Right)
+                            {
+                                State = CurrentFrame?.MouseRight ?? false
+                            },
+                        }
+                    ),
+                    Keyboard = new ReplayKeyboardState(new List<Key>())
+                }
+            };
+        }
+
+        public bool AtLastFrame => currentFrameIndex == replayContent.Count - 1;
+        public bool AtFirstFrame => currentFrameIndex == 0;
+
+        public Vector2 Size => new Vector2(512, 384);
+
+        private const double sixty_frame_time = 1000.0 / 60;
+
+        private double currentTime;
+        private int currentDirection;
+
+        /// <summary>
+        /// When set, we will ensure frames executed by nested drawables are frame-accurate to replay data.
+        /// Disabling this can make replay playback smoother (useful for autoplay, currently).
+        /// </summary>
+        public bool FrameAccuratePlayback = true;
+
+        private bool hasFrames => replayContent.Count > 0;
+
+        private bool inImportantSection =>
+            FrameAccuratePlayback &&
+            //a button is in a pressed state
+            (currentDirection > 0 ? CurrentFrame : NextFrame)?.ButtonState > LegacyButtonState.None &&
+            //the next frame is within an allowable time span
+            Math.Abs(currentTime - NextFrame?.Time ?? 0) <= sixty_frame_time * 1.2;
+
+        /// <summary>
+        /// Update the current frame based on an incoming time value.
+        /// There are cases where we return a "must-use" time value that is different from the input.
+        /// This is to ensure accurate playback of replay data.
+        /// </summary>
+        /// <param name="time">The time which we should use for finding the current frame.</param>
+        /// <returns>The usable time value. If null, we should not advance time as we do not have enough data.</returns>
+        public override double? SetFrameFromTime(double time)
+        {
+            currentDirection = time.CompareTo(currentTime);
+            if (currentDirection == 0) currentDirection = 1;
+
+            if (hasFrames)
+            {
+                //if we changed frames, we want to execute once *exactly* on the frame's time.
+                if (currentDirection == time.CompareTo(NextFrame.Time) && advanceFrame())
+                    return currentTime = CurrentFrame.Time;
+
+                //if we didn't change frames, we need to ensure we are allowed to run frames in between, else return null.
+                if (inImportantSection)
+                    return null;
+            }
+
+            return currentTime = time;
+        }
+
+        protected class ReplayMouseState : MouseState
+        {
+            public ReplayMouseState(Vector2 position, List<ButtonState> list)
+            {
+                Position = position;
+                ButtonStates = list;
+            }
+        }
+
+        protected class ReplayKeyboardState : KeyboardState
+        {
+            public ReplayKeyboardState(List<Key> keys)
+            {
+                Keys = keys;
+            }
+        }
+    }
+
+    [Flags]
+    public enum LegacyButtonState
+    {
+        None = 0,
+        Left1 = 1,
+        Right1 = 2,
+        Left2 = 4,
+        Right2 = 8,
+        Smoke = 16
+    }
+
+    public class LegacyReplayFrame
+    {
+        public Vector2 Position => new Vector2(MouseX, MouseY);
+
+        public float MouseX;
+        public float MouseY;
+        public bool MouseLeft;
+        public bool MouseRight;
+        public bool MouseLeft1;
+        public bool MouseRight1;
+        public bool MouseLeft2;
+        public bool MouseRight2;
+        public LegacyButtonState ButtonState;
+        public double Time;
+
+        public LegacyReplayFrame(double time, float posX, float posY, LegacyButtonState buttonState)
+        {
+            MouseX = posX;
+            MouseY = posY;
+            ButtonState = buttonState;
+            SetButtonStates(buttonState);
+            Time = time;
+        }
+
+        public void SetButtonStates(LegacyButtonState buttonState)
+        {
+            ButtonState = buttonState;
+            MouseLeft = (buttonState & (LegacyButtonState.Left1 | LegacyButtonState.Left2)) > 0;
+            MouseLeft1 = (buttonState & LegacyButtonState.Left1) > 0;
+            MouseLeft2 = (buttonState & LegacyButtonState.Left2) > 0;
+            MouseRight = (buttonState & (LegacyButtonState.Right1 | LegacyButtonState.Right2)) > 0;
+            MouseRight1 = (buttonState & LegacyButtonState.Right1) > 0;
+            MouseRight2 = (buttonState & LegacyButtonState.Right2) > 0;
+        }
+
+        public LegacyReplayFrame(Stream s) : this(new SerializationReader(s))
+        {
+        }
+
+        public LegacyReplayFrame(SerializationReader sr)
+        {
+            ButtonState = (LegacyButtonState)sr.ReadByte();
+            SetButtonStates(ButtonState);
+
+            byte bt = sr.ReadByte();
+            if (bt > 0)//Handle Pre-Taiko compatible replays.
+                SetButtonStates(LegacyButtonState.Right1);
+
+            MouseX = sr.ReadSingle();
+            MouseY = sr.ReadSingle();
+            Time = sr.ReadInt32();
+        }
+
+        public void ReadFromStream(SerializationReader sr)
+        {
+            throw new NotImplementedException();
+        }
+
+        public void WriteToStream(SerializationWriter sw)
+        {
+            sw.Write((byte)ButtonState);
+            sw.Write((byte)0);
+            sw.Write(MouseX);
+            sw.Write(MouseY);
+            sw.Write(Time);
+        }
+
+        public override string ToString()
+        {
+            return $"{Time}\t({MouseX},{MouseY})\t{MouseLeft}\t{MouseRight}\t{MouseLeft1}\t{MouseRight1}\t{MouseLeft2}\t{MouseRight2}\t{ButtonState}";
+        }
+    }
+}