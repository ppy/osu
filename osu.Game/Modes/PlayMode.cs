﻿// Copyright (c) 2007-2017 ppy Pty Ltd <contact@ppy.sh>.
// Licensed under the MIT Licence - https://raw.githubusercontent.com/ppy/osu/master/LICENCE

namespace osu.Game.Modes
{
    public enum PlayMode
    {
        Osu = 0,
        Taiko = 1,
        Catch = 2,
<<<<<<< HEAD
        [Description(@"osu!mania")]
        Mania = 3,
        [Description(@"osu!vitaru")]
        Vitaru = 4
=======
        Mania = 3
>>>>>>> 8b0f60b6
    }
}
<|MERGE_RESOLUTION|>--- conflicted
+++ resolved
@@ -1,20 +1,13 @@
-﻿// Copyright (c) 2007-2017 ppy Pty Ltd <contact@ppy.sh>.
-// Licensed under the MIT Licence - https://raw.githubusercontent.com/ppy/osu/master/LICENCE
-
-namespace osu.Game.Modes
-{
-    public enum PlayMode
-    {
-        Osu = 0,
-        Taiko = 1,
-        Catch = 2,
-<<<<<<< HEAD
-        [Description(@"osu!mania")]
-        Mania = 3,
-        [Description(@"osu!vitaru")]
-        Vitaru = 4
-=======
-        Mania = 3
->>>>>>> 8b0f60b6
-    }
-}
+﻿// Copyright (c) 2007-2017 ppy Pty Ltd <contact@ppy.sh>.
+// Licensed under the MIT Licence - https://raw.githubusercontent.com/ppy/osu/master/LICENCE
+
+namespace osu.Game.Modes
+{
+    public enum PlayMode
+    {
+        Osu = 0,
+        Taiko = 1,
+        Catch = 2,
+        Mania = 3
+    }
+}