--- conflicted
+++ resolved
@@ -1,115 +1,107 @@
-﻿// Copyright (c) 2007-2017 ppy Pty Ltd <contact@ppy.sh>.
-// Licensed under the MIT Licence - https://raw.githubusercontent.com/ppy/osu/master/LICENCE
-
-using System;
-using System.Collections.Generic;
-using System.Linq;
-using osu.Framework.Allocation;
-using osu.Framework.Graphics;
-using osu.Framework.Graphics.Containers;
-using osu.Game.Modes.Objects;
-using osu.Game.Modes.Objects.Drawables;
-using osu.Game.Beatmaps;
-using osu.Game.Screens.Play;
-using OpenTK;
-
-namespace osu.Game.Modes.UI
-{
-    public abstract class HitRenderer : Container
-    {
-        public event Action<JudgementInfo> OnJudgement;
-
-        public event Action OnAllJudged;
-
-        internal readonly PlayerInputManager InputManager = new PlayerInputManager();
-
-        /// <summary>
-        /// A function to convert coordinates from gamefield to screen space.
-        /// </summary>
-        public abstract Func<Vector2, Vector2> MapPlayfieldToScreenSpace { get; }
-
-        public abstract bool AllObjectsJudged { get; }
-
-        protected void TriggerOnJudgement(JudgementInfo j)
-        {
-            OnJudgement?.Invoke(j);
-            if (AllObjectsJudged)
-                OnAllJudged?.Invoke();
-        }
-    }
-
-    public abstract class HitRenderer<TObject> : HitRenderer
-        where TObject : HitObject
-    {
-<<<<<<< HEAD
-        public PlayerInputManager InputManager;
-=======
-        private List<TObject> objects;
->>>>>>> 02cab41d
-
-        protected Playfield<TObject> Playfield;
-
-        public override Func<Vector2, Vector2> MapPlayfieldToScreenSpace => Playfield.ScaledContent.ToScreenSpace;
-
-        public override bool AllObjectsJudged => Playfield.HitObjects.Children.First()?.Judgement.Result != null; //reverse depth sort means First() instead of Last().
-
-        protected abstract HitObjectConverter<TObject> Converter { get; }
-
-        protected virtual List<TObject> Convert(Beatmap beatmap) => Converter.Convert(beatmap);
-
-        private Beatmap beatmap;
-
-        protected HitRenderer(Beatmap beatmap)
-        {
-            this.beatmap = beatmap;
-
-            RelativeSizeAxes = Axes.Both;
-
-            InputManager.Add(content = new Container
-            {
-                RelativeSizeAxes = Axes.Both,
-                Children = new[]
-                {
-                    Playfield = CreatePlayfield(),
-                }
-            });
-
-            AddInternal(InputManager);
-        }
-
-<<<<<<< HEAD
-        protected abstract Playfield<TObject> CreatePlayfield();
-=======
-        protected override Container<Drawable> Content => content;
-
-        private Container content;
->>>>>>> 02cab41d
-
-        [BackgroundDependencyLoader]
-        private void load()
-        {
-            loadObjects();
-        }
-
-        private void loadObjects()
-        {
-            foreach (TObject h in Convert(beatmap))
-            {
-                DrawableHitObject<TObject> drawableObject = GetVisualRepresentation(h);
-
-                if (drawableObject == null)
-                    continue;
-
-                drawableObject.OnJudgement += onJudgement;
-
-                Playfield.Add(drawableObject);
-            }
-
-            Playfield.PostProcess();
-        }
-
-        private void onJudgement(DrawableHitObject<TObject> o, JudgementInfo j) => TriggerOnJudgement(j);
-
-        protected abstract DrawableHitObject<TObject> GetVisualRepresentation(TObject h);
-    }
-}
+﻿// Copyright (c) 2007-2017 ppy Pty Ltd <contact@ppy.sh>.
+// Licensed under the MIT Licence - https://raw.githubusercontent.com/ppy/osu/master/LICENCE
+
+using System;
+using System.Collections.Generic;
+using System.Linq;
+using osu.Framework.Allocation;
+using osu.Framework.Graphics;
+using osu.Framework.Graphics.Containers;
+using osu.Game.Modes.Objects;
+using osu.Game.Modes.Objects.Drawables;
+using osu.Game.Beatmaps;
+using osu.Game.Screens.Play;
+using OpenTK;
+
+namespace osu.Game.Modes.UI
+{
+    public abstract class HitRenderer : Container
+    {
+        public event Action<JudgementInfo> OnJudgement;
+
+        public event Action OnAllJudged;
+
+        internal readonly PlayerInputManager InputManager = new PlayerInputManager();
+
+        /// <summary>
+        /// A function to convert coordinates from gamefield to screen space.
+        /// </summary>
+        public abstract Func<Vector2, Vector2> MapPlayfieldToScreenSpace { get; }
+
+        public abstract bool AllObjectsJudged { get; }
+
+        protected void TriggerOnJudgement(JudgementInfo j)
+        {
+            OnJudgement?.Invoke(j);
+            if (AllObjectsJudged)
+                OnAllJudged?.Invoke();
+        }
+    }
+
+    public abstract class HitRenderer<TObject> : HitRenderer
+        where TObject : HitObject
+    {
+        protected Playfield<TObject> Playfield;
+
+        public override Func<Vector2, Vector2> MapPlayfieldToScreenSpace => Playfield.ScaledContent.ToScreenSpace;
+
+        public override bool AllObjectsJudged => Playfield.HitObjects.Children.First()?.Judgement.Result != null; //reverse depth sort means First() instead of Last().
+
+        protected abstract HitObjectConverter<TObject> Converter { get; }
+
+        protected virtual List<TObject> Convert(Beatmap beatmap) => Converter.Convert(beatmap);
+
+        private Beatmap beatmap;
+
+        protected HitRenderer(Beatmap beatmap)
+        {
+            this.beatmap = beatmap;
+
+            RelativeSizeAxes = Axes.Both;
+
+            InputManager.Add(content = new Container
+            {
+                RelativeSizeAxes = Axes.Both,
+                Children = new[]
+                {
+                    Playfield = CreatePlayfield(),
+                }
+            });
+
+            AddInternal(InputManager);
+        }
+
+        protected abstract Playfield<TObject> CreatePlayfield();
+        
+        protected override Container<Drawable> Content => content;
+
+        private Container content;
+
+        [BackgroundDependencyLoader]
+        private void load()
+        {
+            loadObjects();
+        }
+
+        private void loadObjects()
+        {
+            foreach (TObject h in Convert(beatmap))
+            {
+                DrawableHitObject<TObject> drawableObject = GetVisualRepresentation(h);
+
+                if (drawableObject == null)
+                    continue;
+
+                drawableObject.OnJudgement += onJudgement;
+
+                Playfield.Add(drawableObject);
+            }
+
+            Playfield.PostProcess();
+        }
+
+        private void onJudgement(DrawableHitObject<TObject> o, JudgementInfo j) => TriggerOnJudgement(j);
+
+        protected abstract DrawableHitObject<TObject> GetVisualRepresentation(TObject h);
+    }
+}