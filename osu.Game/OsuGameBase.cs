--- conflicted
+++ resolved
@@ -283,14 +283,12 @@
             dependencies.Cache(userCache = new UserLookupCache());
             AddInternal(userCache);
 
-<<<<<<< HEAD
             var helper = new CustomFontHelper();
             dependencies.Cache(helper);
             AddInternal(helper);
-=======
+
             dependencies.Cache(beatmapCache = new BeatmapLookupCache());
             AddInternal(beatmapCache);
->>>>>>> b2a83f0a
 
             var scorePerformanceManager = new ScorePerformanceCache();
             dependencies.Cache(scorePerformanceManager);
