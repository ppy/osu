--- conflicted
+++ resolved
@@ -136,10 +136,6 @@
         [BackgroundDependencyLoader]
         private void load()
         {
-<<<<<<< HEAD
-            using (var str = File.OpenRead(typeof(OsuGameBase).Assembly.Location))
-                VersionHash = "253aa3a3a356a71295bf5b018cd4fda1"; //str.ComputeMD5Hash();
-=======
             try
             {
                 using (var str = File.OpenRead(typeof(OsuGameBase).Assembly.Location))
@@ -151,7 +147,6 @@
                 // should eventually be handled in a better way.
                 VersionHash = $"{Version}-{RuntimeInfo.OS}".ComputeMD5Hash();
             }
->>>>>>> bb643ada
 
             Resources.AddStore(new DllResourceStore(OsuResources.ResourceAssembly));
 
