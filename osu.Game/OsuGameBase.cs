--- conflicted
+++ resolved
@@ -266,21 +266,13 @@
             dependencies.CacheAs(this);
             dependencies.CacheAs(LocalConfig);
             dependencies.Cache(MConfig);
+            //初始化加速地址扩展处理器Store
+            dependencies.Cache(new ExtensionHandlerStore(Storage));
 
             //fallback机制: 先加载的字体会覆盖后加载的字体，即从上到下覆盖(如果在OsuFont.Typeface中)
             InitialiseFonts();
 
-<<<<<<< HEAD
-            //CustomStore在字体后初始化，避免覆盖原有字体
-            var customStore = new CustomFontStore(Storage, this);
-            largeStore.AddTextureSource(new TextureLoaderStore(customStore));
-            dependencies.Cache(customStore);
-
-            //初始化加速地址扩展处理器Store
-            dependencies.Cache(new ExtensionHandlerStore(Storage));
-=======
             addFilesWarning();
->>>>>>> 96bcfea2
 
             Audio.Samples.PlaybackConcurrency = SAMPLE_CONCURRENCY;
 
