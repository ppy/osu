--- conflicted
+++ resolved
@@ -241,18 +241,6 @@
             Audio.Tracks.AddAdjustment(AdjustableProperty.Volume, new BindableDouble(0.8));
 
             Beatmap = new NonNullableBindable<WorkingBeatmap>(defaultBeatmap);
-<<<<<<< HEAD
-            // ScheduleAfterChildren is safety against something in the current frame accessing the previous beatmap's track
-            // and potentially causing a reload of it after just unloading.
-            // Note that the reason for this being added *has* been resolved, so it may be feasible to removed this if required.
-            Beatmap.BindValueChanged(b => ScheduleAfterChildren(() =>
-            {
-                // compare to last beatmap as sometimes the two may share a track representation (optimisation, see WorkingBeatmap.TransferTo)
-                if (b.OldValue?.TrackLoaded == true && b.OldValue?.Track != b.NewValue?.Track)
-                    b.OldValue.RecycleTrack();
-            }));
-=======
->>>>>>> ebed7d09
 
             dependencies.CacheAs<IBindable<WorkingBeatmap>>(Beatmap);
             dependencies.CacheAs(Beatmap);
