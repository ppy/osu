--- conflicted
+++ resolved
@@ -1,192 +1,188 @@
-﻿// Copyright (c) 2007-2017 ppy Pty Ltd <contact@ppy.sh>.
-// Licensed under the MIT Licence - https://raw.githubusercontent.com/ppy/osu/master/LICENCE
-
-using System;
-using System.Diagnostics;
-using System.Reflection;
-using System.Linq;
-using osu.Framework.Allocation;
-using osu.Framework.Configuration;
-using osu.Framework.Graphics;
-using osu.Framework.Graphics.Containers;
-using osu.Framework.IO.Stores;
-using osu.Framework.Platform;
-using osu.Game.Beatmaps;
-using osu.Game.Beatmaps.IO;
-using osu.Game.Configuration;
-using osu.Game.Database;
-using osu.Game.Graphics;
-using osu.Game.Graphics.Cursor;
-using osu.Game.Graphics.Processing;
-using osu.Game.Online.API;
-using osu.Game.IO.Stores;
-using System.IO;
-
-namespace osu.Game
-{
-    public class OsuGameBase : Framework.Game, IOnlineComponent
-    {
-        protected OsuConfigManager LocalConfig;
-
-        protected BeatmapDatabase BeatmapDatabase;
-
-        protected ScoreDatabase ScoreDatabase;
-
-        protected LocaleStore LocaleStore;
-
-        protected override string MainResourceFile => @"osu.Game.Resources.dll";
-
-        public APIAccess API;
-
-        protected override Container<Drawable> Content => ratioContainer;
-
-        private RatioAdjust ratioContainer;
-
-        protected MenuCursor Cursor;
-
-        public readonly Bindable<WorkingBeatmap> Beatmap = new Bindable<WorkingBeatmap>();
-
-        protected AssemblyName AssemblyName => Assembly.GetEntryAssembly()?.GetName() ?? new AssemblyName { Version = new Version() };
-
-        public bool IsDeployedBuild => AssemblyName.Version.Major > 0;
-
-        public bool IsDebug
-        {
-            get
-            {
-                // ReSharper disable once RedundantAssignment
-                bool isDebug = false;
-                // Debug.Assert conditions are only evaluated in debug mode
-                Debug.Assert(isDebug = true);
-                // ReSharper disable once ConditionIsAlwaysTrueOrFalse
-                return isDebug;
-            }
-        }
-
-        public string Version
-        {
-            get
-            {
-                if (!IsDeployedBuild)
-                    return @"local " + (IsDebug ? @"debug" : @"release");
-
-                var assembly = AssemblyName;
-                return $@"{assembly.Version.Major}.{assembly.Version.Minor}.{assembly.Version.Build}";
-            }
-        }
-
-        public OsuGameBase()
-        {
-            Name = @"osu!lazer";
-        }
-
-        [BackgroundDependencyLoader]
-        private void load()
-        {
-            Dependencies.Cache(this);
-            Dependencies.Cache(LocalConfig);
-            Dependencies.Cache(BeatmapDatabase = new BeatmapDatabase(Host.Storage, Host));
-            Dependencies.Cache(ScoreDatabase = new ScoreDatabase(Host.Storage, Host, BeatmapDatabase));
-            Dependencies.Cache(new OsuColour());
-
-            LocaleStore = new LocaleStore();
-            foreach (string file in Assembly.LoadFrom(MainResourceFile).GetManifestResourceNames())
-            {
-                if (file.StartsWith($@"{Path.GetFileNameWithoutExtension(MainResourceFile)}.Localization.") && file.EndsWith(".txt"))
-                {
-                    string locale = file.TrimStart($@"{Path.GetFileNameWithoutExtension(MainResourceFile)}.Localization.".ToArray()).TrimEnd(".txt".ToArray());
-                    LocaleStore.AddStore(locale, new KeywordStore(Resources, $@"Localization/{locale}.txt"));
-                }
-            }
-<<<<<<< HEAD
-            LocaleStore.Locale = LocalConfig.Get<string>(OsuConfig.Language);
-=======
->>>>>>> b8bb0ca3
-            Dependencies.Cache(LocaleStore);
-
-            //this completely overrides the framework default. will need to change once we make a proper FontStore.
-            Dependencies.Cache(Fonts = new FontStore { ScaleAdjust = 100 }, true);
-
-            Fonts.AddStore(new GlyphStore(Resources, @"Fonts/FontAwesome"));
-            Fonts.AddStore(new GlyphStore(Resources, @"Fonts/osuFont"));
-            Fonts.AddStore(new GlyphStore(Resources, @"Fonts/Exo2.0-Medium"));
-            Fonts.AddStore(new GlyphStore(Resources, @"Fonts/Exo2.0-MediumItalic"));
-
-            Fonts.AddStore(new GlyphStore(Resources, @"Fonts/Noto-Basic"));
-            Fonts.AddStore(new GlyphStore(Resources, @"Fonts/Noto-Hangul"));
-            Fonts.AddStore(new GlyphStore(Resources, @"Fonts/Noto-CJK-Basic"));
-            Fonts.AddStore(new GlyphStore(Resources, @"Fonts/Noto-CJK-Compatibility"));
-
-            Fonts.AddStore(new GlyphStore(Resources, @"Fonts/Exo2.0-Regular"));
-            Fonts.AddStore(new GlyphStore(Resources, @"Fonts/Exo2.0-RegularItalic"));
-            Fonts.AddStore(new GlyphStore(Resources, @"Fonts/Exo2.0-SemiBold"));
-            Fonts.AddStore(new GlyphStore(Resources, @"Fonts/Exo2.0-SemiBoldItalic"));
-            Fonts.AddStore(new GlyphStore(Resources, @"Fonts/Exo2.0-Bold"));
-            Fonts.AddStore(new GlyphStore(Resources, @"Fonts/Exo2.0-BoldItalic"));
-            Fonts.AddStore(new GlyphStore(Resources, @"Fonts/Exo2.0-Light"));
-            Fonts.AddStore(new GlyphStore(Resources, @"Fonts/Exo2.0-LightItalic"));
-            Fonts.AddStore(new GlyphStore(Resources, @"Fonts/Exo2.0-Black"));
-            Fonts.AddStore(new GlyphStore(Resources, @"Fonts/Exo2.0-BlackItalic"));
-
-            Fonts.AddStore(new GlyphStore(Resources, @"Fonts/Venera"));
-
-            OszArchiveReader.Register();
-
-            Dependencies.Cache(API = new APIAccess
-            {
-                Username = LocalConfig.Get<string>(OsuConfig.Username),
-                Token = LocalConfig.Get<string>(OsuConfig.Token)
-            });
-
-            API.Register(this);
-        }
-
-        public void APIStateChanged(APIAccess api, APIState state)
-        {
-            switch (state)
-            {
-                case APIState.Online:
-                    LocalConfig.Set(OsuConfig.Username, LocalConfig.Get<bool>(OsuConfig.SaveUsername) ? API.Username : string.Empty);
-                    break;
-            }
-        }
-
-        protected override void LoadComplete()
-        {
-            base.LoadComplete();
-
-            AddInternal(ratioContainer = new RatioAdjust
-            {
-                Children = new[]
-                {
-                    Cursor = new MenuCursor { Depth = float.MinValue }
-                }
-            });
-        }
-
-        public override void SetHost(GameHost host)
-        {
-            if (LocalConfig == null)
-                LocalConfig = new OsuConfigManager(host.Storage);
-            base.SetHost(host);
-        }
-
-        protected override void Update()
-        {
-            base.Update();
-            API.Update();
-        }
-
-        protected override void Dispose(bool isDisposing)
-        {
-            //refresh token may have changed.
-            if (LocalConfig != null && API != null)
-            {
-                LocalConfig.Set(OsuConfig.Token, LocalConfig.Get<bool>(OsuConfig.SavePassword) ? API.Token : string.Empty);
-                LocalConfig.Save();
-            }
-
-            base.Dispose(isDisposing);
-        }
-    }
-}
+﻿// Copyright (c) 2007-2017 ppy Pty Ltd <contact@ppy.sh>.
+// Licensed under the MIT Licence - https://raw.githubusercontent.com/ppy/osu/master/LICENCE
+
+using System;
+using System.Diagnostics;
+using System.Reflection;
+using System.Linq;
+using osu.Framework.Allocation;
+using osu.Framework.Configuration;
+using osu.Framework.Graphics;
+using osu.Framework.Graphics.Containers;
+using osu.Framework.IO.Stores;
+using osu.Framework.Platform;
+using osu.Game.Beatmaps;
+using osu.Game.Beatmaps.IO;
+using osu.Game.Configuration;
+using osu.Game.Database;
+using osu.Game.Graphics;
+using osu.Game.Graphics.Cursor;
+using osu.Game.Graphics.Processing;
+using osu.Game.Online.API;
+using osu.Game.IO.Stores;
+using System.IO;
+
+namespace osu.Game
+{
+    public class OsuGameBase : Framework.Game, IOnlineComponent
+    {
+        protected OsuConfigManager LocalConfig;
+
+        protected BeatmapDatabase BeatmapDatabase;
+
+        protected ScoreDatabase ScoreDatabase;
+
+        protected LocaleStore LocaleStore;
+
+        protected override string MainResourceFile => @"osu.Game.Resources.dll";
+
+        public APIAccess API;
+
+        protected override Container<Drawable> Content => ratioContainer;
+
+        private RatioAdjust ratioContainer;
+
+        protected MenuCursor Cursor;
+
+        public readonly Bindable<WorkingBeatmap> Beatmap = new Bindable<WorkingBeatmap>();
+
+        protected AssemblyName AssemblyName => Assembly.GetEntryAssembly()?.GetName() ?? new AssemblyName { Version = new Version() };
+
+        public bool IsDeployedBuild => AssemblyName.Version.Major > 0;
+
+        public bool IsDebug
+        {
+            get
+            {
+                // ReSharper disable once RedundantAssignment
+                bool isDebug = false;
+                // Debug.Assert conditions are only evaluated in debug mode
+                Debug.Assert(isDebug = true);
+                // ReSharper disable once ConditionIsAlwaysTrueOrFalse
+                return isDebug;
+            }
+        }
+
+        public string Version
+        {
+            get
+            {
+                if (!IsDeployedBuild)
+                    return @"local " + (IsDebug ? @"debug" : @"release");
+
+                var assembly = AssemblyName;
+                return $@"{assembly.Version.Major}.{assembly.Version.Minor}.{assembly.Version.Build}";
+            }
+        }
+
+        public OsuGameBase()
+        {
+            Name = @"osu!lazer";
+        }
+
+        [BackgroundDependencyLoader]
+        private void load()
+        {
+            Dependencies.Cache(this);
+            Dependencies.Cache(LocalConfig);
+            Dependencies.Cache(BeatmapDatabase = new BeatmapDatabase(Host.Storage, Host));
+            Dependencies.Cache(ScoreDatabase = new ScoreDatabase(Host.Storage, Host, BeatmapDatabase));
+            Dependencies.Cache(new OsuColour());
+
+            LocaleStore = new LocaleStore();
+            foreach (string file in Assembly.LoadFrom(MainResourceFile).GetManifestResourceNames())
+            {
+                if (file.StartsWith($@"{Path.GetFileNameWithoutExtension(MainResourceFile)}.Localization.") && file.EndsWith(".txt"))
+                {
+                    string locale = file.TrimStart($@"{Path.GetFileNameWithoutExtension(MainResourceFile)}.Localization.".ToArray()).TrimEnd(".txt".ToArray());
+                    LocaleStore.AddStore(locale, new KeywordStore(Resources, $@"Localization/{locale}.txt"));
+                }
+            }
+            Dependencies.Cache(LocaleStore);
+
+            //this completely overrides the framework default. will need to change once we make a proper FontStore.
+            Dependencies.Cache(Fonts = new FontStore { ScaleAdjust = 100 }, true);
+
+            Fonts.AddStore(new GlyphStore(Resources, @"Fonts/FontAwesome"));
+            Fonts.AddStore(new GlyphStore(Resources, @"Fonts/osuFont"));
+            Fonts.AddStore(new GlyphStore(Resources, @"Fonts/Exo2.0-Medium"));
+            Fonts.AddStore(new GlyphStore(Resources, @"Fonts/Exo2.0-MediumItalic"));
+
+            Fonts.AddStore(new GlyphStore(Resources, @"Fonts/Noto-Basic"));
+            Fonts.AddStore(new GlyphStore(Resources, @"Fonts/Noto-Hangul"));
+            Fonts.AddStore(new GlyphStore(Resources, @"Fonts/Noto-CJK-Basic"));
+            Fonts.AddStore(new GlyphStore(Resources, @"Fonts/Noto-CJK-Compatibility"));
+
+            Fonts.AddStore(new GlyphStore(Resources, @"Fonts/Exo2.0-Regular"));
+            Fonts.AddStore(new GlyphStore(Resources, @"Fonts/Exo2.0-RegularItalic"));
+            Fonts.AddStore(new GlyphStore(Resources, @"Fonts/Exo2.0-SemiBold"));
+            Fonts.AddStore(new GlyphStore(Resources, @"Fonts/Exo2.0-SemiBoldItalic"));
+            Fonts.AddStore(new GlyphStore(Resources, @"Fonts/Exo2.0-Bold"));
+            Fonts.AddStore(new GlyphStore(Resources, @"Fonts/Exo2.0-BoldItalic"));
+            Fonts.AddStore(new GlyphStore(Resources, @"Fonts/Exo2.0-Light"));
+            Fonts.AddStore(new GlyphStore(Resources, @"Fonts/Exo2.0-LightItalic"));
+            Fonts.AddStore(new GlyphStore(Resources, @"Fonts/Exo2.0-Black"));
+            Fonts.AddStore(new GlyphStore(Resources, @"Fonts/Exo2.0-BlackItalic"));
+
+            Fonts.AddStore(new GlyphStore(Resources, @"Fonts/Venera"));
+
+            OszArchiveReader.Register();
+
+            Dependencies.Cache(API = new APIAccess
+            {
+                Username = LocalConfig.Get<string>(OsuConfig.Username),
+                Token = LocalConfig.Get<string>(OsuConfig.Token)
+            });
+
+            API.Register(this);
+        }
+
+        public void APIStateChanged(APIAccess api, APIState state)
+        {
+            switch (state)
+            {
+                case APIState.Online:
+                    LocalConfig.Set(OsuConfig.Username, LocalConfig.Get<bool>(OsuConfig.SaveUsername) ? API.Username : string.Empty);
+                    break;
+            }
+        }
+
+        protected override void LoadComplete()
+        {
+            base.LoadComplete();
+
+            AddInternal(ratioContainer = new RatioAdjust
+            {
+                Children = new[]
+                {
+                    Cursor = new MenuCursor { Depth = float.MinValue }
+                }
+            });
+        }
+
+        public override void SetHost(GameHost host)
+        {
+            if (LocalConfig == null)
+                LocalConfig = new OsuConfigManager(host.Storage);
+            base.SetHost(host);
+        }
+
+        protected override void Update()
+        {
+            base.Update();
+            API.Update();
+        }
+
+        protected override void Dispose(bool isDisposing)
+        {
+            //refresh token may have changed.
+            if (LocalConfig != null && API != null)
+            {
+                LocalConfig.Set(OsuConfig.Token, LocalConfig.Get<bool>(OsuConfig.SavePassword) ? API.Token : string.Empty);
+                LocalConfig.Save();
+            }
+
+            base.Dispose(isDisposing);
+        }
+    }
+}