// Copyright (c) ppy Pty Ltd <contact@ppy.sh>. Licensed under the MIT Licence.
// See the LICENCE file in the repository root for full licence text.

using System;
using System.Collections.Generic;
using System.IO;
using System.Linq;
using System.Reflection;
using System.Threading.Tasks;
using osu.Framework.Allocation;
using osu.Framework.Audio;
using osu.Framework.Bindables;
using osu.Framework.Development;
using osu.Framework.Graphics;
using osu.Framework.Graphics.Containers;
using osu.Framework.IO.Stores;
using osu.Framework.Platform;
using osu.Game.Beatmaps;
using osu.Game.Configuration;
using osu.Game.Graphics;
using osu.Game.Graphics.Cursor;
using osu.Game.Online.API;
using osu.Framework.Graphics.Performance;
using osu.Framework.Graphics.Textures;
using osu.Framework.Input;
using osu.Framework.Logging;
using osu.Game.Audio;
using osu.Game.Database;
using osu.Game.Input;
using osu.Game.Input.Bindings;
using osu.Game.IO;
using osu.Game.Resources;
using osu.Game.Rulesets;
using osu.Game.Rulesets.Mods;
using osu.Game.Scoring;
using osu.Game.Skinning;
using osuTK.Input;

namespace osu.Game
{
    /// <summary>
    /// The most basic <see cref="Game"/> that can be used to host osu! components and systems.
    /// Unlike <see cref="OsuGame"/>, this class will not load any kind of UI, allowing it to be used
    /// for provide dependencies to test cases without interfering with them.
    /// </summary>
    public class OsuGameBase : Framework.Game, ICanAcceptFiles
    {
        public const string CLIENT_STREAM_NAME = "lazer";

        public const int SAMPLE_CONCURRENCY = 6;

        protected OsuConfigManager LocalConfig;
        protected MfConfigManager MfConfig;

        protected BeatmapManager BeatmapManager;

        protected ScoreManager ScoreManager;

        protected SkinManager SkinManager;

        protected RulesetStore RulesetStore;

        protected FileStore FileStore;

        protected KeyBindingStore KeyBindingStore;

        protected SettingsStore SettingsStore;

        protected RulesetConfigCache RulesetConfigCache;

        protected IAPIProvider API;

        protected MenuCursorContainer MenuCursorContainer;

        private Container content;

        protected override Container<Drawable> Content => content;

        protected Storage Storage { get; set; }

        [Cached]
        [Cached(typeof(IBindable<RulesetInfo>))]
        protected readonly Bindable<RulesetInfo> Ruleset = new Bindable<RulesetInfo>();

        // todo: move this to SongSelect once Screen has the ability to unsuspend.
        [Cached]
        [Cached(typeof(IBindable<IReadOnlyList<Mod>>))]
        protected readonly Bindable<IReadOnlyList<Mod>> SelectedMods = new Bindable<IReadOnlyList<Mod>>(Array.Empty<Mod>());

        /// <summary>
        /// Mods available for the current <see cref="Ruleset"/>.
        /// </summary>
        public readonly Bindable<Dictionary<ModType, IReadOnlyList<Mod>>> AvailableMods = new Bindable<Dictionary<ModType, IReadOnlyList<Mod>>>();

        protected Bindable<WorkingBeatmap> Beatmap { get; private set; } // cached via load() method

        private Bindable<bool> fpsDisplayVisible;

        public virtual Version AssemblyVersion => Assembly.GetEntryAssembly()?.GetName().Version ?? new Version();

        public bool IsDeployedBuild => AssemblyVersion.Major > 0;

        public virtual string Version
        {
            get
            {
                if (!IsDeployedBuild)
                    return @"本地 " + (DebugUtils.IsDebugBuild ? @"调试版" : @"发行版");

                var version = AssemblyVersion;
                return $@"{version.Major}.{version.Minor}.{version.Build}";
            }
        }

        public OsuGameBase()
        {
            Name = @"osu!lazer";
        }

        private DependencyContainer dependencies;

        protected override IReadOnlyDependencyContainer CreateChildDependencies(IReadOnlyDependencyContainer parent) =>
            dependencies = new DependencyContainer(base.CreateChildDependencies(parent));

        private DatabaseContextFactory contextFactory;

        protected override UserInputManager CreateUserInputManager() => new OsuUserInputManager();

        [BackgroundDependencyLoader]
        private void load()
        {
            Resources.AddStore(new DllResourceStore(OsuResources.ResourceAssembly));

            dependencies.Cache(contextFactory = new DatabaseContextFactory(Storage));

            dependencies.CacheAs(Storage);

            var largeStore = new LargeTextureStore(Host.CreateTextureLoaderStore(new NamespacedResourceStore<byte[]>(Resources, @"Textures")));
            largeStore.AddStore(Host.CreateTextureLoaderStore(new OnlineStore()));
            dependencies.Cache(largeStore);

            dependencies.CacheAs(this);
            dependencies.Cache(LocalConfig);
            dependencies.Cache(MfConfig);

            AddFont(Resources, @"Fonts/osuFont");
            AddFont(Resources, @"Fonts/Torus-Regular");
            AddFont(Resources, @"Fonts/Torus-Light");
            AddFont(Resources, @"Fonts/Torus-SemiBold");
            AddFont(Resources, @"Fonts/Torus-Bold");

            AddFont(Resources, @"Fonts/Noto-Basic");
            AddFont(Resources, @"Fonts/Noto-Hangul");
            AddFont(Resources, @"Fonts/Noto-CJK-Basic");
            AddFont(Resources, @"Fonts/Noto-CJK-Compatibility");

            AddFont(Resources, @"Fonts/Venera-Light");
            AddFont(Resources, @"Fonts/Venera-Bold");
            AddFont(Resources, @"Fonts/Venera-Black");

            Audio.Samples.PlaybackConcurrency = SAMPLE_CONCURRENCY;

            runMigrations();

            dependencies.Cache(SkinManager = new SkinManager(Storage, contextFactory, Host, Audio, new NamespacedResourceStore<byte[]>(Resources, "Skins/Legacy")));
            dependencies.CacheAs<ISkinSource>(SkinManager);

            API ??= new APIAccess(LocalConfig);

            dependencies.CacheAs(API);

            var defaultBeatmap = new DummyWorkingBeatmap(Audio, Textures);

            dependencies.Cache(RulesetStore = new RulesetStore(contextFactory, Storage));
            dependencies.Cache(FileStore = new FileStore(contextFactory, Storage));

            // ordering is important here to ensure foreign keys rules are not broken in ModelStore.Cleanup()
            dependencies.Cache(ScoreManager = new ScoreManager(RulesetStore, () => BeatmapManager, Storage, API, contextFactory, Host));
            dependencies.Cache(BeatmapManager = new BeatmapManager(Storage, contextFactory, RulesetStore, API, Audio, Host, defaultBeatmap));

            // this should likely be moved to ArchiveModelManager when another case appers where it is necessary
            // to have inter-dependent model managers. this could be obtained with an IHasForeign<T> interface to
            // allow lookups to be done on the child (ScoreManager in this case) to perform the cascading delete.
            List<ScoreInfo> getBeatmapScores(BeatmapSetInfo set)
            {
                var beatmapIds = BeatmapManager.QueryBeatmaps(b => b.BeatmapSetInfoID == set.ID).Select(b => b.ID).ToList();
                return ScoreManager.QueryScores(s => beatmapIds.Contains(s.Beatmap.ID)).ToList();
            }

            BeatmapManager.ItemRemoved.BindValueChanged(i =>
            {
                if (i.NewValue.TryGetTarget(out var item))
                    ScoreManager.Delete(getBeatmapScores(item), true);
            });

            BeatmapManager.ItemUpdated.BindValueChanged(i =>
            {
                if (i.NewValue.TryGetTarget(out var item))
                    ScoreManager.Undelete(getBeatmapScores(item), true);
            });

            dependencies.Cache(KeyBindingStore = new KeyBindingStore(contextFactory, RulesetStore));
            dependencies.Cache(SettingsStore = new SettingsStore(contextFactory));
            dependencies.Cache(RulesetConfigCache = new RulesetConfigCache(SettingsStore));
            dependencies.Cache(new SessionStatics());
            dependencies.Cache(new OsuColour());

            fileImporters.Add(BeatmapManager);
            fileImporters.Add(ScoreManager);
            fileImporters.Add(SkinManager);

            // tracks play so loud our samples can't keep up.
            // this adds a global reduction of track volume for the time being.
            Audio.Tracks.AddAdjustment(AdjustableProperty.Volume, new BindableDouble(0.8));

            Beatmap = new NonNullableBindable<WorkingBeatmap>(defaultBeatmap);
            // ScheduleAfterChildren is safety against something in the current frame accessing the previous beatmap's track
            // and potentially causing a reload of it after just unloading.
            // Note that the reason for this being added *has* been resolved, so it may be feasible to removed this if required.
            Beatmap.BindValueChanged(b => ScheduleAfterChildren(() =>
            {
                // compare to last beatmap as sometimes the two may share a track representation (optimisation, see WorkingBeatmap.TransferTo)
                if (b.OldValue?.TrackLoaded == true && b.OldValue?.Track != b.NewValue?.Track)
                    b.OldValue.RecycleTrack();
            }));

            dependencies.CacheAs<IBindable<WorkingBeatmap>>(Beatmap);
            dependencies.CacheAs(Beatmap);

            FileStore.Cleanup();

            if (API is APIAccess apiAccess)
                AddInternal(apiAccess);
            AddInternal(RulesetConfigCache);

            GlobalActionContainer globalBinding;

            MenuCursorContainer = new MenuCursorContainer { RelativeSizeAxes = Axes.Both };
            MenuCursorContainer.Child = globalBinding = new GlobalActionContainer(this)
            {
                RelativeSizeAxes = Axes.Both,
                Child = content = new OsuTooltipContainer(MenuCursorContainer.Cursor) { RelativeSizeAxes = Axes.Both }
            };

            base.Content.Add(CreateScalingContainer().WithChild(MenuCursorContainer));

            KeyBindingStore.Register(globalBinding);
            dependencies.Cache(globalBinding);

            PreviewTrackManager previewTrackManager;
            dependencies.Cache(previewTrackManager = new PreviewTrackManager());
            Add(previewTrackManager);

            Ruleset.BindValueChanged(onRulesetChanged);
        }

        private void onRulesetChanged(ValueChangedEvent<RulesetInfo> r)
        {
            var dict = new Dictionary<ModType, IReadOnlyList<Mod>>();

            if (r.NewValue?.Available == true)
            {
                foreach (ModType type in Enum.GetValues(typeof(ModType)))
                    dict[type] = r.NewValue.CreateInstance().GetModsFor(type).ToList();
            }

            if (!SelectedMods.Disabled)
                SelectedMods.Value = Array.Empty<Mod>();
            AvailableMods.Value = dict;
        }

        protected virtual Container CreateScalingContainer() => new DrawSizePreservingFillContainer();

        protected override void LoadComplete()
        {
            base.LoadComplete();

            // TODO: This is temporary until we reimplement the local FPS display.
            // It's just to allow end-users to access the framework FPS display without knowing the shortcut key.
            fpsDisplayVisible = LocalConfig.GetBindable<bool>(OsuSetting.ShowFpsDisplay);
            fpsDisplayVisible.ValueChanged += visible => { FrameStatistics.Value = visible.NewValue ? FrameStatisticsMode.Minimal : FrameStatisticsMode.None; };
            fpsDisplayVisible.TriggerChange();

            FrameStatistics.ValueChanged += e => fpsDisplayVisible.Value = e.NewValue != FrameStatisticsMode.None;
        }

        private void runMigrations()
        {
            try
            {
                using (var db = contextFactory.GetForWrite(false))
                    db.Context.Migrate();
            }
            catch (Exception e)
            {
                Logger.Error(e.InnerException ?? e, "Migration failed! We'll be starting with a fresh database.", LoggingTarget.Database);

                // if we failed, let's delete the database and start fresh.
                // todo: we probably want a better (non-destructive) migrations/recovery process at a later point than this.
                contextFactory.ResetDatabase();

                Logger.Log("Database purged successfully.", LoggingTarget.Database);

                // only run once more, then hard bail.
                using (var db = contextFactory.GetForWrite(false))
                    db.Context.Migrate();
            }
        }

        public override void SetHost(GameHost host)
        {
            base.SetHost(host);

            // may be non-null for certain tests
            Storage ??= new OsuStorage(host);

<<<<<<< HEAD
            if (LocalConfig == null)
                LocalConfig = new OsuConfigManager(Storage);

            if (MfConfig == null)
                MfConfig = new MfConfigManager(Storage);
=======
            LocalConfig ??= new OsuConfigManager(Storage);
>>>>>>> c726e6f5
        }

        private readonly List<ICanAcceptFiles> fileImporters = new List<ICanAcceptFiles>();

        public async Task Import(params string[] paths)
        {
            var extension = Path.GetExtension(paths.First())?.ToLowerInvariant();

            foreach (var importer in fileImporters)
            {
                if (importer.HandledExtensions.Contains(extension))
                    await importer.Import(paths);
            }
        }

        public string[] HandledExtensions => fileImporters.SelectMany(i => i.HandledExtensions).ToArray();

        protected override void Dispose(bool isDisposing)
        {
            base.Dispose(isDisposing);
            RulesetStore?.Dispose();
            BeatmapManager?.Dispose();

            contextFactory.FlushConnections();
        }

        private class OsuUserInputManager : UserInputManager
        {
            protected override MouseButtonEventManager CreateButtonEventManagerFor(MouseButton button)
            {
                switch (button)
                {
                    case MouseButton.Right:
                        return new RightMouseManager(button);
                }

                return base.CreateButtonEventManagerFor(button);
            }

            private class RightMouseManager : MouseButtonEventManager
            {
                public RightMouseManager(MouseButton button)
                    : base(button)
                {
                }

                public override bool EnableDrag => true; // allow right-mouse dragging for absolute scroll in scroll containers.
                public override bool EnableClick => false;
                public override bool ChangeFocusOnClick => false;
            }
        }

        public void Migrate(string path)
        {
            contextFactory.FlushConnections();
            (Storage as OsuStorage)?.Migrate(path);
        }
    }
}<|MERGE_RESOLUTION|>--- conflicted
+++ resolved
@@ -314,15 +314,11 @@
             // may be non-null for certain tests
             Storage ??= new OsuStorage(host);
 
-<<<<<<< HEAD
             if (LocalConfig == null)
                 LocalConfig = new OsuConfigManager(Storage);
 
             if (MfConfig == null)
                 MfConfig = new MfConfigManager(Storage);
-=======
-            LocalConfig ??= new OsuConfigManager(Storage);
->>>>>>> c726e6f5
         }
 
         private readonly List<ICanAcceptFiles> fileImporters = new List<ICanAcceptFiles>();
