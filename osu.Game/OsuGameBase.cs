// Copyright (c) ppy Pty Ltd <contact@ppy.sh>. Licensed under the MIT Licence.
// See the LICENCE file in the repository root for full licence text.

using System;
using System.Collections.Generic;
using System.IO;
using System.Linq;
using System.Reflection;
using System.Threading.Tasks;
using osu.Framework.Allocation;
using osu.Framework.Audio;
using osu.Framework.Bindables;
using osu.Framework.Development;
using osu.Framework.Graphics;
using osu.Framework.Graphics.Containers;
using osu.Framework.IO.Stores;
using osu.Framework.Platform;
using osu.Game.Beatmaps;
using osu.Game.Configuration;
using osu.Game.Graphics;
using osu.Game.Graphics.Cursor;
using osu.Game.Online.API;
using osu.Framework.Graphics.Performance;
using osu.Framework.Graphics.Textures;
using osu.Framework.Input;
using osu.Framework.Logging;
using osu.Game.Audio;
using osu.Game.Database;
using osu.Game.Input;
using osu.Game.Input.Bindings;
using osu.Game.IO;
using osu.Game.Resources;
using osu.Game.Rulesets;
using osu.Game.Rulesets.Mods;
using osu.Game.Scoring;
using osu.Game.Skinning;
using osuTK.Input;

namespace osu.Game
{
    /// <summary>
    /// The most basic <see cref="Game"/> that can be used to host osu! components and systems.
    /// Unlike <see cref="OsuGame"/>, this class will not load any kind of UI, allowing it to be used
    /// for provide dependencies to test cases without interfering with them.
    /// </summary>
    public class OsuGameBase : Framework.Game, ICanAcceptFiles
    {
        public const string CLIENT_STREAM_NAME = "lazer";

        public const int SAMPLE_CONCURRENCY = 6;

        protected OsuConfigManager LocalConfig;
        protected MfConfigManager MfConfig;

        protected BeatmapManager BeatmapManager;

        protected ScoreManager ScoreManager;

        protected SkinManager SkinManager;

        protected RulesetStore RulesetStore;

        protected FileStore FileStore;

        protected KeyBindingStore KeyBindingStore;

        protected SettingsStore SettingsStore;

        protected RulesetConfigCache RulesetConfigCache;

        protected IAPIProvider API;

        protected MenuCursorContainer MenuCursorContainer;

        private Container content;

        protected override Container<Drawable> Content => content;

        protected Storage Storage { get; set; }

        [Cached]
        [Cached(typeof(IBindable<RulesetInfo>))]
        protected readonly Bindable<RulesetInfo> Ruleset = new Bindable<RulesetInfo>();

        // todo: move this to SongSelect once Screen has the ability to unsuspend.
        [Cached]
        [Cached(typeof(IBindable<IReadOnlyList<Mod>>))]
        protected readonly Bindable<IReadOnlyList<Mod>> SelectedMods = new Bindable<IReadOnlyList<Mod>>(Array.Empty<Mod>());

        /// <summary>
        /// Mods available for the current <see cref="Ruleset"/>.
        /// </summary>
        public readonly Bindable<Dictionary<ModType, IReadOnlyList<Mod>>> AvailableMods = new Bindable<Dictionary<ModType, IReadOnlyList<Mod>>>();

        protected Bindable<WorkingBeatmap> Beatmap { get; private set; } // cached via load() method

        private Bindable<bool> fpsDisplayVisible;

        public virtual Version AssemblyVersion => Assembly.GetEntryAssembly()?.GetName().Version ?? new Version();

        public bool IsDeployedBuild => AssemblyVersion.Major > 0;

        public virtual string Version
        {
            get
            {
                if (!IsDeployedBuild)
                    return @"本地 " + (DebugUtils.IsDebugBuild ? @"调试版" : @"发行版");

                var version = AssemblyVersion;
                return $@"{version.Major}.{version.Minor}.{version.Build}";
            }
        }

        public OsuGameBase()
        {
            Name = @"osu!lazer";
        }

        private DependencyContainer dependencies;

        protected override IReadOnlyDependencyContainer CreateChildDependencies(IReadOnlyDependencyContainer parent) =>
            dependencies = new DependencyContainer(base.CreateChildDependencies(parent));

        private DatabaseContextFactory contextFactory;

        protected override UserInputManager CreateUserInputManager() => new OsuUserInputManager();

        [BackgroundDependencyLoader]
        private void load()
        {
            Resources.AddStore(new DllResourceStore(OsuResources.ResourceAssembly));

            dependencies.Cache(contextFactory = new DatabaseContextFactory(Storage));

            dependencies.CacheAs(Storage);

            var largeStore = new LargeTextureStore(Host.CreateTextureLoaderStore(new NamespacedResourceStore<byte[]>(Resources, @"Textures")));
            largeStore.AddStore(Host.CreateTextureLoaderStore(new OnlineStore()));
            dependencies.Cache(largeStore);

            dependencies.CacheAs(this);
            dependencies.Cache(LocalConfig);
            dependencies.Cache(MfConfig);

            AddFont(Resources, @"Fonts/osuFont");
            AddFont(Resources, @"Fonts/Torus-Regular");
            AddFont(Resources, @"Fonts/Torus-Light");
            AddFont(Resources, @"Fonts/Torus-SemiBold");
            AddFont(Resources, @"Fonts/Torus-Bold");

            AddFont(Resources, @"Fonts/Noto-Basic");
            AddFont(Resources, @"Fonts/Noto-Hangul");
            AddFont(Resources, @"Fonts/Noto-CJK-Basic");
            AddFont(Resources, @"Fonts/Noto-CJK-Compatibility");

<<<<<<< HEAD
=======
            AddFont(Resources, @"Fonts/osuFont");

            AddFont(Resources, @"Fonts/Torus-Regular");
            AddFont(Resources, @"Fonts/Torus-Light");
            AddFont(Resources, @"Fonts/Torus-SemiBold");
            AddFont(Resources, @"Fonts/Torus-Bold");

            AddFont(Resources, @"Fonts/Noto-Basic");
            AddFont(Resources, @"Fonts/Noto-Hangul");
            AddFont(Resources, @"Fonts/Noto-CJK-Basic");
            AddFont(Resources, @"Fonts/Noto-CJK-Compatibility");

>>>>>>> eb2e8e50
            AddFont(Resources, @"Fonts/Venera-Light");
            AddFont(Resources, @"Fonts/Venera-Bold");
            AddFont(Resources, @"Fonts/Venera-Black");

            Audio.Samples.PlaybackConcurrency = SAMPLE_CONCURRENCY;

            runMigrations();

            dependencies.Cache(SkinManager = new SkinManager(Storage, contextFactory, Host, Audio, new NamespacedResourceStore<byte[]>(Resources, "Skins/Legacy")));
            dependencies.CacheAs<ISkinSource>(SkinManager);

            if (API == null) API = new APIAccess(LocalConfig);

            dependencies.CacheAs(API);

            var defaultBeatmap = new DummyWorkingBeatmap(Audio, Textures);

            dependencies.Cache(RulesetStore = new RulesetStore(contextFactory, Storage));
            dependencies.Cache(FileStore = new FileStore(contextFactory, Storage));

            // ordering is important here to ensure foreign keys rules are not broken in ModelStore.Cleanup()
            dependencies.Cache(ScoreManager = new ScoreManager(RulesetStore, () => BeatmapManager, Storage, API, contextFactory, Host));
            dependencies.Cache(BeatmapManager = new BeatmapManager(Storage, contextFactory, RulesetStore, API, Audio, Host, defaultBeatmap));

            // this should likely be moved to ArchiveModelManager when another case appers where it is necessary
            // to have inter-dependent model managers. this could be obtained with an IHasForeign<T> interface to
            // allow lookups to be done on the child (ScoreManager in this case) to perform the cascading delete.
            List<ScoreInfo> getBeatmapScores(BeatmapSetInfo set)
            {
                var beatmapIds = BeatmapManager.QueryBeatmaps(b => b.BeatmapSetInfoID == set.ID).Select(b => b.ID).ToList();
                return ScoreManager.QueryScores(s => beatmapIds.Contains(s.Beatmap.ID)).ToList();
            }

            BeatmapManager.ItemRemoved.BindValueChanged(i =>
            {
                if (i.NewValue.TryGetTarget(out var item))
                    ScoreManager.Delete(getBeatmapScores(item), true);
            });

            BeatmapManager.ItemAdded.BindValueChanged(i =>
            {
                if (i.NewValue.TryGetTarget(out var item))
                    ScoreManager.Undelete(getBeatmapScores(item), true);
            });

            dependencies.Cache(KeyBindingStore = new KeyBindingStore(contextFactory, RulesetStore));
            dependencies.Cache(SettingsStore = new SettingsStore(contextFactory));
            dependencies.Cache(RulesetConfigCache = new RulesetConfigCache(SettingsStore));
            dependencies.Cache(new SessionStatics());
            dependencies.Cache(new OsuColour());

            fileImporters.Add(BeatmapManager);
            fileImporters.Add(ScoreManager);
            fileImporters.Add(SkinManager);

            // tracks play so loud our samples can't keep up.
            // this adds a global reduction of track volume for the time being.
            Audio.Tracks.AddAdjustment(AdjustableProperty.Volume, new BindableDouble(0.8));

            Beatmap = new NonNullableBindable<WorkingBeatmap>(defaultBeatmap);
<<<<<<< HEAD
            
=======

>>>>>>> eb2e8e50
            // ScheduleAfterChildren is safety against something in the current frame accessing the previous beatmap's track
            // and potentially causing a reload of it after just unloading.
            // Note that the reason for this being added *has* been resolved, so it may be feasible to removed this if required.
            Beatmap.BindValueChanged(b => ScheduleAfterChildren(() =>
            {
                // compare to last beatmap as sometimes the two may share a track representation (optimisation, see WorkingBeatmap.TransferTo)
                if (b.OldValue?.TrackLoaded == true && b.OldValue?.Track != b.NewValue?.Track)
                    b.OldValue.RecycleTrack();
            }));

            dependencies.CacheAs<IBindable<WorkingBeatmap>>(Beatmap);
            dependencies.CacheAs(Beatmap);

            FileStore.Cleanup();

            if (API is APIAccess apiAcces)
                AddInternal(apiAcces);
            AddInternal(RulesetConfigCache);

            GlobalActionContainer globalBinding;

            MenuCursorContainer = new MenuCursorContainer { RelativeSizeAxes = Axes.Both };
            MenuCursorContainer.Child = globalBinding = new GlobalActionContainer(this)
            {
                RelativeSizeAxes = Axes.Both,
                Child = content = new OsuTooltipContainer(MenuCursorContainer.Cursor) { RelativeSizeAxes = Axes.Both }
            };

            base.Content.Add(CreateScalingContainer().WithChild(MenuCursorContainer));

            KeyBindingStore.Register(globalBinding);
            dependencies.Cache(globalBinding);

            PreviewTrackManager previewTrackManager;
            dependencies.Cache(previewTrackManager = new PreviewTrackManager());
            Add(previewTrackManager);

            Ruleset.BindValueChanged(onRulesetChanged);
        }

        private void onRulesetChanged(ValueChangedEvent<RulesetInfo> r)
        {
            var dict = new Dictionary<ModType, IReadOnlyList<Mod>>();

            if (r.NewValue?.Available == true)
            {
                foreach (ModType type in Enum.GetValues(typeof(ModType)))
                    dict[type] = r.NewValue.CreateInstance().GetModsFor(type).ToList();
            }

            if (!SelectedMods.Disabled)
                SelectedMods.Value = Array.Empty<Mod>();
            AvailableMods.Value = dict;
        }

        protected virtual Container CreateScalingContainer() => new DrawSizePreservingFillContainer();

        protected override void LoadComplete()
        {
            base.LoadComplete();

            // TODO: This is temporary until we reimplement the local FPS display.
            // It's just to allow end-users to access the framework FPS display without knowing the shortcut key.
            fpsDisplayVisible = LocalConfig.GetBindable<bool>(OsuSetting.ShowFpsDisplay);
            fpsDisplayVisible.ValueChanged += visible => { FrameStatistics.Value = visible.NewValue ? FrameStatisticsMode.Minimal : FrameStatisticsMode.None; };
            fpsDisplayVisible.TriggerChange();

            FrameStatistics.ValueChanged += e => fpsDisplayVisible.Value = e.NewValue != FrameStatisticsMode.None;
        }

        private void runMigrations()
        {
            try
            {
                using (var db = contextFactory.GetForWrite(false))
                    db.Context.Migrate();
            }
            catch (Exception e)
            {
                Logger.Error(e.InnerException ?? e, "Migration failed! We'll be starting with a fresh database.", LoggingTarget.Database);

                // if we failed, let's delete the database and start fresh.
                // todo: we probably want a better (non-destructive) migrations/recovery process at a later point than this.
                contextFactory.ResetDatabase();

                Logger.Log("Database purged successfully.", LoggingTarget.Database);

                // only run once more, then hard bail.
                using (var db = contextFactory.GetForWrite(false))
                    db.Context.Migrate();
            }
        }

        public override void SetHost(GameHost host)
        {
            base.SetHost(host);

            if (Storage == null) // may be non-null for certain tests
                Storage = new OsuStorage(host);

            if (LocalConfig == null)
                LocalConfig = new OsuConfigManager(Storage);

            if (MfConfig == null)
                MfConfig = new MfConfigManager(Storage);
        }

        private readonly List<ICanAcceptFiles> fileImporters = new List<ICanAcceptFiles>();

        public async Task Import(params string[] paths)
        {
            var extension = Path.GetExtension(paths.First())?.ToLowerInvariant();

            foreach (var importer in fileImporters)
            {
                if (importer.HandledExtensions.Contains(extension))
                    await importer.Import(paths);
            }
        }

        public string[] HandledExtensions => fileImporters.SelectMany(i => i.HandledExtensions).ToArray();

        protected override void Dispose(bool isDisposing)
        {
            base.Dispose(isDisposing);
            RulesetStore?.Dispose();

            contextFactory.FlushConnections();
        }

        private class OsuUserInputManager : UserInputManager
        {
            protected override MouseButtonEventManager CreateButtonEventManagerFor(MouseButton button)
            {
                switch (button)
                {
                    case MouseButton.Right:
                        return new RightMouseManager(button);
                }

                return base.CreateButtonEventManagerFor(button);
            }

            private class RightMouseManager : MouseButtonEventManager
            {
                public RightMouseManager(MouseButton button)
                    : base(button)
                {
                }

                public override bool EnableDrag => true; // allow right-mouse dragging for absolute scroll in scroll containers.
                public override bool EnableClick => false;
                public override bool ChangeFocusOnClick => false;
            }
        }

        public void Migrate(string path)
        {
<<<<<<< HEAD
            Logger.Log("调起迁移...");
=======
>>>>>>> eb2e8e50
            contextFactory.FlushConnections();
            (Storage as OsuStorage)?.Migrate(path);
        }
    }
}<|MERGE_RESOLUTION|>--- conflicted
+++ resolved
@@ -154,21 +154,6 @@
             AddFont(Resources, @"Fonts/Noto-CJK-Basic");
             AddFont(Resources, @"Fonts/Noto-CJK-Compatibility");
 
-<<<<<<< HEAD
-=======
-            AddFont(Resources, @"Fonts/osuFont");
-
-            AddFont(Resources, @"Fonts/Torus-Regular");
-            AddFont(Resources, @"Fonts/Torus-Light");
-            AddFont(Resources, @"Fonts/Torus-SemiBold");
-            AddFont(Resources, @"Fonts/Torus-Bold");
-
-            AddFont(Resources, @"Fonts/Noto-Basic");
-            AddFont(Resources, @"Fonts/Noto-Hangul");
-            AddFont(Resources, @"Fonts/Noto-CJK-Basic");
-            AddFont(Resources, @"Fonts/Noto-CJK-Compatibility");
-
->>>>>>> eb2e8e50
             AddFont(Resources, @"Fonts/Venera-Light");
             AddFont(Resources, @"Fonts/Venera-Bold");
             AddFont(Resources, @"Fonts/Venera-Black");
@@ -229,11 +214,6 @@
             Audio.Tracks.AddAdjustment(AdjustableProperty.Volume, new BindableDouble(0.8));
 
             Beatmap = new NonNullableBindable<WorkingBeatmap>(defaultBeatmap);
-<<<<<<< HEAD
-            
-=======
-
->>>>>>> eb2e8e50
             // ScheduleAfterChildren is safety against something in the current frame accessing the previous beatmap's track
             // and potentially causing a reload of it after just unloading.
             // Note that the reason for this being added *has* been resolved, so it may be feasible to removed this if required.
@@ -392,10 +372,6 @@
 
         public void Migrate(string path)
         {
-<<<<<<< HEAD
-            Logger.Log("调起迁移...");
-=======
->>>>>>> eb2e8e50
             contextFactory.FlushConnections();
             (Storage as OsuStorage)?.Migrate(path);
         }
