--- conflicted
+++ resolved
@@ -136,14 +136,10 @@
         [BackgroundDependencyLoader]
         private void load()
         {
-<<<<<<< HEAD
-            using (var str = File.OpenRead(typeof(OsuGameBase).Assembly.Location))
-                VersionHash = "253aa3a3a356a71295bf5b018cd4fda1"; //str.ComputeMD5Hash();
-=======
             try
             {
                 using (var str = File.OpenRead(typeof(OsuGameBase).Assembly.Location))
-                    VersionHash = str.ComputeMD5Hash();
+                    VersionHash = "b9aa39d209ae8828671366ea08d9c4a9";
             }
             catch
             {
@@ -151,7 +147,6 @@
                 // should eventually be handled in a better way.
                 VersionHash = $"{Version}-{RuntimeInfo.OS}".ComputeMD5Hash();
             }
->>>>>>> bb6e0540
 
             Resources.AddStore(new DllResourceStore(OsuResources.ResourceAssembly));
 
