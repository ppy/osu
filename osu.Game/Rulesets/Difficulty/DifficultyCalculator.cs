// Copyright (c) ppy Pty Ltd <contact@ppy.sh>. Licensed under the MIT Licence.
// See the LICENCE file in the repository root for full licence text.

using System;
using System.Collections.Generic;
using System.Linq;
using osu.Framework.Audio.Track;
using osu.Framework.Extensions.IEnumerableExtensions;
using osu.Game.Beatmaps;
using osu.Game.Beatmaps.ControlPoints;
using osu.Game.Beatmaps.Timing;
using osu.Game.Rulesets.Difficulty.Preprocessing;
using osu.Game.Rulesets.Difficulty.Skills;
using osu.Game.Rulesets.Mods;
using osu.Game.Rulesets.Objects;

namespace osu.Game.Rulesets.Difficulty
{
    public abstract class DifficultyCalculator
    {
        /// <summary>
        /// The beatmap for which difficulty will be calculated.
        /// </summary>
        protected IBeatmap Beatmap { get; private set; }

        private Mod[] playableMods;
        private double clockRate;

        private readonly Ruleset ruleset;
        private readonly WorkingBeatmap beatmap;
        protected readonly PreNoteDatabase database;

        protected DifficultyCalculator(Ruleset ruleset, WorkingBeatmap beatmap)
        {
            this.ruleset = ruleset;
            this.beatmap = beatmap;
            database = new PreNoteDatabase();
        }

        /// <summary>
        /// Calculates the difficulty of the beatmap using a specific mod combination.
        /// </summary>
        /// <param name="mods">The mods that should be applied to the beatmap.</param>
        /// <returns>A structure describing the difficulty of the beatmap.</returns>
        public DifficultyAttributes Calculate(params Mod[] mods)
        {
            preProcess(mods);

            var skills = CreateSkills(Beatmap, playableMods, clockRate);

            if (!Beatmap.HitObjects.Any())
                return CreateDifficultyAttributes(Beatmap, playableMods, skills, clockRate);

            foreach (var hitObject in getDifficultyHitObjects())
            {
                foreach (var skill in skills)
                    skill.ProcessInternal(hitObject);
            }

            return CreateDifficultyAttributes(Beatmap, playableMods, skills, clockRate);
        }

        public List<TimedDifficultyAttributes> CalculateTimed(params Mod[] mods)
        {
            preProcess(mods);

            var attribs = new List<TimedDifficultyAttributes>();

            if (!Beatmap.HitObjects.Any())
                return attribs;

            var skills = CreateSkills(Beatmap, playableMods, clockRate);
            var progressiveBeatmap = new ProgressiveCalculationBeatmap(Beatmap);

            foreach (var hitObject in getDifficultyHitObjects())
            {
                progressiveBeatmap.HitObjects.Add(hitObject.BaseObject);

                foreach (var skill in skills)
                    skill.ProcessInternal(hitObject);

                attribs.Add(new TimedDifficultyAttributes(hitObject.EndTime, CreateDifficultyAttributes(progressiveBeatmap, playableMods, skills, clockRate)));
            }

            return attribs;
        }

        /// <summary>
        /// Calculates the difficulty of the beatmap using all mod combinations applicable to the beatmap.
        /// </summary>
        /// <returns>A collection of structures describing the difficulty of the beatmap for each mod combination.</returns>
        public IEnumerable<DifficultyAttributes> CalculateAll()
        {
            foreach (var combination in CreateDifficultyAdjustmentModCombinations())
            {
                if (combination is MultiMod multi)
                    yield return Calculate(multi.Mods);
                else
                    yield return Calculate(combination);
            }
        }
<<<<<<< HEAD
        private DifficultyAttributes calculate(IBeatmap beatmap, Mod[] mods, double clockRate)
        {
            var preSkills = CreatePreloadedSkills(beatmap, mods, clockRate);



            var skills = CreateSkills(beatmap, mods, clockRate);

            if (!beatmap.HitObjects.Any())
                return CreateDifficultyAttributes(beatmap, mods, preSkills, skills, clockRate);
=======

        /// <summary>
        /// Retrieves the <see cref="DifficultyHitObject"/>s to calculate against.
        /// </summary>
        private IEnumerable<DifficultyHitObject> getDifficultyHitObjects() => SortObjects(CreateDifficultyHitObjects(Beatmap, clockRate));

        /// <summary>
        /// Performs required tasks before every calculation.
        /// </summary>
        /// <param name="mods">The original list of <see cref="Mod"/>s.</param>
        private void preProcess(Mod[] mods)
        {
            playableMods = mods.Select(m => m.DeepClone()).ToArray();
>>>>>>> c98961d9

            Beatmap = beatmap.GetPlayableBeatmap(ruleset.RulesetInfo, playableMods);

<<<<<<< HEAD
            for (int index = 0; index < difficultyHitObjects.Count; index++)
            {
                var hitObject = difficultyHitObjects[index];

                foreach (var preSkill in preSkills)
                {
                    preSkill.ProcessInternal(index, hitObject);
                }
            }

            database.preSkills = preSkills;

            for (int index = 0; index < difficultyHitObjects.Count; index++)
            {
                var hitObject = difficultyHitObjects[index];
                foreach (var skill in skills)
                {
                    skill.ProcessInternal(index, hitObject);
                }
            }

            return CreateDifficultyAttributes(beatmap, mods, preSkills, skills, clockRate);
=======
            var track = new TrackVirtual(10000);
            playableMods.OfType<IApplicableToTrack>().ForEach(m => m.ApplyToTrack(track));
            clockRate = track.Rate;
>>>>>>> c98961d9
        }

        /// <summary>
        /// Sorts a given set of <see cref="DifficultyHitObject"/>s.
        /// </summary>
        /// <param name="input">The <see cref="DifficultyHitObject"/>s to sort.</param>
        /// <returns>The sorted <see cref="DifficultyHitObject"/>s.</returns>
        protected virtual IEnumerable<DifficultyHitObject> SortObjects(IEnumerable<DifficultyHitObject> input)
            => input.OrderBy(h => h.BaseObject.StartTime);

        /// <summary>
        /// Creates all <see cref="Mod"/> combinations which adjust the <see cref="Beatmaps.Beatmap"/> difficulty.
        /// </summary>
        public Mod[] CreateDifficultyAdjustmentModCombinations()
        {
            return createDifficultyAdjustmentModCombinations(DifficultyAdjustmentMods, Array.Empty<Mod>()).ToArray();

            static IEnumerable<Mod> createDifficultyAdjustmentModCombinations(ReadOnlyMemory<Mod> remainingMods, IEnumerable<Mod> currentSet, int currentSetCount = 0)
            {
                // Return the current set.
                switch (currentSetCount)
                {
                    case 0:
                        // Initial-case: Empty current set
                        yield return new ModNoMod();

                        break;

                    case 1:
                        yield return currentSet.Single();

                        break;

                    default:
                        yield return new MultiMod(currentSet.ToArray());

                        break;
                }

                // Apply the rest of the remaining mods recursively.
                for (int i = 0; i < remainingMods.Length; i++)
                {
                    (var nextSet, int nextCount) = flatten(remainingMods.Span[i]);

                    // Check if any mods in the next set are incompatible with any of the current set.
                    if (currentSet.SelectMany(m => m.IncompatibleMods).Any(c => nextSet.Any(c.IsInstanceOfType)))
                        continue;

                    // Check if any mods in the next set are the same type as the current set. Mods of the exact same type are not incompatible with themselves.
                    if (currentSet.Any(c => nextSet.Any(n => c.GetType() == n.GetType())))
                        continue;

                    // If all's good, attach the next set to the current set and recurse further.
                    foreach (var combo in createDifficultyAdjustmentModCombinations(remainingMods.Slice(i + 1), currentSet.Concat(nextSet), currentSetCount + nextCount))
                        yield return combo;
                }
            }

            // Flattens a mod hierarchy (through MultiMod) as an IEnumerable<Mod>
            static (IEnumerable<Mod> set, int count) flatten(Mod mod)
            {
                if (!(mod is MultiMod multi))
                    return (mod.Yield(), 1);

                IEnumerable<Mod> set = Enumerable.Empty<Mod>();
                int count = 0;

                foreach (var nested in multi.Mods)
                {
                    (var nestedSet, int nestedCount) = flatten(nested);
                    set = set.Concat(nestedSet);
                    count += nestedCount;
                }

                return (set, count);
            }
        }

        /// <summary>
        /// Retrieves all <see cref="Mod"/>s which adjust the <see cref="Beatmaps.Beatmap"/> difficulty.
        /// </summary>
        protected virtual Mod[] DifficultyAdjustmentMods => Array.Empty<Mod>();

        /// <summary>
        /// Creates <see cref="DifficultyAttributes"/> to describe beatmap's calculated difficulty.
        /// </summary>
        /// <param name="beatmap">The <see cref="IBeatmap"/> whose difficulty was calculated.
        /// This may differ from <see cref="Beatmap"/> in the case of timed calculation.</param>
        /// <param name="mods">The <see cref="Mod"/>s that difficulty was calculated with.</param>
        /// <param name="preSkills">Thes skills which processed before calculating "skills".</param>
        /// <param name="skills">The skills which processed the beatmap.</param>
        /// <param name="clockRate">The rate at which the gameplay clock is run at.</param>
        protected abstract DifficultyAttributes CreateDifficultyAttributes(IBeatmap beatmap, Mod[] mods, PrePerNoteStrainSkill[] preSkills, Skill[] skills, double clockRate);

        /// <summary>
        /// Enumerates <see cref="DifficultyHitObject"/>s to be processed from <see cref="HitObject"/>s in the <see cref="IBeatmap"/>.
        /// </summary>
        /// <param name="beatmap">The <see cref="IBeatmap"/> providing the <see cref="HitObject"/>s to enumerate.</param>
        /// <param name="clockRate">The rate at which the gameplay clock is run at.</param>
        /// <returns>The enumerated <see cref="DifficultyHitObject"/>s.</returns>
        protected abstract IEnumerable<DifficultyHitObject> CreateDifficultyHitObjects(IBeatmap beatmap, double clockRate);

        /// <summary>
        /// Creates the <see cref="Skill"/>s to calculate the difficulty of an <see cref="IBeatmap"/>.
        /// </summary>
        /// <param name="beatmap">The <see cref="IBeatmap"/> whose difficulty will be calculated.
        /// This may differ from <see cref="Beatmap"/> in the case of timed calculation.</param>
        /// <param name="mods">Mods to calculate difficulty with.</param>
        /// <param name="clockRate">Clockrate to calculate difficulty with.</param>
        /// <returns>The <see cref="Skill"/>s.</returns>
        protected abstract Skill[] CreateSkills(IBeatmap beatmap, Mod[] mods, double clockRate);
<<<<<<< HEAD
        protected abstract PrePerNoteStrainSkill[] CreatePreloadedSkills(IBeatmap beatmap, Mod[] mods, double clockRate);

=======

        /// <summary>
        /// Used to calculate timed difficulty attributes, where only a subset of hitobjects should be visible at any point in time.
        /// </summary>
        private class ProgressiveCalculationBeatmap : IBeatmap
        {
            private readonly IBeatmap baseBeatmap;

            public ProgressiveCalculationBeatmap(IBeatmap baseBeatmap)
            {
                this.baseBeatmap = baseBeatmap;
            }

            public readonly List<HitObject> HitObjects = new List<HitObject>();

            IReadOnlyList<HitObject> IBeatmap.HitObjects => HitObjects;

            #region Delegated IBeatmap implementation

            public BeatmapInfo BeatmapInfo
            {
                get => baseBeatmap.BeatmapInfo;
                set => baseBeatmap.BeatmapInfo = value;
            }

            public ControlPointInfo ControlPointInfo
            {
                get => baseBeatmap.ControlPointInfo;
                set => baseBeatmap.ControlPointInfo = value;
            }

            public BeatmapMetadata Metadata => baseBeatmap.Metadata;

            public BeatmapDifficulty Difficulty
            {
                get => baseBeatmap.Difficulty;
                set => baseBeatmap.Difficulty = value;
            }

            public List<BreakPeriod> Breaks => baseBeatmap.Breaks;
            public double TotalBreakTime => baseBeatmap.TotalBreakTime;
            public IEnumerable<BeatmapStatistic> GetStatistics() => baseBeatmap.GetStatistics();
            public double GetMostCommonBeatLength() => baseBeatmap.GetMostCommonBeatLength();
            public IBeatmap Clone() => new ProgressiveCalculationBeatmap(baseBeatmap.Clone());

            #endregion
        }
>>>>>>> c98961d9
    }

}<|MERGE_RESOLUTION|>--- conflicted
+++ resolved
@@ -99,36 +99,32 @@
                     yield return Calculate(combination);
             }
         }
-<<<<<<< HEAD
+
+        /// <summary>
+        /// Retrieves the <see cref="DifficultyHitObject"/>s to calculate against.
+        /// </summary>
+        private IEnumerable<DifficultyHitObject> getDifficultyHitObjects() => SortObjects(CreateDifficultyHitObjects(Beatmap, clockRate));
+
+        /// <summary>
+        /// Performs required tasks before every calculation.
+        /// </summary>
+        /// <param name="mods">The original list of <see cref="Mod"/>s.</param>
+        private void preProcess(Mod[] mods)
         private DifficultyAttributes calculate(IBeatmap beatmap, Mod[] mods, double clockRate)
         {
+            playableMods = mods.Select(m => m.DeepClone()).ToArray();
             var preSkills = CreatePreloadedSkills(beatmap, mods, clockRate);
 
 
 
             var skills = CreateSkills(beatmap, mods, clockRate);
 
+            Beatmap = beatmap.GetPlayableBeatmap(ruleset.RulesetInfo, playableMods);
             if (!beatmap.HitObjects.Any())
                 return CreateDifficultyAttributes(beatmap, mods, preSkills, skills, clockRate);
-=======
-
-        /// <summary>
-        /// Retrieves the <see cref="DifficultyHitObject"/>s to calculate against.
-        /// </summary>
-        private IEnumerable<DifficultyHitObject> getDifficultyHitObjects() => SortObjects(CreateDifficultyHitObjects(Beatmap, clockRate));
-
-        /// <summary>
-        /// Performs required tasks before every calculation.
-        /// </summary>
-        /// <param name="mods">The original list of <see cref="Mod"/>s.</param>
-        private void preProcess(Mod[] mods)
-        {
-            playableMods = mods.Select(m => m.DeepClone()).ToArray();
->>>>>>> c98961d9
-
-            Beatmap = beatmap.GetPlayableBeatmap(ruleset.RulesetInfo, playableMods);
-
-<<<<<<< HEAD
+
+            var difficultyHitObjects = SortObjects(CreateDifficultyHitObjects(beatmap, clockRate)).ToList();
+
             for (int index = 0; index < difficultyHitObjects.Count; index++)
             {
                 var hitObject = difficultyHitObjects[index];
@@ -151,11 +147,9 @@
             }
 
             return CreateDifficultyAttributes(beatmap, mods, preSkills, skills, clockRate);
-=======
             var track = new TrackVirtual(10000);
             playableMods.OfType<IApplicableToTrack>().ForEach(m => m.ApplyToTrack(track));
             clockRate = track.Rate;
->>>>>>> c98961d9
         }
 
         /// <summary>
@@ -267,10 +261,6 @@
         /// <param name="clockRate">Clockrate to calculate difficulty with.</param>
         /// <returns>The <see cref="Skill"/>s.</returns>
         protected abstract Skill[] CreateSkills(IBeatmap beatmap, Mod[] mods, double clockRate);
-<<<<<<< HEAD
-        protected abstract PrePerNoteStrainSkill[] CreatePreloadedSkills(IBeatmap beatmap, Mod[] mods, double clockRate);
-
-=======
 
         /// <summary>
         /// Used to calculate timed difficulty attributes, where only a subset of hitobjects should be visible at any point in time.
@@ -318,7 +308,8 @@
 
             #endregion
         }
->>>>>>> c98961d9
+        protected abstract PrePerNoteStrainSkill[] CreatePreloadedSkills(IBeatmap beatmap, Mod[] mods, double clockRate);
+
     }
 
 }