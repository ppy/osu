// Copyright (c) ppy Pty Ltd <contact@ppy.sh>. Licensed under the MIT Licence.
// See the LICENCE file in the repository root for full licence text.

#nullable disable

using System;
using System.Collections.Generic;
using System.Linq;
using System.Threading;
using JetBrains.Annotations;
using osu.Framework.Extensions.IEnumerableExtensions;
using osu.Framework.Lists;
using osu.Game.Beatmaps;
using osu.Game.Beatmaps.ControlPoints;
using osu.Game.Beatmaps.Timing;
using osu.Game.Rulesets.Difficulty.Preprocessing;
using osu.Game.Rulesets.Difficulty.Skills;
using osu.Game.Rulesets.Mods;
using osu.Game.Rulesets.Objects;
using osu.Game.Utils;

namespace osu.Game.Rulesets.Difficulty
{
    public abstract class DifficultyCalculator
    {
        /// <summary>
        /// The beatmap for which difficulty will be calculated.
        /// </summary>
        protected IBeatmap Beatmap { get; private set; }

<<<<<<< HEAD
        public Mod[] PlayableMods { get; private set; }
=======
        /// <summary>
        /// The working beatmap for which difficulty will be calculated.
        /// </summary>
        protected readonly IWorkingBeatmap WorkingBeatmap;

        private Mod[] playableMods;
>>>>>>> 28c846b4
        private double clockRate;

        private readonly IRulesetInfo ruleset;

        /// <summary>
        /// A yymmdd version which is used to discern when reprocessing is required.
        /// </summary>
        public virtual int Version => 0;

        protected DifficultyCalculator(IRulesetInfo ruleset, IWorkingBeatmap beatmap)
        {
            this.ruleset = ruleset;
            WorkingBeatmap = beatmap;
        }

        /// <summary>
        /// Calculates the difficulty of the beatmap with no mods applied.
        /// </summary>
        /// <param name="cancellationToken">The cancellation token.</param>
        /// <returns>A structure describing the difficulty of the beatmap.</returns>
        public DifficultyAttributes Calculate(CancellationToken cancellationToken = default)
            => Calculate(Array.Empty<Mod>(), cancellationToken);

        /// <summary>
        /// Calculates the difficulty of the beatmap using a specific mod combination.
        /// </summary>
        /// <param name="mods">The mods that should be applied to the beatmap.</param>
        /// <param name="cancellationToken">The cancellation token.</param>
        /// <returns>A structure describing the difficulty of the beatmap.</returns>
        public DifficultyAttributes Calculate([NotNull] IEnumerable<Mod> mods, CancellationToken cancellationToken = default)
        {
            using var timedCancellationSource = new CancellationTokenSource(TimeSpan.FromSeconds(10));

            if (!cancellationToken.CanBeCanceled)
                cancellationToken = timedCancellationSource.Token;

            cancellationToken.ThrowIfCancellationRequested();
            // ReSharper disable once PossiblyMistakenUseOfCancellationToken
            preProcess(mods, cancellationToken);

            var skills = CreateSkills(Beatmap, PlayableMods, clockRate);

            if (!Beatmap.HitObjects.Any())
                return CreateDifficultyAttributes(Beatmap, PlayableMods, skills, clockRate);

            foreach (var hitObject in getDifficultyHitObjects())
            {
                foreach (var skill in skills)
                {
                    cancellationToken.ThrowIfCancellationRequested();
                    skill.Process(hitObject);
                }
            }

            return CreateDifficultyAttributes(Beatmap, PlayableMods, skills, clockRate);
        }

        /// <summary>
        /// Calculates the difficulty of the beatmap with no mods applied and returns a set of <see cref="TimedDifficultyAttributes"/> representing the difficulty at every relevant time value in the beatmap.
        /// </summary>
        /// <param name="cancellationToken">The cancellation token.</param>
        /// <returns>The set of <see cref="TimedDifficultyAttributes"/>.</returns>
        public List<TimedDifficultyAttributes> CalculateTimed(CancellationToken cancellationToken = default)
            => CalculateTimed(Array.Empty<Mod>(), cancellationToken);

        /// <summary>
        /// Calculates the difficulty of the beatmap using a specific mod combination and returns a set of <see cref="TimedDifficultyAttributes"/> representing the difficulty at every relevant time value in the beatmap.
        /// </summary>
        /// <param name="mods">The mods that should be applied to the beatmap.</param>
        /// <param name="cancellationToken">The cancellation token.</param>
        /// <returns>The set of <see cref="TimedDifficultyAttributes"/>.</returns>
        public List<TimedDifficultyAttributes> CalculateTimed([NotNull] IEnumerable<Mod> mods, CancellationToken cancellationToken = default)
        {
            using var timedCancellationSource = new CancellationTokenSource(TimeSpan.FromSeconds(10));

            if (!cancellationToken.CanBeCanceled)
                cancellationToken = timedCancellationSource.Token;

            cancellationToken.ThrowIfCancellationRequested();
            // ReSharper disable once PossiblyMistakenUseOfCancellationToken
            preProcess(mods, cancellationToken);

            var attribs = new List<TimedDifficultyAttributes>();

            if (!Beatmap.HitObjects.Any())
                return attribs;

            var skills = CreateSkills(Beatmap, PlayableMods, clockRate);
            var progressiveBeatmap = new ProgressiveCalculationBeatmap(Beatmap);
            var difficultyObjects = getDifficultyHitObjects().ToArray();

            int currentIndex = 0;

            foreach (var obj in Beatmap.HitObjects)
            {
                progressiveBeatmap.HitObjects.Add(obj);

                while (currentIndex < difficultyObjects.Length && difficultyObjects[currentIndex].BaseObject.GetEndTime() <= obj.GetEndTime())
                {
                    foreach (var skill in skills)
                    {
                        cancellationToken.ThrowIfCancellationRequested();
                        skill.Process(difficultyObjects[currentIndex]);
                    }

                    currentIndex++;
                }

                attribs.Add(new TimedDifficultyAttributes(obj.GetEndTime(), CreateDifficultyAttributes(progressiveBeatmap, PlayableMods, skills, clockRate)));
            }

            return attribs;
        }

        /// <summary>
        /// Calculates the difficulty of the beatmap using all mod combinations applicable to the beatmap.
        /// </summary>
        /// <remarks>
        /// This can only be used to compute difficulties for legacy mod combinations.
        /// </remarks>
        /// <returns>A collection of structures describing the difficulty of the beatmap for each mod combination.</returns>
        public IEnumerable<DifficultyAttributes> CalculateAllLegacyCombinations(CancellationToken cancellationToken = default)
        {
            var rulesetInstance = ruleset.CreateInstance();

            foreach (var combination in CreateDifficultyAdjustmentModCombinations())
            {
                Mod classicMod = rulesetInstance.CreateMod<ModClassic>();

                var finalCombination = ModUtils.FlattenMod(combination);
                if (classicMod != null)
                    finalCombination = finalCombination.Append(classicMod);

                yield return Calculate(finalCombination.ToArray(), cancellationToken);
            }
        }

        /// <summary>
        /// Retrieves the <see cref="DifficultyHitObject"/>s to calculate against.
        /// </summary>
        private IEnumerable<DifficultyHitObject> getDifficultyHitObjects() => SortObjects(CreateDifficultyHitObjects(Beatmap, PlayableMods, clockRate));

        /// <summary>
        /// Performs required tasks before every calculation.
        /// </summary>
        /// <param name="mods">The original list of <see cref="Mod"/>s.</param>
        /// <param name="cancellationToken">The cancellation token.</param>
        private void preProcess([NotNull] IEnumerable<Mod> mods, CancellationToken cancellationToken)
        {
<<<<<<< HEAD
            PlayableMods = mods.Select(m => m.DeepClone()).ToArray();

            // Only pass through the cancellation token if it's non-default.
            // This allows for the default timeout to be applied for playable beatmap construction.
            Beatmap = cancellationToken == default
                ? beatmap.GetPlayableBeatmap(ruleset, PlayableMods)
                : beatmap.GetPlayableBeatmap(ruleset, PlayableMods, cancellationToken);

            var track = new TrackVirtual(10000);
            PlayableMods.OfType<IApplicableToTrack>().ForEach(m => m.ApplyToTrack(track));
            clockRate = track.Rate;
=======
            playableMods = mods.Select(m => m.DeepClone()).ToArray();
            Beatmap = WorkingBeatmap.GetPlayableBeatmap(ruleset, playableMods, cancellationToken);

            clockRate = ModUtils.CalculateRateWithMods(playableMods);
>>>>>>> 28c846b4
        }

        /// <summary>
        /// Sorts a given set of <see cref="DifficultyHitObject"/>s.
        /// </summary>
        /// <param name="input">The <see cref="DifficultyHitObject"/>s to sort.</param>
        /// <returns>The sorted <see cref="DifficultyHitObject"/>s.</returns>
        protected virtual IEnumerable<DifficultyHitObject> SortObjects(IEnumerable<DifficultyHitObject> input)
            => input.OrderBy(h => h.BaseObject.StartTime);

        /// <summary>
        /// Creates all <see cref="Mod"/> combinations which adjust the <see cref="Beatmaps.Beatmap"/> difficulty.
        /// </summary>
        public Mod[] CreateDifficultyAdjustmentModCombinations()
        {
            return createDifficultyAdjustmentModCombinations(DifficultyAdjustmentMods, Array.Empty<Mod>()).ToArray();

            static IEnumerable<Mod> createDifficultyAdjustmentModCombinations(ReadOnlyMemory<Mod> remainingMods, IEnumerable<Mod> currentSet, int currentSetCount = 0)
            {
                // Return the current set.
                switch (currentSetCount)
                {
                    case 0:
                        // Initial-case: Empty current set
                        yield return new ModNoMod();

                        break;

                    case 1:
                        yield return currentSet.Single();

                        break;

                    default:
                        yield return new MultiMod(currentSet.ToArray());

                        break;
                }

                // Apply the rest of the remaining mods recursively.
                for (int i = 0; i < remainingMods.Length; i++)
                {
                    (var nextSet, int nextCount) = flatten(remainingMods.Span[i]);

                    // Check if any mods in the next set are incompatible with any of the current set.
                    if (currentSet.SelectMany(m => m.IncompatibleMods).Any(c => nextSet.Any(c.IsInstanceOfType)))
                        continue;

                    // Check if any mods in the next set are the same type as the current set. Mods of the exact same type are not incompatible with themselves.
                    if (currentSet.Any(c => nextSet.Any(n => c.GetType() == n.GetType())))
                        continue;

                    // If all's good, attach the next set to the current set and recurse further.
                    foreach (var combo in createDifficultyAdjustmentModCombinations(remainingMods.Slice(i + 1), currentSet.Concat(nextSet), currentSetCount + nextCount))
                        yield return combo;
                }
            }

            // Flattens a mod hierarchy (through MultiMod) as an IEnumerable<Mod>
            static (IEnumerable<Mod> set, int count) flatten(Mod mod)
            {
                if (!(mod is MultiMod multi))
                    return (mod.Yield(), 1);

                IEnumerable<Mod> set = Enumerable.Empty<Mod>();
                int count = 0;

                foreach (var nested in multi.Mods)
                {
                    (var nestedSet, int nestedCount) = flatten(nested);
                    set = set.Concat(nestedSet);
                    count += nestedCount;
                }

                return (set, count);
            }
        }

        /// <summary>
        /// Retrieves all <see cref="Mod"/>s which adjust the <see cref="Beatmaps.Beatmap"/> difficulty.
        /// </summary>
        protected virtual Mod[] DifficultyAdjustmentMods => Array.Empty<Mod>();

        /// <summary>
        /// Creates <see cref="DifficultyAttributes"/> to describe beatmap's calculated difficulty.
        /// </summary>
        /// <param name="beatmap">The <see cref="IBeatmap"/> whose difficulty was calculated.
        /// This may differ from <see cref="Beatmap"/> in the case of timed calculation.</param>
        /// <param name="mods">The <see cref="Mod"/>s that difficulty was calculated with.</param>
        /// <param name="skills">The skills which processed the beatmap.</param>
        /// <param name="clockRate">The rate at which the gameplay clock is run at.</param>
        protected abstract DifficultyAttributes CreateDifficultyAttributes(IBeatmap beatmap, Mod[] mods, Skill[] skills, double clockRate);

        /// <summary>
        /// Enumerates <see cref="DifficultyHitObject"/>s to be processed from <see cref="HitObject"/>s in the <see cref="IBeatmap"/>.
        /// </summary>
        /// <param name="beatmap">The <see cref="IBeatmap"/> providing the <see cref="HitObject"/>s to enumerate.</param>
        /// <param name="mods"></param>
        /// <param name="clockRate">The rate at which the gameplay clock is run at.</param>
        /// <returns>The enumerated <see cref="DifficultyHitObject"/>s.</returns>
        protected abstract IEnumerable<DifficultyHitObject> CreateDifficultyHitObjects(IBeatmap beatmap, Mod[] mods, double clockRate);

        /// <summary>
        /// Creates the <see cref="Skill"/>s to calculate the difficulty of an <see cref="IBeatmap"/>.
        /// </summary>
        /// <param name="beatmap">The <see cref="IBeatmap"/> whose difficulty will be calculated.
        /// This may differ from <see cref="Beatmap"/> in the case of timed calculation.</param>
        /// <param name="mods">Mods to calculate difficulty with.</param>
        /// <param name="clockRate">Clockrate to calculate difficulty with.</param>
        /// <returns>The <see cref="Skill"/>s.</returns>
        protected abstract Skill[] CreateSkills(IBeatmap beatmap, Mod[] mods, double clockRate);

        /// <summary>
        /// Used to calculate timed difficulty attributes, where only a subset of hitobjects should be visible at any point in time.
        /// </summary>
        private class ProgressiveCalculationBeatmap : IBeatmap
        {
            private readonly IBeatmap baseBeatmap;

            public ProgressiveCalculationBeatmap(IBeatmap baseBeatmap)
            {
                this.baseBeatmap = baseBeatmap;
            }

            public readonly List<HitObject> HitObjects = new List<HitObject>();

            IReadOnlyList<HitObject> IBeatmap.HitObjects => HitObjects;

            #region Delegated IBeatmap implementation

            public BeatmapInfo BeatmapInfo
            {
                get => baseBeatmap.BeatmapInfo;
                set => baseBeatmap.BeatmapInfo = value;
            }

            public ControlPointInfo ControlPointInfo
            {
                get => baseBeatmap.ControlPointInfo;
                set => baseBeatmap.ControlPointInfo = value;
            }

            public BeatmapMetadata Metadata => baseBeatmap.Metadata;

            public BeatmapDifficulty Difficulty
            {
                get => baseBeatmap.Difficulty;
                set => baseBeatmap.Difficulty = value;
            }

            public SortedList<BreakPeriod> Breaks
            {
                get => baseBeatmap.Breaks;
                set => baseBeatmap.Breaks = value;
            }

            public List<string> UnhandledEventLines => baseBeatmap.UnhandledEventLines;

            public double TotalBreakTime => baseBeatmap.TotalBreakTime;
            public IEnumerable<BeatmapStatistic> GetStatistics() => baseBeatmap.GetStatistics();
            public double GetMostCommonBeatLength() => baseBeatmap.GetMostCommonBeatLength();
            public int BeatmapVersion => baseBeatmap.BeatmapVersion;
            public IBeatmap Clone() => new ProgressiveCalculationBeatmap(baseBeatmap.Clone());

            public double AudioLeadIn
            {
                get => baseBeatmap.AudioLeadIn;
                set => baseBeatmap.AudioLeadIn = value;
            }

            public float StackLeniency
            {
                get => baseBeatmap.StackLeniency;
                set => baseBeatmap.StackLeniency = value;
            }

            public bool SpecialStyle
            {
                get => baseBeatmap.SpecialStyle;
                set => baseBeatmap.SpecialStyle = value;
            }

            public bool LetterboxInBreaks
            {
                get => baseBeatmap.LetterboxInBreaks;
                set => baseBeatmap.LetterboxInBreaks = value;
            }

            public bool WidescreenStoryboard
            {
                get => baseBeatmap.WidescreenStoryboard;
                set => baseBeatmap.WidescreenStoryboard = value;
            }

            public bool EpilepsyWarning
            {
                get => baseBeatmap.EpilepsyWarning;
                set => baseBeatmap.EpilepsyWarning = value;
            }

            public bool SamplesMatchPlaybackRate
            {
                get => baseBeatmap.SamplesMatchPlaybackRate;
                set => baseBeatmap.SamplesMatchPlaybackRate = value;
            }

            public double DistanceSpacing
            {
                get => baseBeatmap.DistanceSpacing;
                set => baseBeatmap.DistanceSpacing = value;
            }

            public int GridSize
            {
                get => baseBeatmap.GridSize;
                set => baseBeatmap.GridSize = value;
            }

            public double TimelineZoom
            {
                get => baseBeatmap.TimelineZoom;
                set => baseBeatmap.TimelineZoom = value;
            }

            public CountdownType Countdown
            {
                get => baseBeatmap.Countdown;
                set => baseBeatmap.Countdown = value;
            }

            public int CountdownOffset
            {
                get => baseBeatmap.CountdownOffset;
                set => baseBeatmap.CountdownOffset = value;
            }

            public int[] Bookmarks
            {
                get => baseBeatmap.Bookmarks;
                set => baseBeatmap.Bookmarks = value;
            }

            #endregion
        }
    }
}<|MERGE_RESOLUTION|>--- conflicted
+++ resolved
@@ -28,16 +28,13 @@
         /// </summary>
         protected IBeatmap Beatmap { get; private set; }
 
-<<<<<<< HEAD
+        /// <summary>
+        /// The working beatmap for which difficulty will be calculated.
+        /// </summary>
+        protected readonly IWorkingBeatmap WorkingBeatmap;
+        
         public Mod[] PlayableMods { get; private set; }
-=======
-        /// <summary>
-        /// The working beatmap for which difficulty will be calculated.
-        /// </summary>
-        protected readonly IWorkingBeatmap WorkingBeatmap;
-
-        private Mod[] playableMods;
->>>>>>> 28c846b4
+        
         private double clockRate;
 
         private readonly IRulesetInfo ruleset;
@@ -187,24 +184,10 @@
         /// <param name="cancellationToken">The cancellation token.</param>
         private void preProcess([NotNull] IEnumerable<Mod> mods, CancellationToken cancellationToken)
         {
-<<<<<<< HEAD
             PlayableMods = mods.Select(m => m.DeepClone()).ToArray();
-
-            // Only pass through the cancellation token if it's non-default.
-            // This allows for the default timeout to be applied for playable beatmap construction.
-            Beatmap = cancellationToken == default
-                ? beatmap.GetPlayableBeatmap(ruleset, PlayableMods)
-                : beatmap.GetPlayableBeatmap(ruleset, PlayableMods, cancellationToken);
-
-            var track = new TrackVirtual(10000);
-            PlayableMods.OfType<IApplicableToTrack>().ForEach(m => m.ApplyToTrack(track));
-            clockRate = track.Rate;
-=======
-            playableMods = mods.Select(m => m.DeepClone()).ToArray();
             Beatmap = WorkingBeatmap.GetPlayableBeatmap(ruleset, playableMods, cancellationToken);
 
             clockRate = ModUtils.CalculateRateWithMods(playableMods);
->>>>>>> 28c846b4
         }
 
         /// <summary>
