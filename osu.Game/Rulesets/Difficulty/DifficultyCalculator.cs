--- conflicted
+++ resolved
@@ -23,7 +23,7 @@
         protected IBeatmap Beatmap { get; private set; }
 
         private Mod[] playableMods;
-        private double clockRate;
+        private ClockWithMods clock;
 
         private readonly Ruleset ruleset;
         private readonly WorkingBeatmap beatmap;
@@ -44,12 +44,9 @@
             preProcess(mods);
 
             var skills = CreateSkills(Beatmap, playableMods, clockRate);
-
-<<<<<<< HEAD
-            return calculate(playableBeatmap, mods);
-=======
+          
             if (!Beatmap.HitObjects.Any())
-                return CreateDifficultyAttributes(Beatmap, playableMods, skills, clockRate);
+                return CreateDifficultyAttributes(Beatmap, playableMods, skills, clock);
 
             foreach (var hitObject in getDifficultyHitObjects())
             {
@@ -57,7 +54,7 @@
                     skill.ProcessInternal(hitObject);
             }
 
-            return CreateDifficultyAttributes(Beatmap, playableMods, skills, clockRate);
+            return CreateDifficultyAttributes(Beatmap, playableMods, skills, clock);
         }
 
         public List<TimedDifficultyAttributes> CalculateTimed(params Mod[] mods)
@@ -69,7 +66,7 @@
             if (!Beatmap.HitObjects.Any())
                 return attribs;
 
-            var skills = CreateSkills(Beatmap, playableMods, clockRate);
+            var skills = CreateSkills(Beatmap, playableMods, clock);
             var progressiveBeatmap = new ProgressiveCalculationBeatmap(Beatmap);
 
             foreach (var hitObject in getDifficultyHitObjects())
@@ -79,11 +76,10 @@
                 foreach (var skill in skills)
                     skill.ProcessInternal(hitObject);
 
-                attribs.Add(new TimedDifficultyAttributes(hitObject.EndTime, CreateDifficultyAttributes(progressiveBeatmap, playableMods, skills, clockRate)));
+                attribs.Add(new TimedDifficultyAttributes(hitObject.EndTime, CreateDifficultyAttributes(progressiveBeatmap, playableMods, skills, clock)));
             }
 
             return attribs;
->>>>>>> 6f7b8293
         }
 
         /// <summary>
@@ -101,23 +97,10 @@
             }
         }
 
-<<<<<<< HEAD
-        private DifficultyAttributes calculate(IBeatmap beatmap, Mod[] mods)
-        {
-            var clock = new ClockWithMods(mods);
-
-            var skills = CreateSkills(beatmap, mods, clock);
-
-            if (!beatmap.HitObjects.Any())
-                return CreateDifficultyAttributes(beatmap, mods, skills, clock);
-
-            var difficultyHitObjects = SortObjects(CreateDifficultyHitObjects(beatmap, clock)).ToList();
-=======
         /// <summary>
         /// Retrieves the <see cref="DifficultyHitObject"/>s to calculate against.
         /// </summary>
-        private IEnumerable<DifficultyHitObject> getDifficultyHitObjects() => SortObjects(CreateDifficultyHitObjects(Beatmap, clockRate));
->>>>>>> 6f7b8293
+        private IEnumerable<DifficultyHitObject> getDifficultyHitObjects() => SortObjects(CreateDifficultyHitObjects(Beatmap, clock));
 
         /// <summary>
         /// Performs required tasks before every calculation.
@@ -127,14 +110,10 @@
         {
             playableMods = mods.Select(m => m.DeepClone()).ToArray();
             Beatmap = beatmap.GetPlayableBeatmap(ruleset.RulesetInfo, mods);
-
-<<<<<<< HEAD
+          
+            var clock = new ClockWithMods(clock);
+
             return CreateDifficultyAttributes(beatmap, mods, skills, clock);
-=======
-            var track = new TrackVirtual(10000);
-            mods.OfType<IApplicableToTrack>().ForEach(m => m.ApplyToTrack(track));
-            clockRate = track.Rate;
->>>>>>> 6f7b8293
         }
 
         /// <summary>
@@ -244,10 +223,7 @@
         /// <param name="mods">Mods to calculate difficulty with.</param>
         /// <param name="clock">The rate-adjusted gameplay clock.</param>
         /// <returns>The <see cref="Skill"/>s.</returns>
-<<<<<<< HEAD
         protected abstract Skill[] CreateSkills(IBeatmap beatmap, Mod[] mods, ClockWithMods clock);
-=======
-        protected abstract Skill[] CreateSkills(IBeatmap beatmap, Mod[] mods, double clockRate);
 
         /// <summary>
         /// Used to calculate timed difficulty attributes, where only a subset of hitobjects should be visible at any point in time.
@@ -288,6 +264,5 @@
 
             #endregion
         }
->>>>>>> 6f7b8293
     }
 }