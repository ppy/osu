// Copyright (c) ppy Pty Ltd <contact@ppy.sh>. Licensed under the MIT Licence.
// See the LICENCE file in the repository root for full licence text.

using System;
using System.Collections.Generic;
using System.Linq;
using osu.Framework.Audio.Track;
using osu.Framework.Extensions.IEnumerableExtensions;
using osu.Game.Beatmaps;
using osu.Game.Beatmaps.ControlPoints;
using osu.Game.Beatmaps.Timing;
using osu.Game.Rulesets.Difficulty.Preprocessing;
using osu.Game.Rulesets.Difficulty.Skills;
using osu.Game.Rulesets.Mods;
using osu.Game.Rulesets.Objects;

namespace osu.Game.Rulesets.Difficulty
{
    public abstract class DifficultyCalculator
    {
        /// <summary>
        /// The beatmap for which difficulty will be calculated.
        /// </summary>
        protected IBeatmap Beatmap { get; private set; }

        private Mod[] playableMods;
        private double clockRate;

        private readonly Ruleset ruleset;
        private readonly WorkingBeatmap beatmap;

        protected DifficultyCalculator(Ruleset ruleset, WorkingBeatmap beatmap)
        {
            this.ruleset = ruleset;
            this.beatmap = beatmap;
        }

        /// <summary>
        /// Calculates the difficulty of the beatmap using a specific mod combination.
        /// </summary>
        /// <param name="mods">The mods that should be applied to the beatmap.</param>
        /// <returns>A structure describing the difficulty of the beatmap, and information about the difficulty of each hit object.</returns>
        public (DifficultyAttributes, List<DifficultyHitObject>) CalculateVerbose(params Mod[] mods)
        {
            mods = mods.Select(m => m.DeepClone()).ToArray();

            IBeatmap playableBeatmap = beatmap.GetPlayableBeatmap(ruleset.RulesetInfo, mods);

            var track = new TrackVirtual(10000);
            mods.OfType<IApplicableToTrack>().ForEach(m => m.ApplyToTrack(track));

            return calculate(playableBeatmap, mods, track.Rate);
        }

        /// <summary>
        /// Calculates the difficulty of the beatmap using a specific mod combination.
        /// </summary>
        /// <param name="mods">The mods that should be applied to the beatmap.</param>
        /// <returns>A structure describing the difficulty of the beatmap.</returns>
        public DifficultyAttributes Calculate(params Mod[] mods)
        {
            preProcess(mods);

            var skills = CreateSkills(Beatmap, playableMods, clockRate);

            if (!Beatmap.HitObjects.Any())
                return CreateDifficultyAttributes(Beatmap, playableMods, skills, clockRate);

            foreach (var hitObject in getDifficultyHitObjects())
            {
                foreach (var skill in skills)
                    skill.ProcessInternal(hitObject);
            }

<<<<<<< HEAD
            return calculate(playableBeatmap, mods, track.Rate).Item1;
=======
            return CreateDifficultyAttributes(Beatmap, playableMods, skills, clockRate);
        }

        public List<TimedDifficultyAttributes> CalculateTimed(params Mod[] mods)
        {
            preProcess(mods);

            var attribs = new List<TimedDifficultyAttributes>();

            if (!Beatmap.HitObjects.Any())
                return attribs;

            var skills = CreateSkills(Beatmap, playableMods, clockRate);
            var progressiveBeatmap = new ProgressiveCalculationBeatmap(Beatmap);

            foreach (var hitObject in getDifficultyHitObjects())
            {
                progressiveBeatmap.HitObjects.Add(hitObject.BaseObject);

                foreach (var skill in skills)
                    skill.ProcessInternal(hitObject);

                attribs.Add(new TimedDifficultyAttributes(hitObject.EndTime, CreateDifficultyAttributes(progressiveBeatmap, playableMods, skills, clockRate)));
            }

            return attribs;
>>>>>>> c0270dbd
        }

        /// <summary>
        /// Calculates the difficulty of the beatmap using all mod combinations applicable to the beatmap.
        /// </summary>
        /// <returns>A collection of structures describing the difficulty of the beatmap for each mod combination.</returns>
        public IEnumerable<DifficultyAttributes> CalculateAll()
        {
            foreach (var combination in CreateDifficultyAdjustmentModCombinations())
            {
                if (combination is MultiMod multi)
                    yield return Calculate(multi.Mods);
                else
                    yield return Calculate(combination);
            }
        }

<<<<<<< HEAD
        private (DifficultyAttributes, List<DifficultyHitObject>) calculate(IBeatmap beatmap, Mod[] mods, double clockRate)
        {
            var skills = CreateSkills(beatmap, mods, clockRate);

            if (!beatmap.HitObjects.Any())
                return (CreateDifficultyAttributes(beatmap, mods, skills, clockRate), new List<DifficultyHitObject>());
=======
        /// <summary>
        /// Retrieves the <see cref="DifficultyHitObject"/>s to calculate against.
        /// </summary>
        private IEnumerable<DifficultyHitObject> getDifficultyHitObjects() => SortObjects(CreateDifficultyHitObjects(Beatmap, clockRate));

        /// <summary>
        /// Performs required tasks before every calculation.
        /// </summary>
        /// <param name="mods">The original list of <see cref="Mod"/>s.</param>
        private void preProcess(Mod[] mods)
        {
            playableMods = mods.Select(m => m.DeepClone()).ToArray();
>>>>>>> c0270dbd

            Beatmap = beatmap.GetPlayableBeatmap(ruleset.RulesetInfo, playableMods);

<<<<<<< HEAD
            foreach (var hitObject in difficultyHitObjects)
            {
                foreach (var skill in skills)
                {
                    skill.ProcessInternal(hitObject);
                }
            }

            return (CreateDifficultyAttributes(beatmap, mods, skills, clockRate), difficultyHitObjects);
=======
            var track = new TrackVirtual(10000);
            playableMods.OfType<IApplicableToTrack>().ForEach(m => m.ApplyToTrack(track));
            clockRate = track.Rate;
>>>>>>> c0270dbd
        }

        /// <summary>
        /// Sorts a given set of <see cref="DifficultyHitObject"/>s.
        /// </summary>
        /// <param name="input">The <see cref="DifficultyHitObject"/>s to sort.</param>
        /// <returns>The sorted <see cref="DifficultyHitObject"/>s.</returns>
        protected virtual IEnumerable<DifficultyHitObject> SortObjects(IEnumerable<DifficultyHitObject> input)
            => input.OrderBy(h => h.BaseObject.StartTime);

        /// <summary>
        /// Creates all <see cref="Mod"/> combinations which adjust the <see cref="Beatmaps.Beatmap"/> difficulty.
        /// </summary>
        public Mod[] CreateDifficultyAdjustmentModCombinations()
        {
            return createDifficultyAdjustmentModCombinations(DifficultyAdjustmentMods, Array.Empty<Mod>()).ToArray();

            static IEnumerable<Mod> createDifficultyAdjustmentModCombinations(ReadOnlyMemory<Mod> remainingMods, IEnumerable<Mod> currentSet, int currentSetCount = 0)
            {
                // Return the current set.
                switch (currentSetCount)
                {
                    case 0:
                        // Initial-case: Empty current set
                        yield return new ModNoMod();

                        break;

                    case 1:
                        yield return currentSet.Single();

                        break;

                    default:
                        yield return new MultiMod(currentSet.ToArray());

                        break;
                }

                // Apply the rest of the remaining mods recursively.
                for (int i = 0; i < remainingMods.Length; i++)
                {
                    var (nextSet, nextCount) = flatten(remainingMods.Span[i]);

                    // Check if any mods in the next set are incompatible with any of the current set.
                    if (currentSet.SelectMany(m => m.IncompatibleMods).Any(c => nextSet.Any(c.IsInstanceOfType)))
                        continue;

                    // Check if any mods in the next set are the same type as the current set. Mods of the exact same type are not incompatible with themselves.
                    if (currentSet.Any(c => nextSet.Any(n => c.GetType() == n.GetType())))
                        continue;

                    // If all's good, attach the next set to the current set and recurse further.
                    foreach (var combo in createDifficultyAdjustmentModCombinations(remainingMods.Slice(i + 1), currentSet.Concat(nextSet), currentSetCount + nextCount))
                        yield return combo;
                }
            }

            // Flattens a mod hierarchy (through MultiMod) as an IEnumerable<Mod>
            static (IEnumerable<Mod> set, int count) flatten(Mod mod)
            {
                if (!(mod is MultiMod multi))
                    return (mod.Yield(), 1);

                IEnumerable<Mod> set = Enumerable.Empty<Mod>();
                int count = 0;

                foreach (var nested in multi.Mods)
                {
                    var (nestedSet, nestedCount) = flatten(nested);
                    set = set.Concat(nestedSet);
                    count += nestedCount;
                }

                return (set, count);
            }
        }

        /// <summary>
        /// Retrieves all <see cref="Mod"/>s which adjust the <see cref="Beatmaps.Beatmap"/> difficulty.
        /// </summary>
        protected virtual Mod[] DifficultyAdjustmentMods => Array.Empty<Mod>();

        /// <summary>
        /// Creates <see cref="DifficultyAttributes"/> to describe beatmap's calculated difficulty.
        /// </summary>
        /// <param name="beatmap">The <see cref="IBeatmap"/> whose difficulty was calculated.
        /// This may differ from <see cref="Beatmap"/> in the case of timed calculation.</param>
        /// <param name="mods">The <see cref="Mod"/>s that difficulty was calculated with.</param>
        /// <param name="skills">The skills which processed the beatmap.</param>
        /// <param name="clockRate">The rate at which the gameplay clock is run at.</param>
        protected abstract DifficultyAttributes CreateDifficultyAttributes(IBeatmap beatmap, Mod[] mods, Skill[] skills, double clockRate);

        /// <summary>
        /// Enumerates <see cref="DifficultyHitObject"/>s to be processed from <see cref="HitObject"/>s in the <see cref="IBeatmap"/>.
        /// </summary>
        /// <param name="beatmap">The <see cref="IBeatmap"/> providing the <see cref="HitObject"/>s to enumerate.</param>
        /// <param name="clockRate">The rate at which the gameplay clock is run at.</param>
        /// <returns>The enumerated <see cref="DifficultyHitObject"/>s.</returns>
        protected abstract IEnumerable<DifficultyHitObject> CreateDifficultyHitObjects(IBeatmap beatmap, double clockRate);

        /// <summary>
        /// Creates the <see cref="Skill"/>s to calculate the difficulty of an <see cref="IBeatmap"/>.
        /// </summary>
        /// <param name="beatmap">The <see cref="IBeatmap"/> whose difficulty will be calculated.
        /// This may differ from <see cref="Beatmap"/> in the case of timed calculation.</param>
        /// <param name="mods">Mods to calculate difficulty with.</param>
        /// <param name="clockRate">Clockrate to calculate difficulty with.</param>
        /// <returns>The <see cref="Skill"/>s.</returns>
        protected abstract Skill[] CreateSkills(IBeatmap beatmap, Mod[] mods, double clockRate);

        /// <summary>
        /// Used to calculate timed difficulty attributes, where only a subset of hitobjects should be visible at any point in time.
        /// </summary>
        private class ProgressiveCalculationBeatmap : IBeatmap
        {
            private readonly IBeatmap baseBeatmap;

            public ProgressiveCalculationBeatmap(IBeatmap baseBeatmap)
            {
                this.baseBeatmap = baseBeatmap;
            }

            public readonly List<HitObject> HitObjects = new List<HitObject>();

            IReadOnlyList<HitObject> IBeatmap.HitObjects => HitObjects;

            #region Delegated IBeatmap implementation

            public BeatmapInfo BeatmapInfo
            {
                get => baseBeatmap.BeatmapInfo;
                set => baseBeatmap.BeatmapInfo = value;
            }

            public ControlPointInfo ControlPointInfo
            {
                get => baseBeatmap.ControlPointInfo;
                set => baseBeatmap.ControlPointInfo = value;
            }

            public BeatmapMetadata Metadata => baseBeatmap.Metadata;

            public BeatmapDifficulty Difficulty
            {
                get => baseBeatmap.Difficulty;
                set => baseBeatmap.Difficulty = value;
            }

            public List<BreakPeriod> Breaks => baseBeatmap.Breaks;
            public double TotalBreakTime => baseBeatmap.TotalBreakTime;
            public IEnumerable<BeatmapStatistic> GetStatistics() => baseBeatmap.GetStatistics();
            public double GetMostCommonBeatLength() => baseBeatmap.GetMostCommonBeatLength();
            public IBeatmap Clone() => new ProgressiveCalculationBeatmap(baseBeatmap.Clone());

            #endregion
        }
    }
}<|MERGE_RESOLUTION|>--- conflicted
+++ resolved
@@ -39,17 +39,25 @@
         /// Calculates the difficulty of the beatmap using a specific mod combination.
         /// </summary>
         /// <param name="mods">The mods that should be applied to the beatmap.</param>
-        /// <returns>A structure describing the difficulty of the beatmap, and information about the difficulty of each hit object.</returns>
-        public (DifficultyAttributes, List<DifficultyHitObject>) CalculateVerbose(params Mod[] mods)
-        {
-            mods = mods.Select(m => m.DeepClone()).ToArray();
-
-            IBeatmap playableBeatmap = beatmap.GetPlayableBeatmap(ruleset.RulesetInfo, mods);
-
-            var track = new TrackVirtual(10000);
-            mods.OfType<IApplicableToTrack>().ForEach(m => m.ApplyToTrack(track));
-
-            return calculate(playableBeatmap, mods, track.Rate);
+        /// <returns>A structure describing the difficulty of the beatmap, and a list of structures describing the difficulty of each hit object.</returns>
+        public (DifficultyAttributes, IEnumerable<DifficultyHitObject>) CalculateVerbose(params Mod[] mods)
+        {
+            preProcess(mods);
+
+            var skills = CreateSkills(Beatmap, playableMods, clockRate);
+
+            if (!Beatmap.HitObjects.Any())
+                return (CreateDifficultyAttributes(Beatmap, playableMods, skills, clockRate), Enumerable.Empty<DifficultyHitObject>());
+
+            var difficultyHitObjects = getDifficultyHitObjects();
+
+            foreach (var hitObject in difficultyHitObjects)
+            {
+                foreach (var skill in skills)
+                    skill.ProcessInternal(hitObject);
+            }
+
+            return (CreateDifficultyAttributes(Beatmap, playableMods, skills, clockRate), difficultyHitObjects);
         }
 
         /// <summary>
@@ -59,49 +67,32 @@
         /// <returns>A structure describing the difficulty of the beatmap.</returns>
         public DifficultyAttributes Calculate(params Mod[] mods)
         {
+            return CalculateVerbose(mods).Item1;
+        }
+
+        public List<TimedDifficultyAttributes> CalculateTimed(params Mod[] mods)
+        {
             preProcess(mods);
 
+            var attribs = new List<TimedDifficultyAttributes>();
+
+            if (!Beatmap.HitObjects.Any())
+                return attribs;
+
             var skills = CreateSkills(Beatmap, playableMods, clockRate);
-
-            if (!Beatmap.HitObjects.Any())
-                return CreateDifficultyAttributes(Beatmap, playableMods, skills, clockRate);
+            var progressiveBeatmap = new ProgressiveCalculationBeatmap(Beatmap);
 
             foreach (var hitObject in getDifficultyHitObjects())
             {
+                progressiveBeatmap.HitObjects.Add(hitObject.BaseObject);
+
                 foreach (var skill in skills)
                     skill.ProcessInternal(hitObject);
-            }
-
-<<<<<<< HEAD
-            return calculate(playableBeatmap, mods, track.Rate).Item1;
-=======
-            return CreateDifficultyAttributes(Beatmap, playableMods, skills, clockRate);
-        }
-
-        public List<TimedDifficultyAttributes> CalculateTimed(params Mod[] mods)
-        {
-            preProcess(mods);
-
-            var attribs = new List<TimedDifficultyAttributes>();
-
-            if (!Beatmap.HitObjects.Any())
-                return attribs;
-
-            var skills = CreateSkills(Beatmap, playableMods, clockRate);
-            var progressiveBeatmap = new ProgressiveCalculationBeatmap(Beatmap);
-
-            foreach (var hitObject in getDifficultyHitObjects())
-            {
-                progressiveBeatmap.HitObjects.Add(hitObject.BaseObject);
-
-                foreach (var skill in skills)
-                    skill.ProcessInternal(hitObject);
 
                 attribs.Add(new TimedDifficultyAttributes(hitObject.EndTime, CreateDifficultyAttributes(progressiveBeatmap, playableMods, skills, clockRate)));
             }
 
             return attribs;
->>>>>>> c0270dbd
         }
 
         /// <summary>
@@ -119,14 +110,6 @@
             }
         }
 
-<<<<<<< HEAD
-        private (DifficultyAttributes, List<DifficultyHitObject>) calculate(IBeatmap beatmap, Mod[] mods, double clockRate)
-        {
-            var skills = CreateSkills(beatmap, mods, clockRate);
-
-            if (!beatmap.HitObjects.Any())
-                return (CreateDifficultyAttributes(beatmap, mods, skills, clockRate), new List<DifficultyHitObject>());
-=======
         /// <summary>
         /// Retrieves the <see cref="DifficultyHitObject"/>s to calculate against.
         /// </summary>
@@ -139,25 +122,12 @@
         private void preProcess(Mod[] mods)
         {
             playableMods = mods.Select(m => m.DeepClone()).ToArray();
->>>>>>> c0270dbd
 
             Beatmap = beatmap.GetPlayableBeatmap(ruleset.RulesetInfo, playableMods);
 
-<<<<<<< HEAD
-            foreach (var hitObject in difficultyHitObjects)
-            {
-                foreach (var skill in skills)
-                {
-                    skill.ProcessInternal(hitObject);
-                }
-            }
-
-            return (CreateDifficultyAttributes(beatmap, mods, skills, clockRate), difficultyHitObjects);
-=======
             var track = new TrackVirtual(10000);
             playableMods.OfType<IApplicableToTrack>().ForEach(m => m.ApplyToTrack(track));
             clockRate = track.Rate;
->>>>>>> c0270dbd
         }
 
         /// <summary>
