﻿// Copyright (c) ppy Pty Ltd <contact@ppy.sh>. Licensed under the MIT Licence.
// See the LICENCE file in the repository root for full licence text.

using System;
using System.Linq;

namespace osu.Game.Rulesets.Difficulty.Utils
{
    public static partial class DifficultyCalculationUtils
    {
        /// <summary>
        /// Converts BPM value into milliseconds
        /// </summary>
        /// <param name="bpm">Beats per minute</param>
        /// <param name="delimiter">Which rhythm delimiter to use, default is 1/4</param>
        /// <returns>BPM conveted to milliseconds</returns>
        public static double BPMToMilliseconds(double bpm, int delimiter = 4)
        {
            return 60000.0 / delimiter / bpm;
        }

        /// <summary>
        /// Converts milliseconds value into a BPM value
        /// </summary>
        /// <param name="ms">Milliseconds</param>
        /// <param name="delimiter">Which rhythm delimiter to use, default is 1/4</param>
        /// <returns>Milliseconds conveted to beats per minute</returns>
        public static double MillisecondsToBPM(double ms, int delimiter = 4)
        {
            return 60000.0 / (ms * delimiter);
        }

        /// <summary>
        /// Calculates a S-shaped logistic function (https://en.wikipedia.org/wiki/Logistic_function)
        /// </summary>
        /// <param name="x">Value to calculate the function for</param>
        /// <param name="maxValue">Maximum value returnable by the function</param>
        /// <param name="multiplier">Growth rate of the function</param>
        /// <param name="midpointOffset">How much the function midpoint is offset from zero <paramref name="x"/></param>
        /// <returns>The output of logistic function of <paramref name="x"/></returns>
        public static double Logistic(double x, double midpointOffset, double multiplier, double maxValue = 1) => maxValue / (1 + Math.Exp(multiplier * (midpointOffset - x)));

        /// <summary>
        /// Calculates a S-shaped logistic function (https://en.wikipedia.org/wiki/Logistic_function)
        /// </summary>
        /// <param name="maxValue">Maximum value returnable by the function</param>
        /// <param name="exponent">Exponent</param>
        /// <returns>The output of logistic function</returns>
        public static double Logistic(double exponent, double maxValue = 1) => maxValue / (1 + Math.Exp(exponent));

<<<<<<< HEAD
        public static double Softmin(double a, double b, double power = Math.E) => a * b / Math.Log(Math.Pow(power, a) + Math.Pow(power, b), power);

        public static double GetRatio(double a, double b) => Math.Min(a, b) / Math.Max(a, b);
=======
        /// <summary>
        /// Returns the <i>p</i>-norm of an <i>n</i>-dimensional vector (https://en.wikipedia.org/wiki/Norm_(mathematics))
        /// </summary>
        /// <param name="p">The value of <i>p</i> to calculate the norm for.</param>
        /// <param name="values">The coefficients of the vector.</param>
        /// <returns>The <i>p</i>-norm of the vector.</returns>
        public static double Norm(double p, params double[] values) => Math.Pow(values.Sum(x => Math.Pow(x, p)), 1 / p);

        /// <summary>
        /// Calculates a Gaussian-based bell curve function (https://en.wikipedia.org/wiki/Gaussian_function)
        /// </summary>
        /// <param name="x">Value to calculate the function for</param>
        /// <param name="mean">The mean (center) of the bell curve</param>
        /// <param name="width">The width (spread) of the curve</param>
        /// <param name="multiplier">Multiplier to adjust the curve's height</param>
        /// <returns>The output of the bell curve function of <paramref name="x"/></returns>
        public static double BellCurve(double x, double mean, double width, double multiplier = 1.0) => multiplier * Math.Exp(Math.E * -(Math.Pow(x - mean, 2) / Math.Pow(width, 2)));

        /// <summary>
        /// Smoothstep function (https://en.wikipedia.org/wiki/Smoothstep)
        /// </summary>
        /// <param name="x">Value to calculate the function for</param>
        /// <param name="start">Value at which function returns 0</param>
        /// <param name="end">Value at which function returns 1</param>
        public static double Smoothstep(double x, double start, double end)
        {
            x = Math.Clamp((x - start) / (end - start), 0.0, 1.0);

            return x * x * (3.0 - 2.0 * x);
        }

        /// <summary>
        /// Smootherstep function (https://en.wikipedia.org/wiki/Smoothstep#Variations)
        /// </summary>
        /// <param name="x">Value to calculate the function for</param>
        /// <param name="start">Value at which function returns 0</param>
        /// <param name="end">Value at which function returns 1</param>
        public static double Smootherstep(double x, double start, double end)
        {
            x = Math.Clamp((x - start) / (end - start), 0.0, 1.0);

            return x * x * x * (x * (6.0 * x - 15.0) + 10.0);
        }

        /// <summary>
        /// Reverse linear interpolation function (https://en.wikipedia.org/wiki/Linear_interpolation)
        /// </summary>
        /// <param name="x">Value to calculate the function for</param>
        /// <param name="start">Value at which function returns 0</param>
        /// <param name="end">Value at which function returns 1</param>
        public static double ReverseLerp(double x, double start, double end)
        {
            return Math.Clamp((x - start) / (end - start), 0.0, 1.0);
        }
>>>>>>> c8b05ce1
    }
}<|MERGE_RESOLUTION|>--- conflicted
+++ resolved
@@ -48,11 +48,6 @@
         /// <returns>The output of logistic function</returns>
         public static double Logistic(double exponent, double maxValue = 1) => maxValue / (1 + Math.Exp(exponent));
 
-<<<<<<< HEAD
-        public static double Softmin(double a, double b, double power = Math.E) => a * b / Math.Log(Math.Pow(power, a) + Math.Pow(power, b), power);
-
-        public static double GetRatio(double a, double b) => Math.Min(a, b) / Math.Max(a, b);
-=======
         /// <summary>
         /// Returns the <i>p</i>-norm of an <i>n</i>-dimensional vector (https://en.wikipedia.org/wiki/Norm_(mathematics))
         /// </summary>
@@ -107,6 +102,9 @@
         {
             return Math.Clamp((x - start) / (end - start), 0.0, 1.0);
         }
->>>>>>> c8b05ce1
+
+        public static double Softmin(double a, double b, double power = Math.E) => a * b / Math.Log(Math.Pow(power, a) + Math.Pow(power, b), power);
+
+        public static double GetRatio(double a, double b) => Math.Min(a, b) / Math.Max(a, b);
     }
 }