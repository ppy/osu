--- conflicted
+++ resolved
@@ -19,20 +19,6 @@
         /// </summary>
         protected virtual double DecayWeight => 0.9;
 
-<<<<<<< HEAD
-=======
-        /// <summary>
-        /// The length of each strain section.
-        /// </summary>
-        protected virtual int SectionLength => 400;
-
-        private double currentSectionPeak; // We also keep track of the peak strain level in the current section.
-        private double currentSectionEnd;
-
-        private readonly List<double> strainPeaks = new List<double>();
-        protected readonly List<double> ObjectStrains = new List<double>(); // Store individual strains
-
->>>>>>> 5cc1cbe8
         protected StrainSkill(Mod[] mods)
             : base(mods)
         {
@@ -59,29 +45,11 @@
                 CurrentSectionEnd += SectionLength;
             }
 
-<<<<<<< HEAD
-            CurrentSectionPeak = Math.Max(StrainValueAt(current), CurrentSectionPeak);
-=======
             double strain = StrainValueAt(current);
-            currentSectionPeak = Math.Max(strain, currentSectionPeak);
+            CurrentSectionPeak = Math.Max(strain, CurrentSectionPeak);
 
             // Store the strain value for the object
             ObjectStrains.Add(strain);
-        }
-
-        /// <summary>
-        /// Calculates the number of strains weighted against the top strain.
-        /// The result is scaled by clock rate as it affects the total number of strains.
-        /// </summary>
-        public virtual double CountTopWeightedStrains()
-        {
-            if (ObjectStrains.Count == 0)
-                return 0.0;
-
-            double consistentTopStrain = DifficultyValue() / 10; // What would the top strain be if all strain values were identical
-            // Use a weighted sum of all strains. Constants are arbitrary and give nice values
-            return ObjectStrains.Sum(s => 1.1 / (1 + Math.Exp(-10 * (s / consistentTopStrain - 0.88))));
->>>>>>> 5cc1cbe8
         }
 
         /// <summary>
