﻿// Copyright (c) ppy Pty Ltd <contact@ppy.sh>. Licensed under the MIT Licence.
// See the LICENCE file in the repository root for full licence text.

using System;
using System.Collections.Generic;
using osu.Game.Rulesets.Difficulty.Preprocessing;
using osu.Game.Rulesets.Difficulty.Utils;
namespace osu.Game.Rulesets.Difficulty.Skills
{
    /// <summary>
    /// Used to processes strain values of <see cref="DifficultyHitObject"/>s, keep track of strain levels caused by the processed objects
    /// and to calculate a final difficulty value representing the difficulty of hitting all the processed objects.
    /// </summary>
    public abstract class Skill
    {
        /// <summary>
        /// The peak strain for each <see cref="DifficultyCalculator.SectionLength"/> section of the beatmap.
        /// </summary>
        public IList<double> StrainPeaks => strainPeaks;

        /// <summary>
        /// Strain values are multiplied by this number for the given skill. Used to balance the value of different skills between each other.
        /// </summary>
        protected abstract double SkillMultiplier { get; }

        /// <summary>
        /// Determines how quickly strain decays for the given skill.
        /// For example a value of 0.15 indicates that strain decays to 15% of its original value in one second.
        /// </summary>
        protected abstract double StrainDecayBase { get; }

        /// <summary>
        /// The weight by which each strain value decays.
        /// </summary>
        protected virtual double DecayWeight => 0.9;

        /// <summary>
        /// <see cref="DifficultyHitObject"/>s that were processed previously. They can affect the strain values of the following objects.
        /// </summary>
        protected readonly LimitedCapacityStack<DifficultyHitObject> Previous = new LimitedCapacityStack<DifficultyHitObject>(2); // Contained objects not used yet

        private double currentStrain = 1; // We keep track of the strain level at all times throughout the beatmap.
        private double dummyStrain = 1; // Balancing touchscreen strain so that effects are smaller.
        private double prevDummyStrain = 1; // Balancing touchscreen strain so that effects are smaller.
        private double previous = 0;
        private double currentSectionPeak = 1; // We also keep track of the peak strain level in the current section.
<<<<<<< HEAD
        private double dummySectionPeak = 1; // Balancing touchscreen strain so that effects are smaller.
=======
>>>>>>> b02a4ef7

        private readonly List<double> strainPeaks = new List<double>();

        /// <summary>
        /// Process a <see cref="DifficultyHitObject"/> and update current strain values accordingly.
        /// </summary>
        public void Process(DifficultyHitObject current)
        {
            currentStrain *= strainDecay(current.DeltaTime);
            currentStrain += StrainValueOf(current) * SkillMultiplier;

            currentSectionPeak = Math.Max(currentStrain, currentSectionPeak);

            Previous.Push(current);
        }

        public void TouchProcess(DifficultyHitObject current)
        {

            var dummy = prevDummyStrain;
            dummyStrain *= strainDecay(current.DeltaTime);
            dummyStrain += StrainValueOf(current) * SkillMultiplier;

            prevDummyStrain = previous * strainDecay(current.DeltaTime);
            prevDummyStrain += StrainValueOf(current) * SkillMultiplier;
            currentStrain = (3 * prevDummyStrain + 2 * dummyStrain) / 5;
            previous = dummy;

            currentSectionPeak = Math.Max(currentStrain, currentSectionPeak);

            Previous.Push(current);


        }
        

        /// <summary>
        /// Saves the current peak strain level to the list of strain peaks, which will be used to calculate an overall difficulty.
        /// </summary>
        public void SaveCurrentPeak()
        {
            if (Previous.Count > 0)
                strainPeaks.Add(currentSectionPeak);
        }

        /// <summary>
        /// Sets the initial strain level for a new section.
        /// </summary>
        /// <param name="offset">The beginning of the new section in milliseconds.</param>
        public void StartNewSectionFrom(double offset)
        {
            // The maximum strain of the new section is not zero by default, strain decays as usual regardless of section boundaries.
            // This means we need to capture the strain level at the beginning of the new section, and use that as the initial peak level.
            if (Previous.Count > 0)
                currentSectionPeak = currentStrain * strainDecay(offset - Previous[0].BaseObject.StartTime);
           
        }
    
        /// <summary>
        /// Returns the calculated difficulty value representing all processed <see cref="DifficultyHitObject"/>s.
        /// </summary>
        public double DifficultyValue()
        {
            strainPeaks.Sort((a, b) => b.CompareTo(a)); // Sort from highest to lowest strain.

            double difficulty = 0;
            double weight = 1;

            // Difficulty is the weighted sum of the highest strains from every section.
            foreach (double strain in strainPeaks)
            {
                difficulty += strain * weight;
                weight *= DecayWeight;
            }

            return difficulty;
        }

        /// <summary>
        /// Calculates the strain value of a <see cref="DifficultyHitObject"/>. This value is affected by previously processed objects.
        /// </summary>
        protected abstract double StrainValueOf(DifficultyHitObject current);

        private double strainDecay(double ms) => Math.Pow(StrainDecayBase, ms / 1000);
    }
}<|MERGE_RESOLUTION|>--- conflicted
+++ resolved
@@ -1,4 +1,4 @@
-﻿// Copyright (c) ppy Pty Ltd <contact@ppy.sh>. Licensed under the MIT Licence.
+// Copyright (c) ppy Pty Ltd <contact@ppy.sh>. Licensed under the MIT Licence.
 // See the LICENCE file in the repository root for full licence text.
 
 using System;
@@ -44,10 +44,7 @@
         private double prevDummyStrain = 1; // Balancing touchscreen strain so that effects are smaller.
         private double previous = 0;
         private double currentSectionPeak = 1; // We also keep track of the peak strain level in the current section.
-<<<<<<< HEAD
         private double dummySectionPeak = 1; // Balancing touchscreen strain so that effects are smaller.
-=======
->>>>>>> b02a4ef7
 
         private readonly List<double> strainPeaks = new List<double>();
 
