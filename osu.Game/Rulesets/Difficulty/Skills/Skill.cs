--- conflicted
+++ resolved
@@ -14,35 +14,6 @@
     public abstract class Skill
     {
         /// <summary>
-<<<<<<< HEAD
-        /// The length of each strain section.
-        /// </summary>
-        protected virtual int SectionLength => 400;
-
-        /// <summary>
-        /// The peak strain for each <see cref="SectionLength"/> section of the beatmap.
-        /// </summary>
-        public IReadOnlyList<double> StrainPeaks => strainPeaks;
-
-        /// <summary>
-        /// Strain values are multiplied by this number for the given skill. Used to balance the value of different skills between each other.
-        /// </summary>
-        protected abstract double SkillMultiplier { get; }
-
-        /// <summary>
-        /// Determines how quickly strain decays for the given skill.
-        /// For example a value of 0.15 indicates that strain decays to 15% of its original value in one second.
-        /// </summary>
-        protected abstract double StrainDecayBase { get; }
-
-        /// <summary>
-        /// The weight by which each strain value decays.
-        /// </summary>
-        protected virtual double DecayWeight => 0.9;
-
-        /// <summary>
-=======
->>>>>>> 58974757
         /// <see cref="DifficultyHitObject"/>s that were processed previously. They can affect the strain values of the following objects.
         /// </summary>
         protected readonly ReverseQueue<DifficultyHitObject> Previous;
@@ -50,58 +21,16 @@
         /// <summary>
         /// Number of previous <see cref="DifficultyHitObject"/>s to keep inside the <see cref="Previous"/> queue.
         /// </summary>
-<<<<<<< HEAD
-        protected double CurrentStrain { get; private set; } = 1;
-
-        private double currentSectionPeak = 1; // We also keep track of the peak strain level in the current section.
-        private double currentSectionEnd;
-
-        private readonly List<double> strainPeaks = new List<double>();
-=======
         protected virtual int HistoryLength => 1;
->>>>>>> 58974757
 
         /// <summary>
         /// Mods for use in skill calculations.
         /// </summary>
-<<<<<<< HEAD
-        public virtual void Process(DifficultyHitObject current)
-        {
-            var sectionLength = current.ClockRate * SectionLength;
-            if (currentSectionEnd == 0)
-                currentSectionEnd = Math.Ceiling(current.StartTime / sectionLength) * sectionLength;
-
-            while (current.BaseObject.StartTime > currentSectionEnd)
-            {
-                SaveCurrentPeak();
-                StartNewSectionFrom(currentSectionEnd);
-                currentSectionEnd += sectionLength;
-            }
-
-            CurrentStrain *= strainDecay(current.DeltaTime);
-            CurrentStrain += StrainValueOf(current) * SkillMultiplier;
-=======
         protected IReadOnlyList<Mod> Mods => mods;
->>>>>>> 58974757
 
         private readonly Mod[] mods;
 
-<<<<<<< HEAD
-            Previous.Push(current);
-        }
-
-        public virtual void Calculate()
-        {
-            SaveCurrentPeak();
-        }
-
-        /// <summary>
-        /// Saves the current peak strain level to the list of strain peaks, which will be used to calculate an overall difficulty.
-        /// </summary>
-        public void SaveCurrentPeak()
-=======
         protected Skill(Mod[] mods)
->>>>>>> 58974757
         {
             this.mods = mods;
             Previous = new ReverseQueue<DifficultyHitObject>(HistoryLength + 1);
