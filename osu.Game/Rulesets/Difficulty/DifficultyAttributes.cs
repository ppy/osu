﻿// Copyright (c) ppy Pty Ltd <contact@ppy.sh>. Licensed under the MIT Licence.
// See the LICENCE file in the repository root for full licence text.

using System;
using System.Collections.Generic;
using Newtonsoft.Json;
using osu.Game.Beatmaps;
using osu.Game.Rulesets.Mods;

namespace osu.Game.Rulesets.Difficulty
{
    /// <summary>
    /// Describes the difficulty of a beatmap, as output by a <see cref="DifficultyCalculator"/>.
    /// </summary>
    [JsonObject(MemberSerialization.OptIn)]
    public class DifficultyAttributes
    {
        protected const int ATTRIB_ID_AIM = 1;
        protected const int ATTRIB_ID_SPEED = 3;
        protected const int ATTRIB_ID_MAX_COMBO = 9;
        protected const int ATTRIB_ID_DIFFICULTY = 11;
        protected const int ATTRIB_ID_FLASHLIGHT = 17;
        protected const int ATTRIB_ID_SLIDER_FACTOR = 19;
        protected const int ATTRIB_ID_SPEED_NOTE_COUNT = 21;
        protected const int ATTRIB_ID_SPEED_DIFFICULT_STRAIN_COUNT = 23;
        protected const int ATTRIB_ID_AIM_DIFFICULT_STRAIN_COUNT = 25;
        protected const int ATTRIB_ID_MONO_STAMINA_FACTOR = 29;
        protected const int ATTRIB_ID_AIM_DIFFICULT_SLIDER_COUNT = 31;
        protected const int ATTRIB_ID_AIM_TOP_WEIGHTED_SLIDER_FACTOR = 33;
        protected const int ATTRIB_ID_SPEED_TOP_WEIGHTED_SLIDER_FACTOR = 35;
<<<<<<< HEAD
        protected const int ATTRIB_ID_SNAP_AIM_DIFFICULTY = 37;
        protected const int ATTRIB_ID_FLOW_AIM_DIFFICULTY = 39;
=======
        protected const int ATTRIB_ID_SLIDER_NESTED_SCORE_PER_OBJECT = 37;
        protected const int ATTRIB_ID_LEGACY_SCORE_BASE_MULTIPLIER = 39;
        protected const int ATTRIB_ID_MAXIMUM_LEGACY_COMBO_SCORE = 41;
>>>>>>> 9314ea94

        /// <summary>
        /// The mods which were applied to the beatmap.
        /// </summary>
        public Mod[] Mods { get; set; } = Array.Empty<Mod>();

        /// <summary>
        /// The combined star rating of all skills.
        /// </summary>
        [JsonProperty("star_rating", Order = -3)]
        public double StarRating { get; set; }

        /// <summary>
        /// The maximum achievable combo.
        /// </summary>
        [JsonProperty("max_combo", Order = -2)]
        public int MaxCombo { get; set; }

        /// <summary>
        /// Creates new <see cref="DifficultyAttributes"/>.
        /// </summary>
        public DifficultyAttributes()
        {
        }

        /// <summary>
        /// Creates new <see cref="DifficultyAttributes"/>.
        /// </summary>
        /// <param name="mods">The mods which were applied to the beatmap.</param>
        /// <param name="starRating">The combined star rating of all skills.</param>
        public DifficultyAttributes(Mod[] mods, double starRating)
        {
            Mods = mods;
            StarRating = starRating;
        }

        /// <summary>
        /// Converts this <see cref="DifficultyAttributes"/> to osu-web compatible database attribute mappings.
        /// </summary>
        /// <remarks>
        /// See: osu_difficulty_attribs table.
        /// </remarks>
        public virtual IEnumerable<(int attributeId, object value)> ToDatabaseAttributes()
        {
            yield return (ATTRIB_ID_MAX_COMBO, MaxCombo);
        }

        /// <summary>
        /// Reads osu-web database attribute mappings into this <see cref="DifficultyAttributes"/> object.
        /// </summary>
        /// <param name="values">The attribute mappings.</param>
        /// <param name="onlineInfo">The <see cref="IBeatmapOnlineInfo"/> where more information about the beatmap may be extracted from (such as AR/CS/OD/etc).</param>
        public virtual void FromDatabaseAttributes(IReadOnlyDictionary<int, double> values, IBeatmapOnlineInfo onlineInfo)
        {
            MaxCombo = (int)values[ATTRIB_ID_MAX_COMBO];
        }
    }
}<|MERGE_RESOLUTION|>--- conflicted
+++ resolved
@@ -28,14 +28,11 @@
         protected const int ATTRIB_ID_AIM_DIFFICULT_SLIDER_COUNT = 31;
         protected const int ATTRIB_ID_AIM_TOP_WEIGHTED_SLIDER_FACTOR = 33;
         protected const int ATTRIB_ID_SPEED_TOP_WEIGHTED_SLIDER_FACTOR = 35;
-<<<<<<< HEAD
-        protected const int ATTRIB_ID_SNAP_AIM_DIFFICULTY = 37;
-        protected const int ATTRIB_ID_FLOW_AIM_DIFFICULTY = 39;
-=======
         protected const int ATTRIB_ID_SLIDER_NESTED_SCORE_PER_OBJECT = 37;
         protected const int ATTRIB_ID_LEGACY_SCORE_BASE_MULTIPLIER = 39;
         protected const int ATTRIB_ID_MAXIMUM_LEGACY_COMBO_SCORE = 41;
->>>>>>> 9314ea94
+        protected const int ATTRIB_ID_SNAP_AIM_DIFFICULTY = 43;
+        protected const int ATTRIB_ID_FLOW_AIM_DIFFICULTY = 45;
 
         /// <summary>
         /// The mods which were applied to the beatmap.
