// Copyright (c) ppy Pty Ltd <contact@ppy.sh>. Licensed under the MIT Licence.
// See the LICENCE file in the repository root for full licence text.

using System;
using System.Collections.Generic;
using osu.Framework.Graphics.Sprites;
using osu.Framework.Localisation;
using osu.Game.Beatmaps;
using osu.Game.Graphics;
using osu.Game.Replays;
using osu.Game.Scoring;

namespace osu.Game.Rulesets.Mods
{
    public abstract class ModAutoplay : Mod, IApplicableFailOverride, ICreateReplayData
    {
        public override string Name => "自动";
        public override string Acronym => "AT";
        public override IconUsage? Icon => OsuIcon.ModAuto;
        public override ModType Type => ModType.Automation;
<<<<<<< HEAD
        public override string Description => "来观看精彩绝伦的自动表演";
=======
        public override LocalisableString Description => "Watch a perfect automated play through the song.";
>>>>>>> 96bcfea2
        public override double ScoreMultiplier => 1;

        public bool PerformFail() => false;

        public bool RestartOnFail => false;

        public override bool UserPlayable => false;
        public override bool ValidForMultiplayer => false;
        public override bool ValidForMultiplayerAsFreeMod => false;

        public override Type[] IncompatibleMods => new[] { typeof(ModCinema), typeof(ModRelax), typeof(ModFailCondition), typeof(ModNoFail), typeof(ModAdaptiveSpeed) };

        public override bool HasImplementation => GetType().GenericTypeArguments.Length == 0;

        [Obsolete("Override CreateReplayData(IBeatmap, IReadOnlyList<Mod>) instead")] // Can be removed 20220929
        public virtual Score CreateReplayScore(IBeatmap beatmap, IReadOnlyList<Mod> mods) => new Score { Replay = new Replay() };

        public virtual ModReplayData CreateReplayData(IBeatmap beatmap, IReadOnlyList<Mod> mods)
        {
#pragma warning disable CS0618
            var replayScore = CreateReplayScore(beatmap, mods);
#pragma warning restore CS0618

            return new ModReplayData(replayScore.Replay, new ModCreatedUser { Username = replayScore.ScoreInfo.User.Username });
        }
    }
}<|MERGE_RESOLUTION|>--- conflicted
+++ resolved
@@ -18,11 +18,7 @@
         public override string Acronym => "AT";
         public override IconUsage? Icon => OsuIcon.ModAuto;
         public override ModType Type => ModType.Automation;
-<<<<<<< HEAD
-        public override string Description => "来观看精彩绝伦的自动表演";
-=======
-        public override LocalisableString Description => "Watch a perfect automated play through the song.";
->>>>>>> 96bcfea2
+        public override LocalisableString Description => "来观看精彩绝伦的自动表演";
         public override double ScoreMultiplier => 1;
 
         public bool PerformFail() => false;
