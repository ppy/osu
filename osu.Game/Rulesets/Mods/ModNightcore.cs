// Copyright (c) ppy Pty Ltd <contact@ppy.sh>. Licensed under the MIT Licence.
// See the LICENCE file in the repository root for full licence text.

using osu.Framework.Allocation;
using osu.Framework.Audio;
using osu.Framework.Audio.Track;
using osu.Framework.Bindables;
using osu.Framework.Graphics;
using osu.Framework.Graphics.Sprites;
using osu.Game.Audio;
using osu.Game.Beatmaps.ControlPoints;
using osu.Game.Beatmaps.Timing;
using osu.Game.Graphics;
using osu.Game.Graphics.Containers;
using osu.Game.Rulesets.Objects;
using osu.Game.Rulesets.UI;
using osu.Game.Skinning;

namespace osu.Game.Rulesets.Mods
{
    public abstract class ModNightcore<TObject> : ModDoubleTime, IApplicableToDrawableRuleset<TObject>
        where TObject : HitObject
    {
        public override string Name => "夜核";
        public override string Acronym => "NC";
        public override IconUsage? Icon => OsuIcon.ModNightcore;
        public override string Description => "动次打次动次打次";

        private readonly BindableNumber<double> tempoAdjust = new BindableDouble(1);
        private readonly BindableNumber<double> freqAdjust = new BindableDouble(1);

        protected ModNightcore()
        {
            SpeedChange.BindValueChanged(val =>
            {
                freqAdjust.Value = SpeedChange.Default;
                tempoAdjust.Value = val.NewValue / SpeedChange.Default;
            }, true);
        }

        public override void ApplyToTrack(ITrack track)
        {
            // base.ApplyToTrack() intentionally not called (different tempo adjustment is applied)
            track.AddAdjustment(AdjustableProperty.Frequency, freqAdjust);
            track.AddAdjustment(AdjustableProperty.Tempo, tempoAdjust);
        }

        public void ApplyToDrawableRuleset(DrawableRuleset<TObject> drawableRuleset)
        {
            drawableRuleset.Overlays.Add(new NightcoreBeatContainer());
        }
    }

<<<<<<< HEAD
    public class NightcoreBeatContainer : BeatSyncedContainer
    {
        private SkinnableSound hatSample;
        private SkinnableSound clapSample;
        private SkinnableSound kickSample;
        private SkinnableSound finishSample;
=======
        public class NightcoreBeatContainer : BeatSyncedContainer
        {
            private PausableSkinnableSound hatSample;
            private PausableSkinnableSound clapSample;
            private PausableSkinnableSound kickSample;
            private PausableSkinnableSound finishSample;
>>>>>>> d0447d78

        private int? firstBeat;

        public NightcoreBeatContainer()
        {
            Divisor = 2;
        }

        [BackgroundDependencyLoader]
        private void load()
        {
            InternalChildren = new Drawable[]
            {
<<<<<<< HEAD
                hatSample = new SkinnableSound(new SampleInfo("nightcore-hat")),
                clapSample = new SkinnableSound(new SampleInfo("nightcore-clap")),
                kickSample = new SkinnableSound(new SampleInfo("nightcore-kick")),
                finishSample = new SkinnableSound(new SampleInfo("nightcore-finish")),
            };
        }
=======
                InternalChildren = new Drawable[]
                {
                    hatSample = new PausableSkinnableSound(new SampleInfo("nightcore-hat")),
                    clapSample = new PausableSkinnableSound(new SampleInfo("nightcore-clap")),
                    kickSample = new PausableSkinnableSound(new SampleInfo("nightcore-kick")),
                    finishSample = new PausableSkinnableSound(new SampleInfo("nightcore-finish")),
                };
            }
>>>>>>> d0447d78

        private const int bars_per_segment = 4;

        protected override void OnNewBeat(int beatIndex, TimingControlPoint timingPoint, EffectControlPoint effectPoint, ChannelAmplitudes amplitudes)
        {
            base.OnNewBeat(beatIndex, timingPoint, effectPoint, amplitudes);

            int beatsPerBar = (int)timingPoint.TimeSignature;
            int segmentLength = beatsPerBar * Divisor * bars_per_segment;

            if (!IsBeatSyncedWithTrack)
            {
                firstBeat = null;
                return;
            }

            if (!firstBeat.HasValue || beatIndex < firstBeat)
                // decide on a good starting beat index if once has not yet been decided.
                firstBeat = beatIndex < 0 ? 0 : (beatIndex / segmentLength + 1) * segmentLength;

            if (beatIndex >= firstBeat)
                playBeatFor(beatIndex % segmentLength, timingPoint.TimeSignature);
        }

        private void playBeatFor(int beatIndex, TimeSignatures signature)
        {
            if (beatIndex == 0)
                finishSample?.Play();

            switch (signature)
            {
                case TimeSignatures.SimpleTriple:
                switch (beatIndex % 6)
                {
                    case 0:
                        kickSample?.Play();
                        break;

                    case 3:
                        clapSample?.Play();
                        break;

                    default:
                        hatSample?.Play();
                        break;
                }

                break;

                case TimeSignatures.SimpleQuadruple:
                switch (beatIndex % 4)
                {
                    case 0:
                        kickSample?.Play();
                        break;

                    case 2:
                        clapSample?.Play();
                        break;

                    default:
                        hatSample?.Play();
                        break;
                }

                break;
            }
        }
    }
}<|MERGE_RESOLUTION|>--- conflicted
+++ resolved
@@ -51,21 +51,12 @@
         }
     }
 
-<<<<<<< HEAD
-    public class NightcoreBeatContainer : BeatSyncedContainer
-    {
-        private SkinnableSound hatSample;
-        private SkinnableSound clapSample;
-        private SkinnableSound kickSample;
-        private SkinnableSound finishSample;
-=======
         public class NightcoreBeatContainer : BeatSyncedContainer
         {
             private PausableSkinnableSound hatSample;
             private PausableSkinnableSound clapSample;
             private PausableSkinnableSound kickSample;
             private PausableSkinnableSound finishSample;
->>>>>>> d0447d78
 
         private int? firstBeat;
 
@@ -79,23 +70,12 @@
         {
             InternalChildren = new Drawable[]
             {
-<<<<<<< HEAD
-                hatSample = new SkinnableSound(new SampleInfo("nightcore-hat")),
-                clapSample = new SkinnableSound(new SampleInfo("nightcore-clap")),
-                kickSample = new SkinnableSound(new SampleInfo("nightcore-kick")),
-                finishSample = new SkinnableSound(new SampleInfo("nightcore-finish")),
+                hatSample = new PausableSkinnableSound(new SampleInfo("nightcore-hat")),
+                clapSample = new PausableSkinnableSound(new SampleInfo("nightcore-clap")),
+                kickSample = new PausableSkinnableSound(new SampleInfo("nightcore-kick")),
+                finishSample = new PausableSkinnableSound(new SampleInfo("nightcore-finish")),
             };
         }
-=======
-                InternalChildren = new Drawable[]
-                {
-                    hatSample = new PausableSkinnableSound(new SampleInfo("nightcore-hat")),
-                    clapSample = new PausableSkinnableSound(new SampleInfo("nightcore-clap")),
-                    kickSample = new PausableSkinnableSound(new SampleInfo("nightcore-kick")),
-                    finishSample = new PausableSkinnableSound(new SampleInfo("nightcore-finish")),
-                };
-            }
->>>>>>> d0447d78
 
         private const int bars_per_segment = 4;
 
