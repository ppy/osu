--- conflicted
+++ resolved
@@ -16,40 +16,21 @@
         public override LocalisableString Description => "越~来~~越~~~慢~~~~";
         public override IconUsage? Icon => FontAwesome.Solid.ChevronCircleDown;
 
-<<<<<<< HEAD
-        [SettingSource("初始速度", "歌曲的起始速度")]
-        public override BindableNumber<double> InitialRate { get; } = new BindableDouble
-=======
         public override BindableNumber<double> InitialRate { get; } = new BindableDouble(1)
->>>>>>> a1f96ad5
         {
             MinValue = 0.51,
             MaxValue = 2,
             Precision = 0.01,
         };
 
-<<<<<<< HEAD
-        [SettingSource("最终速度", "歌曲的最终速度")]
-        public override BindableNumber<double> FinalRate { get; } = new BindableDouble
-=======
         public override BindableNumber<double> FinalRate { get; } = new BindableDouble(0.75)
->>>>>>> a1f96ad5
         {
             MinValue = 0.5,
             MaxValue = 1.99,
             Precision = 0.01,
         };
 
-<<<<<<< HEAD
-        [SettingSource("启用变调", "是否要更随速度调整音调")]
-        public override BindableBool AdjustPitch { get; } = new BindableBool
-        {
-            Default = true,
-            Value = true
-        };
-=======
         public override BindableBool AdjustPitch { get; } = new BindableBool(true);
->>>>>>> a1f96ad5
 
         public override Type[] IncompatibleMods => base.IncompatibleMods.Append(typeof(ModWindUp)).ToArray();
 
