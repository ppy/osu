// Copyright (c) ppy Pty Ltd <contact@ppy.sh>. Licensed under the MIT Licence.
// See the LICENCE file in the repository root for full licence text.

using System;
using osu.Framework.Graphics.Sprites;
using osu.Framework.Localisation;
using osu.Game.Beatmaps;
using osu.Game.Graphics;

namespace osu.Game.Rulesets.Mods
{
    public abstract class ModHardRock : Mod, IApplicableToDifficulty
    {
        public override string Name => "摇滚";
        public override string Acronym => "HR";
        public override IconUsage? Icon => OsuIcon.ModHardRock;
        public override ModType Type => ModType.DifficultyIncrease;
<<<<<<< HEAD
        public override string Description => "在各方面都难一点...";
=======
        public override LocalisableString Description => "Everything just got a bit harder...";
>>>>>>> 96bcfea2
        public override Type[] IncompatibleMods => new[] { typeof(ModEasy), typeof(ModDifficultyAdjust) };

        public void ReadFromDifficulty(IBeatmapDifficultyInfo difficulty)
        {
        }

        public virtual void ApplyToDifficulty(BeatmapDifficulty difficulty)
        {
            const float ratio = 1.4f;
            difficulty.CircleSize = Math.Min(difficulty.CircleSize * 1.3f, 10.0f); // CS uses a custom 1.3 ratio.
            difficulty.ApproachRate = Math.Min(difficulty.ApproachRate * ratio, 10.0f);
            difficulty.DrainRate = Math.Min(difficulty.DrainRate * ratio, 10.0f);
            difficulty.OverallDifficulty = Math.Min(difficulty.OverallDifficulty * ratio, 10.0f);
        }
    }
}<|MERGE_RESOLUTION|>--- conflicted
+++ resolved
@@ -15,11 +15,7 @@
         public override string Acronym => "HR";
         public override IconUsage? Icon => OsuIcon.ModHardRock;
         public override ModType Type => ModType.DifficultyIncrease;
-<<<<<<< HEAD
-        public override string Description => "在各方面都难一点...";
-=======
-        public override LocalisableString Description => "Everything just got a bit harder...";
->>>>>>> 96bcfea2
+        public override LocalisableString Description => "在各方面都难一点...";
         public override Type[] IncompatibleMods => new[] { typeof(ModEasy), typeof(ModDifficultyAdjust) };
 
         public void ReadFromDifficulty(IBeatmapDifficultyInfo difficulty)
