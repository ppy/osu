--- conflicted
+++ resolved
@@ -17,11 +17,7 @@
         public override string Acronym => "SD";
         public override IconUsage? Icon => OsuIcon.ModSuddenDeath;
         public override ModType Type => ModType.DifficultyIncrease;
-<<<<<<< HEAD
-        public override string Description => "不全连,便重试";
-=======
-        public override LocalisableString Description => "Miss and fail.";
->>>>>>> 96bcfea2
+        public override LocalisableString Description => "不全连,便失败";
         public override double ScoreMultiplier => 1;
 
         public override Type[] IncompatibleMods => base.IncompatibleMods.Append(typeof(ModPerfect)).ToArray();
