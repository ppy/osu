// Copyright (c) ppy Pty Ltd <contact@ppy.sh>. Licensed under the MIT Licence.
// See the LICENCE file in the repository root for full licence text.

using System.Linq;
using osu.Framework.Audio;
using osu.Framework.Bindables;
using osu.Framework.Graphics;
using osu.Framework.Graphics.Sprites;
using osu.Framework.Localisation;
using osu.Game.Configuration;
using osu.Game.Graphics.UserInterface;
using osu.Game.Overlays.Settings;
using osu.Game.Rulesets.Objects;
using osu.Game.Rulesets.Scoring;
using osu.Game.Rulesets.UI;
using osu.Game.Scoring;

namespace osu.Game.Rulesets.Mods
{
    public abstract class ModMuted : Mod
    {
        public override string Name => "静音";
        public override string Acronym => "MU";
        public override IconUsage? Icon => FontAwesome.Solid.VolumeMute;
<<<<<<< HEAD
        public override string Description => "你还能感受到歌曲的节奏吗？";
=======
        public override LocalisableString Description => "Can you still feel the rhythm without music?";
>>>>>>> 96bcfea2
        public override ModType Type => ModType.Fun;
        public override double ScoreMultiplier => 1;
    }

    public abstract class ModMuted<TObject> : ModMuted, IApplicableToDrawableRuleset<TObject>, IApplicableToTrack, IApplicableToScoreProcessor
        where TObject : HitObject
    {
        private readonly BindableNumber<double> mainVolumeAdjust = new BindableDouble(0.5);
        private readonly BindableNumber<double> metronomeVolumeAdjust = new BindableDouble(0.5);

        private readonly BindableNumber<int> currentCombo = new BindableInt();

        [SettingSource("启用节拍器", "添加节拍器来帮助你跟住歌曲的节奏。")]
        public BindableBool EnableMetronome { get; } = new BindableBool
        {
            Default = true,
            Value = true
        };

        [SettingSource("抵达最大音量的连击", "抵达最大音量时的连击数", SettingControlType = typeof(SettingsSlider<int, MuteComboSlider>))]
        public BindableInt MuteComboCount { get; } = new BindableInt
        {
            Default = 100,
            Value = 100,
            MinValue = 0,
            MaxValue = 500,
        };

        [SettingSource("以静音开始", "随连击增加音量")]
        public BindableBool InverseMuting { get; } = new BindableBool
        {
            Default = false,
            Value = false
        };

        [SettingSource("静音音效", "音效也会跟着音频静音。")]
        public BindableBool AffectsHitSounds { get; } = new BindableBool
        {
            Default = true,
            Value = true
        };

        protected ModMuted()
        {
            InverseMuting.BindValueChanged(i => MuteComboCount.MinValue = i.NewValue ? 1 : 0, true);
        }

        public void ApplyToTrack(IAdjustableAudioComponent track)
        {
            track.AddAdjustment(AdjustableProperty.Volume, mainVolumeAdjust);
        }

        public void ApplyToDrawableRuleset(DrawableRuleset<TObject> drawableRuleset)
        {
            if (EnableMetronome.Value)
            {
                MetronomeBeat metronomeBeat;

                drawableRuleset.Overlays.Add(metronomeBeat = new MetronomeBeat(drawableRuleset.Beatmap.HitObjects.First().StartTime));

                metronomeBeat.AddAdjustment(AdjustableProperty.Volume, metronomeVolumeAdjust);
            }

            if (AffectsHitSounds.Value)
                drawableRuleset.Audio.AddAdjustment(AdjustableProperty.Volume, mainVolumeAdjust);
        }

        public void ApplyToScoreProcessor(ScoreProcessor scoreProcessor)
        {
            currentCombo.BindTo(scoreProcessor.Combo);
            currentCombo.BindValueChanged(combo =>
            {
                double dimFactor = MuteComboCount.Value == 0 ? 1 : (double)combo.NewValue / MuteComboCount.Value;

                if (InverseMuting.Value)
                    dimFactor = 1 - dimFactor;

                scoreProcessor.TransformBindableTo(metronomeVolumeAdjust, dimFactor, 500, Easing.OutQuint);
                scoreProcessor.TransformBindableTo(mainVolumeAdjust, 1 - dimFactor, 500, Easing.OutQuint);
            }, true);
        }

        public ScoreRank AdjustRank(ScoreRank rank, double accuracy) => rank;
    }

    public class MuteComboSlider : OsuSliderBar<int>
    {
        public override LocalisableString TooltipText => Current.Value == 0 ? "总是静音" : base.TooltipText;
    }
}<|MERGE_RESOLUTION|>--- conflicted
+++ resolved
@@ -22,11 +22,7 @@
         public override string Name => "静音";
         public override string Acronym => "MU";
         public override IconUsage? Icon => FontAwesome.Solid.VolumeMute;
-<<<<<<< HEAD
-        public override string Description => "你还能感受到歌曲的节奏吗？";
-=======
-        public override LocalisableString Description => "Can you still feel the rhythm without music?";
->>>>>>> 96bcfea2
+        public override LocalisableString Description => "你还能感受到歌曲的节奏吗？";
         public override ModType Type => ModType.Fun;
         public override double ScoreMultiplier => 1;
     }
