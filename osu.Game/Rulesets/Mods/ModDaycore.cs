﻿// Copyright (c) ppy Pty Ltd <contact@ppy.sh>. Licensed under the MIT Licence.
// See the LICENCE file in the repository root for full licence text.

using osu.Framework.Audio;
using osu.Framework.Bindables;
using osu.Framework.Graphics.Sprites;
using osu.Framework.Localisation;

namespace osu.Game.Rulesets.Mods
{
    public abstract class ModDaycore : ModHalfTime
    {
        public override string Name => "日核";
        public override string Acronym => "DC";
        public override IconUsage? Icon => null;
<<<<<<< HEAD
        public override string Description => "哇~~~~~~~~~~哦~~~~~~~~~~";
=======
        public override LocalisableString Description => "Whoaaaaa...";
>>>>>>> 96bcfea2

        private readonly BindableNumber<double> tempoAdjust = new BindableDouble(1);
        private readonly BindableNumber<double> freqAdjust = new BindableDouble(1);

        protected ModDaycore()
        {
            SpeedChange.BindValueChanged(val =>
            {
                freqAdjust.Value = SpeedChange.Default;
                tempoAdjust.Value = val.NewValue / SpeedChange.Default;
            }, true);
        }

        public override void ApplyToTrack(IAdjustableAudioComponent track)
        {
            // base.ApplyToTrack() intentionally not called (different tempo adjustment is applied)
            track.AddAdjustment(AdjustableProperty.Frequency, freqAdjust);
            track.AddAdjustment(AdjustableProperty.Tempo, tempoAdjust);
        }
    }
}<|MERGE_RESOLUTION|>--- conflicted
+++ resolved
@@ -13,11 +13,7 @@
         public override string Name => "日核";
         public override string Acronym => "DC";
         public override IconUsage? Icon => null;
-<<<<<<< HEAD
-        public override string Description => "哇~~~~~~~~~~哦~~~~~~~~~~";
-=======
-        public override LocalisableString Description => "Whoaaaaa...";
->>>>>>> 96bcfea2
+        public override LocalisableString Description => "哇~~~~~~~~~~哦~~~~~~~~~~";
 
         private readonly BindableNumber<double> tempoAdjust = new BindableDouble(1);
         private readonly BindableNumber<double> freqAdjust = new BindableDouble(1);
