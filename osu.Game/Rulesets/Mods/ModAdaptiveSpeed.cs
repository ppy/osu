--- conflicted
+++ resolved
@@ -35,30 +35,16 @@
 
         public override Type[] IncompatibleMods => new[] { typeof(ModRateAdjust), typeof(ModTimeRamp), typeof(ModAutoplay) };
 
-<<<<<<< HEAD
         [SettingSource("初始速度", "歌曲的初始速度")]
-        public BindableNumber<double> InitialRate { get; } = new BindableDouble
-=======
-        [SettingSource("Initial rate", "The starting speed of the track")]
         public BindableNumber<double> InitialRate { get; } = new BindableDouble(1)
->>>>>>> a1f96ad5
         {
             MinValue = 0.5,
             MaxValue = 2,
             Precision = 0.01
         };
 
-<<<<<<< HEAD
         [SettingSource("启用变调", "是否跟随速度调整音调")]
-        public BindableBool AdjustPitch { get; } = new BindableBool
-        {
-            Default = true,
-            Value = true
-        };
-=======
-        [SettingSource("Adjust pitch", "Should pitch be adjusted with speed")]
         public BindableBool AdjustPitch { get; } = new BindableBool(true);
->>>>>>> a1f96ad5
 
         /// <summary>
         /// The instantaneous rate of the track.
