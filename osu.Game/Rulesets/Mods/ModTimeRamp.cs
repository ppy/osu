// Copyright (c) ppy Pty Ltd <contact@ppy.sh>. Licensed under the MIT Licence.
// See the LICENCE file in the repository root for full licence text.

using System;
using System.Linq;
using osu.Framework.Audio;
using osu.Framework.Bindables;
using osu.Game.Beatmaps;
using osu.Game.Configuration;
using osu.Game.Rulesets.Objects;
using osu.Game.Rulesets.UI;

namespace osu.Game.Rulesets.Mods
{
    public abstract class ModTimeRamp : Mod, IUpdatableByPlayfield, IApplicableToBeatmap, IApplicableToRate
    {
        /// <summary>
        /// The point in the beatmap at which the final ramping rate should be reached.
        /// </summary>
        public const double FINAL_RATE_PROGRESS = 0.75f;

<<<<<<< HEAD
        [SettingSource("初始速度", "歌曲的起始速度")]
=======
        public override double ScoreMultiplier => 0.5;

        [SettingSource("Initial rate", "The starting speed of the track")]
>>>>>>> 96bcfea2
        public abstract BindableNumber<double> InitialRate { get; }

        [SettingSource("最终速度", "歌曲的最终速度")]
        public abstract BindableNumber<double> FinalRate { get; }

        [SettingSource("启用变调", "是否要更随速度调整音调")]
        public abstract BindableBool AdjustPitch { get; }

        public override bool ValidForMultiplayerAsFreeMod => false;

        public override Type[] IncompatibleMods => new[] { typeof(ModRateAdjust), typeof(ModAdaptiveSpeed) };

        public override string SettingDescription => $"从 {InitialRate.Value:N2}x 到 {FinalRate.Value:N2}x";

        private double finalRateTime;
        private double beginRampTime;

        public BindableNumber<double> SpeedChange { get; } = new BindableDouble
        {
            Default = 1,
            Value = 1,
            Precision = 0.01,
        };

        private IAdjustableAudioComponent? track;

        protected ModTimeRamp()
        {
            // for preview purpose at song select. eventually we'll want to be able to update every frame.
            FinalRate.BindValueChanged(_ => applyRateAdjustment(double.PositiveInfinity), true);
            AdjustPitch.BindValueChanged(applyPitchAdjustment);
        }

        public void ApplyToTrack(IAdjustableAudioComponent track)
        {
            this.track = track;

            FinalRate.TriggerChange();
            AdjustPitch.TriggerChange();
        }

        public void ApplyToSample(IAdjustableAudioComponent sample)
        {
            sample.AddAdjustment(AdjustableProperty.Frequency, SpeedChange);
        }

        public virtual void ApplyToBeatmap(IBeatmap beatmap)
        {
            SpeedChange.SetDefault();

            double firstObjectStart = beatmap.HitObjects.FirstOrDefault()?.StartTime ?? 0;
            double lastObjectEnd = beatmap.HitObjects.LastOrDefault()?.GetEndTime() ?? 0;

            beginRampTime = firstObjectStart;
            finalRateTime = firstObjectStart + FINAL_RATE_PROGRESS * (lastObjectEnd - firstObjectStart);
        }

        public double ApplyToRate(double time, double rate = 1)
        {
            double amount = (time - beginRampTime) / Math.Max(1, finalRateTime - beginRampTime);
            double ramp = InitialRate.Value + (FinalRate.Value - InitialRate.Value) * Math.Clamp(amount, 0, 1);

            // round the end result to match the bindable SpeedChange's precision, in case this is called externally.
            return rate * Math.Round(ramp, 2);
        }

        public virtual void Update(Playfield playfield)
        {
            applyRateAdjustment(playfield.Clock.CurrentTime);
        }

        /// <summary>
        /// Adjust the rate along the specified ramp.
        /// </summary>
        private void applyRateAdjustment(double time) => SpeedChange.Value = ApplyToRate(time);

        private void applyPitchAdjustment(ValueChangedEvent<bool> adjustPitchSetting)
        {
            // remove existing old adjustment
            track?.RemoveAdjustment(adjustmentForPitchSetting(adjustPitchSetting.OldValue), SpeedChange);

            track?.AddAdjustment(adjustmentForPitchSetting(adjustPitchSetting.NewValue), SpeedChange);
        }

        private AdjustableProperty adjustmentForPitchSetting(bool adjustPitchSettingValue)
            => adjustPitchSettingValue ? AdjustableProperty.Frequency : AdjustableProperty.Tempo;
    }
}<|MERGE_RESOLUTION|>--- conflicted
+++ resolved
@@ -19,13 +19,9 @@
         /// </summary>
         public const double FINAL_RATE_PROGRESS = 0.75f;
 
-<<<<<<< HEAD
-        [SettingSource("初始速度", "歌曲的起始速度")]
-=======
         public override double ScoreMultiplier => 0.5;
 
-        [SettingSource("Initial rate", "The starting speed of the track")]
->>>>>>> 96bcfea2
+        [SettingSource("初始速度", "歌曲的起始速度")]
         public abstract BindableNumber<double> InitialRate { get; }
 
         [SettingSource("最终速度", "歌曲的最终速度")]
