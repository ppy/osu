// Copyright (c) ppy Pty Ltd <contact@ppy.sh>. Licensed under the MIT Licence.
// See the LICENCE file in the repository root for full licence text.

using System;
using System.Linq;
using osu.Framework.Audio;
using osu.Framework.Bindables;
using osu.Game.Beatmaps;
using osu.Game.Configuration;
using osu.Game.Overlays.Settings;
using osu.Game.Rulesets.UI;

namespace osu.Game.Rulesets.Mods
{
    public abstract class ModTimeRamp : Mod, IUpdatableByPlayfield, IApplicableToBeatmap, IApplicableToRate, ICanBeToggledDuringReplay
    {
        /// <summary>
        /// The point in the beatmap at which the final ramping rate should be reached.
        /// </summary>
        public const double FINAL_RATE_PROGRESS = 0.75f;

        public override double ScoreMultiplier => 0.5;

        [SettingSource("Initial rate", "The starting speed of the track", SettingControlType = typeof(MultiplierSettingsSlider))]
        public abstract BindableNumber<double> InitialRate { get; }

        [SettingSource("Final rate", "The final speed to ramp to", SettingControlType = typeof(MultiplierSettingsSlider))]
        public abstract BindableNumber<double> FinalRate { get; }

        [SettingSource("Adjust pitch", "Should pitch be adjusted with speed")]
        public abstract BindableBool AdjustPitch { get; }

        public sealed override bool ValidForMultiplayerAsFreeMod => false;

        public override Type[] IncompatibleMods => new[] { typeof(ModRateAdjust), typeof(ModAdaptiveSpeed) };

        public override string SettingDescription => $"{InitialRate.Value:N2}x to {FinalRate.Value:N2}x";

        private double finalRateTime;
        private double beginRampTime;

        public BindableBool IsDisabled { get; } = new BindableBool();

        public BindableNumber<double> SpeedChange { get; } = new BindableDouble(1)
        {
            Precision = 0.01,
        };

        private readonly RateAdjustModHelper rateAdjustHelper;

        protected ModTimeRamp()
        {
            rateAdjustHelper = new RateAdjustModHelper(SpeedChange);
            rateAdjustHelper.HandleAudioAdjustments(AdjustPitch);

            // for preview purpose at song select. eventually we'll want to be able to update every frame.
            FinalRate.BindValueChanged(_ => applyRateAdjustment(double.PositiveInfinity), true);
        }

        public void ApplyToTrack(IAdjustableAudioComponent track)
        {
            rateAdjustHelper.ApplyToTrack(track);
            FinalRate.TriggerChange();
        }

        public void ApplyToSample(IAdjustableAudioComponent sample)
        {
            sample.AddAdjustment(AdjustableProperty.Frequency, SpeedChange);
        }

        public virtual void ApplyToBeatmap(IBeatmap beatmap)
        {
            SpeedChange.SetDefault();

            double firstObjectStart = beatmap.HitObjects.FirstOrDefault()?.StartTime ?? 0;
            double lastObjectEnd = beatmap.HitObjects.Any() ? beatmap.GetLastObjectTime() : 0;

            beginRampTime = firstObjectStart;
            finalRateTime = firstObjectStart + FINAL_RATE_PROGRESS * (lastObjectEnd - firstObjectStart);
        }

        public double ApplyToRate(double time, double rate = 1)
        {
            double amount = (time - beginRampTime) / Math.Max(1, finalRateTime - beginRampTime);
            double ramp = InitialRate.Value + (FinalRate.Value - InitialRate.Value) * Math.Clamp(amount, 0, 1);

            // round the end result to match the bindable SpeedChange's precision, in case this is called externally.
            return rate * Math.Round(ramp, 2);
        }

        public virtual void Update(Playfield playfield)
        {
            applyRateAdjustment(playfield.Clock.CurrentTime);
        }

        /// <summary>
        /// Adjust the rate along the specified ramp.
        /// </summary>
<<<<<<< HEAD
        private void applyRateAdjustment(double time) => SpeedChange.Value = !IsDisabled.Value ? ApplyToRate(time) : InitialRate.Value;

        private void applyPitchAdjustment(ValueChangedEvent<bool> adjustPitchSetting)
        {
            // remove existing old adjustment
            track?.RemoveAdjustment(adjustmentForPitchSetting(adjustPitchSetting.OldValue), SpeedChange);

            track?.AddAdjustment(adjustmentForPitchSetting(adjustPitchSetting.NewValue), SpeedChange);
        }

        private AdjustableProperty adjustmentForPitchSetting(bool adjustPitchSettingValue)
            => adjustPitchSettingValue ? AdjustableProperty.Frequency : AdjustableProperty.Tempo;
=======
        private void applyRateAdjustment(double time) => SpeedChange.Value = ApplyToRate(time);
>>>>>>> c64d414d
    }
}<|MERGE_RESOLUTION|>--- conflicted
+++ resolved
@@ -12,7 +12,7 @@
 
 namespace osu.Game.Rulesets.Mods
 {
-    public abstract class ModTimeRamp : Mod, IUpdatableByPlayfield, IApplicableToBeatmap, IApplicableToRate, ICanBeToggledDuringReplay
+    public abstract class ModTimeRamp : Mod, IUpdatableByPlayfield, IApplicableToBeatmap, IApplicableToRate
     {
         /// <summary>
         /// The point in the beatmap at which the final ramping rate should be reached.
@@ -38,8 +38,6 @@
 
         private double finalRateTime;
         private double beginRampTime;
-
-        public BindableBool IsDisabled { get; } = new BindableBool();
 
         public BindableNumber<double> SpeedChange { get; } = new BindableDouble(1)
         {
@@ -96,21 +94,6 @@
         /// <summary>
         /// Adjust the rate along the specified ramp.
         /// </summary>
-<<<<<<< HEAD
-        private void applyRateAdjustment(double time) => SpeedChange.Value = !IsDisabled.Value ? ApplyToRate(time) : InitialRate.Value;
-
-        private void applyPitchAdjustment(ValueChangedEvent<bool> adjustPitchSetting)
-        {
-            // remove existing old adjustment
-            track?.RemoveAdjustment(adjustmentForPitchSetting(adjustPitchSetting.OldValue), SpeedChange);
-
-            track?.AddAdjustment(adjustmentForPitchSetting(adjustPitchSetting.NewValue), SpeedChange);
-        }
-
-        private AdjustableProperty adjustmentForPitchSetting(bool adjustPitchSettingValue)
-            => adjustPitchSettingValue ? AdjustableProperty.Frequency : AdjustableProperty.Tempo;
-=======
         private void applyRateAdjustment(double time) => SpeedChange.Value = ApplyToRate(time);
->>>>>>> c64d414d
     }
 }