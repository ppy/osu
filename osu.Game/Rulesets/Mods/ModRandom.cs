--- conflicted
+++ resolved
@@ -17,16 +17,7 @@
         public override IconUsage? Icon => OsuIcon.Dice;
         public override double ScoreMultiplier => 1;
 
-<<<<<<< HEAD
         [SettingSource("种子", "使用自定义种子，留空则随机生成", SettingControlType = typeof(SettingsNumberBox))]
-        public Bindable<int?> Seed { get; } = new Bindable<int?>
-        {
-            Default = null,
-            Value = null
-        };
-=======
-        [SettingSource("Seed", "Use a custom seed instead of a random one", SettingControlType = typeof(SettingsNumberBox))]
         public Bindable<int?> Seed { get; } = new Bindable<int?>();
->>>>>>> a1f96ad5
     }
 }