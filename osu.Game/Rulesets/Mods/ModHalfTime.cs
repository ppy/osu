--- conflicted
+++ resolved
@@ -15,11 +15,7 @@
         public override string Acronym => "HT";
         public override IconUsage? Icon => OsuIcon.ModHalftime;
         public override ModType Type => ModType.DifficultyReduction;
-<<<<<<< HEAD
-        public override string Description => "慢下来<<<<<";
-=======
-        public override LocalisableString Description => "Less zoom...";
->>>>>>> 96bcfea2
+        public override LocalisableString Description => "慢下来<<<<<";
 
         [SettingSource("速度调整", "要应用的速度")]
         public override BindableNumber<double> SpeedChange { get; } = new BindableDouble
