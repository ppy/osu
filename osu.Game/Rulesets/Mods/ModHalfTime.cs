// Copyright (c) ppy Pty Ltd <contact@ppy.sh>. Licensed under the MIT Licence.
// See the LICENCE file in the repository root for full licence text.

using osu.Framework.Bindables;
using osu.Framework.Graphics.Sprites;
using osu.Game.Configuration;
using osu.Game.Graphics;

namespace osu.Game.Rulesets.Mods
{
    public abstract class ModHalfTime : ModRateAdjust
    {
        public override string Name => "缓速";
        public override string Acronym => "HT";
        public override IconUsage? Icon => OsuIcon.ModHalftime;
        public override ModType Type => ModType.DifficultyReduction;
        public override string Description => "慢下来<<<<<";

<<<<<<< HEAD
        public override Type[] IncompatibleMods => base.IncompatibleMods.Append(typeof(ModDoubleTime)).ToArray();

        [SettingSource("速度调整", "要应用的速度")]
=======
        [SettingSource("Speed decrease", "The actual decrease to apply")]
>>>>>>> ed894d64
        public override BindableNumber<double> SpeedChange { get; } = new BindableDouble
        {
            MinValue = 0.5,
            MaxValue = 0.99,
            Default = 0.75,
            Value = 0.75,
            Precision = 0.01,
        };
    }
}<|MERGE_RESOLUTION|>--- conflicted
+++ resolved
@@ -16,13 +16,7 @@
         public override ModType Type => ModType.DifficultyReduction;
         public override string Description => "慢下来<<<<<";
 
-<<<<<<< HEAD
-        public override Type[] IncompatibleMods => base.IncompatibleMods.Append(typeof(ModDoubleTime)).ToArray();
-
         [SettingSource("速度调整", "要应用的速度")]
-=======
-        [SettingSource("Speed decrease", "The actual decrease to apply")]
->>>>>>> ed894d64
         public override BindableNumber<double> SpeedChange { get; } = new BindableDouble
         {
             MinValue = 0.5,
