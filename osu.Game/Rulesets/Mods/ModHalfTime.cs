--- conflicted
+++ resolved
@@ -16,12 +16,7 @@
         public override string Acronym => "HT";
         public override IconUsage? Icon => OsuIcon.ModHalftime;
         public override ModType Type => ModType.DifficultyReduction;
-<<<<<<< HEAD
         public override string Description => "慢下来<<<<<";
-        public override bool Ranked => true;
-=======
-        public override string Description => "Less zoom...";
->>>>>>> c644e11e
 
         public override Type[] IncompatibleMods => base.IncompatibleMods.Append(typeof(ModDoubleTime)).ToArray();
 
