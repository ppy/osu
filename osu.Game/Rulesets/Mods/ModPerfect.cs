// Copyright (c) ppy Pty Ltd <contact@ppy.sh>. Licensed under the MIT Licence.
// See the LICENCE file in the repository root for full licence text.

using osu.Framework.Graphics.Sprites;
using osu.Game.Graphics;
using osu.Game.Rulesets.Judgements;
using osu.Game.Rulesets.Scoring;

namespace osu.Game.Rulesets.Mods
{
    public abstract class ModPerfect : ModSuddenDeath
    {
        public override string Name => "完美";
        public override string Acronym => "PF";
        public override IconUsage? Icon => OsuIcon.ModPerfect;
<<<<<<< HEAD
        public override string Description => "不SS,便重试";

        protected override bool FailCondition(HealthProcessor healthProcessor, JudgementResult result)
    => !(result.Judgement is IgnoreJudgement)
       && result.Type != result.Judgement.MaxResult;
=======
        public override string Description => "SS or quit.";

        protected override bool FailCondition(HealthProcessor healthProcessor, JudgementResult result)
            => !(result.Judgement is IgnoreJudgement)
               && result.Type != result.Judgement.MaxResult;
>>>>>>> eb2e8e50
    }
}<|MERGE_RESOLUTION|>--- conflicted
+++ resolved
@@ -13,18 +13,10 @@
         public override string Name => "完美";
         public override string Acronym => "PF";
         public override IconUsage? Icon => OsuIcon.ModPerfect;
-<<<<<<< HEAD
-        public override string Description => "不SS,便重试";
-
-        protected override bool FailCondition(HealthProcessor healthProcessor, JudgementResult result)
-    => !(result.Judgement is IgnoreJudgement)
-       && result.Type != result.Judgement.MaxResult;
-=======
-        public override string Description => "SS or quit.";
+        public override string Description => "不SS, 便重试";
 
         protected override bool FailCondition(HealthProcessor healthProcessor, JudgementResult result)
             => !(result.Judgement is IgnoreJudgement)
                && result.Type != result.Judgement.MaxResult;
->>>>>>> eb2e8e50
     }
 }