// Copyright (c) ppy Pty Ltd <contact@ppy.sh>. Licensed under the MIT Licence.
// See the LICENCE file in the repository root for full licence text.

using System;
<<<<<<< HEAD
using osu.Framework.Bindables;
=======
>>>>>>> 417d6d49
using osu.Framework.Graphics.Sprites;
using osu.Game.Beatmaps;
using osu.Game.Graphics;

namespace osu.Game.Rulesets.Mods
{
    public abstract class ModEasy : Mod, IApplicableToDifficulty
    {
        public override string Name => "简单";
        public override string Acronym => "EZ";
        public override IconUsage? Icon => OsuIcon.ModEasy;
        public override ModType Type => ModType.DifficultyReduction;
        public override double ScoreMultiplier => 0.5;
        public override bool Ranked => true;
        public override Type[] IncompatibleMods => new[] { typeof(ModHardRock), typeof(ModDifficultyAdjust) };

<<<<<<< HEAD
        [SettingSource("复活次数", "Number of extra lives")]
        public Bindable<int> Retries { get; } = new BindableInt(2)
        {
            MinValue = 0,
            MaxValue = 10
        };

        public override string SettingDescription => Retries.IsDefault ? string.Empty : $"{Retries.Value}条生命";

        private int retries;

        private BindableNumber<double> health;

        public void ReadFromDifficulty(BeatmapDifficulty difficulty)
=======
        public virtual void ReadFromDifficulty(BeatmapDifficulty difficulty)
>>>>>>> 417d6d49
        {
        }

        public virtual void ApplyToDifficulty(BeatmapDifficulty difficulty)
        {
            const float ratio = 0.5f;
            difficulty.CircleSize *= ratio;
            difficulty.ApproachRate *= ratio;
            difficulty.DrainRate *= ratio;
            difficulty.OverallDifficulty *= ratio;
        }
    }
}<|MERGE_RESOLUTION|>--- conflicted
+++ resolved
@@ -2,10 +2,6 @@
 // See the LICENCE file in the repository root for full licence text.
 
 using System;
-<<<<<<< HEAD
-using osu.Framework.Bindables;
-=======
->>>>>>> 417d6d49
 using osu.Framework.Graphics.Sprites;
 using osu.Game.Beatmaps;
 using osu.Game.Graphics;
@@ -22,24 +18,7 @@
         public override bool Ranked => true;
         public override Type[] IncompatibleMods => new[] { typeof(ModHardRock), typeof(ModDifficultyAdjust) };
 
-<<<<<<< HEAD
-        [SettingSource("复活次数", "Number of extra lives")]
-        public Bindable<int> Retries { get; } = new BindableInt(2)
-        {
-            MinValue = 0,
-            MaxValue = 10
-        };
-
-        public override string SettingDescription => Retries.IsDefault ? string.Empty : $"{Retries.Value}条生命";
-
-        private int retries;
-
-        private BindableNumber<double> health;
-
-        public void ReadFromDifficulty(BeatmapDifficulty difficulty)
-=======
         public virtual void ReadFromDifficulty(BeatmapDifficulty difficulty)
->>>>>>> 417d6d49
         {
         }
 
