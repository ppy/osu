--- conflicted
+++ resolved
@@ -22,22 +22,14 @@
         public override bool Ranked => true;
         public override Type[] IncompatibleMods => new[] { typeof(ModHardRock), typeof(ModDifficultyAdjust) };
 
-<<<<<<< HEAD
         [SettingSource("复活次数", "Number of extra lives")]
-=======
-        [SettingSource("Extra Lives", "Number of extra lives")]
->>>>>>> eb2e8e50
         public Bindable<int> Retries { get; } = new BindableInt(2)
         {
             MinValue = 0,
             MaxValue = 10
         };
 
-<<<<<<< HEAD
-                public override string SettingDescription => Retries.IsDefault ? string.Empty : $"{Retries.Value}条生命";
-=======
-        public override string SettingDescription => Retries.IsDefault ? string.Empty : $"{"lives".ToQuantity(Retries.Value)}";
->>>>>>> eb2e8e50
+        public override string SettingDescription => Retries.IsDefault ? string.Empty : $"{Retries.Value}条生命";
 
         private int retries;
 
