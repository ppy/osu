// Copyright (c) ppy Pty Ltd <contact@ppy.sh>. Licensed under the MIT Licence.
// See the LICENCE file in the repository root for full licence text.

using System;
using osu.Framework.Audio;
using osu.Framework.Bindables;

namespace osu.Game.Rulesets.Mods
{
    /// <summary>
    /// Provides common functionality shared across various rate adjust mods.
    /// </summary>
    public class RateAdjustModHelper : IApplicableToTrack
    {
        public readonly IBindableNumber<double> SpeedChange;

        private IAdjustableAudioComponent? track;

        private BindableBool? adjustPitch;

        /// <summary>
        /// The score multiplier for the current <see cref="SpeedChange"/>.
        /// </summary>
        public double ScoreMultiplier
        {
            get
            {
                // Round to the nearest multiple of 0.05.
                double value = (int)(SpeedChange.Value * 20) / 20.0;

                if (SpeedChange.Value >= 1)
<<<<<<< HEAD
                    value = Math.Pow(1.12, Math.Log(value, 1.5));
                else
                    value = Math.Pow(0.3, Math.Log(value, 0.75));

                // Round to the nearest double
                value = Math.Round(value * 100) / 100.0;

                return value;
=======
                    return 1 + value / 5;
                else
                    return 0.6 + value;
>>>>>>> 8d55b3f3
            }
        }

        /// <summary>
        /// Construct a new <see cref="RateAdjustModHelper"/>.
        /// </summary>
        /// <param name="speedChange">The main speed adjust parameter which is exposed to the user.</param>
        public RateAdjustModHelper(IBindableNumber<double> speedChange)
        {
            SpeedChange = speedChange;
        }

        /// <summary>
        /// Setup audio track adjustments for a rate adjust mod.
        /// Importantly, <see cref="ApplyToTrack"/> must be called when a track is obtained/changed for this to work.
        /// </summary>
        /// <param name="adjustPitch">The "adjust pitch" setting as exposed to the user.</param>
        public void HandleAudioAdjustments(BindableBool adjustPitch)
        {
            this.adjustPitch = adjustPitch;

            // When switching between pitch adjust, we need to update adjustments to time-shift or frequency-scale.
            adjustPitch.BindValueChanged(adjustPitchSetting =>
            {
                track?.RemoveAdjustment(adjustmentForPitchSetting(adjustPitchSetting.OldValue), SpeedChange);
                track?.AddAdjustment(adjustmentForPitchSetting(adjustPitchSetting.NewValue), SpeedChange);

                AdjustableProperty adjustmentForPitchSetting(bool adjustPitchSettingValue)
                    => adjustPitchSettingValue ? AdjustableProperty.Frequency : AdjustableProperty.Tempo;
            });
        }

        /// <summary>
        /// Should be invoked when a track is obtained / changed.
        /// </summary>
        /// <param name="track">The new track.</param>
        /// <exception cref="InvalidOperationException">If this method is called before <see cref="HandleAudioAdjustments"/>.</exception>
        public void ApplyToTrack(IAdjustableAudioComponent track)
        {
            if (adjustPitch == null)
                throw new InvalidOperationException($"Must call {nameof(HandleAudioAdjustments)} first");

            this.track = track;
            adjustPitch.TriggerChange();
        }
    }
}<|MERGE_RESOLUTION|>--- conflicted
+++ resolved
@@ -29,20 +29,9 @@
                 double value = (int)(SpeedChange.Value * 20) / 20.0;
 
                 if (SpeedChange.Value >= 1)
-<<<<<<< HEAD
-                    value = Math.Pow(1.12, Math.Log(value, 1.5));
-                else
-                    value = Math.Pow(0.3, Math.Log(value, 0.75));
-
-                // Round to the nearest double
-                value = Math.Round(value * 100) / 100.0;
-
-                return value;
-=======
                     return 1 + value / 5;
                 else
                     return 0.6 + value;
->>>>>>> 8d55b3f3
             }
         }
 
