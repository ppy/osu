// Copyright (c) ppy Pty Ltd <contact@ppy.sh>. Licensed under the MIT Licence.
// See the LICENCE file in the repository root for full licence text.

using osu.Framework.Graphics.Sprites;
using osu.Framework.Localisation;

namespace osu.Game.Rulesets.Mods
{
    public abstract class ModClassic : Mod
    {
        public override string Name => "经典";

        public override string Acronym => "CL";

        public override double ScoreMultiplier => 1;

        public override IconUsage? Icon => FontAwesome.Solid.History;

<<<<<<< HEAD
        public override string Description => "梦回V1";
=======
        public override LocalisableString Description => "Feeling nostalgic?";
>>>>>>> 96bcfea2

        public override ModType Type => ModType.Conversion;
    }
}<|MERGE_RESOLUTION|>--- conflicted
+++ resolved
@@ -16,11 +16,7 @@
 
         public override IconUsage? Icon => FontAwesome.Solid.History;
 
-<<<<<<< HEAD
-        public override string Description => "梦回V1";
-=======
-        public override LocalisableString Description => "Feeling nostalgic?";
->>>>>>> 96bcfea2
+        public override LocalisableString Description => "梦回V1";
 
         public override ModType Type => ModType.Conversion;
     }
