--- conflicted
+++ resolved
@@ -7,22 +7,13 @@
 
 namespace osu.Game.Rulesets.Mods
 {
-    public abstract class ModRateAdjust : Mod, IApplicableToRate, ICanBeToggledDuringReplay
+    public abstract class ModRateAdjust : Mod, IApplicableToRate
     {
         public sealed override bool ValidForMultiplayerAsFreeMod => false;
 
         public abstract BindableNumber<double> SpeedChange { get; }
 
-<<<<<<< HEAD
-        public BindableBool IsDisabled { get; } = new BindableBool();
-
-        public virtual void ApplyToTrack(IAdjustableAudioComponent track)
-        {
-            track.AddAdjustment(AdjustableProperty.Tempo, SpeedChange);
-        }
-=======
         public abstract void ApplyToTrack(IAdjustableAudioComponent track);
->>>>>>> c64d414d
 
         public virtual void ApplyToSample(IAdjustableAudioComponent sample)
         {
