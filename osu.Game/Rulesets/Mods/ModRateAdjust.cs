// Copyright (c) ppy Pty Ltd <contact@ppy.sh>. Licensed under the MIT Licence.
// See the LICENCE file in the repository root for full licence text.

using System;
using osu.Framework.Audio;
using osu.Framework.Bindables;

namespace osu.Game.Rulesets.Mods
{
    public abstract class ModRateAdjust : Mod, IApplicableToRate
    {
        public override bool ValidForMultiplayerAsFreeMod => false;

        public abstract BindableNumber<double> SpeedChange { get; }

        public virtual void ApplyToTrack(IAdjustableAudioComponent track)
        {
            track.AddAdjustment(AdjustableProperty.Tempo, SpeedChange);
        }

        public virtual void ApplyToSample(IAdjustableAudioComponent sample)
        {
            sample.AddAdjustment(AdjustableProperty.Frequency, SpeedChange);
        }

        public double ApplyToRate(double time, double rate) => rate * SpeedChange.Value;

<<<<<<< HEAD
        public double GetAverageRate() => SpeedChange.Value;

        public double GetTimeAt(double time) => time / SpeedChange.Value;

        public override Type[] IncompatibleMods => new[] { typeof(ModTimeRamp) };
=======
        public override Type[] IncompatibleMods => new[] { typeof(ModTimeRamp), typeof(ModAdaptiveSpeed), typeof(ModRateAdjust) };
>>>>>>> e47f933c

        public override string SettingDescription => SpeedChange.IsDefault ? string.Empty : $"{SpeedChange.Value:N2}x";
    }
}<|MERGE_RESOLUTION|>--- conflicted
+++ resolved
@@ -25,15 +25,11 @@
 
         public double ApplyToRate(double time, double rate) => rate * SpeedChange.Value;
 
-<<<<<<< HEAD
         public double GetAverageRate() => SpeedChange.Value;
 
         public double GetTimeAt(double time) => time / SpeedChange.Value;
 
-        public override Type[] IncompatibleMods => new[] { typeof(ModTimeRamp) };
-=======
         public override Type[] IncompatibleMods => new[] { typeof(ModTimeRamp), typeof(ModAdaptiveSpeed), typeof(ModRateAdjust) };
->>>>>>> e47f933c
 
         public override string SettingDescription => SpeedChange.IsDefault ? string.Empty : $"{SpeedChange.Value:N2}x";
     }
