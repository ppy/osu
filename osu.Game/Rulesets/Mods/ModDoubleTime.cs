--- conflicted
+++ resolved
@@ -16,13 +16,7 @@
         public override ModType Type => ModType.DifficultyIncrease;
         public override string Description => "加速>>>>>>>>>>";
 
-<<<<<<< HEAD
-        public override Type[] IncompatibleMods => base.IncompatibleMods.Append(typeof(ModHalfTime)).ToArray();
-
         [SettingSource("速度调整", "要应用的速度")]
-=======
-        [SettingSource("Speed increase", "The actual increase to apply")]
->>>>>>> ed894d64
         public override BindableNumber<double> SpeedChange { get; } = new BindableDouble
         {
             MinValue = 1.01,
