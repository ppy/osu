--- conflicted
+++ resolved
@@ -17,13 +17,8 @@
         public override ModType Type => ModType.DifficultyIncrease;
         public override LocalisableString Description => "加速>>>>>>>>>>";
 
-<<<<<<< HEAD
         [SettingSource("速度调整", "要应用的速度")]
-        public override BindableNumber<double> SpeedChange { get; } = new BindableDouble
-=======
-        [SettingSource("Speed increase", "The actual increase to apply")]
         public override BindableNumber<double> SpeedChange { get; } = new BindableDouble(1.5)
->>>>>>> a1f96ad5
         {
             MinValue = 1.01,
             MaxValue = 2,
