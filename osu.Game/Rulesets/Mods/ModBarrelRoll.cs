﻿// Copyright (c) ppy Pty Ltd <contact@ppy.sh>. Licensed under the MIT Licence.
// See the LICENCE file in the repository root for full licence text.

using System;
using osu.Framework.Bindables;
using osu.Framework.Extensions;
using osu.Framework.Graphics;
using osu.Framework.Localisation;
using osu.Game.Configuration;
using osu.Game.Rulesets.Objects;
using osu.Game.Rulesets.UI;
using osuTK;

namespace osu.Game.Rulesets.Mods
{
    public abstract class ModBarrelRoll<TObject> : Mod, IUpdatableByPlayfield, IApplicableToDrawableRuleset<TObject>
        where TObject : HitObject
    {
        /// <summary>
        /// The current angle of rotation being applied by this mod.
        /// Generally should be used to apply inverse rotation to elements which should not be rotated.
        /// </summary>
        protected float CurrentRotation { get; private set; }

        [SettingSource("滚动速度", "每分钟多少转")]
        public BindableNumber<double> SpinSpeed { get; } = new BindableDouble(0.5)
        {
            MinValue = 0.02,
            MaxValue = 12,
            Precision = 0.01,
        };

        [SettingSource("方向", "滚动方向")]
        public Bindable<RotationDirection> Direction { get; } = new Bindable<RotationDirection>();

        public override string Name => "滚筒";
        public override string Acronym => "BR";
<<<<<<< HEAD
        public override string Description => "或许你需要旋转屏幕";
=======
        public override LocalisableString Description => "The whole playfield is on a wheel!";
>>>>>>> 96bcfea2
        public override double ScoreMultiplier => 1;

        public override string SettingDescription => $"{SpinSpeed.Value:N2} rpm {Direction.Value.GetDescription().ToLowerInvariant()}";

        public void Update(Playfield playfield)
        {
            playfield.Rotation = CurrentRotation = (Direction.Value == RotationDirection.Counterclockwise ? -1 : 1) * 360 * (float)(playfield.Time.Current / 60000 * SpinSpeed.Value);
        }

        public void ApplyToDrawableRuleset(DrawableRuleset<TObject> drawableRuleset)
        {
            // scale the playfield to allow all hitobjects to stay within the visible region.

            var playfieldSize = drawableRuleset.Playfield.DrawSize;
            float minSide = MathF.Min(playfieldSize.X, playfieldSize.Y);
            float maxSide = MathF.Max(playfieldSize.X, playfieldSize.Y);
            drawableRuleset.Playfield.Scale = new Vector2(minSide / maxSide);
        }
    }
}<|MERGE_RESOLUTION|>--- conflicted
+++ resolved
@@ -35,11 +35,7 @@
 
         public override string Name => "滚筒";
         public override string Acronym => "BR";
-<<<<<<< HEAD
-        public override string Description => "或许你需要旋转屏幕";
-=======
-        public override LocalisableString Description => "The whole playfield is on a wheel!";
->>>>>>> 96bcfea2
+        public override LocalisableString Description => "天旋地转！";
         public override double ScoreMultiplier => 1;
 
         public override string SettingDescription => $"{SpinSpeed.Value:N2} rpm {Direction.Value.GetDescription().ToLowerInvariant()}";
