﻿// Copyright (c) ppy Pty Ltd <contact@ppy.sh>. Licensed under the MIT Licence.
// See the LICENCE file in the repository root for full licence text.

using System;
using osu.Framework.Bindables;
using osu.Framework.Extensions;
using osu.Framework.Graphics;
using osu.Game.Configuration;
using osu.Game.Rulesets.Objects;
using osu.Game.Rulesets.UI;
using osuTK;

namespace osu.Game.Rulesets.Mods
{
    public abstract class ModBarrelRoll<TObject> : Mod, IUpdatableByPlayfield, IApplicableToDrawableRuleset<TObject>
        where TObject : HitObject
    {
        /// <summary>
        /// The current angle of rotation being applied by this mod.
        /// Generally should be used to apply inverse rotation to elements which should not be rotated.
        /// </summary>
        protected float CurrentRotation { get; private set; }

        [SettingSource("滚动速度", "每分钟多少转")]
        public BindableNumber<double> SpinSpeed { get; } = new BindableDouble(0.5)
        {
            MinValue = 0.02,
            MaxValue = 12,
            Precision = 0.01,
        };

<<<<<<< HEAD
        [SettingSource("方向", "滚动方向")]
        public Bindable<RotationDirection> Direction { get; } = new Bindable<RotationDirection>(RotationDirection.Clockwise);
=======
        [SettingSource("Direction", "The direction of rotation")]
        public Bindable<RotationDirection> Direction { get; } = new Bindable<RotationDirection>();
>>>>>>> f3b68a4f

        public override string Name => "滚筒";
        public override string Acronym => "BR";
        public override string Description => "或许你需要旋转屏幕";
        public override double ScoreMultiplier => 1;

        public override string SettingDescription => $"{SpinSpeed.Value} rpm {Direction.Value.GetDescription().ToLowerInvariant()}";

        public void Update(Playfield playfield)
        {
            playfield.Rotation = CurrentRotation = (Direction.Value == RotationDirection.Counterclockwise ? -1 : 1) * 360 * (float)(playfield.Time.Current / 60000 * SpinSpeed.Value);
        }

        public void ApplyToDrawableRuleset(DrawableRuleset<TObject> drawableRuleset)
        {
            // scale the playfield to allow all hitobjects to stay within the visible region.

            var playfieldSize = drawableRuleset.Playfield.DrawSize;
            var minSide = MathF.Min(playfieldSize.X, playfieldSize.Y);
            var maxSide = MathF.Max(playfieldSize.X, playfieldSize.Y);
            drawableRuleset.Playfield.Scale = new Vector2(minSide / maxSide);
        }
    }
}<|MERGE_RESOLUTION|>--- conflicted
+++ resolved
@@ -29,13 +29,8 @@
             Precision = 0.01,
         };
 
-<<<<<<< HEAD
         [SettingSource("方向", "滚动方向")]
-        public Bindable<RotationDirection> Direction { get; } = new Bindable<RotationDirection>(RotationDirection.Clockwise);
-=======
-        [SettingSource("Direction", "The direction of rotation")]
         public Bindable<RotationDirection> Direction { get; } = new Bindable<RotationDirection>();
->>>>>>> f3b68a4f
 
         public override string Name => "滚筒";
         public override string Acronym => "BR";
