// Copyright (c) ppy Pty Ltd <contact@ppy.sh>. Licensed under the MIT Licence.
// See the LICENCE file in the repository root for full licence text.

using System;
using System.Collections.Generic;
using osu.Framework.Allocation;
using osu.Framework.Bindables;
using osu.Framework.Graphics;
using osu.Framework.Graphics.Primitives;
using osu.Framework.Graphics.Rendering;
using osu.Framework.Graphics.Rendering.Vertices;
using osu.Framework.Graphics.Shaders;
using osu.Framework.Graphics.Sprites;
using osu.Framework.Localisation;
using osu.Game.Beatmaps.Timing;
using osu.Game.Configuration;
using osu.Game.Graphics;
using osu.Game.Graphics.OpenGL.Vertices;
using osu.Game.Rulesets.Objects;
using osu.Game.Rulesets.Scoring;
using osu.Game.Rulesets.UI;
using osu.Game.Scoring;
using osuTK;
using osuTK.Graphics;

namespace osu.Game.Rulesets.Mods
{
    public abstract class ModFlashlight : Mod
    {
        public override string Name => "电筒";
        public override string Acronym => "FL";
        public override IconUsage? Icon => OsuIcon.ModFlashlight;
        public override ModType Type => ModType.DifficultyIncrease;
<<<<<<< HEAD
        public override string Description => "限制视野";
=======
        public override LocalisableString Description => "Restricted view area.";
>>>>>>> 96bcfea2

        [SettingSource("Flashlight size", "Multiplier applied to the default flashlight size.")]
        public abstract BindableFloat SizeMultiplier { get; }

        [SettingSource("Change size based on combo", "Decrease the flashlight size as combo increases.")]
        public abstract BindableBool ComboBasedSize { get; }

        /// <summary>
        /// The default size of the flashlight in ruleset-appropriate dimensions.
        /// <see cref="SizeMultiplier"/> and <see cref="ComboBasedSize"/> will apply their adjustments on top of this size.
        /// </summary>
        public abstract float DefaultFlashlightSize { get; }
    }

    public abstract class ModFlashlight<T> : ModFlashlight, IApplicableToDrawableRuleset<T>, IApplicableToScoreProcessor
        where T : HitObject
    {
        public const double FLASHLIGHT_FADE_DURATION = 800;
        protected readonly BindableInt Combo = new BindableInt();

        public void ApplyToScoreProcessor(ScoreProcessor scoreProcessor)
        {
            Combo.BindTo(scoreProcessor.Combo);

            // Default value of ScoreProcessor's Rank in Flashlight Mod should be SS+
            scoreProcessor.Rank.Value = ScoreRank.XH;
        }

        public ScoreRank AdjustRank(ScoreRank rank, double accuracy)
        {
            switch (rank)
            {
                case ScoreRank.X:
                    return ScoreRank.XH;

                case ScoreRank.S:
                    return ScoreRank.SH;

                default:
                    return rank;
            }
        }

        public virtual void ApplyToDrawableRuleset(DrawableRuleset<T> drawableRuleset)
        {
            var flashlight = CreateFlashlight();

            flashlight.RelativeSizeAxes = Axes.Both;
            flashlight.Colour = Color4.Black;

            flashlight.Combo.BindTo(Combo);
            drawableRuleset.KeyBindingInputManager.Add(flashlight);

            flashlight.Breaks = drawableRuleset.Beatmap.Breaks;
        }

        protected abstract Flashlight CreateFlashlight();

        public abstract class Flashlight : Drawable
        {
            public readonly BindableInt Combo = new BindableInt();

            private IShader shader = null!;

            protected override DrawNode CreateDrawNode() => new FlashlightDrawNode(this);

            public override bool RemoveCompletedTransforms => false;

            public List<BreakPeriod> Breaks = new List<BreakPeriod>();

            private readonly float defaultFlashlightSize;
            private readonly float sizeMultiplier;
            private readonly bool comboBasedSize;

            protected Flashlight(ModFlashlight modFlashlight)
            {
                defaultFlashlightSize = modFlashlight.DefaultFlashlightSize;
                sizeMultiplier = modFlashlight.SizeMultiplier.Value;
                comboBasedSize = modFlashlight.ComboBasedSize.Value;
            }

            [BackgroundDependencyLoader]
            private void load(ShaderManager shaderManager)
            {
                shader = shaderManager.Load("PositionAndColour", FragmentShader);
            }

            protected override void LoadComplete()
            {
                base.LoadComplete();

                Combo.ValueChanged += OnComboChange;

                using (BeginAbsoluteSequence(0))
                {
                    foreach (var breakPeriod in Breaks)
                    {
                        if (!breakPeriod.HasEffect)
                            continue;

                        if (breakPeriod.Duration < FLASHLIGHT_FADE_DURATION * 2) continue;

                        this.Delay(breakPeriod.StartTime + FLASHLIGHT_FADE_DURATION).FadeOutFromOne(FLASHLIGHT_FADE_DURATION);
                        this.Delay(breakPeriod.EndTime - FLASHLIGHT_FADE_DURATION).FadeInFromZero(FLASHLIGHT_FADE_DURATION);
                    }
                }
            }

            protected abstract void OnComboChange(ValueChangedEvent<int> e);

            protected abstract string FragmentShader { get; }

            protected float GetSizeFor(int combo)
            {
                float size = defaultFlashlightSize * sizeMultiplier;

                if (comboBasedSize)
                {
                    if (combo >= 200)
                        size *= 0.8f;
                    else if (combo >= 100)
                        size *= 0.9f;
                }

                return size;
            }

            private Vector2 flashlightPosition;

            protected Vector2 FlashlightPosition
            {
                get => flashlightPosition;
                set
                {
                    if (flashlightPosition == value) return;

                    flashlightPosition = value;
                    Invalidate(Invalidation.DrawNode);
                }
            }

            private Vector2 flashlightSize;

            protected Vector2 FlashlightSize
            {
                get => flashlightSize;
                set
                {
                    if (flashlightSize == value) return;

                    flashlightSize = value;
                    Invalidate(Invalidation.DrawNode);
                }
            }

            private float flashlightDim;

            public float FlashlightDim
            {
                get => flashlightDim;
                set
                {
                    if (flashlightDim == value) return;

                    flashlightDim = value;
                    Invalidate(Invalidation.DrawNode);
                }
            }

            private class FlashlightDrawNode : DrawNode
            {
                protected new Flashlight Source => (Flashlight)base.Source;

                private IShader shader = null!;
                private Quad screenSpaceDrawQuad;
                private Vector2 flashlightPosition;
                private Vector2 flashlightSize;
                private float flashlightDim;

                private IVertexBatch<PositionAndColourVertex>? quadBatch;
                private Action<TexturedVertex2D>? addAction;

                public FlashlightDrawNode(Flashlight source)
                    : base(source)
                {
                }

                public override void ApplyState()
                {
                    base.ApplyState();

                    shader = Source.shader;
                    screenSpaceDrawQuad = Source.ScreenSpaceDrawQuad;
                    flashlightPosition = Vector2Extensions.Transform(Source.FlashlightPosition, DrawInfo.Matrix);
                    flashlightSize = Source.FlashlightSize * DrawInfo.Matrix.ExtractScale().Xy;
                    flashlightDim = Source.FlashlightDim;
                }

                public override void Draw(IRenderer renderer)
                {
                    base.Draw(renderer);

                    if (quadBatch == null)
                    {
                        quadBatch = renderer.CreateQuadBatch<PositionAndColourVertex>(1, 1);
                        addAction = v => quadBatch.Add(new PositionAndColourVertex
                        {
                            Position = v.Position,
                            Colour = v.Colour
                        });
                    }

                    shader.Bind();

                    shader.GetUniform<Vector2>("flashlightPos").UpdateValue(ref flashlightPosition);
                    shader.GetUniform<Vector2>("flashlightSize").UpdateValue(ref flashlightSize);
                    shader.GetUniform<float>("flashlightDim").UpdateValue(ref flashlightDim);

                    renderer.DrawQuad(renderer.WhitePixel, screenSpaceDrawQuad, DrawColourInfo.Colour, vertexAction: addAction);

                    shader.Unbind();
                }

                protected override void Dispose(bool isDisposing)
                {
                    base.Dispose(isDisposing);
                    quadBatch?.Dispose();
                }
            }
        }
    }
}<|MERGE_RESOLUTION|>--- conflicted
+++ resolved
@@ -31,11 +31,7 @@
         public override string Acronym => "FL";
         public override IconUsage? Icon => OsuIcon.ModFlashlight;
         public override ModType Type => ModType.DifficultyIncrease;
-<<<<<<< HEAD
-        public override string Description => "限制视野";
-=======
-        public override LocalisableString Description => "Restricted view area.";
->>>>>>> 96bcfea2
+        public override LocalisableString Description => "限制视野";
 
         [SettingSource("Flashlight size", "Multiplier applied to the default flashlight size.")]
         public abstract BindableFloat SizeMultiplier { get; }
