// Copyright (c) ppy Pty Ltd <contact@ppy.sh>. Licensed under the MIT Licence.
// See the LICENCE file in the repository root for full licence text.

using System;
using System.Collections.Generic;
using osu.Framework.Allocation;
using osu.Framework.Bindables;
using osu.Framework.Graphics;
using osu.Framework.Graphics.Batches;
using osu.Framework.Graphics.OpenGL.Vertices;
using osu.Framework.Graphics.Primitives;
using osu.Framework.Graphics.Shaders;
using osu.Framework.Graphics.Sprites;
using osu.Framework.Graphics.Textures;
using osu.Game.Beatmaps.Timing;
using osu.Game.Graphics;
using osu.Game.Graphics.OpenGL.Vertices;
using osu.Game.Rulesets.Objects;
using osu.Game.Rulesets.Scoring;
using osu.Game.Rulesets.UI;
using osu.Game.Scoring;
using osuTK;
using osuTK.Graphics;

namespace osu.Game.Rulesets.Mods
{
    public abstract class ModFlashlight : Mod
    {
        public override string Name => "电筒";
        public override string Acronym => "FL";
        public override IconUsage? Icon => OsuIcon.ModFlashlight;
        public override ModType Type => ModType.DifficultyIncrease;
<<<<<<< HEAD
        public override string Description => "限制视野";
        public override bool Ranked => true;
=======
        public override string Description => "Restricted view area.";
>>>>>>> c644e11e

        internal ModFlashlight()
        {
        }
    }

    public abstract class ModFlashlight<T> : ModFlashlight, IApplicableToDrawableRuleset<T>, IApplicableToScoreProcessor
        where T : HitObject
    {
        public const double FLASHLIGHT_FADE_DURATION = 800;
        protected readonly BindableInt Combo = new BindableInt();

        public void ApplyToScoreProcessor(ScoreProcessor scoreProcessor)
        {
            Combo.BindTo(scoreProcessor.Combo);

            // Default value of ScoreProcessor's Rank in Flashlight Mod should be SS+
            scoreProcessor.Rank.Value = ScoreRank.XH;
        }

        public ScoreRank AdjustRank(ScoreRank rank, double accuracy)
        {
            switch (rank)
            {
                case ScoreRank.X:
                    return ScoreRank.XH;

                case ScoreRank.S:
                    return ScoreRank.SH;

                default:
                    return rank;
            }
        }

        public virtual void ApplyToDrawableRuleset(DrawableRuleset<T> drawableRuleset)
        {
            var flashlight = CreateFlashlight();
            flashlight.Combo = Combo;
            flashlight.RelativeSizeAxes = Axes.Both;
            flashlight.Colour = Color4.Black;
            drawableRuleset.KeyBindingInputManager.Add(flashlight);

            flashlight.Breaks = drawableRuleset.Beatmap.Breaks;
        }

        public abstract Flashlight CreateFlashlight();

        public abstract class Flashlight : Drawable
        {
            internal BindableInt Combo;
            private IShader shader;

            protected override DrawNode CreateDrawNode() => new FlashlightDrawNode(this);

            public override bool RemoveCompletedTransforms => false;

            public List<BreakPeriod> Breaks;

            [BackgroundDependencyLoader]
            private void load(ShaderManager shaderManager)
            {
                shader = shaderManager.Load("PositionAndColour", FragmentShader);
            }

            protected override void LoadComplete()
            {
                base.LoadComplete();

                Combo.ValueChanged += OnComboChange;

                using (BeginAbsoluteSequence(0))
                {
                    foreach (var breakPeriod in Breaks)
                    {
                        if (!breakPeriod.HasEffect)
                            continue;

                        if (breakPeriod.Duration < FLASHLIGHT_FADE_DURATION * 2) continue;

                        this.Delay(breakPeriod.StartTime + FLASHLIGHT_FADE_DURATION).FadeOutFromOne(FLASHLIGHT_FADE_DURATION);
                        this.Delay(breakPeriod.EndTime - FLASHLIGHT_FADE_DURATION).FadeInFromZero(FLASHLIGHT_FADE_DURATION);
                    }
                }
            }

            protected abstract void OnComboChange(ValueChangedEvent<int> e);

            protected abstract string FragmentShader { get; }

            private Vector2 flashlightPosition;

            protected Vector2 FlashlightPosition
            {
                get => flashlightPosition;
                set
                {
                    if (flashlightPosition == value) return;

                    flashlightPosition = value;
                    Invalidate(Invalidation.DrawNode);
                }
            }

            private Vector2 flashlightSize;

            protected Vector2 FlashlightSize
            {
                get => flashlightSize;
                set
                {
                    if (flashlightSize == value) return;

                    flashlightSize = value;
                    Invalidate(Invalidation.DrawNode);
                }
            }

            private float flashlightDim;

            public float FlashlightDim
            {
                get => flashlightDim;
                set
                {
                    if (flashlightDim == value) return;

                    flashlightDim = value;
                    Invalidate(Invalidation.DrawNode);
                }
            }

            private class FlashlightDrawNode : DrawNode
            {
                protected new Flashlight Source => (Flashlight)base.Source;

                private IShader shader;
                private Quad screenSpaceDrawQuad;
                private Vector2 flashlightPosition;
                private Vector2 flashlightSize;
                private float flashlightDim;

                private readonly VertexBatch<PositionAndColourVertex> quadBatch = new QuadBatch<PositionAndColourVertex>(1, 1);
                private readonly Action<TexturedVertex2D> addAction;

                public FlashlightDrawNode(Flashlight source)
                    : base(source)
                {
                    addAction = v => quadBatch.Add(new PositionAndColourVertex
                    {
                        Position = v.Position,
                        Colour = v.Colour
                    });
                }

                public override void ApplyState()
                {
                    base.ApplyState();

                    shader = Source.shader;
                    screenSpaceDrawQuad = Source.ScreenSpaceDrawQuad;
                    flashlightPosition = Vector2Extensions.Transform(Source.FlashlightPosition, DrawInfo.Matrix);
                    flashlightSize = Source.FlashlightSize * DrawInfo.Matrix.ExtractScale().Xy;
                    flashlightDim = Source.FlashlightDim;
                }

                public override void Draw(Action<TexturedVertex2D> vertexAction)
                {
                    base.Draw(vertexAction);

                    shader.Bind();

                    shader.GetUniform<Vector2>("flashlightPos").UpdateValue(ref flashlightPosition);
                    shader.GetUniform<Vector2>("flashlightSize").UpdateValue(ref flashlightSize);
                    shader.GetUniform<float>("flashlightDim").UpdateValue(ref flashlightDim);

                    DrawQuad(Texture.WhitePixel, screenSpaceDrawQuad, DrawColourInfo.Colour, vertexAction: addAction);

                    shader.Unbind();
                }

                protected override void Dispose(bool isDisposing)
                {
                    base.Dispose(isDisposing);
                    quadBatch?.Dispose();
                }
            }
        }
    }
}<|MERGE_RESOLUTION|>--- conflicted
+++ resolved
@@ -30,12 +30,7 @@
         public override string Acronym => "FL";
         public override IconUsage? Icon => OsuIcon.ModFlashlight;
         public override ModType Type => ModType.DifficultyIncrease;
-<<<<<<< HEAD
         public override string Description => "限制视野";
-        public override bool Ranked => true;
-=======
-        public override string Description => "Restricted view area.";
->>>>>>> c644e11e
 
         internal ModFlashlight()
         {
