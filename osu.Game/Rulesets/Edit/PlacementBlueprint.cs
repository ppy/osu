// Copyright (c) ppy Pty Ltd <contact@ppy.sh>. Licensed under the MIT Licence.
// See the LICENCE file in the repository root for full licence text.

using osu.Framework.Allocation;
using osu.Framework.Bindables;
using osu.Framework.Graphics;
using osu.Framework.Graphics.Containers;
using osu.Framework.Input.Events;
using osu.Game.Beatmaps;
using osu.Game.Beatmaps.ControlPoints;
using osu.Game.Rulesets.Objects;
using osu.Game.Screens.Edit;
using osu.Game.Screens.Edit.Compose;
using osuTK;

namespace osu.Game.Rulesets.Edit
{
    /// <summary>
    /// A blueprint which governs the creation of a new <see cref="HitObject"/> to actualisation.
    /// </summary>
    public abstract class PlacementBlueprint : CompositeDrawable
    {
        /// <summary>
        /// Whether the <see cref="HitObject"/> is currently mid-placement, but has not necessarily finished being placed.
        /// </summary>
        public bool PlacementActive { get; private set; }

        /// <summary>
        /// The <see cref="HitObject"/> that is being placed.
        /// </summary>
        protected readonly HitObject HitObject;

<<<<<<< HEAD
        [Resolved]
=======
        [Resolved(canBeNull: true)]
>>>>>>> 9655c382
        protected EditorClock EditorClock { get; private set; }

        private readonly IBindable<WorkingBeatmap> beatmap = new Bindable<WorkingBeatmap>();

        private Bindable<double> startTimeBindable;

        [Resolved]
        private IPlacementHandler placementHandler { get; set; }

        protected PlacementBlueprint(HitObject hitObject)
        {
            HitObject = hitObject;

            RelativeSizeAxes = Axes.Both;

            // This is required to allow the blueprint's position to be updated via OnMouseMove/Handle
            // on the same frame it is made visible via a PlacementState change.
            AlwaysPresent = true;
        }

        [BackgroundDependencyLoader]
        private void load(IBindable<WorkingBeatmap> beatmap)
        {
            this.beatmap.BindTo(beatmap);

<<<<<<< HEAD
            ApplyDefaultsToHitObject();
=======
            startTimeBindable = HitObject.StartTimeBindable.GetBoundCopy();
            startTimeBindable.BindValueChanged(_ => ApplyDefaultsToHitObject(), true);
>>>>>>> 9655c382
        }

        /// <summary>
        /// Signals that the placement of <see cref="HitObject"/> has started.
        /// </summary>
        /// <param name="commitStart">Whether this call is committing a value for HitObject.StartTime and continuing with further adjustments.</param>
        protected void BeginPlacement(bool commitStart = false)
        {
            placementHandler.BeginPlacement(HitObject);
            PlacementActive |= commitStart;
        }

        /// <summary>
        /// Signals that the placement of <see cref="HitObject"/> has finished.
        /// This will destroy this <see cref="PlacementBlueprint"/>, and add the HitObject.StartTime to the <see cref="Beatmap"/>.
        /// </summary>
        /// <param name="commit">Whether the object should be committed.</param>
        public void EndPlacement(bool commit)
        {
            if (!PlacementActive)
                BeginPlacement();
            placementHandler.EndPlacement(HitObject, commit);
            PlacementActive = false;
        }

<<<<<<< HEAD
        [Resolved(canBeNull: true)]
        private EditorClock editorClock { get; set; }

=======
>>>>>>> 9655c382
        /// <summary>
        /// Updates the position of this <see cref="PlacementBlueprint"/> to a new screen-space position.
        /// </summary>
        /// <param name="snapResult">The snap result information.</param>
        public virtual void UpdatePosition(SnapResult snapResult)
        {
            if (!PlacementActive)
                HitObject.StartTime = snapResult.Time ?? EditorClock?.CurrentTime ?? Time.Current;
        }

        /// <summary>
        /// Invokes <see cref="Objects.HitObject.ApplyDefaults(ControlPointInfo,BeatmapDifficulty)"/>,
        /// refreshing <see cref="Objects.HitObject.NestedHitObjects"/> and parameters for the <see cref="HitObject"/>.
        /// </summary>
        protected void ApplyDefaultsToHitObject() => HitObject.ApplyDefaults(beatmap.Value.Beatmap.ControlPointInfo, beatmap.Value.Beatmap.BeatmapInfo.BaseDifficulty);

        public override bool ReceivePositionalInputAt(Vector2 screenSpacePos) => Parent?.ReceivePositionalInputAt(screenSpacePos) ?? false;

        protected override bool Handle(UIEvent e)
        {
            base.Handle(e);

            switch (e)
            {
                case ScrollEvent _:
                    return false;

                case DoubleClickEvent _:
                    return false;

                case MouseButtonEvent _:
                    return true;

                default:
                    return false;
            }
        }
    }
}<|MERGE_RESOLUTION|>--- conflicted
+++ resolved
@@ -30,11 +30,7 @@
         /// </summary>
         protected readonly HitObject HitObject;
 
-<<<<<<< HEAD
-        [Resolved]
-=======
         [Resolved(canBeNull: true)]
->>>>>>> 9655c382
         protected EditorClock EditorClock { get; private set; }
 
         private readonly IBindable<WorkingBeatmap> beatmap = new Bindable<WorkingBeatmap>();
@@ -60,12 +56,8 @@
         {
             this.beatmap.BindTo(beatmap);
 
-<<<<<<< HEAD
-            ApplyDefaultsToHitObject();
-=======
             startTimeBindable = HitObject.StartTimeBindable.GetBoundCopy();
             startTimeBindable.BindValueChanged(_ => ApplyDefaultsToHitObject(), true);
->>>>>>> 9655c382
         }
 
         /// <summary>
@@ -91,12 +83,6 @@
             PlacementActive = false;
         }
 
-<<<<<<< HEAD
-        [Resolved(canBeNull: true)]
-        private EditorClock editorClock { get; set; }
-
-=======
->>>>>>> 9655c382
         /// <summary>
         /// Updates the position of this <see cref="PlacementBlueprint"/> to a new screen-space position.
         /// </summary>
