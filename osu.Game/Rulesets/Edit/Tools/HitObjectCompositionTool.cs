// Copyright (c) ppy Pty Ltd <contact@ppy.sh>. Licensed under the MIT Licence.
// See the LICENCE file in the repository root for full licence text.

namespace osu.Game.Rulesets.Edit.Tools
{
    public abstract class HitObjectCompositionTool
    {
        public readonly string Name;

        protected HitObjectCompositionTool(string name)
        {
            Name = name;
        }

        public abstract PlacementBlueprint CreatePlacementBlueprint();

<<<<<<< HEAD

=======
>>>>>>> eb2e8e50
        public override string ToString() => Name;
    }
}<|MERGE_RESOLUTION|>--- conflicted
+++ resolved
@@ -14,10 +14,6 @@
 
         public abstract PlacementBlueprint CreatePlacementBlueprint();
 
-<<<<<<< HEAD
-
-=======
->>>>>>> eb2e8e50
         public override string ToString() => Name;
     }
 }