// Copyright (c) ppy Pty Ltd <contact@ppy.sh>. Licensed under the MIT Licence.
// See the LICENCE file in the repository root for full licence text.

using osu.Game.Beatmaps;
using osu.Game.Rulesets.Edit.Checks.Components;

namespace osu.Game.Rulesets.Edit.Checks
{
    public class CheckAudioPresence : CheckFilePresence
    {
        protected override CheckCategory Category => CheckCategory.Audio;
<<<<<<< HEAD
        protected override string TypeOfFile => "音频";
        protected override string GetFilename(IBeatmap beatmap) => beatmap.Metadata?.AudioFile;
=======
        protected override string TypeOfFile => "audio";
        protected override string? GetFilename(IBeatmap beatmap) => beatmap.Metadata?.AudioFile;
>>>>>>> b7d2e0ae
    }
}<|MERGE_RESOLUTION|>--- conflicted
+++ resolved
@@ -9,12 +9,7 @@
     public class CheckAudioPresence : CheckFilePresence
     {
         protected override CheckCategory Category => CheckCategory.Audio;
-<<<<<<< HEAD
         protected override string TypeOfFile => "音频";
-        protected override string GetFilename(IBeatmap beatmap) => beatmap.Metadata?.AudioFile;
-=======
-        protected override string TypeOfFile => "audio";
         protected override string? GetFilename(IBeatmap beatmap) => beatmap.Metadata?.AudioFile;
->>>>>>> b7d2e0ae
     }
 }