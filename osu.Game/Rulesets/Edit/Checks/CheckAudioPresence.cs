--- conflicted
+++ resolved
@@ -9,12 +9,7 @@
     public class CheckAudioPresence : CheckFilePresence
     {
         protected override CheckCategory Category => CheckCategory.Audio;
-<<<<<<< HEAD
         protected override string TypeOfFile => "音频";
-        protected override string GetFilename(IBeatmap playableBeatmap) => playableBeatmap.Metadata?.AudioFile;
-=======
-        protected override string TypeOfFile => "audio";
         protected override string GetFilename(IBeatmap beatmap) => beatmap.Metadata?.AudioFile;
->>>>>>> 50a3775a
     }
 }