--- conflicted
+++ resolved
@@ -275,12 +275,7 @@
 
             togglesCollection.AddRange(CreateTernaryButtons().ToArray());
 
-<<<<<<< HEAD
-            sampleBankTogglesCollection.AddRange(BlueprintContainer.SampleBankTernaryStates.Zip(BlueprintContainer.SampleAdditionBankTernaryStates)
-                                                                   .Select(b => new SampleBankTernaryButton(b.First, b.Second)));
-=======
             sampleBankTogglesCollection.AddRange(BlueprintContainer.SampleBankTernaryStates);
->>>>>>> 73adc4df
 
             SetSelectTool();
 
@@ -377,9 +372,14 @@
         protected abstract IReadOnlyList<CompositionTool> CompositionTools { get; }
 
         /// <summary>
+        /// A collection of states which will be displayed to the user in the toolbox.
+        /// </summary>
+        public TernaryButton[] TernaryStates { get; private set; }
+
+        /// <summary>
         /// Create all ternary states required to be displayed to the user.
         /// </summary>
-        protected virtual IEnumerable<DrawableTernaryButton> CreateTernaryButtons() => BlueprintContainer.MainTernaryStates;
+        protected virtual IEnumerable<TernaryButton> CreateTernaryButtons() => BlueprintContainer.MainTernaryStates;
 
         /// <summary>
         /// Construct a relevant blueprint container. This will manage hitobject selection/placement input handling and display logic.
@@ -440,7 +440,7 @@
                 {
                     if (togglesCollection.ElementAtOrDefault(rightIndex) is DrawableTernaryButton button)
                     {
-                        button.Toggle();
+                        button.Button.Toggle();
                         return true;
                     }
                 }
