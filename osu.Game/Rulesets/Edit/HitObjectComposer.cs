// Copyright (c) ppy Pty Ltd <contact@ppy.sh>. Licensed under the MIT Licence.
// See the LICENCE file in the repository root for full licence text.

using System;
using System.Collections.Generic;
using System.Collections.Specialized;
using System.Linq;
using osu.Framework.Allocation;
using osu.Framework.Bindables;
using osu.Framework.Graphics;
using osu.Framework.Graphics.Containers;
using osu.Framework.Input;
using osu.Framework.Input.Events;
using osu.Framework.Logging;
using osu.Game.Beatmaps;
using osu.Game.Beatmaps.ControlPoints;
using osu.Game.Overlays.Settings;
using osu.Game.Rulesets.Configuration;
using osu.Game.Rulesets.Edit.Tools;
using osu.Game.Rulesets.Mods;
using osu.Game.Rulesets.Objects;
using osu.Game.Rulesets.Objects.Drawables;
using osu.Game.Rulesets.UI;
using osu.Game.Rulesets.UI.Scrolling;
using osu.Game.Screens.Edit;
using osu.Game.Screens.Edit.Components.RadioButtons;
using osu.Game.Screens.Edit.Compose;
using osu.Game.Screens.Edit.Compose.Components;
using osuTK;
using osuTK.Input;

namespace osu.Game.Rulesets.Edit
{
    [Cached(Type = typeof(IPlacementHandler))]
    public abstract class HitObjectComposer<TObject> : HitObjectComposer, IPlacementHandler
        where TObject : HitObject
    {
        protected IRulesetConfigManager Config { get; private set; }

        protected readonly Ruleset Ruleset;

        [Resolved]
        protected EditorClock EditorClock { get; private set; }

        [Resolved]
        protected EditorBeatmap EditorBeatmap { get; private set; }

        [Resolved]
        protected IBeatSnapProvider BeatSnapProvider { get; private set; }

        protected ComposeBlueprintContainer BlueprintContainer { get; private set; }

        private DrawableEditRulesetWrapper<TObject> drawableRulesetWrapper;

        protected readonly Container LayerBelowRuleset = new Container { RelativeSizeAxes = Axes.Both };

        private InputManager inputManager;

        private RadioButtonCollection toolboxCollection;

        protected HitObjectComposer(Ruleset ruleset)
        {
            Ruleset = ruleset;
        }

        [BackgroundDependencyLoader]
        private void load()
        {
            Config = Dependencies.Get<RulesetConfigCache>().GetConfigFor(Ruleset);

            try
            {
                drawableRulesetWrapper = new DrawableEditRulesetWrapper<TObject>(CreateDrawableRuleset(Ruleset, EditorBeatmap.PlayableBeatmap))
                {
                    Clock = EditorClock,
                    ProcessCustomClock = false
                };
            }
            catch (Exception e)
            {
                Logger.Error(e, "Could not load beatmap sucessfully!");
                return;
            }

            const float toolbar_width = 200;

            InternalChildren = new Drawable[]
            {
                new Container
                {
                    Name = "Content",
                    Padding = new MarginPadding { Left = toolbar_width },
                    RelativeSizeAxes = Axes.Both,
                    Children = new Drawable[]
                    {
                        // layers below playfield
                        drawableRulesetWrapper.CreatePlayfieldAdjustmentContainer().WithChildren(new Drawable[]
                        {
<<<<<<< HEAD
                            Name = "Sidebar",
                            RelativeSizeAxes = Axes.Both,
                            Padding = new MarginPadding { Right = 10 },
                            Spacing = new Vector2(10),
                            Children = new Drawable[]
                            {
                                new ToolboxGroup("工具盒") { Child = toolboxCollection = new RadioButtonCollection { RelativeSizeAxes = Axes.X } },
                                new ToolboxGroup("选项")
                                {
                                    ChildrenEnumerable = Toggles.Select(b => new SettingsCheckbox
                                    {
                                        Bindable = b,
                                        LabelText = b?.Description ?? "未知"
                                    })
                                }
                            }
                        },
                        new Container
=======
                            LayerBelowRuleset,
                            new EditorPlayfieldBorder { RelativeSizeAxes = Axes.Both }
                        }),
                        drawableRulesetWrapper,
                        // layers above playfield
                        drawableRulesetWrapper.CreatePlayfieldAdjustmentContainer()
                                              .WithChild(BlueprintContainer = CreateBlueprintContainer(HitObjects))
                    }
                },
                new FillFlowContainer
                {
                    Name = "Sidebar",
                    RelativeSizeAxes = Axes.Y,
                    Width = toolbar_width,
                    Padding = new MarginPadding { Right = 10 },
                    Spacing = new Vector2(10),
                    Children = new Drawable[]
                    {
                        new ToolboxGroup("toolbox") { Child = toolboxCollection = new RadioButtonCollection { RelativeSizeAxes = Axes.X } },
                        new ToolboxGroup("toggles")
>>>>>>> e119b78e
                        {
                            ChildrenEnumerable = Toggles.Select(b => new SettingsCheckbox
                            {
                                Bindable = b,
                                LabelText = b?.Description ?? "unknown"
                            })
                        }
                    }
                },
            };

            toolboxCollection.Items = CompositionTools
                                      .Prepend(new SelectTool())
                                      .Select(t => new RadioButton(t.Name, () => toolSelected(t), t.CreateIcon))
                                      .ToList();

            setSelectTool();

            EditorBeatmap.SelectedHitObjects.CollectionChanged += selectionChanged;
        }

        protected override void LoadComplete()
        {
            base.LoadComplete();

            inputManager = GetContainingInputManager();
        }

        public override Playfield Playfield => drawableRulesetWrapper.Playfield;

        public override IEnumerable<DrawableHitObject> HitObjects => drawableRulesetWrapper.Playfield.AllHitObjects;

        public override bool CursorInPlacementArea => drawableRulesetWrapper.Playfield.ReceivePositionalInputAt(inputManager.CurrentState.Mouse.Position);

        /// <summary>
        /// Defines all available composition tools, listed on the left side of the editor screen as button controls.
        /// This should usually define one tool for each <see cref="HitObject"/> type used in the target ruleset.
        /// </summary>
        /// <remarks>
        /// A "select" tool is automatically added as the first tool.
        /// </remarks>
        protected abstract IReadOnlyList<HitObjectCompositionTool> CompositionTools { get; }

        /// <summary>
        /// A collection of toggles which will be displayed to the user.
        /// The display name will be decided by <see cref="Bindable{T}.Description"/>.
        /// </summary>
        protected virtual IEnumerable<BindableBool> Toggles => Enumerable.Empty<BindableBool>();

        /// <summary>
        /// Construct a relevant blueprint container. This will manage hitobject selection/placement input handling and display logic.
        /// </summary>
        /// <param name="hitObjects">A live collection of all <see cref="DrawableHitObject"/>s in the editor beatmap.</param>
        protected virtual ComposeBlueprintContainer CreateBlueprintContainer(IEnumerable<DrawableHitObject> hitObjects)
            => new ComposeBlueprintContainer(hitObjects);

        /// <summary>
        /// Construct a drawable ruleset for the provided ruleset.
        /// </summary>
        /// <remarks>
        /// Can be overridden to add editor-specific logical changes to a <see cref="Ruleset"/>'s standard <see cref="DrawableRuleset{TObject}"/>.
        /// For example, hit animations or judgement logic may be changed to give a better editor user experience.
        /// </remarks>
        /// <param name="ruleset">The ruleset used to construct its drawable counterpart.</param>
        /// <param name="beatmap">The loaded beatmap.</param>
        /// <param name="mods">The mods to be applied.</param>
        /// <returns>An editor-relevant <see cref="DrawableRuleset{TObject}"/>.</returns>
        protected virtual DrawableRuleset<TObject> CreateDrawableRuleset(Ruleset ruleset, IBeatmap beatmap, IReadOnlyList<Mod> mods = null)
            => (DrawableRuleset<TObject>)ruleset.CreateDrawableRulesetWith(beatmap, mods);

        #region Tool selection logic

        protected override bool OnKeyDown(KeyDownEvent e)
        {
            if (e.Key >= Key.Number1 && e.Key <= Key.Number9)
            {
                var item = toolboxCollection.Items.ElementAtOrDefault(e.Key - Key.Number1);

                if (item != null)
                {
                    item.Select();
                    return true;
                }
            }

            return base.OnKeyDown(e);
        }

        private void selectionChanged(object sender, NotifyCollectionChangedEventArgs changedArgs)
        {
            if (EditorBeatmap.SelectedHitObjects.Any())
            {
                // ensure in selection mode if a selection is made.
                setSelectTool();
            }
        }

        private void setSelectTool() => toolboxCollection.Items.First().Select();

        private void toolSelected(HitObjectCompositionTool tool)
        {
            BlueprintContainer.CurrentTool = tool;

            if (!(tool is SelectTool))
                EditorBeatmap.SelectedHitObjects.Clear();
        }

        #endregion

        #region IPlacementHandler

        public void BeginPlacement(HitObject hitObject)
        {
            EditorBeatmap.PlacementObject.Value = hitObject;
        }

        public void EndPlacement(HitObject hitObject, bool commit)
        {
            EditorBeatmap.PlacementObject.Value = null;

            if (commit)
            {
                EditorBeatmap.Add(hitObject);

                if (EditorClock.CurrentTime < hitObject.StartTime)
                    EditorClock.SeekTo(hitObject.StartTime);
            }
        }

        public void Delete(HitObject hitObject) => EditorBeatmap.Remove(hitObject);

        #endregion

        #region IPositionSnapProvider

        /// <summary>
        /// Retrieve the relevant <see cref="Playfield"/> at a specified screen-space position.
        /// In cases where a ruleset doesn't require custom logic (due to nested playfields, for example)
        /// this will return the ruleset's main playfield.
        /// </summary>
        /// <param name="screenSpacePosition">The screen-space position to query.</param>
        /// <returns>The most relevant <see cref="Playfield"/>.</returns>
        protected virtual Playfield PlayfieldAtScreenSpacePosition(Vector2 screenSpacePosition) => drawableRulesetWrapper.Playfield;

        public override SnapResult SnapScreenSpacePositionToValidTime(Vector2 screenSpacePosition)
        {
            var playfield = PlayfieldAtScreenSpacePosition(screenSpacePosition);
            double? targetTime = null;

            if (playfield is ScrollingPlayfield scrollingPlayfield)
            {
                targetTime = scrollingPlayfield.TimeAtScreenSpacePosition(screenSpacePosition);

                // apply beat snapping
                targetTime = BeatSnapProvider.SnapTime(targetTime.Value);

                // convert back to screen space
                screenSpacePosition = scrollingPlayfield.ScreenSpacePositionAtTime(targetTime.Value);
            }

            return new SnapResult(screenSpacePosition, targetTime, playfield);
        }

        public override float GetBeatSnapDistanceAt(double referenceTime)
        {
            DifficultyControlPoint difficultyPoint = EditorBeatmap.ControlPointInfo.DifficultyPointAt(referenceTime);
            return (float)(100 * EditorBeatmap.BeatmapInfo.BaseDifficulty.SliderMultiplier * difficultyPoint.SpeedMultiplier / BeatSnapProvider.BeatDivisor);
        }

        public override float DurationToDistance(double referenceTime, double duration)
        {
            double beatLength = BeatSnapProvider.GetBeatLengthAtTime(referenceTime);
            return (float)(duration / beatLength * GetBeatSnapDistanceAt(referenceTime));
        }

        public override double DistanceToDuration(double referenceTime, float distance)
        {
            double beatLength = BeatSnapProvider.GetBeatLengthAtTime(referenceTime);
            return distance / GetBeatSnapDistanceAt(referenceTime) * beatLength;
        }

        public override double GetSnappedDurationFromDistance(double referenceTime, float distance)
            => BeatSnapProvider.SnapTime(referenceTime + DistanceToDuration(referenceTime, distance), referenceTime) - referenceTime;

        public override float GetSnappedDistanceFromDistance(double referenceTime, float distance)
        {
            double actualDuration = referenceTime + DistanceToDuration(referenceTime, distance);

            double snappedEndTime = BeatSnapProvider.SnapTime(actualDuration, referenceTime);

            double beatLength = BeatSnapProvider.GetBeatLengthAtTime(referenceTime);

            // we don't want to exceed the actual duration and snap to a point in the future.
            // as we are snapping to beat length via SnapTime (which will round-to-nearest), check for snapping in the forward direction and reverse it.
            if (snappedEndTime > actualDuration + 1)
                snappedEndTime -= beatLength;

            return DurationToDistance(referenceTime, snappedEndTime - referenceTime);
        }

        #endregion
    }

    /// <summary>
    /// A non-generic definition of a HitObject composer class.
    /// Generally used to access certain methods without requiring a generic type for <see cref="HitObjectComposer{T}" />.
    /// </summary>
    [Cached(typeof(HitObjectComposer))]
    [Cached(typeof(IPositionSnapProvider))]
    public abstract class HitObjectComposer : CompositeDrawable, IPositionSnapProvider
    {
        protected HitObjectComposer()
        {
            RelativeSizeAxes = Axes.Both;
        }

        /// <summary>
        /// The target ruleset's playfield.
        /// </summary>
        public abstract Playfield Playfield { get; }

        /// <summary>
        /// All <see cref="DrawableHitObject"/>s in currently loaded beatmap.
        /// </summary>
        public abstract IEnumerable<DrawableHitObject> HitObjects { get; }

        /// <summary>
        /// Whether the user's cursor is currently in an area of the <see cref="HitObjectComposer"/> that is valid for placement.
        /// </summary>
        public abstract bool CursorInPlacementArea { get; }

        #region IPositionSnapProvider

        public abstract SnapResult SnapScreenSpacePositionToValidTime(Vector2 screenSpacePosition);

        public abstract float GetBeatSnapDistanceAt(double referenceTime);

        public abstract float DurationToDistance(double referenceTime, double duration);

        public abstract double DistanceToDuration(double referenceTime, float distance);

        public abstract double GetSnappedDurationFromDistance(double referenceTime, float distance);

        public abstract float GetSnappedDistanceFromDistance(double referenceTime, float distance);

        #endregion
    }
}<|MERGE_RESOLUTION|>--- conflicted
+++ resolved
@@ -96,26 +96,6 @@
                         // layers below playfield
                         drawableRulesetWrapper.CreatePlayfieldAdjustmentContainer().WithChildren(new Drawable[]
                         {
-<<<<<<< HEAD
-                            Name = "Sidebar",
-                            RelativeSizeAxes = Axes.Both,
-                            Padding = new MarginPadding { Right = 10 },
-                            Spacing = new Vector2(10),
-                            Children = new Drawable[]
-                            {
-                                new ToolboxGroup("工具盒") { Child = toolboxCollection = new RadioButtonCollection { RelativeSizeAxes = Axes.X } },
-                                new ToolboxGroup("选项")
-                                {
-                                    ChildrenEnumerable = Toggles.Select(b => new SettingsCheckbox
-                                    {
-                                        Bindable = b,
-                                        LabelText = b?.Description ?? "未知"
-                                    })
-                                }
-                            }
-                        },
-                        new Container
-=======
                             LayerBelowRuleset,
                             new EditorPlayfieldBorder { RelativeSizeAxes = Axes.Both }
                         }),
@@ -134,9 +114,8 @@
                     Spacing = new Vector2(10),
                     Children = new Drawable[]
                     {
-                        new ToolboxGroup("toolbox") { Child = toolboxCollection = new RadioButtonCollection { RelativeSizeAxes = Axes.X } },
-                        new ToolboxGroup("toggles")
->>>>>>> e119b78e
+                        new ToolboxGroup("工具盒") { Child = toolboxCollection = new RadioButtonCollection { RelativeSizeAxes = Axes.X } },
+                        new ToolboxGroup("选项")
                         {
                             ChildrenEnumerable = Toggles.Select(b => new SettingsCheckbox
                             {
