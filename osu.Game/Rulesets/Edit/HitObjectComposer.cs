// Copyright (c) ppy Pty Ltd <contact@ppy.sh>. Licensed under the MIT Licence.
// See the LICENCE file in the repository root for full licence text.

using System;
using System.Collections.Generic;
using System.Collections.Specialized;
using System.Linq;
using osu.Framework.Allocation;
using osu.Framework.Bindables;
using osu.Framework.Graphics;
using osu.Framework.Graphics.Containers;
using osu.Framework.Input;
using osu.Framework.Input.Events;
using osu.Framework.Logging;
using osu.Game.Beatmaps;
using osu.Game.Overlays;
using osu.Game.Rulesets.Configuration;
using osu.Game.Rulesets.Edit.Tools;
using osu.Game.Rulesets.Mods;
using osu.Game.Rulesets.Objects;
using osu.Game.Rulesets.Objects.Drawables;
using osu.Game.Rulesets.UI;
using osu.Game.Rulesets.UI.Scrolling;
using osu.Game.Screens.Edit;
using osu.Game.Screens.Edit.Components.RadioButtons;
using osu.Game.Screens.Edit.Components.TernaryButtons;
using osu.Game.Screens.Edit.Compose;
using osu.Game.Screens.Edit.Compose.Components;
using osuTK;
using osuTK.Input;

namespace osu.Game.Rulesets.Edit
{
    /// <summary>
    /// Top level container for editor compose mode.
    /// Responsible for providing snapping and generally gluing components together.
    /// </summary>
    /// <typeparam name="TObject">The base type of supported objects.</typeparam>
    [Cached(Type = typeof(IPlacementHandler))]
    public abstract class HitObjectComposer<TObject> : HitObjectComposer, IPlacementHandler
        where TObject : HitObject
    {
        protected IRulesetConfigManager Config { get; private set; }

        protected readonly Ruleset Ruleset;

        // Provides `Playfield`
        private DependencyContainer dependencies;

        [Resolved]
        protected EditorClock EditorClock { get; private set; }

        [Resolved]
        protected EditorBeatmap EditorBeatmap { get; private set; }

        [Resolved]
        protected IBeatSnapProvider BeatSnapProvider { get; private set; }

        protected ComposeBlueprintContainer BlueprintContainer { get; private set; }

        private DrawableEditorRulesetWrapper<TObject> drawableRulesetWrapper;

        protected readonly Container LayerBelowRuleset = new Container { RelativeSizeAxes = Axes.Both };

        private InputManager inputManager;

        private EditorRadioButtonCollection toolboxCollection;

        private FillFlowContainer togglesCollection;

        private IBindable<bool> hasTiming;

        protected HitObjectComposer(Ruleset ruleset)
        {
            Ruleset = ruleset;
        }

        protected override IReadOnlyDependencyContainer CreateChildDependencies(IReadOnlyDependencyContainer parent) =>
            dependencies = new DependencyContainer(base.CreateChildDependencies(parent));

        [BackgroundDependencyLoader]
        private void load()
        {
            Config = Dependencies.Get<IRulesetConfigCache>().GetConfigFor(Ruleset);

            try
            {
                drawableRulesetWrapper = new DrawableEditorRulesetWrapper<TObject>(CreateDrawableRuleset(Ruleset, EditorBeatmap.PlayableBeatmap, new[] { Ruleset.GetAutoplayMod() }))
                {
                    Clock = EditorClock,
                    ProcessCustomClock = false
                };
            }
            catch (Exception e)
            {
                Logger.Error(e, "Could not load beatmap successfully!");
                return;
            }

            dependencies.CacheAs(Playfield);

            InternalChildren = new Drawable[]
            {
                new Container
                {
                    Name = "Content",
                    RelativeSizeAxes = Axes.Both,
                    Children = new Drawable[]
                    {
                        // layers below playfield
                        drawableRulesetWrapper.CreatePlayfieldAdjustmentContainer().WithChild(LayerBelowRuleset),
                        drawableRulesetWrapper,
                        // layers above playfield
                        drawableRulesetWrapper.CreatePlayfieldAdjustmentContainer()
                                              .WithChild(BlueprintContainer = CreateBlueprintContainer())
                    }
                },
                new LeftToolboxFlow
                {
                    Children = new Drawable[]
                    {
<<<<<<< HEAD
                        new ToolboxGroup("工具盒 (1-9)")
                        {
                            Child = toolboxCollection = new EditorRadioButtonCollection { RelativeSizeAxes = Axes.X }
                        },
                        new ToolboxGroup("编辑/音效选项 (Q~P)")
=======
                        new EditorToolboxGroup("toolbox (1-9)")
                        {
                            Child = toolboxCollection = new EditorRadioButtonCollection { RelativeSizeAxes = Axes.X }
                        },
                        new EditorToolboxGroup("toggles (Q~P)")
>>>>>>> 66ed4270
                        {
                            Child = togglesCollection = new FillFlowContainer
                            {
                                RelativeSizeAxes = Axes.X,
                                AutoSizeAxes = Axes.Y,
                                Direction = FillDirection.Vertical,
                                Spacing = new Vector2(0, 5),
                            },
                        }
                    }
                },
            };

            toolboxCollection.Items = CompositionTools
                                      .Prepend(new SelectTool())
                                      .Select(t => new RadioButton(t.Name, () => toolSelected(t), t.CreateIcon))
                                      .ToList();

            TernaryStates = CreateTernaryButtons().ToArray();
            togglesCollection.AddRange(TernaryStates.Select(b => new DrawableTernaryButton(b)));

            setSelectTool();

            EditorBeatmap.SelectedHitObjects.CollectionChanged += selectionChanged;
        }

        protected override void LoadComplete()
        {
            base.LoadComplete();

            inputManager = GetContainingInputManager();

            hasTiming = EditorBeatmap.HasTiming.GetBoundCopy();
            hasTiming.BindValueChanged(timing =>
            {
                // it's important this is performed before the similar code in EditorRadioButton disables the button.
                if (!timing.NewValue)
                    setSelectTool();
            });
        }

        public override Playfield Playfield => drawableRulesetWrapper.Playfield;

        public override IEnumerable<DrawableHitObject> HitObjects => drawableRulesetWrapper.Playfield.AllHitObjects;

        public override bool CursorInPlacementArea => drawableRulesetWrapper.Playfield.ReceivePositionalInputAt(inputManager.CurrentState.Mouse.Position);

        /// <summary>
        /// Defines all available composition tools, listed on the left side of the editor screen as button controls.
        /// This should usually define one tool for each <see cref="HitObject"/> type used in the target ruleset.
        /// </summary>
        /// <remarks>
        /// A "select" tool is automatically added as the first tool.
        /// </remarks>
        protected abstract IReadOnlyList<HitObjectCompositionTool> CompositionTools { get; }

        /// <summary>
        /// A collection of states which will be displayed to the user in the toolbox.
        /// </summary>
        public TernaryButton[] TernaryStates { get; private set; }

        /// <summary>
        /// Create all ternary states required to be displayed to the user.
        /// </summary>
        protected virtual IEnumerable<TernaryButton> CreateTernaryButtons() => BlueprintContainer.TernaryStates;

        /// <summary>
        /// Construct a relevant blueprint container. This will manage hitobject selection/placement input handling and display logic.
        /// </summary>
        protected virtual ComposeBlueprintContainer CreateBlueprintContainer() => new ComposeBlueprintContainer(this);

        /// <summary>
        /// Construct a drawable ruleset for the provided ruleset.
        /// </summary>
        /// <remarks>
        /// Can be overridden to add editor-specific logical changes to a <see cref="Ruleset"/>'s standard <see cref="DrawableRuleset{TObject}"/>.
        /// For example, hit animations or judgement logic may be changed to give a better editor user experience.
        /// </remarks>
        /// <param name="ruleset">The ruleset used to construct its drawable counterpart.</param>
        /// <param name="beatmap">The loaded beatmap.</param>
        /// <param name="mods">The mods to be applied.</param>
        /// <returns>An editor-relevant <see cref="DrawableRuleset{TObject}"/>.</returns>
        protected virtual DrawableRuleset<TObject> CreateDrawableRuleset(Ruleset ruleset, IBeatmap beatmap, IReadOnlyList<Mod> mods = null)
            => (DrawableRuleset<TObject>)ruleset.CreateDrawableRulesetWith(beatmap, mods);

        #region Tool selection logic

        protected override bool OnKeyDown(KeyDownEvent e)
        {
            if (e.ControlPressed || e.AltPressed || e.SuperPressed)
                return false;

            if (checkLeftToggleFromKey(e.Key, out int leftIndex))
            {
                var item = toolboxCollection.Items.ElementAtOrDefault(leftIndex);

                if (item != null)
                {
                    if (!item.Selected.Disabled)
                        item.Select();
                    return true;
                }
            }

            if (checkRightToggleFromKey(e.Key, out int rightIndex))
            {
                var item = togglesCollection.ElementAtOrDefault(rightIndex);

                if (item is DrawableTernaryButton button)
                {
                    button.Button.Toggle();
                    return true;
                }
            }

            return base.OnKeyDown(e);
        }

        private bool checkLeftToggleFromKey(Key key, out int index)
        {
            if (key < Key.Number1 || key > Key.Number9)
            {
                index = -1;
                return false;
            }

            index = key - Key.Number1;
            return true;
        }

        private bool checkRightToggleFromKey(Key key, out int index)
        {
            switch (key)
            {
                case Key.Q:
                    index = 0;
                    break;

                case Key.W:
                    index = 1;
                    break;

                case Key.E:
                    index = 2;
                    break;

                case Key.R:
                    index = 3;
                    break;

                case Key.T:
                    index = 4;
                    break;

                case Key.Y:
                    index = 5;
                    break;

                case Key.U:
                    index = 6;
                    break;

                case Key.I:
                    index = 7;
                    break;

                case Key.O:
                    index = 8;
                    break;

                case Key.P:
                    index = 9;
                    break;

                default:
                    index = -1;
                    break;
            }

            return index >= 0;
        }

        private void selectionChanged(object sender, NotifyCollectionChangedEventArgs changedArgs)
        {
            if (EditorBeatmap.SelectedHitObjects.Any())
            {
                // ensure in selection mode if a selection is made.
                setSelectTool();
            }
        }

        private void setSelectTool() => toolboxCollection.Items.First().Select();

        private void toolSelected(HitObjectCompositionTool tool)
        {
            BlueprintContainer.CurrentTool = tool;

            if (!(tool is SelectTool))
                EditorBeatmap.SelectedHitObjects.Clear();
        }

        #endregion

        #region IPlacementHandler

        public void BeginPlacement(HitObject hitObject)
        {
            EditorBeatmap.PlacementObject.Value = hitObject;
        }

        public void EndPlacement(HitObject hitObject, bool commit)
        {
            EditorBeatmap.PlacementObject.Value = null;

            if (commit)
            {
                EditorBeatmap.Add(hitObject);

                if (EditorClock.CurrentTime < hitObject.StartTime)
                    EditorClock.SeekSmoothlyTo(hitObject.StartTime);
            }
        }

        public void Delete(HitObject hitObject) => EditorBeatmap.Remove(hitObject);

        #endregion

        #region IPositionSnapProvider

        /// <summary>
        /// Retrieve the relevant <see cref="Playfield"/> at a specified screen-space position.
        /// In cases where a ruleset doesn't require custom logic (due to nested playfields, for example)
        /// this will return the ruleset's main playfield.
        /// </summary>
        /// <param name="screenSpacePosition">The screen-space position to query.</param>
        /// <returns>The most relevant <see cref="Playfield"/>.</returns>
        protected virtual Playfield PlayfieldAtScreenSpacePosition(Vector2 screenSpacePosition) => drawableRulesetWrapper.Playfield;

        public override SnapResult SnapScreenSpacePositionToValidTime(Vector2 screenSpacePosition)
        {
            var playfield = PlayfieldAtScreenSpacePosition(screenSpacePosition);
            double? targetTime = null;

            if (playfield is ScrollingPlayfield scrollingPlayfield)
            {
                targetTime = scrollingPlayfield.TimeAtScreenSpacePosition(screenSpacePosition);

                // apply beat snapping
                targetTime = BeatSnapProvider.SnapTime(targetTime.Value);

                // convert back to screen space
                screenSpacePosition = scrollingPlayfield.ScreenSpacePositionAtTime(targetTime.Value);
            }

            return new SnapResult(screenSpacePosition, targetTime, playfield);
        }

        public override float GetBeatSnapDistanceAt(HitObject referenceObject)
        {
            return (float)(100 * EditorBeatmap.Difficulty.SliderMultiplier * referenceObject.DifficultyControlPoint.SliderVelocity / BeatSnapProvider.BeatDivisor);
        }

        public override float DurationToDistance(HitObject referenceObject, double duration)
        {
            double beatLength = BeatSnapProvider.GetBeatLengthAtTime(referenceObject.StartTime);
            return (float)(duration / beatLength * GetBeatSnapDistanceAt(referenceObject));
        }

        public override double DistanceToDuration(HitObject referenceObject, float distance)
        {
            double beatLength = BeatSnapProvider.GetBeatLengthAtTime(referenceObject.StartTime);
            return distance / GetBeatSnapDistanceAt(referenceObject) * beatLength;
        }

        public override double GetSnappedDurationFromDistance(HitObject referenceObject, float distance)
            => BeatSnapProvider.SnapTime(referenceObject.StartTime + DistanceToDuration(referenceObject, distance), referenceObject.StartTime) - referenceObject.StartTime;

        public override float GetSnappedDistanceFromDistance(HitObject referenceObject, float distance)
        {
            double startTime = referenceObject.StartTime;

            double actualDuration = startTime + DistanceToDuration(referenceObject, distance);

            double snappedEndTime = BeatSnapProvider.SnapTime(actualDuration, startTime);

            double beatLength = BeatSnapProvider.GetBeatLengthAtTime(startTime);

            // we don't want to exceed the actual duration and snap to a point in the future.
            // as we are snapping to beat length via SnapTime (which will round-to-nearest), check for snapping in the forward direction and reverse it.
            if (snappedEndTime > actualDuration + 1)
                snappedEndTime -= beatLength;

            return DurationToDistance(referenceObject, snappedEndTime - startTime);
        }

        #endregion

        private class LeftToolboxFlow : ExpandingButtonContainer
        {
            public LeftToolboxFlow()
                : base(80, 200)
            {
                RelativeSizeAxes = Axes.Y;
                Padding = new MarginPadding { Right = 10 };

                FillFlow.Spacing = new Vector2(10);
            }
        }
    }

    /// <summary>
    /// A non-generic definition of a HitObject composer class.
    /// Generally used to access certain methods without requiring a generic type for <see cref="HitObjectComposer{T}" />.
    /// </summary>
    [Cached(typeof(HitObjectComposer))]
    [Cached(typeof(IPositionSnapProvider))]
    public abstract class HitObjectComposer : CompositeDrawable, IPositionSnapProvider
    {
        protected HitObjectComposer()
        {
            RelativeSizeAxes = Axes.Both;
        }

        /// <summary>
        /// The target ruleset's playfield.
        /// </summary>
        public abstract Playfield Playfield { get; }

        /// <summary>
        /// All <see cref="DrawableHitObject"/>s in currently loaded beatmap.
        /// </summary>
        public abstract IEnumerable<DrawableHitObject> HitObjects { get; }

        /// <summary>
        /// Whether the user's cursor is currently in an area of the <see cref="HitObjectComposer"/> that is valid for placement.
        /// </summary>
        public abstract bool CursorInPlacementArea { get; }

        public virtual string ConvertSelectionToString() => string.Empty;

        #region IPositionSnapProvider

        public abstract SnapResult SnapScreenSpacePositionToValidTime(Vector2 screenSpacePosition);

        public virtual SnapResult SnapScreenSpacePositionToValidPosition(Vector2 screenSpacePosition) =>
            new SnapResult(screenSpacePosition, null);

        public abstract float GetBeatSnapDistanceAt(HitObject referenceObject);

        public abstract float DurationToDistance(HitObject referenceObject, double duration);

        public abstract double DistanceToDuration(HitObject referenceObject, float distance);

        public abstract double GetSnappedDurationFromDistance(HitObject referenceObject, float distance);

        public abstract float GetSnappedDistanceFromDistance(HitObject referenceObject, float distance);

        #endregion
    }
}<|MERGE_RESOLUTION|>--- conflicted
+++ resolved
@@ -119,19 +119,11 @@
                 {
                     Children = new Drawable[]
                     {
-<<<<<<< HEAD
-                        new ToolboxGroup("工具盒 (1-9)")
+                        new EditorToolboxGroup("工具盒 (1-9)")
                         {
                             Child = toolboxCollection = new EditorRadioButtonCollection { RelativeSizeAxes = Axes.X }
                         },
-                        new ToolboxGroup("编辑/音效选项 (Q~P)")
-=======
-                        new EditorToolboxGroup("toolbox (1-9)")
-                        {
-                            Child = toolboxCollection = new EditorRadioButtonCollection { RelativeSizeAxes = Axes.X }
-                        },
-                        new EditorToolboxGroup("toggles (Q~P)")
->>>>>>> 66ed4270
+                        new EditorToolboxGroup("开关 (Q~P)")
                         {
                             Child = togglesCollection = new FillFlowContainer
                             {
