﻿// Copyright (c) 2007-2018 ppy Pty Ltd <contact@ppy.sh>.
// Licensed under the MIT Licence - https://raw.githubusercontent.com/ppy/osu/master/LICENCE

using OpenTK;
using osu.Framework.Allocation;
using osu.Framework.Extensions;
using osu.Framework.Graphics;
using osu.Framework.Graphics.Containers;
using osu.Framework.Graphics.Sprites;
using osu.Game.Graphics;
using osu.Game.Graphics.Sprites;
using osu.Game.Rulesets.Objects.Drawables;
using osu.Game.Rulesets.Scoring;
using osu.Game.Skinning;
using OpenTK.Graphics;
using osu.Game.Configuration;

namespace osu.Game.Rulesets.Judgements
{
    /// <summary>
    /// A drawable object which visualises the hit result of a <see cref="Judgements.Judgement"/>.
    /// </summary>
    public class DrawableJudgement : Container
    {
        private const float judgement_size = 80;

        private OsuColour colours;

        protected readonly JudgementResult Result;

        public readonly DrawableHitObject JudgedObject;

        protected SpriteText JudgementText;


        /// <summary>
        /// Creates a drawable which visualises a <see cref="Judgements.Judgement"/>.
        /// </summary>
        /// <param name="result">The judgement to visualise.</param>
        /// <param name="judgedObject">The object which was judged.</param>
        public DrawableJudgement(JudgementResult result, DrawableHitObject judgedObject)
        {
            Result = result;
            JudgedObject = judgedObject;

            Size = new Vector2(judgement_size);
        }

        [BackgroundDependencyLoader]
        private void load(OsuConfigManager config, OsuColour colours)
        {
            this.colours = colours;

            Child = new SkinnableDrawable($"Play/{Result.Type}", _ => JudgementText = new OsuSpriteText
            {
                Text = Result.Type.GetDescription().ToUpperInvariant(),
                Font = @"Venera",
<<<<<<< HEAD
                Colour = config.GetBindable<bool>(OsuSetting.HitErrorJudgments) ? JudgementColour(Judgement) : judgementColour(Judgement.Result),
=======
                Colour = judgementColour(Result.Type),
>>>>>>> 859e2504
                Scale = new Vector2(0.85f, 1),
                TextSize = 12
            }, restrictSize: false);
        }

        protected override void LoadComplete()
        {
            base.LoadComplete();

            this.FadeInFromZero(100, Easing.OutQuint);

            switch (Result.Type)
            {
                case HitResult.None:
                    break;
                case HitResult.Miss:
                    this.ScaleTo(1.6f);
                    this.ScaleTo(1, 100, Easing.In);

                    this.MoveToOffset(new Vector2(0, 100), 800, Easing.InQuint);
                    this.RotateTo(40, 800, Easing.InQuint);

                    this.Delay(600).FadeOut(200);
                    break;
                default:
                    this.ScaleTo(0.9f);
                    this.ScaleTo(1, 500, Easing.OutElastic);

                    this.Delay(100).FadeOut(400);
                    break;
            }

            Expire(true);
        }

        private Color4 judgementColour(HitResult judgement)
        {
            switch (judgement)
            {
                case HitResult.Perfect:
                case HitResult.Great:
                    return colours.Blue;
                case HitResult.Ok:
                case HitResult.Good:
                    return colours.Green;
                case HitResult.Meh:
                    return colours.Yellow;
                case HitResult.Miss:
                    return colours.Red;
            }

            return Color4.White;
        }

        private readonly Vector4 baseFastColor = new Vector4(0.5f, 0.0f, 1.0f, 1);
        private readonly Vector4 maxFastColor = new Vector4(0.5f, 1.0f, 0.5f, 1);
        private readonly Vector4 baseSlowColor = new Vector4(0.0f, 0.0f, 1.0f, 1);
        private readonly Vector4 maxSlowColor = new Vector4(0.0f, 1.0f, 0.5f, 1);

        protected Color4 JudgementColour(Judgement judgement)
        {
            return judgement.TimeOffset >= 0 ?
            Color4.FromHcy(baseSlowColor + (maxSlowColor - baseSlowColor) * (float)(judgement.TimeOffset / JudgedObject.HitObject.HitWindows.HalfWindowFor(HitResult.Meh))) :
            Color4.FromHcy(baseFastColor + (maxFastColor - baseFastColor) * (float)(-judgement.TimeOffset / JudgedObject.HitObject.HitWindows.HalfWindowFor(HitResult.Meh)));
        }
    }
}<|MERGE_RESOLUTION|>--- conflicted
+++ resolved
@@ -55,11 +55,7 @@
             {
                 Text = Result.Type.GetDescription().ToUpperInvariant(),
                 Font = @"Venera",
-<<<<<<< HEAD
-                Colour = config.GetBindable<bool>(OsuSetting.HitErrorJudgments) ? JudgementColour(Judgement) : judgementColour(Judgement.Result),
-=======
-                Colour = judgementColour(Result.Type),
->>>>>>> 859e2504
+                Colour = config.GetBindable<bool>(OsuSetting.HitErrorJudgments) ? JudgementColour(Result) : judgementColour(Result.Type),
                 Scale = new Vector2(0.85f, 1),
                 TextSize = 12
             }, restrictSize: false);
@@ -119,11 +115,11 @@
         private readonly Vector4 baseSlowColor = new Vector4(0.0f, 0.0f, 1.0f, 1);
         private readonly Vector4 maxSlowColor = new Vector4(0.0f, 1.0f, 0.5f, 1);
 
-        protected Color4 JudgementColour(Judgement judgement)
+        protected Color4 JudgementColour(JudgementResult result)
         {
-            return judgement.TimeOffset >= 0 ?
-            Color4.FromHcy(baseSlowColor + (maxSlowColor - baseSlowColor) * (float)(judgement.TimeOffset / JudgedObject.HitObject.HitWindows.HalfWindowFor(HitResult.Meh))) :
-            Color4.FromHcy(baseFastColor + (maxFastColor - baseFastColor) * (float)(-judgement.TimeOffset / JudgedObject.HitObject.HitWindows.HalfWindowFor(HitResult.Meh)));
+            return result.TimeOffset >= 0 ?
+            Color4.FromHcy(baseSlowColor + (maxSlowColor - baseSlowColor) * (float)(result.TimeOffset / JudgedObject.HitObject.HitWindows.HalfWindowFor(HitResult.Meh))) :
+            Color4.FromHcy(baseFastColor + (maxFastColor - baseFastColor) * (float)(-result.TimeOffset / JudgedObject.HitObject.HitWindows.HalfWindowFor(HitResult.Meh)));
         }
     }
 }