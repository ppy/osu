--- conflicted
+++ resolved
@@ -29,24 +29,17 @@
         [Resolved]
         private OsuColour colours { get; set; }
 
-<<<<<<< HEAD
-        protected readonly JudgementResult Result;
-        protected readonly HitDetail Detail;
-=======
         public JudgementResult Result { get; private set; }
+        public HitDetail Detail { get; private set; }
         public DrawableHitObject JudgedObject { get; private set; }
->>>>>>> 89797d7a
 
         protected Container JudgementBody { get; private set; }
         protected SpriteText JudgementText { get; private set; }
+        protected SpriteText JudgementDetailText { get; private set; }
+        private SkinnableDrawable bodyDrawable;
+        private SkinnableDrawable detailDrawable;
 
-<<<<<<< HEAD
-        protected Container JudgementBody;
-        protected SpriteText JudgementText;
-        protected SpriteText JudgementDetailText;
-=======
-        private SkinnableDrawable bodyDrawable;
->>>>>>> 89797d7a
+        private OsuConfigManager config;
 
         /// <summary>
         /// Duration of initial fade in.
@@ -66,14 +59,11 @@
         public DrawableJudgement(JudgementResult result, DrawableHitObject judgedObject)
             : this()
         {
-<<<<<<< HEAD
             Result = result;
             Detail = result.GetDetail();
             JudgedObject = judgedObject;
-=======
             Apply(result, judgedObject);
         }
->>>>>>> 89797d7a
 
         public DrawableJudgement()
         {
@@ -82,63 +72,23 @@
         }
 
         [BackgroundDependencyLoader]
-<<<<<<< HEAD
-        private void load(OsuColour colours, OsuConfigManager config)
+        private void load(OsuConfigManager config)
         {
-            this.colours = colours;
+            this.config = config;
+            prepareDrawables();
+        }
 
-            if (config.Get<bool>(OsuSetting.ShowJudgementDetail)) {
-                InternalChild = JudgementBody = new Container
-                {
-                    Anchor = Anchor.Centre,
-                    Origin = Anchor.Centre,
-                    RelativeSizeAxes = Axes.Both,
-                    Children =  new Drawable []
-                    {
-                        new SkinnableDrawable(new GameplaySkinComponent<HitResult>(Result.Type), _ => JudgementText = new OsuSpriteText
-                        {
-                            Text = Result.Type.GetDescription().ToUpperInvariant(),
-                            Font = OsuFont.Numeric.With(size: 20),
-                            Colour = judgementColour(Result.Type),
-                            Scale = new Vector2(0.85f, 1),
-                        }, confineMode: ConfineMode.NoScaling),
-                        new SkinnableDrawable(new GameplaySkinComponent<HitDetail>(Detail), _ => JudgementDetailText = new OsuSpriteText
-                        {
-                            Text = detailText(Result),
-                            Font = OsuFont.Numeric.With(size: 15),
-                            Y = -20,
-                            Colour = detailColour(Detail),
-                            Scale = new Vector2(0.7f, 1),
-                        }, confineMode: ConfineMode.NoScaling)
-                    }
-                };
-            } else {
-                InternalChild = JudgementBody = new Container
-                {
-                    Anchor = Anchor.Centre,
-                    Origin = Anchor.Centre,
-                    RelativeSizeAxes = Axes.Both,
-                    Children =  new Drawable []
-                    {
-                        new SkinnableDrawable(new GameplaySkinComponent<HitResult>(Result.Type), _ => JudgementText = new OsuSpriteText
-                        {
-                            Text = Result.Type.GetDescription().ToUpperInvariant(),
-                            Font = OsuFont.Numeric.With(size: 20),
-                            Colour = judgementColour(Result.Type),
-                            Scale = new Vector2(0.85f, 1),
-                        }, confineMode: ConfineMode.NoScaling),
-                    }
-                };
-            }
-=======
-        private void load()
+        protected virtual void ApplyConfigUpdates()
         {
-            prepareDrawables();
->>>>>>> 89797d7a
+            if (config.Get<bool>(OsuSetting.ShowJudgementDetail) && Result.Type != Result.Judgement.MaxResult)
+                JudgementDetailText.Show();
+            else
+                JudgementDetailText.Hide();
         }
 
         protected virtual void ApplyHitAnimations()
         {
+            ApplyConfigUpdates();
             JudgementBody.ScaleTo(0.9f);
             JudgementBody.ScaleTo(1, 500, Easing.OutElastic);
 
@@ -148,7 +98,12 @@
         public virtual void Apply([NotNull] JudgementResult result, [CanBeNull] DrawableHitObject judgedObject)
         {
             Result = result;
+            Detail = result.GetDetail();
             JudgedObject = judgedObject;
+            if (JudgementDetailText != null) {
+                JudgementDetailText.Text = detailText(Result);
+                JudgementDetailText.Colour = colours.ForDetailResult(Detail);
+            }
         }
 
         protected override void PrepareForUse()
@@ -160,6 +115,7 @@
             prepareDrawables();
 
             bodyDrawable.ResetAnimation();
+            detailDrawable.ResetAnimation();
 
             this.FadeInFromZero(FadeInDuration, Easing.OutQuint);
             JudgementBody.ScaleTo(1);
@@ -189,11 +145,19 @@
             Expire(true);
         }
 
+        private string detailText(JudgementResult result)
+        {
+            if (result.TimeOffset == 0 || result.Type == result.Judgement.MaxResult || result.Type == HitResult.Miss)
+                return "";
+            return result.GetDetail().ToString().ToUpperInvariant();
+        }
+
         private HitResult? currentDrawableType;
 
         private void prepareDrawables()
         {
             var type = Result?.Type ?? HitResult.Perfect; //TODO: better default type from ruleset
+            var detail = Result?.GetDetail() ?? HitDetail.Flawless;
 
             if (type == currentDrawableType)
                 return;
@@ -207,46 +171,27 @@
                 Anchor = Anchor.Centre,
                 Origin = Anchor.Centre,
                 RelativeSizeAxes = Axes.Both,
-                Child = bodyDrawable = new SkinnableDrawable(new GameplaySkinComponent<HitResult>(type), _ => JudgementText = new OsuSpriteText
+                Children = new SkinnableDrawable []
                 {
-                    Text = type.GetDescription().ToUpperInvariant(),
-                    Font = OsuFont.Numeric.With(size: 20),
-                    Colour = colours.ForHitResult(type),
-                    Scale = new Vector2(0.85f, 1),
-                }, confineMode: ConfineMode.NoScaling)
+                    detailDrawable = new SkinnableDrawable(new GameplaySkinComponent<HitDetail>(detail), _ => JudgementDetailText = new OsuSpriteText
+                    {
+                        Text = "",
+                        Font = OsuFont.Numeric.With(size: 15),
+                        Colour = colours.ForDetailResult(detail),
+                        Y = -20,
+                        Scale = new Vector2(0.7f, 1),
+                    }, confineMode: ConfineMode.NoScaling),
+                    bodyDrawable = new SkinnableDrawable(new GameplaySkinComponent<HitResult>(type), _ => JudgementText = new OsuSpriteText
+                    {
+                        Text = type.GetDescription().ToUpperInvariant(),
+                        Font = OsuFont.Numeric.With(size: 20),
+                        Colour = colours.ForHitResult(type),
+                        Scale = new Vector2(0.85f, 1),
+                    }, confineMode: ConfineMode.NoScaling)
+                }
             });
 
             currentDrawableType = type;
         }
-
-        private Color4 detailColour(HitDetail detail)
-        {
-            switch (detail)
-            {
-                case HitDetail.Fast:
-                    return colours.Cyan;
-
-                case HitDetail.Slow:
-                    return colours.RedLight;
-
-                default:
-                    return Color4.White;
-            }
-        }
-
-        private string detailText(JudgementResult result)
-        {
-            if (result.TimeOffset == 0)
-                return "";
-            switch (result.Type)
-            {
-                case HitResult.Perfect:
-                case HitResult.Great:
-                case HitResult.Miss:
-                    return "";
-                default:
-                    return result.GetDetail().ToString().ToUpperInvariant();
-            }
-        }
     }
 }