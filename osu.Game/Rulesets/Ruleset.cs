﻿// Copyright (c) ppy Pty Ltd <contact@ppy.sh>. Licensed under the MIT Licence.
// See the LICENCE file in the repository root for full licence text.

using System;
using System.Collections.Generic;
using System.Linq;
using osu.Framework.Graphics;
using osu.Framework.Graphics.Sprites;
using osu.Framework.Input.Bindings;
using osu.Framework.IO.Stores;
using osu.Game.Beatmaps;
using osu.Game.Overlays.Settings;
using osu.Game.Rulesets.Edit;
using osu.Game.Rulesets.Mods;
using osu.Game.Rulesets.Replays.Types;
using osu.Game.Rulesets.UI;
using osu.Game.Beatmaps.Legacy;
using osu.Game.Configuration;
using osu.Game.Rulesets.Configuration;
using osu.Game.Rulesets.Difficulty;
using osu.Game.Rulesets.Scoring;
using osu.Game.Scoring;
using osu.Game.Skinning;
using osu.Game.Users;
using JetBrains.Annotations;
using osu.Framework.Extensions;
using osu.Framework.Extensions.EnumExtensions;
using osu.Framework.Testing;
using osu.Game.Extensions;
using osu.Game.Rulesets.Filter;
using osu.Game.Screens.Ranking.Statistics;

namespace osu.Game.Rulesets
{
    [ExcludeFromDynamicCompile]
    public abstract class Ruleset
    {
        public RulesetInfo RulesetInfo { get; internal set; }

        public IEnumerable<Mod> GetAllMods() => Enum.GetValues(typeof(ModType)).Cast<ModType>()
                                                    // Confine all mods of each mod type into a single IEnumerable<Mod>
                                                    .SelectMany(GetModsFor)
                                                    // Filter out all null mods
                                                    .Where(mod => mod != null)
                                                    // Resolve MultiMods as their .Mods property
                                                    .SelectMany(mod => (mod as MultiMod)?.Mods ?? new[] { mod });

        public abstract IEnumerable<Mod> GetModsFor(ModType type);

        /// <summary>
        /// Converts mods from legacy enum values. Do not override if you're not a legacy ruleset.
        /// </summary>
        /// <param name="mods">The legacy enum which will be converted.</param>
        /// <returns>An enumerable of constructed <see cref="Mod"/>s.</returns>
        public virtual IEnumerable<Mod> ConvertFromLegacyMods(LegacyMods mods) => Array.Empty<Mod>();

        /// <summary>
        /// Converts mods to legacy enum values. Do not override if you're not a legacy ruleset.
        /// </summary>
        /// <param name="mods">The mods which will be converted.</param>
        /// <returns>A single bitwise enumerable value representing (to the best of our ability) the mods.</returns>
        public virtual LegacyMods ConvertToLegacyMods(Mod[] mods)
        {
            var value = LegacyMods.None;

            foreach (var mod in mods)
            {
                switch (mod)
                {
                    case ModNoFail _:
                        value |= LegacyMods.NoFail;
                        break;

                    case ModEasy _:
                        value |= LegacyMods.Easy;
                        break;

                    case ModHidden _:
                        value |= LegacyMods.Hidden;
                        break;

                    case ModHardRock _:
                        value |= LegacyMods.HardRock;
                        break;

                    case ModPerfect _:
                        value |= LegacyMods.Perfect;
                        break;

                    case ModSuddenDeath _:
                        value |= LegacyMods.SuddenDeath;
                        break;

                    case ModNightcore _:
                        value |= LegacyMods.Nightcore;
                        break;

                    case ModDoubleTime _:
                        value |= LegacyMods.DoubleTime;
                        break;

                    case ModRelax _:
                        value |= LegacyMods.Relax;
                        break;

                    case ModHalfTime _:
                        value |= LegacyMods.HalfTime;
                        break;

                    case ModFlashlight _:
                        value |= LegacyMods.Flashlight;
                        break;

                    case ModCinema _:
                        value |= LegacyMods.Cinema;
                        break;

                    case ModAutoplay _:
                        value |= LegacyMods.Autoplay;
                        break;
                }
            }

            return value;
        }

        [CanBeNull]
        public ModAutoplay GetAutoplayMod() => GetAllMods().OfType<ModAutoplay>().FirstOrDefault();

        public virtual ISkin CreateLegacySkinProvider([NotNull] ISkin skin, IBeatmap beatmap) => null;

        protected Ruleset()
        {
            RulesetInfo = new RulesetInfo
            {
                Name = Description,
                ShortName = ShortName,
                ID = (this as ILegacyRuleset)?.LegacyID,
                InstantiationInfo = GetType().GetInvariantInstantiationInfo(),
                Available = true,
            };
        }

        /// <summary>
        /// Attempt to create a hit renderer for a beatmap
        /// </summary>
        /// <param name="beatmap">The beatmap to create the hit renderer for.</param>
        /// <param name="mods">The <see cref="Mod"/>s to apply.</param>
        /// <exception cref="BeatmapInvalidForRulesetException">Unable to successfully load the beatmap to be usable with this ruleset.</exception>
        public abstract DrawableRuleset CreateDrawableRulesetWith(IBeatmap beatmap, IReadOnlyList<Mod> mods = null);

        /// <summary>
        /// Creates a <see cref="ScoreProcessor"/> for this <see cref="Ruleset"/>.
        /// </summary>
        /// <returns>The score processor.</returns>
        public virtual ScoreProcessor CreateScoreProcessor() => new ScoreProcessor();

        /// <summary>
        /// Creates a <see cref="HealthProcessor"/> for this <see cref="Ruleset"/>.
        /// </summary>
        /// <returns>The health processor.</returns>
        public virtual HealthProcessor CreateHealthProcessor(double drainStartTime) => new DrainingHealthProcessor(drainStartTime);

        /// <summary>
        /// Creates a <see cref="IBeatmapConverter"/> to convert a <see cref="IBeatmap"/> to one that is applicable for this <see cref="Ruleset"/>.
        /// </summary>
        /// <param name="beatmap">The <see cref="IBeatmap"/> to be converted.</param>
        /// <returns>The <see cref="IBeatmapConverter"/>.</returns>
        public abstract IBeatmapConverter CreateBeatmapConverter(IBeatmap beatmap);

        /// <summary>
        /// Optionally creates a <see cref="IBeatmapProcessor"/> to alter a <see cref="IBeatmap"/> after it has been converted.
        /// </summary>
        /// <param name="beatmap">The <see cref="IBeatmap"/> to be processed.</param>
        /// <returns>The <see cref="IBeatmapProcessor"/>.</returns>
        public virtual IBeatmapProcessor CreateBeatmapProcessor(IBeatmap beatmap) => null;

        public abstract DifficultyCalculator CreateDifficultyCalculator(WorkingBeatmap beatmap);

        /// <summary>
        /// Optionally creates a <see cref="PerformanceCalculator"/> to generate performance data from the provided score.
        /// </summary>
        /// <param name="attributes">Difficulty attributes for the beatmap related to the provided score.</param>
        /// <param name="score">The score to be processed.</param>
        /// <returns>A performance calculator instance for the provided score.</returns>
        [CanBeNull]
        public virtual PerformanceCalculator CreatePerformanceCalculator(DifficultyAttributes attributes, ScoreInfo score) => null;

        /// <summary>
        /// Optionally creates a <see cref="PerformanceCalculator"/> to generate performance data from the provided score.
        /// </summary>
        /// <param name="beatmap">The beatmap to use as a source for generating <see cref="DifficultyAttributes"/>.</param>
        /// <param name="score">The score to be processed.</param>
        /// <returns>A performance calculator instance for the provided score.</returns>
        [CanBeNull]
        public PerformanceCalculator CreatePerformanceCalculator(WorkingBeatmap beatmap, ScoreInfo score)
        {
            var difficultyCalculator = CreateDifficultyCalculator(beatmap);
            var difficultyAttributes = difficultyCalculator.Calculate(score.Mods);
            return CreatePerformanceCalculator(difficultyAttributes, score);
        }

        public virtual HitObjectComposer CreateHitObjectComposer() => null;

        public virtual IBeatmapVerifier CreateBeatmapVerifier() => null;

        public virtual Drawable CreateIcon() => new SpriteIcon { Icon = FontAwesome.Solid.QuestionCircle };

        public virtual IResourceStore<byte[]> CreateResourceStore() => new NamespacedResourceStore<byte[]>(new DllResourceStore(GetType().Assembly), @"Resources");

        public abstract string Description { get; }

        public virtual RulesetSettingsSubsection CreateSettings() => null;

        /// <summary>
        /// Creates the <see cref="IRulesetConfigManager"/> for this <see cref="Ruleset"/>.
        /// </summary>
        /// <param name="settings">The <see cref="SettingsStore"/> to store the settings.</param>
        public virtual IRulesetConfigManager CreateConfig(SettingsStore settings) => null;

        /// <summary>
        /// A unique short name to reference this ruleset in online requests.
        /// </summary>
        public abstract string ShortName { get; }

        /// <summary>
        /// The playing verb to be shown in the <see cref="UserActivity.InGame"/> activities.
        /// </summary>
<<<<<<< HEAD
        public virtual string PlayingVerb => "游戏中";
=======
        public virtual string PlayingVerb => "Playing";
>>>>>>> 6f03f7a6

        /// <summary>
        /// A list of available variant ids.
        /// </summary>
        public virtual IEnumerable<int> AvailableVariants => new[] { 0 };

        /// <summary>
        /// Get a list of default keys for the specified variant.
        /// </summary>
        /// <param name="variant">A variant.</param>
        /// <returns>A list of valid <see cref="KeyBinding"/>s.</returns>
        public virtual IEnumerable<KeyBinding> GetDefaultKeyBindings(int variant = 0) => Array.Empty<KeyBinding>();

        /// <summary>
        /// Gets the name for a key binding variant. This is used for display in the settings overlay.
        /// </summary>
        /// <param name="variant">The variant.</param>
        /// <returns>A descriptive name of the variant.</returns>
        public virtual string GetVariantName(int variant) => string.Empty;

        /// <summary>
        /// For rulesets which support legacy (osu-stable) replay conversion, this method will create an empty replay frame
        /// for conversion use.
        /// </summary>
        /// <returns>An empty frame for the current ruleset, or null if unsupported.</returns>
        public virtual IConvertibleReplayFrame CreateConvertibleReplayFrame() => null;

        /// <summary>
        /// Creates the statistics for a <see cref="ScoreInfo"/> to be displayed in the results screen.
        /// </summary>
        /// <param name="score">The <see cref="ScoreInfo"/> to create the statistics for. The score is guaranteed to have <see cref="ScoreInfo.HitEvents"/> populated.</param>
        /// <param name="playableBeatmap">The <see cref="IBeatmap"/>, converted for this <see cref="Ruleset"/> with all relevant <see cref="Mod"/>s applied.</param>
        /// <returns>The <see cref="StatisticRow"/>s to display. Each <see cref="StatisticRow"/> may contain 0 or more <see cref="StatisticItem"/>.</returns>
        [NotNull]
        public virtual StatisticRow[] CreateStatisticsForScore(ScoreInfo score, IBeatmap playableBeatmap) => Array.Empty<StatisticRow>();

        /// <summary>
        /// Get all valid <see cref="HitResult"/>s for this ruleset.
        /// Generally used for results display purposes, where it can't be determined if zero-count means the user has not achieved any or the type is not used by this ruleset.
        /// </summary>
        /// <returns>
        /// All valid <see cref="HitResult"/>s along with a display-friendly name.
        /// </returns>
        public IEnumerable<(HitResult result, string displayName)> GetHitResults()
        {
            var validResults = GetValidHitResults();

            // enumerate over ordered list to guarantee return order is stable.
            foreach (var result in EnumExtensions.GetValuesInOrder<HitResult>())
            {
                switch (result)
                {
                    // hard blocked types, should never be displayed even if the ruleset tells us to.
                    case HitResult.None:
                    case HitResult.IgnoreHit:
                    case HitResult.IgnoreMiss:
                    // display is handled as a completion count with corresponding "hit" type.
                    case HitResult.LargeTickMiss:
                    case HitResult.SmallTickMiss:
                        continue;
                }

                if (result == HitResult.Miss || validResults.Contains(result))
                    yield return (result, GetDisplayNameForHitResult(result));
            }
        }

        /// <summary>
        /// Get all valid <see cref="HitResult"/>s for this ruleset.
        /// Generally used for results display purposes, where it can't be determined if zero-count means the user has not achieved any or the type is not used by this ruleset.
        /// </summary>
        /// <remarks>
        /// <see cref="HitResult.Miss"/> is implicitly included. Special types like <see cref="HitResult.IgnoreHit"/> are ignored even when specified.
        /// </remarks>
        protected virtual IEnumerable<HitResult> GetValidHitResults() => EnumExtensions.GetValuesInOrder<HitResult>();

        /// <summary>
        /// Get a display friendly name for the specified result type.
        /// </summary>
        /// <param name="result">The result type to get the name for.</param>
        /// <returns>The display name.</returns>
        public virtual string GetDisplayNameForHitResult(HitResult result) => result.GetDescription();

        /// <summary>
        /// Creates ruleset-specific beatmap filter criteria to be used on the song select screen.
        /// </summary>
        [CanBeNull]
        public virtual IRulesetFilterCriteria CreateRulesetFilterCriteria() => null;
    }
}<|MERGE_RESOLUTION|>--- conflicted
+++ resolved
@@ -226,11 +226,7 @@
         /// <summary>
         /// The playing verb to be shown in the <see cref="UserActivity.InGame"/> activities.
         /// </summary>
-<<<<<<< HEAD
         public virtual string PlayingVerb => "游戏中";
-=======
-        public virtual string PlayingVerb => "Playing";
->>>>>>> 6f03f7a6
 
         /// <summary>
         /// A list of available variant ids.
