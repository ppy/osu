--- conflicted
+++ resolved
@@ -108,20 +108,11 @@
         /// </remarks>
         protected virtual float SamplePlaybackPosition => 0.5f;
 
-<<<<<<< HEAD
-        private readonly BindableDouble balanceAdjust = new BindableDouble();
-
-        private BindableList<HitSampleInfo> samplesBindable;
-        private Bindable<double> startTimeBindable;
-        private Bindable<bool> userPositionalHitSounds;
         private Bindable<float> positionGain;
-        private Bindable<int> comboIndexBindable;
-=======
         private readonly Bindable<double> startTimeBindable = new Bindable<double>();
         private readonly BindableList<HitSampleInfo> samplesBindable = new BindableList<HitSampleInfo>();
         private readonly Bindable<bool> userPositionalHitSounds = new Bindable<bool>();
         private readonly Bindable<int> comboIndexBindable = new Bindable<int>();
->>>>>>> 41a17309
 
         public override bool RemoveWhenNotAlive => false;
         public override bool RemoveCompletedTransforms => false;
@@ -153,17 +144,8 @@
         [BackgroundDependencyLoader]
         private void load(OsuConfigManager config, MfConfigManager mfConfig)
         {
-<<<<<<< HEAD
-            userPositionalHitSounds = config.GetBindable<bool>(OsuSetting.PositionalHitSounds);
+            config.BindWith(OsuSetting.PositionalHitSounds, userPositionalHitSounds);
             positionGain = mfConfig.GetBindable<float>(MfSetting.SamplePlaybackGain);
-            var judgement = HitObject.CreateJudgement();
-
-            Result = CreateResult(judgement);
-            if (Result == null)
-                throw new InvalidOperationException($"{GetType().ReadableName()} must provide a {nameof(JudgementResult)} through {nameof(CreateResult)}.");
-=======
-            config.BindWith(OsuSetting.PositionalHitSounds, userPositionalHitSounds);
->>>>>>> 41a17309
         }
 
         protected override void LoadAsyncComplete()
