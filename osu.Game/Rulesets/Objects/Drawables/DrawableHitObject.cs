--- conflicted
+++ resolved
@@ -169,12 +169,8 @@
         [BackgroundDependencyLoader]
         private void load(OsuConfigManager config, ISkinSource skinSource, MConfigManager mfConfig)
         {
-<<<<<<< HEAD
-            config.BindWith(OsuSetting.PositionalHitSounds, userPositionalHitSounds);
             positionGain = mfConfig.GetBindable<float>(MSetting.SamplePlaybackGain);
-=======
             config.BindWith(OsuSetting.PositionalHitsoundsLevel, positionalHitsoundsLevel);
->>>>>>> 66ed4270
 
             // Explicit non-virtual function call.
             base.AddInternal(Samples = new PausableSkinnableSound());
@@ -541,11 +537,7 @@
             float balanceAdjustAmount = positionalHitsoundsLevel.Value * 2;
             double returnedValue = balanceAdjustAmount * (position - 0.5f);
 
-<<<<<<< HEAD
-            return balance_adjust_amount * (userPositionalHitSounds.Value ? position - 0.5f : 0) * positionGain.Value;
-=======
             return returnedValue;
->>>>>>> 66ed4270
         }
 
         /// <summary>
