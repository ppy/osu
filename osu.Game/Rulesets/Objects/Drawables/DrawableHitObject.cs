﻿// Copyright (c) ppy Pty Ltd <contact@ppy.sh>. Licensed under the MIT Licence.
// See the LICENCE file in the repository root for full licence text.

using System;
using System.Collections.Generic;
using System.Linq;
using JetBrains.Annotations;
using osu.Framework.Allocation;
using osu.Framework.Bindables;
using osu.Framework.Extensions.TypeExtensions;
using osu.Framework.Graphics;
using osu.Framework.Graphics.Primitives;
using osu.Framework.Threading;
using osu.Framework.Audio;
using osu.Game.Audio;
using osu.Game.Rulesets.Judgements;
using osu.Game.Rulesets.Objects.Types;
using osu.Game.Rulesets.Scoring;
using osu.Game.Skinning;
using osu.Game.Configuration;
<<<<<<< HEAD
=======
using osu.Game.Screens.Play;
>>>>>>> eb2e8e50
using osuTK.Graphics;

namespace osu.Game.Rulesets.Objects.Drawables
{
    [Cached(typeof(DrawableHitObject))]
    public abstract class DrawableHitObject : SkinReloadableDrawable
    {
        public event Action<DrawableHitObject> DefaultsApplied;

        public readonly HitObject HitObject;

        /// <summary>
        /// The colour used for various elements of this DrawableHitObject.
        /// </summary>
        public readonly Bindable<Color4> AccentColour = new Bindable<Color4>(Color4.Gray);

        protected SkinnableSound Samples { get; private set; }

        public virtual IEnumerable<HitSampleInfo> GetSamples() => HitObject.Samples;

        private readonly Lazy<List<DrawableHitObject>> nestedHitObjects = new Lazy<List<DrawableHitObject>>();
        public IReadOnlyList<DrawableHitObject> NestedHitObjects => nestedHitObjects.IsValueCreated ? nestedHitObjects.Value : (IReadOnlyList<DrawableHitObject>)Array.Empty<DrawableHitObject>();

        /// <summary>
        /// Whether this object should handle any user input events.
        /// </summary>
        public bool HandleUserInput { get; set; } = true;

        public override bool PropagatePositionalInputSubTree => HandleUserInput;

        public override bool PropagateNonPositionalInputSubTree => HandleUserInput;

        /// <summary>
        /// Invoked when a <see cref="JudgementResult"/> has been applied by this <see cref="DrawableHitObject"/> or a nested <see cref="DrawableHitObject"/>.
        /// </summary>
        public event Action<DrawableHitObject, JudgementResult> OnNewResult;

        /// <summary>
        /// Invoked when a <see cref="JudgementResult"/> is being reverted by this <see cref="DrawableHitObject"/> or a nested <see cref="DrawableHitObject"/>.
        /// </summary>
        public event Action<DrawableHitObject, JudgementResult> OnRevertResult;

        /// <summary>
        /// Whether a visual indicator should be displayed when a scoring result occurs.
        /// </summary>
        public virtual bool DisplayResult => true;

        /// <summary>
        /// Whether this <see cref="DrawableHitObject"/> and all of its nested <see cref="DrawableHitObject"/>s have been judged.
        /// </summary>
        public bool AllJudged => Judged && NestedHitObjects.All(h => h.AllJudged);

        /// <summary>
        /// Whether this <see cref="DrawableHitObject"/> has been hit. This occurs if <see cref="Result"/> is hit.
        /// Note: This does NOT include nested hitobjects.
        /// </summary>
        public bool IsHit => Result?.IsHit ?? false;

        /// <summary>
        /// Whether this <see cref="DrawableHitObject"/> has been judged.
        /// Note: This does NOT include nested hitobjects.
        /// </summary>
        public bool Judged => Result?.HasResult ?? true;

        /// <summary>
        /// The scoring result of this <see cref="DrawableHitObject"/>.
        /// </summary>
        public JudgementResult Result { get; private set; }

        /// <summary>
        /// The relative X position of this hit object for sample playback balance adjustment.
        /// </summary>
        /// <remarks>
        /// This is a range of 0..1 (0 for far-left, 0.5 for centre, 1 for far-right).
        /// Dampening is post-applied to ensure the effect is not too intense.
        /// </remarks>
        protected virtual float SamplePlaybackPosition => 0.5f;

<<<<<<< HEAD
        private readonly BindableDouble balanceAdjust = new BindableDouble();

        private BindableList<HitSampleInfo> samplesBindable;
        private Bindable<double> startTimeBindable;
        private Bindable<bool> userPositionalHitSounds;
        private Bindable<float> PositionGain;
=======
        private BindableList<HitSampleInfo> samplesBindable;
        private Bindable<double> startTimeBindable;
        private Bindable<bool> userPositionalHitSounds;
>>>>>>> eb2e8e50
        private Bindable<int> comboIndexBindable;

        public override bool RemoveWhenNotAlive => false;
        public override bool RemoveCompletedTransforms => false;
        protected override bool RequiresChildrenUpdate => true;

        public override bool IsPresent => base.IsPresent || (State.Value == ArmedState.Idle && Clock?.CurrentTime >= LifetimeStart);

        private readonly Bindable<ArmedState> state = new Bindable<ArmedState>();

        public IBindable<ArmedState> State => state;

        protected DrawableHitObject([NotNull] HitObject hitObject)
        {
            HitObject = hitObject ?? throw new ArgumentNullException(nameof(hitObject));
        }

        [BackgroundDependencyLoader]
<<<<<<< HEAD
        private void load(OsuConfigManager config, MfConfigManager mfConfig)
        {
            userPositionalHitSounds = config.GetBindable<bool>(OsuSetting.PositionalHitSounds);
            PositionGain = mfConfig.GetBindable<float>(MfSetting.SamplePlaybackGain);
=======
        private void load(OsuConfigManager config)
        {
            userPositionalHitSounds = config.GetBindable<bool>(OsuSetting.PositionalHitSounds);
>>>>>>> eb2e8e50
            var judgement = HitObject.CreateJudgement();

            Result = CreateResult(judgement);
            if (Result == null)
                throw new InvalidOperationException($"{GetType().ReadableName()} must provide a {nameof(JudgementResult)} through {nameof(CreateResult)}.");

            loadSamples();
        }

        protected override void LoadComplete()
        {
            base.LoadComplete();

            HitObject.DefaultsApplied += onDefaultsApplied;

            startTimeBindable = HitObject.StartTimeBindable.GetBoundCopy();
            startTimeBindable.BindValueChanged(_ => updateState(State.Value, true));

            if (HitObject is IHasComboInformation combo)
            {
                comboIndexBindable = combo.ComboIndexBindable.GetBoundCopy();
                comboIndexBindable.BindValueChanged(_ => updateComboColour(), true);
            }

            samplesBindable = HitObject.SamplesBindable.GetBoundCopy();
            samplesBindable.CollectionChanged += (_, __) => loadSamples();

            updateState(ArmedState.Idle, true);
            apply(HitObject);
        }

        private void loadSamples()
        {
            if (Samples != null)
            {
                RemoveInternal(Samples);
                Samples = null;
            }

            var samples = GetSamples().ToArray();

            if (samples.Length <= 0)
                return;

            if (HitObject.SampleControlPoint == null)
            {
                throw new InvalidOperationException($"{nameof(HitObject)}s must always have an attached {nameof(HitObject.SampleControlPoint)}."
                                                    + $" This is an indication that {nameof(HitObject.ApplyDefaults)} has not been invoked on {this}.");
            }

            Samples = new SkinnableSound(samples.Select(s => HitObject.SampleControlPoint.ApplyTo(s)));
<<<<<<< HEAD
            Samples.AddAdjustment(AdjustableProperty.Balance, balanceAdjust);
=======
>>>>>>> eb2e8e50
            AddInternal(Samples);
        }

        private void onDefaultsApplied(HitObject hitObject)
        {
            apply(hitObject);
            DefaultsApplied?.Invoke(this);
        }

        private void apply(HitObject hitObject)
        {
            if (nestedHitObjects.IsValueCreated)
            {
                nestedHitObjects.Value.Clear();
                ClearNestedHitObjects();
            }

            foreach (var h in hitObject.NestedHitObjects)
            {
                var drawableNested = CreateNestedHitObject(h) ?? throw new InvalidOperationException($"{nameof(CreateNestedHitObject)} returned null for {h.GetType().ReadableName()}.");

                drawableNested.OnNewResult += (d, r) => OnNewResult?.Invoke(d, r);
                drawableNested.OnRevertResult += (d, r) => OnRevertResult?.Invoke(d, r);
                drawableNested.ApplyCustomUpdateState += (d, j) => ApplyCustomUpdateState?.Invoke(d, j);

                nestedHitObjects.Value.Add(drawableNested);
                AddNestedHitObject(drawableNested);
            }
        }

        /// <summary>
        /// Invoked by the base <see cref="DrawableHitObject"/> to add nested <see cref="DrawableHitObject"/>s to the hierarchy.
        /// </summary>
        /// <param name="hitObject">The <see cref="DrawableHitObject"/> to be added.</param>
        protected virtual void AddNestedHitObject(DrawableHitObject hitObject)
        {
        }

        /// <summary>
        /// Invoked by the base <see cref="DrawableHitObject"/> to remove all previously-added nested <see cref="DrawableHitObject"/>s.
        /// </summary>
        protected virtual void ClearNestedHitObjects()
        {
        }

        /// <summary>
        /// Creates the drawable representation for a nested <see cref="HitObject"/>.
        /// </summary>
        /// <param name="hitObject">The <see cref="HitObject"/>.</param>
        /// <returns>The drawable representation for <paramref name="hitObject"/>.</returns>
        protected virtual DrawableHitObject CreateNestedHitObject(HitObject hitObject) => null;

        #region State / Transform Management

        /// <summary>
        /// Bind to apply a custom state which can override the default implementation.
        /// </summary>
        public event Action<DrawableHitObject, ArmedState> ApplyCustomUpdateState;

        protected override void ClearInternal(bool disposeChildren = true) => throw new InvalidOperationException($"Should never clear a {nameof(DrawableHitObject)}");

        private void updateState(ArmedState newState, bool force = false)
        {
            if (State.Value == newState && !force)
                return;

            LifetimeEnd = double.MaxValue;

            double transformTime = HitObject.StartTime - InitialLifetimeOffset;

            base.ApplyTransformsAt(double.MinValue, true);
            base.ClearTransformsAfter(double.MinValue, true);

            using (BeginAbsoluteSequence(transformTime, true))
            {
                UpdateInitialTransforms();

                var judgementOffset = Result?.TimeOffset ?? 0;

                using (BeginDelayedSequence(InitialLifetimeOffset + judgementOffset, true))
                {
                    UpdateStateTransforms(newState);
                    state.Value = newState;
                }
            }

            if (state.Value != ArmedState.Idle && LifetimeEnd == double.MaxValue || HitObject.HitWindows == null)
                Expire();

            // apply any custom state overrides
            ApplyCustomUpdateState?.Invoke(this, newState);

            if (newState == ArmedState.Hit)
                PlaySamples();
        }

        /// <summary>
        /// Apply (generally fade-in) transforms leading into the <see cref="HitObject"/> start time.
        /// The local drawable hierarchy is recursively delayed to <see cref="LifetimeStart"/> for convenience.
        ///
        /// By default this will fade in the object from zero with no duration.
        /// </summary>
        /// <remarks>
        /// This is called once before every <see cref="UpdateStateTransforms"/>. This is to ensure a good state in the case
        /// the <see cref="JudgementResult.TimeOffset"/> was negative and potentially altered the pre-hit transforms.
        /// </remarks>
        protected virtual void UpdateInitialTransforms()
        {
            this.FadeInFromZero();
        }

        /// <summary>
        /// Apply transforms based on the current <see cref="ArmedState"/>. Previous states are automatically cleared.
        /// In the case of a non-idle <see cref="ArmedState"/>, and if <see cref="Drawable.LifetimeEnd"/> was not set during this call, <see cref="Drawable.Expire"/> will be invoked.
        /// </summary>
        /// <param name="state">The new armed state.</param>
        protected virtual void UpdateStateTransforms(ArmedState state)
        {
        }

        public override void ClearTransformsAfter(double time, bool propagateChildren = false, string targetMember = null)
        {
            // Parent calls to this should be blocked for safety, as we are manually handling this in updateState.
        }

        public override void ApplyTransformsAt(double time, bool propagateChildren = false)
        {
            // Parent calls to this should be blocked for safety, as we are manually handling this in updateState.
        }

        #endregion

        protected sealed override void SkinChanged(ISkinSource skin, bool allowFallback)
        {
            base.SkinChanged(skin, allowFallback);

            updateComboColour();

            ApplySkin(skin, allowFallback);

            if (IsLoaded)
                updateState(State.Value, true);
        }

        private void updateComboColour()
        {
            if (!(HitObject is IHasComboInformation)) return;

            var comboColours = CurrentSkin.GetConfig<GlobalSkinColours, IReadOnlyList<Color4>>(GlobalSkinColours.ComboColours)?.Value;

            AccentColour.Value = GetComboColour(comboColours);
        }

        /// <summary>
        /// Called to retrieve the combo colour. Automatically assigned to <see cref="AccentColour"/>.
        /// Defaults to using <see cref="IHasComboInformation.ComboIndex"/> to decide on a colour.
        /// </summary>
        /// <remarks>
        /// This will only be called if the <see cref="HitObject"/> implements <see cref="IHasComboInformation"/>.
        /// </remarks>
        /// <param name="comboColours">A list of combo colours provided by the beatmap or skin. Can be null if not available.</param>
        protected virtual Color4 GetComboColour(IReadOnlyList<Color4> comboColours)
        {
            if (!(HitObject is IHasComboInformation combo))
                throw new InvalidOperationException($"{nameof(HitObject)} must implement {nameof(IHasComboInformation)}");

            return comboColours?.Count > 0 ? comboColours[combo.ComboIndex % comboColours.Count] : Color4.White;
        }

        /// <summary>
        /// Called when a change is made to the skin.
        /// </summary>
        /// <param name="skin">The new skin.</param>
        /// <param name="allowFallback">Whether fallback to default skin should be allowed if the custom skin is missing this resource.</param>
        protected virtual void ApplySkin(ISkinSource skin, bool allowFallback)
        {
        }

        [Resolved(canBeNull: true)]
        private GameplayClock gameplayClock { get; set; }

        /// <summary>
        /// Plays all the hit sounds for this <see cref="DrawableHitObject"/>.
        /// This is invoked automatically when this <see cref="DrawableHitObject"/> is hit.
        /// </summary>
        public virtual void PlaySamples()
        {
            const float balance_adjust_amount = 0.4f;

<<<<<<< HEAD
            balanceAdjust.Value = balance_adjust_amount * (userPositionalHitSounds.Value ? (SamplePlaybackPosition - 0.5f) : 0) * PositionGain.Value;
            Samples?.Play();
=======
            if (Samples != null && gameplayClock?.IsSeeking != true)
            {
                Samples.Balance.Value = balance_adjust_amount * (userPositionalHitSounds.Value ? SamplePlaybackPosition - 0.5f : 0);
                Samples.Play();
            }
>>>>>>> eb2e8e50
        }

        protected override void Update()
        {
            base.Update();

            if (Result != null && Result.HasResult)
            {
                var endTime = HitObject.GetEndTime();

                if (Result.TimeOffset + endTime > Time.Current)
                {
                    OnRevertResult?.Invoke(this, Result);

                    Result.TimeOffset = 0;
                    Result.Type = HitResult.None;

                    updateState(ArmedState.Idle);
                }
            }
        }

        public override bool UpdateSubTreeMasking(Drawable source, RectangleF maskingBounds) => false;

        protected override void UpdateAfterChildren()
        {
            base.UpdateAfterChildren();

            UpdateResult(false);
        }

        /// <summary>
        /// Schedules an <see cref="Action"/> to this <see cref="DrawableHitObject"/>.
        /// </summary>
        /// <remarks>
        /// Only provided temporarily until hitobject pooling is implemented.
        /// </remarks>
        protected internal new ScheduledDelegate Schedule(Action action) => base.Schedule(action);

        private double? lifetimeStart;

        public override double LifetimeStart
        {
            get => lifetimeStart ?? (HitObject.StartTime - InitialLifetimeOffset);
            set
            {
                lifetimeStart = value;
                base.LifetimeStart = value;
            }
        }

        /// <summary>
        /// A safe offset prior to the start time of <see cref="HitObject"/> at which this <see cref="DrawableHitObject"/> may begin displaying contents.
        /// By default, <see cref="DrawableHitObject"/>s are assumed to display their contents within 10 seconds prior to the start time of <see cref="HitObject"/>.
        /// </summary>
        /// <remarks>
        /// This is only used as an optimisation to delay the initial update of this <see cref="DrawableHitObject"/> and may be tuned more aggressively if required.
        /// It is indirectly used to decide the automatic transform offset provided to <see cref="UpdateInitialTransforms"/>.
        /// A more accurate <see cref="LifetimeStart"/> should be set for further optimisation (in <see cref="LoadComplete"/>, for example).
        /// </remarks>
        protected virtual double InitialLifetimeOffset => 10000;

        /// <summary>
        /// Will be called at least once after this <see cref="DrawableHitObject"/> has become not alive.
        /// </summary>
        public virtual void OnKilled()
        {
            foreach (var nested in NestedHitObjects)
                nested.OnKilled();

            UpdateResult(false);
        }

        /// <summary>
        /// Applies the <see cref="Result"/> of this <see cref="DrawableHitObject"/>, notifying responders such as
        /// the <see cref="ScoreProcessor"/> of the <see cref="JudgementResult"/>.
        /// </summary>
        /// <param name="application">The callback that applies changes to the <see cref="JudgementResult"/>.</param>
        protected void ApplyResult(Action<JudgementResult> application)
        {
            application?.Invoke(Result);

            if (!Result.HasResult)
                throw new InvalidOperationException($"{GetType().ReadableName()} applied a {nameof(JudgementResult)} but did not update {nameof(JudgementResult.Type)}.");

            // Ensure that the judgement is given a valid time offset, because this may not get set by the caller
            var endTime = HitObject.GetEndTime();

            Result.TimeOffset = Math.Min(HitObject.HitWindows.WindowFor(HitResult.Miss), Time.Current - endTime);

            switch (Result.Type)
            {
                case HitResult.None:
                    break;

                case HitResult.Miss:
                    updateState(ArmedState.Miss);
                    break;

                default:
                    updateState(ArmedState.Hit);
                    break;
            }

            OnNewResult?.Invoke(this, Result);
        }

        /// <summary>
        /// Processes this <see cref="DrawableHitObject"/>, checking if a scoring result has occurred.
        /// </summary>
        /// <param name="userTriggered">Whether the user triggered this process.</param>
        /// <returns>Whether a scoring result has occurred from this <see cref="DrawableHitObject"/> or any nested <see cref="DrawableHitObject"/>.</returns>
        protected bool UpdateResult(bool userTriggered)
        {
            // It's possible for input to get into a bad state when rewinding gameplay, so results should not be processed
            if (Time.Elapsed < 0)
                return false;

            if (Judged)
                return false;

            var endTime = HitObject.GetEndTime();
            CheckForResult(userTriggered, Time.Current - endTime);

            return Judged;
        }

        /// <summary>
        /// Checks if a scoring result has occurred for this <see cref="DrawableHitObject"/>.
        /// </summary>
        /// <remarks>
        /// If a scoring result has occurred, this method must invoke <see cref="ApplyResult"/> to update the result and notify responders.
        /// </remarks>
        /// <param name="userTriggered">Whether the user triggered this check.</param>
        /// <param name="timeOffset">The offset from the end time of the <see cref="HitObject"/> at which this check occurred.
        /// A <paramref name="timeOffset"/> &gt; 0 implies that this check occurred after the end time of the <see cref="HitObject"/>. </param>
        protected virtual void CheckForResult(bool userTriggered, double timeOffset)
        {
        }

        /// <summary>
        /// Creates the <see cref="JudgementResult"/> that represents the scoring result for this <see cref="DrawableHitObject"/>.
        /// </summary>
        /// <param name="judgement">The <see cref="Judgement"/> that provides the scoring information.</param>
        protected virtual JudgementResult CreateResult(Judgement judgement) => new JudgementResult(HitObject, judgement);

        protected override void Dispose(bool isDisposing)
        {
            base.Dispose(isDisposing);
            HitObject.DefaultsApplied -= onDefaultsApplied;
        }
    }

    public abstract class DrawableHitObject<TObject> : DrawableHitObject
        where TObject : HitObject
    {
        public new readonly TObject HitObject;

        protected DrawableHitObject(TObject hitObject)
            : base(hitObject)
        {
            HitObject = hitObject;
        }
    }
}<|MERGE_RESOLUTION|>--- conflicted
+++ resolved
@@ -18,10 +18,7 @@
 using osu.Game.Rulesets.Scoring;
 using osu.Game.Skinning;
 using osu.Game.Configuration;
-<<<<<<< HEAD
-=======
 using osu.Game.Screens.Play;
->>>>>>> eb2e8e50
 using osuTK.Graphics;
 
 namespace osu.Game.Rulesets.Objects.Drawables
@@ -100,18 +97,12 @@
         /// </remarks>
         protected virtual float SamplePlaybackPosition => 0.5f;
 
-<<<<<<< HEAD
         private readonly BindableDouble balanceAdjust = new BindableDouble();
 
         private BindableList<HitSampleInfo> samplesBindable;
         private Bindable<double> startTimeBindable;
         private Bindable<bool> userPositionalHitSounds;
         private Bindable<float> PositionGain;
-=======
-        private BindableList<HitSampleInfo> samplesBindable;
-        private Bindable<double> startTimeBindable;
-        private Bindable<bool> userPositionalHitSounds;
->>>>>>> eb2e8e50
         private Bindable<int> comboIndexBindable;
 
         public override bool RemoveWhenNotAlive => false;
@@ -130,16 +121,10 @@
         }
 
         [BackgroundDependencyLoader]
-<<<<<<< HEAD
         private void load(OsuConfigManager config, MfConfigManager mfConfig)
         {
             userPositionalHitSounds = config.GetBindable<bool>(OsuSetting.PositionalHitSounds);
             PositionGain = mfConfig.GetBindable<float>(MfSetting.SamplePlaybackGain);
-=======
-        private void load(OsuConfigManager config)
-        {
-            userPositionalHitSounds = config.GetBindable<bool>(OsuSetting.PositionalHitSounds);
->>>>>>> eb2e8e50
             var judgement = HitObject.CreateJudgement();
 
             Result = CreateResult(judgement);
@@ -191,10 +176,6 @@
             }
 
             Samples = new SkinnableSound(samples.Select(s => HitObject.SampleControlPoint.ApplyTo(s)));
-<<<<<<< HEAD
-            Samples.AddAdjustment(AdjustableProperty.Balance, balanceAdjust);
-=======
->>>>>>> eb2e8e50
             AddInternal(Samples);
         }
 
@@ -384,16 +365,11 @@
         {
             const float balance_adjust_amount = 0.4f;
 
-<<<<<<< HEAD
-            balanceAdjust.Value = balance_adjust_amount * (userPositionalHitSounds.Value ? (SamplePlaybackPosition - 0.5f) : 0) * PositionGain.Value;
-            Samples?.Play();
-=======
             if (Samples != null && gameplayClock?.IsSeeking != true)
             {
-                Samples.Balance.Value = balance_adjust_amount * (userPositionalHitSounds.Value ? SamplePlaybackPosition - 0.5f : 0);
+                Samples.Balance.Value = balance_adjust_amount * (userPositionalHitSounds.Value ? SamplePlaybackPosition - 0.5f : 0) * PositionGain.Value;
                 Samples.Play();
             }
->>>>>>> eb2e8e50
         }
 
         protected override void Update()
