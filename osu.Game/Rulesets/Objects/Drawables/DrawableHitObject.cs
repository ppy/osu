--- conflicted
+++ resolved
@@ -110,12 +110,8 @@
         /// </remarks>
         protected virtual float SamplePlaybackPosition => 0.5f;
 
-<<<<<<< HEAD
         private Bindable<float> positionGain;
-        private readonly Bindable<double> startTimeBindable = new Bindable<double>();
-=======
         public readonly Bindable<double> StartTimeBindable = new Bindable<double>();
->>>>>>> aae59dc3
         private readonly BindableList<HitSampleInfo> samplesBindable = new BindableList<HitSampleInfo>();
         private readonly Bindable<bool> userPositionalHitSounds = new Bindable<bool>();
         private readonly Bindable<int> comboIndexBindable = new Bindable<int>();
@@ -162,13 +158,10 @@
         private void load(OsuConfigManager config, MfConfigManager mfConfig)
         {
             config.BindWith(OsuSetting.PositionalHitSounds, userPositionalHitSounds);
-<<<<<<< HEAD
             positionGain = mfConfig.GetBindable<float>(MfSetting.SamplePlaybackGain);
-=======
 
             // Explicit non-virtual function call.
             base.AddInternal(samplesContainer = new Container<PausableSkinnableSound> { RelativeSizeAxes = Axes.Both });
->>>>>>> aae59dc3
         }
 
         protected override void LoadAsyncComplete()
