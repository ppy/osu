﻿// Copyright (c) ppy Pty Ltd <contact@ppy.sh>. Licensed under the MIT Licence.
// See the LICENCE file in the repository root for full licence text.

using System;
using System.Collections.Generic;
using System.Linq;
using osu.Framework.Allocation;
using osu.Framework.Bindables;
using osu.Framework.Extensions.TypeExtensions;
using osu.Framework.Graphics.Primitives;
using osu.Game.Audio;
using osu.Game.Graphics;
using osu.Game.Rulesets.Judgements;
using osu.Game.Rulesets.Objects.Types;
using osu.Game.Rulesets.Scoring;
using osu.Game.Skinning;
using osuTK.Graphics;

namespace osu.Game.Rulesets.Objects.Drawables
{
    public abstract class DrawableHitObject : SkinReloadableDrawable, IHasAccentColour
    {
        public readonly HitObject HitObject;

        /// <summary>
        /// The colour used for various elements of this DrawableHitObject.
        /// </summary>
        public virtual Color4 AccentColour { get; set; } = Color4.Gray;

        // Todo: Rulesets should be overriding the resources instead, but we need to figure out where/when to apply overrides first
        protected virtual string SampleNamespace => null;

        protected SkinnableSound Samples;

        protected virtual IEnumerable<SampleInfo> GetSamples() => HitObject.Samples;

        private readonly Lazy<List<DrawableHitObject>> nestedHitObjects = new Lazy<List<DrawableHitObject>>();
        public IEnumerable<DrawableHitObject> NestedHitObjects => nestedHitObjects.IsValueCreated ? nestedHitObjects.Value : Enumerable.Empty<DrawableHitObject>();

        /// <summary>
        /// Invoked when a <see cref="JudgementResult"/> has been applied by this <see cref="DrawableHitObject"/> or a nested <see cref="DrawableHitObject"/>.
        /// </summary>
        public event Action<DrawableHitObject, JudgementResult> OnNewResult;

        /// <summary>
        /// Invoked when a <see cref="JudgementResult"/> is being reverted by this <see cref="DrawableHitObject"/> or a nested <see cref="DrawableHitObject"/>.
        /// </summary>
        public event Action<DrawableHitObject, JudgementResult> OnRevertResult;

        /// <summary>
        /// Whether a visual indicator should be displayed when a scoring result occurs.
        /// </summary>
        public virtual bool DisplayResult => true;

        /// <summary>
        /// Whether this <see cref="DrawableHitObject"/> and all of its nested <see cref="DrawableHitObject"/>s have been judged.
        /// </summary>
        public bool AllJudged => Judged && NestedHitObjects.All(h => h.AllJudged);

        /// <summary>
        /// Whether this <see cref="DrawableHitObject"/> has been hit. This occurs if <see cref="Result.IsHit"/> is <see cref="true"/>.
        /// Note: This does NOT include nested hitobjects.
        /// </summary>
        public bool IsHit => Result?.IsHit ?? false;

        /// <summary>
        /// Whether this <see cref="DrawableHitObject"/> has been judged.
        /// Note: This does NOT include nested hitobjects.
        /// </summary>
        public bool Judged => Result?.HasResult ?? true;

        /// <summary>
        /// The scoring result of this <see cref="DrawableHitObject"/>.
        /// </summary>
        public JudgementResult Result { get; private set; }

        private bool judgementOccurred;

        public bool Interactive = true;
        public override bool HandleNonPositionalInput => Interactive;
        public override bool HandlePositionalInput => Interactive;

        public override bool RemoveWhenNotAlive => false;
        public override bool RemoveCompletedTransforms => false;
        protected override bool RequiresChildrenUpdate => true;

        public override bool IsPresent => base.IsPresent || State.Value == ArmedState.Idle && Clock?.CurrentTime >= LifetimeStart;

        public readonly Bindable<ArmedState> State = new Bindable<ArmedState>();

        protected DrawableHitObject(HitObject hitObject)
        {
            HitObject = hitObject;
        }

        [BackgroundDependencyLoader]
        private void load()
        {
            var judgement = HitObject.CreateJudgement();
            if (judgement != null)
            {
                Result = CreateResult(judgement);
                if (Result == null)
                    throw new InvalidOperationException($"{GetType().ReadableName()} must provide a {nameof(JudgementResult)} through {nameof(CreateResult)}.");
            }

            var samples = GetSamples().ToArray();

            if (samples.Any())
            {
                if (HitObject.SampleControlPoint == null)
                    throw new ArgumentNullException(nameof(HitObject.SampleControlPoint), $"{nameof(HitObject)}s must always have an attached {nameof(HitObject.SampleControlPoint)}."
                                                                                          + $" This is an indication that {nameof(HitObject.ApplyDefaults)} has not been invoked on {this}.");

                samples = samples.Select(s => HitObject.SampleControlPoint.ApplyTo(s)).ToArray();
                foreach (var s in samples)
                    s.Namespace = SampleNamespace;

                AddInternal(Samples = new SkinnableSound(samples));
            }
        }

        protected override void LoadComplete()
        {
            base.LoadComplete();

            State.ValueChanged += armed =>
            {
                UpdateState(armed.NewValue);

                // apply any custom state overrides
                ApplyCustomUpdateState?.Invoke(this, armed.NewValue);

<<<<<<< HEAD
                if (State.Value == ArmedState.Hit)
=======
                if (armed.NewValue == ArmedState.Hit)
>>>>>>> 89a05c08
                    PlaySamples();
            };

            State.TriggerChange();
        }

        protected abstract void UpdateState(ArmedState state);

        /// <summary>
        /// Bind to apply a custom state which can override the default implementation.
        /// </summary>
        public event Action<DrawableHitObject, ArmedState> ApplyCustomUpdateState;

        /// <summary>
        /// Plays all the hit sounds for this <see cref="DrawableHitObject"/>.
        /// This is invoked automatically when this <see cref="DrawableHitObject"/> is hit.
        /// </summary>
        public void PlaySamples() => Samples?.Play();

        protected override void Update()
        {
            base.Update();

            if (Result != null && Result.HasResult)
            {
                var endTime = (HitObject as IHasEndTime)?.EndTime ?? HitObject.StartTime;

                if (Result.TimeOffset + endTime > Time.Current)
                {
                    OnRevertResult?.Invoke(this, Result);

                    Result.Type = HitResult.None;
                    State.Value = ArmedState.Idle;
                }
            }
        }

        protected override bool ComputeIsMaskedAway(RectangleF maskingBounds) => AllJudged && base.ComputeIsMaskedAway(maskingBounds);

        protected override void UpdateAfterChildren()
        {
            base.UpdateAfterChildren();

            UpdateResult(false);
        }

        protected virtual void AddNested(DrawableHitObject h)
        {
            h.OnNewResult += (d, r) => OnNewResult?.Invoke(d, r);
            h.OnRevertResult += (d, r) => OnRevertResult?.Invoke(d, r);
            h.ApplyCustomUpdateState += (d, j) => ApplyCustomUpdateState?.Invoke(d, j);

            nestedHitObjects.Value.Add(h);
        }

        /// <summary>
        /// Applies the <see cref="Result"/> of this <see cref="DrawableHitObject"/>, notifying responders such as
        /// the <see cref="ScoreProcessor"/> of the <see cref="JudgementResult"/>.
        /// </summary>
        /// <param name="application">The callback that applies changes to the <see cref="JudgementResult"/>.</param>
        protected void ApplyResult(Action<JudgementResult> application)
        {
            application?.Invoke(Result);

            if (!Result.HasResult)
                throw new InvalidOperationException($"{GetType().ReadableName()} applied a {nameof(JudgementResult)} but did not update {nameof(JudgementResult.Type)}.");

            judgementOccurred = true;

            // Ensure that the judgement is given a valid time offset, because this may not get set by the caller
            var endTime = (HitObject as IHasEndTime)?.EndTime ?? HitObject.StartTime;
            Result.TimeOffset = Time.Current - endTime;

            switch (Result.Type)
            {
                case HitResult.None:
                    break;
                case HitResult.Miss:
                    State.Value = ArmedState.Miss;
                    break;
                default:
                    State.Value = ArmedState.Hit;
                    break;
            }

            OnNewResult?.Invoke(this, Result);
        }

        /// <summary>
        /// Processes this <see cref="DrawableHitObject"/>, checking if a scoring result has occurred.
        /// </summary>
        /// <param name="userTriggered">Whether the user triggered this process.</param>
        /// <returns>Whether a scoring result has occurred from this <see cref="DrawableHitObject"/> or any nested <see cref="DrawableHitObject"/>.</returns>
        protected bool UpdateResult(bool userTriggered)
        {
            judgementOccurred = false;

            if (AllJudged)
                return false;

            foreach (var d in NestedHitObjects)
                judgementOccurred |= d.UpdateResult(userTriggered);

            if (judgementOccurred || Judged)
                return judgementOccurred;

            var endTime = (HitObject as IHasEndTime)?.EndTime ?? HitObject.StartTime;
            CheckForResult(userTriggered, Time.Current - endTime);

            return judgementOccurred;
        }

        /// <summary>
        /// Checks if a scoring result has occurred for this <see cref="DrawableHitObject"/>.
        /// </summary>
        /// <remarks>
        /// If a scoring result has occurred, this method must invoke <see cref="ApplyResult"/> to update the result and notify responders.
        /// </remarks>
        /// <param name="userTriggered">Whether the user triggered this check.</param>
        /// <param name="timeOffset">The offset from the end time of the <see cref="HitObject"/> at which this check occurred.
        /// A <paramref name="timeOffset"/> &gt; 0 implies that this check occurred after the end time of the <see cref="HitObject"/>. </param>
        protected virtual void CheckForResult(bool userTriggered, double timeOffset)
        {
        }

        /// <summary>
        /// Creates the <see cref="JudgementResult"/> that represents the scoring result for this <see cref="DrawableHitObject"/>.
        /// </summary>
        /// <param name="judgement">The <see cref="Judgement"/> that provides the scoring information.</param>
        protected virtual JudgementResult CreateResult(Judgement judgement) => new JudgementResult(judgement);
    }

    public abstract class DrawableHitObject<TObject> : DrawableHitObject
        where TObject : HitObject
    {
        public new readonly TObject HitObject;

        protected DrawableHitObject(TObject hitObject)
            : base(hitObject)
        {
            HitObject = hitObject;
        }
    }
}<|MERGE_RESOLUTION|>--- conflicted
+++ resolved
@@ -131,11 +131,7 @@
                 // apply any custom state overrides
                 ApplyCustomUpdateState?.Invoke(this, armed.NewValue);
 
-<<<<<<< HEAD
-                if (State.Value == ArmedState.Hit)
-=======
                 if (armed.NewValue == ArmedState.Hit)
->>>>>>> 89a05c08
                     PlaySamples();
             };
 
