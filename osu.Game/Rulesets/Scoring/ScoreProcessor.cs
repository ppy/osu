﻿// Copyright (c) ppy Pty Ltd <contact@ppy.sh>. Licensed under the MIT Licence.
// See the LICENCE file in the repository root for full licence text.

using System;
using System.Collections.Generic;
using System.Diagnostics;
using System.Linq;
using MessagePack;
using osu.Framework.Bindables;
using osu.Framework.Localisation;
using osu.Game.Beatmaps;
using osu.Game.Extensions;
using osu.Game.Localisation;
using osu.Game.Rulesets.Judgements;
using osu.Game.Rulesets.Mods;
using osu.Game.Rulesets.Objects;
using osu.Game.Rulesets.Replays;
using osu.Game.Scoring;

namespace osu.Game.Rulesets.Scoring
{
    public partial class ScoreProcessor : JudgementProcessor
    {
        public const double MAX_SCORE = 1000000;

        private const double accuracy_cutoff_x = 1;
        private const double accuracy_cutoff_s = 0.95;
        private const double accuracy_cutoff_a = 0.9;
        private const double accuracy_cutoff_b = 0.8;
        private const double accuracy_cutoff_c = 0.7;
        private const double accuracy_cutoff_d = 0;

        /// <summary>
        /// Invoked when this <see cref="ScoreProcessor"/> was reset from a replay frame.
        /// </summary>
        public event Action? OnResetFromReplayFrame;

        /// <summary>
        /// The current total score.
        /// </summary>
        public readonly BindableLong TotalScore = new BindableLong { MinValue = 0 };

        /// <summary>
        /// The current accuracy.
        /// </summary>
        public readonly BindableDouble Accuracy = new BindableDouble(1) { MinValue = 0, MaxValue = 1 };

        /// <summary>
        /// The minimum achievable accuracy for the whole beatmap at this stage of gameplay.
        /// Assumes that all objects that have not been judged yet will receive the minimum hit result.
        /// </summary>
        public readonly BindableDouble MinimumAccuracy = new BindableDouble { MinValue = 0, MaxValue = 1 };

        /// <summary>
        /// The maximum achievable accuracy for the whole beatmap at this stage of gameplay.
        /// Assumes that all objects that have not been judged yet will receive the maximum hit result.
        /// </summary>
        public readonly BindableDouble MaximumAccuracy = new BindableDouble(1) { MinValue = 0, MaxValue = 1 };

        /// <summary>
        /// The current combo.
        /// </summary>
        public readonly BindableInt Combo = new BindableInt();

        /// <summary>
        /// The current selected mods
        /// </summary>
        public readonly Bindable<IReadOnlyList<Mod>> Mods = new Bindable<IReadOnlyList<Mod>>(Array.Empty<Mod>());

        /// <summary>
        /// The current rank.
        /// </summary>
        public readonly Bindable<ScoreRank> Rank = new Bindable<ScoreRank>(ScoreRank.X);

        /// <summary>
        /// The highest combo achieved by this score.
        /// </summary>
        public readonly BindableInt HighestCombo = new BindableInt();

        /// <summary>
        /// The <see cref="HitEvent"/>s collected during gameplay thus far.
        /// Intended for use with various statistics displays.
        /// </summary>
        public IReadOnlyList<HitEvent> HitEvents => hitEvents;

        /// <summary>
        /// The ruleset this score processor is valid for.
        /// </summary>
        public readonly Ruleset Ruleset;

        /// <summary>
        /// The maximum achievable total score.
        /// </summary>
        public long MaximumTotalScore { get; private set; }

        /// <summary>
        /// The maximum sum of accuracy-affecting judgements at the current point in time.
        /// </summary>
        /// <remarks>
        /// Used to compute accuracy.
        /// </remarks>
        private double currentMaximumBaseScore;

        /// <summary>
        /// The sum of all accuracy-affecting judgements at the current point in time.
        /// </summary>
        /// <remarks>
        /// Used to compute accuracy.
        /// </remarks>
        private double currentBaseScore;

        /// <summary>
        /// The maximum sum of all accuracy-affecting judgements in the beatmap.
        /// </summary>
        private double maximumBaseScore;

        /// <summary>
        /// The count of all accuracy-affecting judgements in the beatmap.
        /// </summary>
        private int maximumAccuracyJudgementCount;

        /// <summary>
        /// The count of accuracy-affecting judgements at the current point in time.
        /// </summary>
        private int currentAccuracyJudgementCount;

        /// <summary>
        /// The maximum combo score in the beatmap.
        /// </summary>
        private double maximumComboPortion;

        /// <summary>
        /// The combo score at the current point in time.
        /// </summary>
        private double currentComboPortion;

        /// <summary>
        /// The bonus score at the current point in time.
        /// </summary>
        private double currentBonusPortion;

        /// <summary>
        /// The total score multiplier.
        /// </summary>
        private double scoreMultiplier = 1;

        public Dictionary<HitResult, int> MaximumStatistics
        {
            get
            {
                if (!beatmapApplied)
                    throw new InvalidOperationException($"Cannot access maximum statistics before calling {nameof(ApplyBeatmap)}.");

                return new Dictionary<HitResult, int>(maximumResultCounts);
            }
        }

        private bool beatmapApplied;

        private readonly Dictionary<HitResult, int> scoreResultCounts = new Dictionary<HitResult, int>();
        private readonly Dictionary<HitResult, int> maximumResultCounts = new Dictionary<HitResult, int>();

        private readonly List<HitEvent> hitEvents = new List<HitEvent>();
        private HitObject? lastHitObject;

<<<<<<< HEAD
        private double scoreMultiplier = 1;

        private Func<ScoreInfo, double> scoreMultiplierCalculator;

        public Func<ScoreInfo, double> ScoreMultiplierCalculator
        {
            get => scoreMultiplierCalculator;
            set
            {
                scoreMultiplierCalculator = value;
                updateScoreFull();
            }
        }

=======
>>>>>>> 812def12
        public ScoreProcessor(Ruleset ruleset)
        {
            Ruleset = ruleset;

            Combo.ValueChanged += combo => HighestCombo.Value = Math.Max(HighestCombo.Value, combo.NewValue);
            Accuracy.ValueChanged += accuracy =>
            {
                Rank.Value = RankFromAccuracy(accuracy.NewValue);
                foreach (var mod in Mods.Value.OfType<IApplicableToScoreProcessor>())
                    Rank.Value = mod.AdjustRank(Rank.Value, accuracy.NewValue);
            };

<<<<<<< HEAD
            scoreMultiplierCalculator = ScoreInfo.DEFAULT_SCORE_MULTIPLIER_CALCULATOR;
=======
            Mods.ValueChanged += mods =>
            {
                scoreMultiplier = 1;

                foreach (var m in mods.NewValue)
                    scoreMultiplier *= m.ScoreMultiplier;
>>>>>>> 812def12

            Mode.ValueChanged += _ => updateScore();
            Mods.ValueChanged += _ => updateScoreFull();
        }

        public override void ApplyBeatmap(IBeatmap beatmap)
        {
            base.ApplyBeatmap(beatmap);
            beatmapApplied = true;
        }

        protected sealed override void ApplyResultInternal(JudgementResult result)
        {
            result.ComboAtJudgement = Combo.Value;
            result.HighestComboAtJudgement = HighestCombo.Value;

            if (result.FailedAtJudgement)
                return;

            scoreResultCounts[result.Type] = scoreResultCounts.GetValueOrDefault(result.Type) + 1;

            if (!result.Type.IsScorable())
                return;

            if (result.Type.IncreasesCombo())
                Combo.Value++;
            else if (result.Type.BreaksCombo())
                Combo.Value = 0;

            result.ComboAfterJudgement = Combo.Value;

            if (result.Type.AffectsAccuracy())
            {
                currentMaximumBaseScore += Judgement.ToNumericResult(result.Judgement.MaxResult);
                currentBaseScore += Judgement.ToNumericResult(result.Type);
                currentAccuracyJudgementCount++;
            }

            if (result.Type.IsBonus())
                currentBonusPortion += GetBonusScoreChange(result);
            else
                currentComboPortion += GetComboScoreChange(result);

            ApplyScoreChange(result);

            hitEvents.Add(CreateHitEvent(result));
            lastHitObject = result.HitObject;

            updateScore();
        }

        /// <summary>
        /// Creates the <see cref="HitEvent"/> that describes a <see cref="JudgementResult"/>.
        /// </summary>
        /// <param name="result">The <see cref="JudgementResult"/> to describe.</param>
        /// <returns>The <see cref="HitEvent"/>.</returns>
        protected virtual HitEvent CreateHitEvent(JudgementResult result)
            => new HitEvent(result.TimeOffset, result.Type, result.HitObject, lastHitObject, null);

        protected sealed override void RevertResultInternal(JudgementResult result)
        {
            Combo.Value = result.ComboAtJudgement;
            HighestCombo.Value = result.HighestComboAtJudgement;

            if (result.FailedAtJudgement)
                return;

            scoreResultCounts[result.Type] = scoreResultCounts.GetValueOrDefault(result.Type) - 1;

            if (!result.Type.IsScorable())
                return;

            if (result.Type.AffectsAccuracy())
            {
                currentMaximumBaseScore -= Judgement.ToNumericResult(result.Judgement.MaxResult);
                currentBaseScore -= Judgement.ToNumericResult(result.Type);
                currentAccuracyJudgementCount--;
            }

            if (result.Type.IsBonus())
                currentBonusPortion -= GetBonusScoreChange(result);
            else
                currentComboPortion -= GetComboScoreChange(result);

            RemoveScoreChange(result);

            Debug.Assert(hitEvents.Count > 0);
            lastHitObject = hitEvents[^1].LastHitObject;
            hitEvents.RemoveAt(hitEvents.Count - 1);

            updateScore();
        }

        protected virtual double GetBonusScoreChange(JudgementResult result) => Judgement.ToNumericResult(result.Type);

        protected virtual double GetComboScoreChange(JudgementResult result) => Judgement.ToNumericResult(result.Type) * (1 + result.ComboAfterJudgement / 10d);

<<<<<<< HEAD
        private void updateScoreFull()
        {
            scoreMultiplier = ScoreMultiplierCalculator(new ScoreInfo { Mods = Mods.Value.ToArray() });
            updateScore();
        }

        private void updateScore()
        {
            Accuracy.Value = currentMaximumScoringValues.BaseScore > 0 ? (double)currentScoringValues.BaseScore / currentMaximumScoringValues.BaseScore : 1;
            MinimumAccuracy.Value = maximumScoringValues.BaseScore > 0 ? (double)currentScoringValues.BaseScore / maximumScoringValues.BaseScore : 0;
            MaximumAccuracy.Value = maximumScoringValues.BaseScore > 0
                ? (double)(currentScoringValues.BaseScore + (maximumScoringValues.BaseScore - currentMaximumScoringValues.BaseScore)) / maximumScoringValues.BaseScore
                : 1;

            TotalScore.Value = computeScore(Mode.Value, currentScoringValues, maximumScoringValues);
=======
        protected virtual void ApplyScoreChange(JudgementResult result)
        {
>>>>>>> 812def12
        }

        protected virtual void RemoveScoreChange(JudgementResult result)
        {
        }

        private void updateScore()
        {
            Accuracy.Value = currentMaximumBaseScore > 0 ? currentBaseScore / currentMaximumBaseScore : 1;
            MinimumAccuracy.Value = maximumBaseScore > 0 ? currentBaseScore / maximumBaseScore : 0;
            MaximumAccuracy.Value = maximumBaseScore > 0 ? (currentBaseScore + (maximumBaseScore - currentMaximumBaseScore)) / maximumBaseScore : 1;

            double comboProgress = maximumComboPortion > 0 ? currentComboPortion / maximumComboPortion : 1;
            double accuracyProcess = maximumAccuracyJudgementCount > 0 ? (double)currentAccuracyJudgementCount / maximumAccuracyJudgementCount : 1;

            TotalScore.Value = (long)Math.Round(ComputeTotalScore(comboProgress, accuracyProcess, currentBonusPortion) * scoreMultiplier);
        }

        protected virtual double ComputeTotalScore(double comboProgress, double accuracyProgress, double bonusPortion)
        {
            return 700000 * comboProgress +
                   300000 * Math.Pow(Accuracy.Value, 10) * accuracyProgress +
                   bonusPortion;
        }

        /// <summary>
        /// Resets this ScoreProcessor to a default state.
        /// </summary>
        /// <param name="storeResults">Whether to store the current state of the <see cref="ScoreProcessor"/> for future use.</param>
        protected override void Reset(bool storeResults)
        {
            base.Reset(storeResults);

            hitEvents.Clear();
            lastHitObject = null;

            if (storeResults)
            {
                maximumBaseScore = currentBaseScore;

                maximumComboPortion = currentComboPortion;
                maximumAccuracyJudgementCount = currentAccuracyJudgementCount;

                maximumResultCounts.Clear();
                maximumResultCounts.AddRange(scoreResultCounts);

                MaximumTotalScore = TotalScore.Value;
            }

            scoreResultCounts.Clear();

            currentBaseScore = 0;
            currentMaximumBaseScore = 0;
            currentAccuracyJudgementCount = 0;
            currentComboPortion = 0;
            currentBonusPortion = 0;

            TotalScore.Value = 0;
            Accuracy.Value = 1;
            Combo.Value = 0;
            Rank.Disabled = false;
            Rank.Value = ScoreRank.X;
            HighestCombo.Value = 0;
        }

        /// <summary>
        /// Retrieve a score populated with data for the current play this processor is responsible for.
        /// </summary>
        public virtual void PopulateScore(ScoreInfo score)
        {
            score.Combo = Combo.Value;
            score.MaxCombo = HighestCombo.Value;
            score.Accuracy = Accuracy.Value;
            score.Rank = Rank.Value;
            score.HitEvents = hitEvents;
            score.Statistics.Clear();
            score.MaximumStatistics.Clear();

            foreach (var result in HitResultExtensions.ALL_TYPES)
                score.Statistics[result] = scoreResultCounts.GetValueOrDefault(result);

            foreach (var result in HitResultExtensions.ALL_TYPES)
                score.MaximumStatistics[result] = maximumResultCounts.GetValueOrDefault(result);

            // Populate total score after everything else.
            score.TotalScore = TotalScore.Value;
        }

        /// <summary>
        /// Populates a failed score, marking it with the <see cref="ScoreRank.F"/> rank.
        /// </summary>
        public void FailScore(ScoreInfo score)
        {
            if (Rank.Value == ScoreRank.F)
                return;

            score.Passed = false;
            Rank.Value = ScoreRank.F;

            PopulateScore(score);
        }

        public override void ResetFromReplayFrame(ReplayFrame frame)
        {
            base.ResetFromReplayFrame(frame);

            if (frame.Header == null)
                return;

            Combo.Value = frame.Header.Combo;
            HighestCombo.Value = frame.Header.MaxCombo;
            TotalScore.Value = frame.Header.TotalScore;

            scoreResultCounts.Clear();
            scoreResultCounts.AddRange(frame.Header.Statistics);

            SetScoreProcessorStatistics(frame.Header.ScoreProcessorStatistics);

            updateScore();

            OnResetFromReplayFrame?.Invoke();
        }

        public ScoreProcessorStatistics GetScoreProcessorStatistics() => new ScoreProcessorStatistics
        {
            MaximumBaseScore = currentMaximumBaseScore,
            BaseScore = currentBaseScore,
            AccuracyJudgementCount = currentAccuracyJudgementCount,
            ComboPortion = currentComboPortion,
            BonusPortion = currentBonusPortion
        };

        public void SetScoreProcessorStatistics(ScoreProcessorStatistics statistics)
        {
            currentMaximumBaseScore = statistics.MaximumBaseScore;
            currentBaseScore = statistics.BaseScore;
            currentAccuracyJudgementCount = statistics.AccuracyJudgementCount;
            currentComboPortion = statistics.ComboPortion;
            currentBonusPortion = statistics.BonusPortion;
        }

        #region Static helper methods

        /// <summary>
        /// Given an accuracy (0..1), return the correct <see cref="ScoreRank"/>.
        /// </summary>
        public static ScoreRank RankFromAccuracy(double accuracy)
        {
            if (accuracy == accuracy_cutoff_x)
                return ScoreRank.X;
            if (accuracy >= accuracy_cutoff_s)
                return ScoreRank.S;
            if (accuracy >= accuracy_cutoff_a)
                return ScoreRank.A;
            if (accuracy >= accuracy_cutoff_b)
                return ScoreRank.B;
            if (accuracy >= accuracy_cutoff_c)
                return ScoreRank.C;

            return ScoreRank.D;
        }

        /// <summary>
        /// Given a <see cref="ScoreRank"/>, return the cutoff accuracy (0..1).
        /// Accuracy must be greater than or equal to the cutoff to qualify for the provided rank.
        /// </summary>
        public static double AccuracyCutoffFromRank(ScoreRank rank)
        {
            switch (rank)
            {
                case ScoreRank.X:
                case ScoreRank.XH:
                    return accuracy_cutoff_x;

                case ScoreRank.S:
                case ScoreRank.SH:
                    return accuracy_cutoff_s;

                case ScoreRank.A:
                    return accuracy_cutoff_a;

                case ScoreRank.B:
                    return accuracy_cutoff_b;

                case ScoreRank.C:
                    return accuracy_cutoff_c;

                case ScoreRank.D:
                    return accuracy_cutoff_d;

                default:
                    throw new ArgumentOutOfRangeException(nameof(rank), rank, null);
            }
        }

        #endregion

        protected override void Dispose(bool isDisposing)
        {
            base.Dispose(isDisposing);
            hitEvents.Clear();
        }
    }

    public enum ScoringMode
    {
        [LocalisableDescription(typeof(GameplaySettingsStrings), nameof(GameplaySettingsStrings.StandardisedScoreDisplay))]
        Standardised,

        [LocalisableDescription(typeof(GameplaySettingsStrings), nameof(GameplaySettingsStrings.ClassicScoreDisplay))]
        Classic
    }

    [Serializable]
    [MessagePackObject]
    public class ScoreProcessorStatistics
    {
        /// <summary>
        /// The sum of all accuracy-affecting judgements at the current point in time.
        /// </summary>
        /// <remarks>
        /// Used to compute accuracy.
        /// See: <see cref="HitResultExtensions.IsBasic"/> and <see cref="Judgement.ToNumericResult"/>.
        /// </remarks>
        [Key(0)]
        public double BaseScore { get; set; }

        /// <summary>
        /// The maximum sum of accuracy-affecting judgements at the current point in time.
        /// </summary>
        /// <remarks>
        /// Used to compute accuracy.
        /// </remarks>
        [Key(1)]
        public double MaximumBaseScore { get; set; }

        /// <summary>
        /// The count of accuracy-affecting judgements at the current point in time.
        /// </summary>
        [Key(2)]
        public int AccuracyJudgementCount { get; set; }

        /// <summary>
        /// The combo score at the current point in time.
        /// </summary>
        [Key(3)]
        public double ComboPortion { get; set; }

        /// <summary>
        /// The bonus score at the current point in time.
        /// </summary>
        [Key(4)]
        public double BonusPortion { get; set; }
    }
}<|MERGE_RESOLUTION|>--- conflicted
+++ resolved
@@ -163,8 +163,6 @@
         private readonly List<HitEvent> hitEvents = new List<HitEvent>();
         private HitObject? lastHitObject;
 
-<<<<<<< HEAD
-        private double scoreMultiplier = 1;
 
         private Func<ScoreInfo, double> scoreMultiplierCalculator;
 
@@ -178,8 +176,6 @@
             }
         }
 
-=======
->>>>>>> 812def12
         public ScoreProcessor(Ruleset ruleset)
         {
             Ruleset = ruleset;
@@ -192,18 +188,8 @@
                     Rank.Value = mod.AdjustRank(Rank.Value, accuracy.NewValue);
             };
 
-<<<<<<< HEAD
             scoreMultiplierCalculator = ScoreInfo.DEFAULT_SCORE_MULTIPLIER_CALCULATOR;
-=======
-            Mods.ValueChanged += mods =>
-            {
-                scoreMultiplier = 1;
-
-                foreach (var m in mods.NewValue)
-                    scoreMultiplier *= m.ScoreMultiplier;
->>>>>>> 812def12
-
-            Mode.ValueChanged += _ => updateScore();
+
             Mods.ValueChanged += _ => updateScoreFull();
         }
 
@@ -299,30 +285,18 @@
 
         protected virtual double GetComboScoreChange(JudgementResult result) => Judgement.ToNumericResult(result.Type) * (1 + result.ComboAfterJudgement / 10d);
 
-<<<<<<< HEAD
+        protected virtual void ApplyScoreChange(JudgementResult result)
+        {
+        }
+
+        protected virtual void RemoveScoreChange(JudgementResult result)
+        {
+        }
+
         private void updateScoreFull()
         {
             scoreMultiplier = ScoreMultiplierCalculator(new ScoreInfo { Mods = Mods.Value.ToArray() });
             updateScore();
-        }
-
-        private void updateScore()
-        {
-            Accuracy.Value = currentMaximumScoringValues.BaseScore > 0 ? (double)currentScoringValues.BaseScore / currentMaximumScoringValues.BaseScore : 1;
-            MinimumAccuracy.Value = maximumScoringValues.BaseScore > 0 ? (double)currentScoringValues.BaseScore / maximumScoringValues.BaseScore : 0;
-            MaximumAccuracy.Value = maximumScoringValues.BaseScore > 0
-                ? (double)(currentScoringValues.BaseScore + (maximumScoringValues.BaseScore - currentMaximumScoringValues.BaseScore)) / maximumScoringValues.BaseScore
-                : 1;
-
-            TotalScore.Value = computeScore(Mode.Value, currentScoringValues, maximumScoringValues);
-=======
-        protected virtual void ApplyScoreChange(JudgementResult result)
-        {
->>>>>>> 812def12
-        }
-
-        protected virtual void RemoveScoreChange(JudgementResult result)
-        {
         }
 
         private void updateScore()
