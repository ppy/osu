--- conflicted
+++ resolved
@@ -130,14 +130,11 @@
                 setClock(); // LoadComplete may not be run yet, but we still want the clock.
 
             validState = true;
-<<<<<<< HEAD
             catchingUp = false;
 
             manualClock.Rate = parentGameplayClock.Rate;
             manualClock.IsRunning = parentGameplayClock.IsRunning;
-=======
             requireMoreUpdateLoops = false;
->>>>>>> 87e501d4
 
             var newProposedTime = parentGameplayClock.CurrentTime;
 
