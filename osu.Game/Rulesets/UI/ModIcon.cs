﻿// Copyright (c) ppy Pty Ltd <contact@ppy.sh>. Licensed under the MIT Licence.
// See the LICENCE file in the repository root for full licence text.

using System;
using osuTK.Graphics;
using osu.Framework.Allocation;
using osu.Framework.Graphics;
using osu.Framework.Graphics.Containers;
using osu.Framework.Graphics.Cursor;
using osu.Framework.Graphics.Sprites;
using osu.Game.Graphics;
using osu.Game.Rulesets.Mods;
using osuTK;
using osu.Framework.Bindables;

namespace osu.Game.Rulesets.UI
{
    public class ModIcon : Container, IHasTooltip
    {
        public readonly BindableBool Highlighted = new BindableBool();

        private readonly SpriteIcon modIcon;
        private readonly SpriteIcon background;

        private const float size = 80;

        public IconUsage Icon
        {
            get => modIcon.Icon;
            set => modIcon.Icon = value;
        }

        private readonly ModType type;

        public virtual string TooltipText { get; }

        public ModIcon(Mod mod)
        {
            if (mod == null) throw new ArgumentNullException(nameof(mod));

            type = mod.Type;

            TooltipText = mod.Name;

            Size = new Vector2(size);

            Children = new Drawable[]
            {
                background = new SpriteIcon
                {
                    Origin = Anchor.Centre,
                    Anchor = Anchor.Centre,
                    Size = new Vector2(size),
                    Icon = OsuIcon.ModBg,
                    Y = -6.5f,
                    Shadow = true,
                },
                modIcon = new SpriteIcon
                {
                    Origin = Anchor.Centre,
                    Anchor = Anchor.Centre,
                    Colour = OsuColour.Gray(84),
                    Size = new Vector2(size - 35),
                    Icon = mod.Icon
                },
            };
        }

        private Color4 backgroundColour;
        private Color4 highlightedColour;

        [BackgroundDependencyLoader]
        private void load(OsuColour colours)
        {
            switch (type)
            {
                default:
                case ModType.DifficultyIncrease:
                    backgroundColour = colours.Yellow;
                    highlightedColour = colours.YellowLight;
                    break;

                case ModType.DifficultyReduction:
                    backgroundColour = colours.Green;
                    highlightedColour = colours.GreenLight;
                    break;

                case ModType.Automation:
                    backgroundColour = colours.Blue;
                    highlightedColour = colours.BlueLight;
                    break;

                case ModType.Conversion:
                    backgroundColour = colours.Purple;
                    highlightedColour = colours.PurpleLight;
                    break;

                case ModType.Fun:
                    backgroundColour = colours.Pink;
                    highlightedColour = colours.PinkLight;
                    break;
<<<<<<< HEAD

                case ModType.Custom:
                    backgroundColour = colours.Gray6;
                    highlightedColour = colours.Gray7;
                    modIcon.Colour = colours.Yellow;
                    break;
            }

=======
            }
        }

        protected override void LoadComplete()
        {
            base.LoadComplete();
>>>>>>> cbb22775
            Highlighted.BindValueChanged(highlighted => background.Colour = highlighted.NewValue ? highlightedColour : backgroundColour, true);
        }
    }
}<|MERGE_RESOLUTION|>--- conflicted
+++ resolved
@@ -99,7 +99,6 @@
                     backgroundColour = colours.Pink;
                     highlightedColour = colours.PinkLight;
                     break;
-<<<<<<< HEAD
 
                 case ModType.Custom:
                     backgroundColour = colours.Gray6;
@@ -107,15 +106,11 @@
                     modIcon.Colour = colours.Yellow;
                     break;
             }
-
-=======
-            }
         }
 
         protected override void LoadComplete()
         {
             base.LoadComplete();
->>>>>>> cbb22775
             Highlighted.BindValueChanged(highlighted => background.Colour = highlighted.NewValue ? highlightedColour : backgroundColour, true);
         }
     }
