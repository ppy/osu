--- conflicted
+++ resolved
@@ -2,7 +2,6 @@
 // See the LICENCE file in the repository root for full licence text.
 
 #nullable disable
-using System.ComponentModel;
 
 using osu.Framework.Localisation;
 using osu.Game.Localisation;
@@ -11,13 +10,6 @@
 {
     public enum PlayfieldBorderStyle
     {
-<<<<<<< HEAD
-        [Description("无边框")]
-        None,
-        [Description("显示在4个角落")]
-        Corners,
-        [Description("全边框")]
-=======
         [LocalisableDescription(typeof(RulesetSettingsStrings), nameof(RulesetSettingsStrings.BorderNone))]
         None,
 
@@ -25,7 +17,6 @@
         Corners,
 
         [LocalisableDescription(typeof(RulesetSettingsStrings), nameof(RulesetSettingsStrings.BorderFull))]
->>>>>>> 96bcfea2
         Full
     }
 }