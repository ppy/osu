<<<<<<< HEAD
=======
﻿// Copyright (c) ppy Pty Ltd <contact@ppy.sh>. Licensed under the MIT Licence.
// See the LICENCE file in the repository root for full licence text.

>>>>>>> 642e0062
using Microsoft.EntityFrameworkCore.Migrations;

namespace osu.Game.Migrations
{
    public partial class RefreshVolumeBindings : Migration
    {
        protected override void Up(MigrationBuilder migrationBuilder)
        {
            migrationBuilder.Sql("DELETE FROM KeyBinding WHERE action in (6,7)");
        }

        protected override void Down(MigrationBuilder migrationBuilder)
        {
        }
    }
}<|MERGE_RESOLUTION|>--- conflicted
+++ resolved
@@ -1,9 +1,6 @@
-<<<<<<< HEAD
-=======
-﻿// Copyright (c) ppy Pty Ltd <contact@ppy.sh>. Licensed under the MIT Licence.
+// Copyright (c) ppy Pty Ltd <contact@ppy.sh>. Licensed under the MIT Licence.
 // See the LICENCE file in the repository root for full licence text.
 
->>>>>>> 642e0062
 using Microsoft.EntityFrameworkCore.Migrations;
 
 namespace osu.Game.Migrations
