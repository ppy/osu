--- conflicted
+++ resolved
@@ -21,13 +21,10 @@
 
         private bool passing = true;
 
-<<<<<<< HEAD
         /// <summary>
         /// Whether or not the player is currently passing the map in terms of HP.
         /// Required for enabling and disabling storyboard layers exclusive to how well the player is doing.
         /// </summary>
-=======
->>>>>>> c237c94a
         public bool Passing
         {
             get => passing;
