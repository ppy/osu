﻿// Copyright (c) ppy Pty Ltd <contact@ppy.sh>. Licensed under the MIT Licence.
// See the LICENCE file in the repository root for full licence text.

using System.Collections.Generic;
using System.Linq;
using osu.Game.Beatmaps;
using osu.Game.Storyboards.Drawables;

namespace osu.Game.Storyboards
{
    public class Storyboard
    {
        private readonly Dictionary<string, StoryboardLayer> layers = new Dictionary<string, StoryboardLayer>();
        public IEnumerable<StoryboardLayer> Layers => layers.Values;

        public BeatmapInfo BeatmapInfo = new BeatmapInfo();

        public bool HasDrawable => Layers.Any(l => l.Elements.Any(e => e.IsDrawable));

        public double FirstEventTime => Layers.Min(l => l.Elements.FirstOrDefault()?.StartTime ?? 0);

<<<<<<< HEAD
=======
        /// <summary>
        /// Depth of the currently front-most storyboard layer, excluding the overlay layer.
        /// </summary>
        private int minimumLayerDepth;

>>>>>>> eb2e8e50
        public Storyboard()
        {
            layers.Add("Video", new StoryboardLayer("Video", 4, false));
            layers.Add("Background", new StoryboardLayer("Background", 3));
            layers.Add("Fail", new StoryboardLayer("Fail", 2) { VisibleWhenPassing = false, });
            layers.Add("Pass", new StoryboardLayer("Pass", 1) { VisibleWhenFailing = false, });
<<<<<<< HEAD
            layers.Add("Foreground", new StoryboardLayer("Foreground", 0));
=======
            layers.Add("Foreground", new StoryboardLayer("Foreground", minimumLayerDepth = 0));

            layers.Add("Overlay", new StoryboardLayer("Overlay", int.MinValue));
>>>>>>> eb2e8e50
        }

        public StoryboardLayer GetLayer(string name)
        {
            if (!layers.TryGetValue(name, out var layer))
<<<<<<< HEAD
                layers[name] = layer = new StoryboardLayer(name, layers.Values.Min(l => l.Depth) - 1);
=======
                layers[name] = layer = new StoryboardLayer(name, --minimumLayerDepth);
>>>>>>> eb2e8e50

            return layer;
        }

        /// <summary>
        /// Whether the beatmap's background should be hidden while this storyboard is being displayed.
        /// </summary>
        public bool ReplacesBackground
        {
            get
            {
                var backgroundPath = BeatmapInfo.BeatmapSet?.Metadata?.BackgroundFile?.ToLowerInvariant();
                if (backgroundPath == null)
                    return false;

                return GetLayer("Background").Elements.Any(e => e.Path.ToLowerInvariant() == backgroundPath);
            }
        }

        public DrawableStoryboard CreateDrawable(WorkingBeatmap working = null)
        {
            var drawable = new DrawableStoryboard(this);
            drawable.Width = drawable.Height * (BeatmapInfo.WidescreenStoryboard ? 16 / 9f : 4 / 3f);
            return drawable;
        }
    }
}<|MERGE_RESOLUTION|>--- conflicted
+++ resolved
@@ -19,37 +19,26 @@
 
         public double FirstEventTime => Layers.Min(l => l.Elements.FirstOrDefault()?.StartTime ?? 0);
 
-<<<<<<< HEAD
-=======
         /// <summary>
         /// Depth of the currently front-most storyboard layer, excluding the overlay layer.
         /// </summary>
         private int minimumLayerDepth;
 
->>>>>>> eb2e8e50
         public Storyboard()
         {
             layers.Add("Video", new StoryboardLayer("Video", 4, false));
             layers.Add("Background", new StoryboardLayer("Background", 3));
             layers.Add("Fail", new StoryboardLayer("Fail", 2) { VisibleWhenPassing = false, });
             layers.Add("Pass", new StoryboardLayer("Pass", 1) { VisibleWhenFailing = false, });
-<<<<<<< HEAD
-            layers.Add("Foreground", new StoryboardLayer("Foreground", 0));
-=======
             layers.Add("Foreground", new StoryboardLayer("Foreground", minimumLayerDepth = 0));
 
             layers.Add("Overlay", new StoryboardLayer("Overlay", int.MinValue));
->>>>>>> eb2e8e50
         }
 
         public StoryboardLayer GetLayer(string name)
         {
             if (!layers.TryGetValue(name, out var layer))
-<<<<<<< HEAD
-                layers[name] = layer = new StoryboardLayer(name, layers.Values.Min(l => l.Depth) - 1);
-=======
                 layers[name] = layer = new StoryboardLayer(name, --minimumLayerDepth);
->>>>>>> eb2e8e50
 
             return layer;
         }
