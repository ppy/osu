--- conflicted
+++ resolved
@@ -173,11 +173,8 @@
 
             AddRangeInternal(new Drawable[]
             {
-<<<<<<< HEAD
                 ScoresProvider = new BeatmapLeaderboardScoresProvider(),
-=======
                 new GlobalScrollAdjustsVolume(),
->>>>>>> 73083e13
                 new VerticalMaskingContainer
                 {
                     Children = new Drawable[]
