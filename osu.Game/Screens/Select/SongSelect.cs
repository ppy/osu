// Copyright (c) ppy Pty Ltd <contact@ppy.sh>. Licensed under the MIT Licence.
// See the LICENCE file in the repository root for full licence text.

using osu.Framework.Allocation;
using osu.Framework.Audio;
using osu.Framework.Audio.Sample;
using osu.Framework.Bindables;
using osu.Framework.Graphics;
using osu.Framework.Graphics.Containers;
using osu.Framework.Input.Events;
using osu.Framework.Logging;
using osu.Framework.Screens;
using osu.Framework.Threading;
using osu.Game.Beatmaps;
using osu.Game.Graphics;
using osu.Game.Graphics.Containers;
using osu.Game.Input.Bindings;
using osu.Game.Overlays;
using osu.Game.Overlays.Mods;
using osu.Game.Rulesets;
using osu.Game.Rulesets.Mods;
using osu.Game.Screens.Edit;
using osu.Game.Screens.Menu;
using osu.Game.Screens.Select.Options;
using osuTK;
using osuTK.Graphics;
using osuTK.Input;
using System;
using System.Collections.Generic;
using System.Linq;
using System.Threading.Tasks;
using osu.Framework.Audio.Track;
using osu.Framework.Graphics.Sprites;
using osu.Framework.Input.Bindings;
using osu.Game.Collections;
using osu.Game.Graphics.UserInterface;
<<<<<<< HEAD
using osu.Game.Scoring;
using osu.Game.Configuration;
=======
>>>>>>> 48283764
using System.Diagnostics;
using osu.Game.Screens.Backgrounds;
using osu.Game.Screens.Play;
using osu.Game.Database;

namespace osu.Game.Screens.Select
{
    public abstract class SongSelect : ScreenWithBeatmapBackground, IKeyBindingHandler<GlobalAction>
    {
        public static readonly float WEDGE_HEIGHT = 245;

        protected const float BACKGROUND_BLUR = 20;
        private const float left_area_padding = 20;

        private BindableFloat BgBlur = new BindableFloat();
        private BindableBool OptUI = new BindableBool();

        public FilterControl FilterControl { get; private set; }

        protected virtual bool ShowFooter => true;

        protected virtual bool DisplayStableImportPrompt => stableImportManager?.SupportsImportFromStable == true;

        /// <summary>
        /// Can be null if <see cref="ShowFooter"/> is false.
        /// </summary>
        protected BeatmapOptionsOverlay BeatmapOptions { get; private set; }

        /// <summary>
        /// Can be null if <see cref="ShowFooter"/> is false.
        /// </summary>
        protected Footer Footer { get; private set; }

        /// <summary>
        /// Contains any panel which is triggered by a footer button.
        /// Helps keep them located beneath the footer itself.
        /// </summary>
        protected Container FooterPanels { get; private set; }

        /// <summary>
        /// Whether entering editor mode should be allowed.
        /// </summary>
        public virtual bool AllowEditing => true;

        [Resolved]
        private Bindable<IReadOnlyList<Mod>> selectedMods { get; set; }

        protected BeatmapCarousel Carousel { get; private set; }

        private BeatmapInfoWedge beatmapInfoWedge;
        private DialogOverlay dialogOverlay;

        [Resolved]
        private BeatmapManager beatmaps { get; set; }

        [Resolved(CanBeNull = true)]
        private StableImportManager stableImportManager { get; set; }

        protected ModSelectOverlay ModSelect { get; private set; }

        protected Sample SampleConfirm { get; private set; }

        private Sample sampleChangeDifficulty;
        private Sample sampleChangeBeatmap;

        private Container carouselContainer;

        protected BeatmapDetailArea BeatmapDetails { get; private set; }

        private readonly Bindable<RulesetInfo> decoupledRuleset = new Bindable<RulesetInfo>();

        [Resolved]
        private MusicController music { get; set; }

        [BackgroundDependencyLoader(true)]
<<<<<<< HEAD
        private void load(MConfigManager config, AudioManager audio, DialogOverlay dialog, OsuColour colours, SkinManager skins, ScoreManager scores, CollectionManager collections, ManageCollectionsDialog manageCollectionsDialog, DifficultyRecommender recommender)
=======
        private void load(AudioManager audio, DialogOverlay dialog, OsuColour colours, ManageCollectionsDialog manageCollectionsDialog, DifficultyRecommender recommender)
>>>>>>> 48283764
        {
            // initial value transfer is required for FilterControl (it uses our re-cached bindables in its async load for the initial filter).
            transferRulesetValue();

            config.BindWith(MSetting.SongSelectBgBlur, BgBlur);
            config.BindWith(MSetting.OptUI, OptUI);

            LoadComponentAsync(Carousel = new BeatmapCarousel
            {
                AllowSelection = false, // delay any selection until our bindables are ready to make a good choice.
                Anchor = Anchor.CentreRight,
                Origin = Anchor.CentreRight,
                RelativeSizeAxes = Axes.Both,
                BleedTop = FilterControl.HEIGHT,
                BleedBottom = Footer.HEIGHT,
                SelectionChanged = updateSelectedBeatmap,
                BeatmapSetsChanged = carouselBeatmapsLoaded,
                GetRecommendedBeatmap = s => recommender?.GetRecommendedBeatmap(s),
            }, c => carouselContainer.Child = c);

            AddRangeInternal(new Drawable[]
            {
                new ResetScrollContainer(() => Carousel.ScrollToSelected())
                {
                    RelativeSizeAxes = Axes.Y,
                    Width = 250,
                },
                new VerticalMaskingContainer
                {
                    Children = new Drawable[]
                    {
                        new GridContainer // used for max width implementation
                        {
                            RelativeSizeAxes = Axes.Both,
                            ColumnDimensions = new[]
                            {
                                new Dimension(),
                                new Dimension(GridSizeMode.Relative, 0.5f, maxSize: 850),
                            },
                            Content = new[]
                            {
                                new Drawable[]
                                {
                                    new ParallaxContainer
                                    {
                                        ParallaxAmount = 0.005f,
                                        RelativeSizeAxes = Axes.Both,
                                        Child = new WedgeBackground
                                        {
                                            RelativeSizeAxes = Axes.Both,
                                            Padding = new MarginPadding { Right = -150 },
                                        },
                                    },
                                    carouselContainer = new Container
                                    {
                                        RelativeSizeAxes = Axes.Both,
                                        Padding = new MarginPadding
                                        {
                                            Top = FilterControl.HEIGHT,
                                            Bottom = Footer.HEIGHT
                                        },
                                        Child = new LoadingSpinner(true) { State = { Value = Visibility.Visible } }
                                    }
                                },
                            }
                        },
                        FilterControl = new FilterControl
                        {
                            RelativeSizeAxes = Axes.X,
                            Height = FilterControl.HEIGHT,
                            FilterChanged = ApplyFilterToCarousel,
                        },
                        new GridContainer // used for max width implementation
                        {
                            RelativeSizeAxes = Axes.Both,
                            ColumnDimensions = new[]
                            {
                                new Dimension(GridSizeMode.Relative, 0.5f, maxSize: 650),
                            },
                            Content = new[]
                            {
                                new Drawable[]
                                {
                                    new Container
                                    {
                                        Origin = Anchor.BottomLeft,
                                        Anchor = Anchor.BottomLeft,
                                        RelativeSizeAxes = Axes.Both,

                                        Children = new Drawable[]
                                        {
                                            beatmapInfoWedge = new BeatmapInfoWedge
                                            {
                                                Height = WEDGE_HEIGHT,
                                                RelativeSizeAxes = Axes.X,
                                                Margin = new MarginPadding
                                                {
                                                    Top = left_area_padding,
                                                    Right = left_area_padding,
                                                },
                                            },
                                            new Container
                                            {
                                                RelativeSizeAxes = Axes.Both,
                                                Padding = new MarginPadding
                                                {
                                                    Bottom = Footer.HEIGHT,
                                                    Top = WEDGE_HEIGHT + left_area_padding,
                                                    Left = left_area_padding,
                                                    Right = left_area_padding * 2,
                                                },
                                                Child = BeatmapDetails = CreateBeatmapDetailArea().With(d =>
                                                {
                                                    d.RelativeSizeAxes = Axes.Both;
                                                    d.Padding = new MarginPadding { Top = 10, Right = 5 };
                                                })
                                            },
                                        }
                                    },
                                },
                            }
                        }
                    }
                },
            });

            if (ShowFooter)
            {
                AddRangeInternal(new Drawable[]
                {
                    new GridContainer // used for max height implementation
                    {
                        RelativeSizeAxes = Axes.Both,
                        RowDimensions = new[]
                        {
                            new Dimension(),
                            new Dimension(GridSizeMode.Relative, 1f, maxSize: ModSelectOverlay.HEIGHT + Footer.HEIGHT),
                        },
                        Content = new[]
                        {
                            null,
                            new Drawable[]
                            {
                                FooterPanels = new Container
                                {
                                    Anchor = Anchor.BottomLeft,
                                    Origin = Anchor.BottomLeft,
                                    RelativeSizeAxes = Axes.Both,
                                    Padding = new MarginPadding { Bottom = Footer.HEIGHT },
                                    Children = new Drawable[]
                                    {
                                        BeatmapOptions = new BeatmapOptionsOverlay(),
                                        ModSelect = CreateModSelectOverlay()
                                    }
                                }
                            }
                        }
                    },
                    Footer = new Footer()
                });
            }

            if (Footer != null)
            {
                foreach (var (button, overlay) in CreateFooterButtons())
                    Footer.AddButton(button, overlay);

                BeatmapOptions.AddButton(@"管理", @"收藏夹", FontAwesome.Solid.Book, colours.Green, () => manageCollectionsDialog?.Show());
                BeatmapOptions.AddButton(@"删除", @"所有难度", FontAwesome.Solid.Trash, colours.Pink, () => delete(Beatmap.Value.BeatmapSetInfo));
                BeatmapOptions.AddButton(@"从", @"未玩过的谱面中移除", FontAwesome.Regular.TimesCircle, colours.Purple, null);
                BeatmapOptions.AddButton(@"清除", @"所有本地成绩", FontAwesome.Solid.Eraser, colours.Purple, () => clearScores(Beatmap.Value.BeatmapInfo));
            }

            dialogOverlay = dialog;

            sampleChangeDifficulty = audio.Samples.Get(@"SongSelect/select-difficulty");
            sampleChangeBeatmap = audio.Samples.Get(@"SongSelect/select-expand");
            SampleConfirm = audio.Samples.Get(@"SongSelect/confirm-selection");

            if (dialogOverlay != null)
            {
                Schedule(() =>
                {
                    // if we have no beatmaps, let's prompt the user to import from over a stable install if he has one.
                    if (!beatmaps.GetAllUsableBeatmapSetsEnumerable(IncludedDetails.Minimal).Any() && DisplayStableImportPrompt)
                    {
                        dialogOverlay.Push(new ImportFromStablePopup(() =>
                        {
                            Task.Run(() => stableImportManager.ImportFromStableAsync(StableContent.All));
                        }));
                    }
                });
            }
        }

        protected override void LoadComplete()
        {
            base.LoadComplete();
            BgBlur.BindValueChanged(_ => updateComponentFromBeatmap(Beatmap.Value, true));
            OptUI.BindValueChanged(_ => updateComponentFromBeatmap(Beatmap.Value, true));
        }

        /// <summary>
        /// Creates the buttons to be displayed in the footer.
        /// </summary>
        /// <returns>A set of <see cref="FooterButton"/> and an optional <see cref="OverlayContainer"/> which the button opens when pressed.</returns>
        protected virtual IEnumerable<(FooterButton, OverlayContainer)> CreateFooterButtons() => new (FooterButton, OverlayContainer)[]
        {
            (new FooterButtonMods { Current = Mods }, ModSelect),
            (new FooterButtonRandom
            {
                NextRandom = () => Carousel.SelectNextRandom(),
                PreviousRandom = Carousel.SelectPreviousRandom
            }, null),
            (new FooterButtonOptions(), BeatmapOptions)
        };

        protected virtual ModSelectOverlay CreateModSelectOverlay() => new LocalPlayerModSelectOverlay();

        protected virtual void ApplyFilterToCarousel(FilterCriteria criteria)
        {
            // if not the current screen, we want to get carousel in a good presentation state before displaying (resume or enter).
            bool shouldDebounce = this.IsCurrentScreen();

            Carousel.Filter(criteria, shouldDebounce);
        }

        private DependencyContainer dependencies;

        protected override IReadOnlyDependencyContainer CreateChildDependencies(IReadOnlyDependencyContainer parent)
        {
            dependencies = new DependencyContainer(base.CreateChildDependencies(parent));

            dependencies.CacheAs(this);
            dependencies.CacheAs(decoupledRuleset);
            dependencies.CacheAs<IBindable<RulesetInfo>>(decoupledRuleset);

            return dependencies;
        }

        /// <summary>
        /// Creates the beatmap details to be displayed underneath the wedge.
        /// </summary>
        protected abstract BeatmapDetailArea CreateBeatmapDetailArea();

        public void Edit(BeatmapInfo beatmap = null)
        {
            if (!AllowEditing)
                throw new InvalidOperationException($"Attempted to edit when {nameof(AllowEditing)} is disabled");

            Beatmap.Value = beatmaps.GetWorkingBeatmap(beatmap ?? beatmapNoDebounce);
            this.Push(new Editor());
        }

        /// <summary>
        /// Call to make a selection and perform the default action for this SongSelect.
        /// </summary>
        /// <param name="beatmap">An optional beatmap to override the current carousel selection.</param>
        /// <param name="ruleset">An optional ruleset to override the current carousel selection.</param>
        /// <param name="customStartAction">An optional custom action to perform instead of <see cref="OnStart"/>.</param>
        public void FinaliseSelection(BeatmapInfo beatmap = null, RulesetInfo ruleset = null, Action customStartAction = null)
        {
            ResetBgBlur();
            // This is very important as we have not yet bound to screen-level bindables before the carousel load is completed.
            if (!Carousel.BeatmapSetsLoaded)
                return;

            if (ruleset != null)
                Ruleset.Value = ruleset;

            transferRulesetValue();

            // while transferRulesetValue will flush, it only does so if the ruleset changes.
            // the user could have changed a filter, and we want to ensure we are 100% up-to-date and consistent here.
            Carousel.FlushPendingFilterOperations();

            // avoid attempting to continue before a selection has been obtained.
            // this could happen via a user interaction while the carousel is still in a loading state.
            if (Carousel.SelectedBeatmap == null) return;

            if (beatmap != null)
                Carousel.SelectBeatmap(beatmap);

            if (selectionChangedDebounce?.Completed == false)
            {
                selectionChangedDebounce.RunTask();
                selectionChangedDebounce?.Cancel(); // cancel the already scheduled task.
                selectionChangedDebounce = null;
            }

            if (customStartAction != null)
            {
                customStartAction();
                Carousel.AllowSelection = false;
            }
            else if (OnStart())
                Carousel.AllowSelection = false;
        }

        /// <summary>
        /// Called when a selection is made.
        /// </summary>
        /// <returns>If a resultant action occurred that takes the user away from SongSelect.</returns>
        protected abstract bool OnStart();

        private ScheduledDelegate selectionChangedDebounce;

        private void workingBeatmapChanged(ValueChangedEvent<WorkingBeatmap> e)
        {
            if (e.NewValue is DummyWorkingBeatmap || !this.IsCurrentScreen()) return;

            Logger.Log($"working beatmap updated to {e.NewValue}");

            if (!Carousel.SelectBeatmap(e.NewValue.BeatmapInfo, false))
            {
                // A selection may not have been possible with filters applied.

                // There was possibly a ruleset mismatch. This is a case we can help things along by updating the game-wide ruleset to match.
                if (e.NewValue.BeatmapInfo.Ruleset != null && !e.NewValue.BeatmapInfo.Ruleset.Equals(decoupledRuleset.Value))
                {
                    Ruleset.Value = e.NewValue.BeatmapInfo.Ruleset;
                    transferRulesetValue();
                }

                // Even if a ruleset mismatch was not the cause (ie. a text filter is applied),
                // we still want to temporarily show the new beatmap, bypassing filters.
                // This will be undone the next time the user changes the filter.
                var criteria = FilterControl.CreateCriteria();
                criteria.SelectedBeatmapSet = e.NewValue.BeatmapInfo.BeatmapSet;
                Carousel.Filter(criteria);

                Carousel.SelectBeatmap(e.NewValue.BeatmapInfo);
            }
        }

        // We need to keep track of the last selected beatmap ignoring debounce to play the correct selection sounds.
        private BeatmapInfo beatmapNoDebounce;
        private RulesetInfo rulesetNoDebounce;

        private void updateSelectedBeatmap(BeatmapInfo beatmap)
        {
            if (beatmap == null && beatmapNoDebounce == null)
                return;

            if (beatmap?.Equals(beatmapNoDebounce) == true)
                return;

            beatmapNoDebounce = beatmap;
            performUpdateSelected();
        }

        private void updateSelectedRuleset(RulesetInfo ruleset)
        {
            if (ruleset == null && rulesetNoDebounce == null)
                return;

            if (ruleset?.Equals(rulesetNoDebounce) == true)
                return;

            rulesetNoDebounce = ruleset;
            performUpdateSelected();
        }

        /// <summary>
        /// Selection has been changed as the result of a user interaction.
        /// </summary>
        private void performUpdateSelected()
        {
            var beatmap = beatmapNoDebounce;
            var ruleset = rulesetNoDebounce;

            selectionChangedDebounce?.Cancel();

            if (beatmapNoDebounce == null)
                run();
            else
                selectionChangedDebounce = Scheduler.AddDelayed(run, 200);

            void run()
            {
                // clear pending task immediately to track any potential nested debounce operation.
                selectionChangedDebounce = null;

                Logger.Log($"updating selection with beatmap:{beatmap?.ID.ToString() ?? "null"} ruleset:{ruleset?.ID.ToString() ?? "null"}");

                if (transferRulesetValue())
                {
                    Mods.Value = Array.Empty<Mod>();

                    // transferRulesetValue() may trigger a re-filter. If the current selection does not match the new ruleset, we want to switch away from it.
                    // The default logic on WorkingBeatmap change is to switch to a matching ruleset (see workingBeatmapChanged()), but we don't want that here.
                    // We perform an early selection attempt and clear out the beatmap selection to avoid a second ruleset change (revert).
                    if (beatmap != null && !Carousel.SelectBeatmap(beatmap, false))
                        beatmap = null;
                }

                if (selectionChangedDebounce != null)
                {
                    // a new nested operation was started; switch to it for further selection.
                    // this avoids having two separate debounces trigger from the same source.
                    selectionChangedDebounce.RunTask();
                    return;
                }

                // We may be arriving here due to another component changing the bindable Beatmap.
                // In these cases, the other component has already loaded the beatmap, so we don't need to do so again.
                if (!EqualityComparer<BeatmapInfo>.Default.Equals(beatmap, Beatmap.Value.BeatmapInfo))
                {
                    Logger.Log($"beatmap changed from \"{Beatmap.Value.BeatmapInfo}\" to \"{beatmap}\"");

                    WorkingBeatmap previous = Beatmap.Value;
                    Beatmap.Value = beatmaps.GetWorkingBeatmap(beatmap, previous);

                    if (beatmap != null)
                    {
                        if (beatmap.BeatmapSetInfoID == previous?.BeatmapInfo.BeatmapSetInfoID)
                            sampleChangeDifficulty.Play();
                        else
                            sampleChangeBeatmap.Play();
                    }
                }

                if (this.IsCurrentScreen())
                    ensurePlayingSelected();

                updateComponentFromBeatmap(Beatmap.Value);
            }
        }

        public override void OnEntering(IScreen last)
        {
            base.OnEntering(last);

            this.FadeInFromZero(250);
            FilterControl.Activate();

            ModSelect.SelectedMods.BindTo(selectedMods);

            beginLooping();
        }

        private const double logo_transition = 250;

        protected override void LogoArriving(OsuLogo logo, bool resuming)
        {
            base.LogoArriving(logo, resuming);

            Vector2 position = new Vector2(0.95f, 0.96f);

            if (logo.Alpha > 0.8f)
            {
                logo.MoveTo(position, 500, Easing.OutQuint);
            }
            else
            {
                logo.Hide();
                logo.ScaleTo(0.2f);
                logo.MoveTo(position);
            }

            logo.FadeIn(logo_transition, Easing.OutQuint);
            logo.ScaleTo(0.4f, logo_transition, Easing.OutQuint);

            logo.Action = () =>
            {
                FinaliseSelection();
                return false;
            };
        }

        protected override void LogoExiting(OsuLogo logo)
        {
            base.LogoExiting(logo);
            logo.ScaleTo(0.2f, logo_transition / 2, Easing.Out);
            logo.FadeOut(logo_transition / 2, Easing.Out);
        }

        public override void OnResuming(IScreen last)
        {
            base.OnResuming(last);

            // required due to https://github.com/ppy/osu-framework/issues/3218
            ModSelect.SelectedMods.Disabled = false;
            ModSelect.SelectedMods.BindTo(selectedMods);

            Carousel.AllowSelection = true;

            BeatmapDetails.Refresh();

            beginLooping();
            music.ResetTrackAdjustments();

            if (Beatmap != null && !Beatmap.Value.BeatmapSetInfo.DeletePending)
            {
                updateComponentFromBeatmap(Beatmap.Value);

                // restart playback on returning to song select, regardless.
                // not sure this should be a permanent thing (we may want to leave a user pause paused even on returning)
                music.Play(requestedByUser: true);
            }

            this.FadeIn(250);

            this.ScaleTo(1, 250, Easing.OutSine);

            FilterControl.Activate();
        }

        public override void OnSuspending(IScreen next)
        {
            ModSelect.SelectedMods.UnbindFrom(selectedMods);
            ModSelect.Hide();

            BeatmapOptions.Hide();

            endLooping();

            this.ScaleTo(1.1f, 250, Easing.InSine);

            this.FadeOut(250);

            FilterControl.Deactivate();
            base.OnSuspending(next);
        }

        public override bool OnExiting(IScreen next)
        {
            if (base.OnExiting(next))
                return true;

            beatmapInfoWedge.Hide();

            this.FadeOut(100);

            FilterControl.Deactivate();

            endLooping();

            return false;
        }

        private bool isHandlingLooping;

        private void beginLooping()
        {
            Debug.Assert(!isHandlingLooping);

            isHandlingLooping = true;

            ensureTrackLooping(Beatmap.Value, TrackChangeDirection.None);
            music.TrackChanged += ensureTrackLooping;
        }

        private void endLooping()
        {
            // may be called multiple times during screen exit process.
            if (!isHandlingLooping)
                return;

            music.CurrentTrack.Looping = isHandlingLooping = false;

            music.TrackChanged -= ensureTrackLooping;
        }

        private void ensureTrackLooping(WorkingBeatmap beatmap, TrackChangeDirection changeDirection)
            => beatmap.PrepareTrackForPreviewLooping();

        public override bool OnBackButton()
        {
            if (ModSelect.State.Value == Visibility.Visible)
            {
                ModSelect.Hide();
                return true;
            }

            return false;
        }

        protected override void Dispose(bool isDisposing)
        {
            base.Dispose(isDisposing);

            decoupledRuleset.UnbindAll();

            if (music != null)
                music.TrackChanged -= ensureTrackLooping;
        }

        private BeatmapSetInfo oldBeatmapSet;
        protected bool BeatmapSetChanged = true;

        /// <summary>
        /// Allow components in SongSelect to update their loaded beatmap details.
        /// This is a debounced call (unlike directly binding to WorkingBeatmap.ValueChanged).
        /// </summary>
        /// <param name="beatmap">The working beatmap.</param>
        /// <param name="BlurOnly">Whether to only blur the background.</param>
        private void updateComponentFromBeatmap(WorkingBeatmap beatmap, bool BlurOnly = false)
        {
            //我不放这oldBeatmapSet和BeatmapSetChanged就永远是null咋回事...
            oldBeatmapSet ??= Carousel.SelectedBeatmapSet;

            BeatmapSetChanged = Carousel.SelectedBeatmapSet != oldBeatmapSet;

            ApplyToBackground(backgroundModeBeatmap =>
            {
                backgroundModeBeatmap.BlurAmount.Value = OptUI.Value ? BgBlur.Value * 100 : BACKGROUND_BLUR;
                if (BlurOnly) return;

                backgroundModeBeatmap.Beatmap = beatmap;
                backgroundModeBeatmap.FadeColour(Color4.White, 250);
            });

            beatmapInfoWedge.Beatmap = beatmap;

            BeatmapDetails.Beatmap = beatmap;
        }

        protected void ResetBgBlur()
        {
            ApplyToBackground(b =>
            {
                if (b is BackgroundScreenBeatmap bsb)
                    bsb.BlurAmount.Value = BACKGROUND_BLUR;
            });
        }

        private readonly WeakReference<ITrack> lastTrack = new WeakReference<ITrack>(null);

        /// <summary>
        /// Ensures some music is playing for the current track.
        /// Will resume playback from a manual user pause if the track has changed.
        /// </summary>
        private void ensurePlayingSelected()
        {
            ITrack track = music.CurrentTrack;

            bool isNewTrack = !lastTrack.TryGetTarget(out var last) || last != track;

            if (!track.IsRunning && (music.UserPauseRequested != true || isNewTrack))
                music.Play(true);

            lastTrack.SetTarget(track);
        }

        private void carouselBeatmapsLoaded()
        {
            bindBindables();

            Carousel.AllowSelection = true;

            // If a selection was already obtained, do not attempt to update the selected beatmap.
            if (Carousel.SelectedBeatmapSet != null)
                return;

            // Attempt to select the current beatmap on the carousel, if it is valid to be selected.
            if (!Beatmap.IsDefault && Beatmap.Value.BeatmapSetInfo?.DeletePending == false && Beatmap.Value.BeatmapSetInfo?.Protected == false)
            {
                if (Carousel.SelectBeatmap(Beatmap.Value.BeatmapInfo, false))
                    return;

                // prefer not changing ruleset at this point, so look for another difficulty in the currently playing beatmap
                var found = Beatmap.Value.BeatmapSetInfo.Beatmaps.FirstOrDefault(b => b.Ruleset.Equals(decoupledRuleset.Value));

                if (found != null && Carousel.SelectBeatmap(found, false))
                    return;
            }

            // If the current active beatmap could not be selected, select a new random beatmap.
            if (!Carousel.SelectNextRandom())
            {
                // in the case random selection failed, we want to trigger selectionChanged
                // to show the dummy beatmap (we have nothing else to display).
                performUpdateSelected();
            }
        }

        private bool boundLocalBindables;

        private void bindBindables()
        {
            if (boundLocalBindables)
                return;

            // manual binding to parent ruleset to allow for delayed load in the incoming direction.
            transferRulesetValue();

            Ruleset.ValueChanged += r => updateSelectedRuleset(r.NewValue);

            decoupledRuleset.ValueChanged += r => Ruleset.Value = r.NewValue;
            decoupledRuleset.DisabledChanged += r => Ruleset.Disabled = r;

            Beatmap.BindValueChanged(workingBeatmapChanged);

            boundLocalBindables = true;
        }

        /// <summary>
        /// Transfer the game-wide ruleset to the local decoupled ruleset.
        /// Will immediately run filter operations if required.
        /// </summary>
        /// <returns>Whether a transfer occurred.</returns>
        private bool transferRulesetValue()
        {
            if (decoupledRuleset.Value?.Equals(Ruleset.Value) == true)
                return false;

            Logger.Log($"decoupled ruleset transferred (\"{decoupledRuleset.Value}\" -> \"{Ruleset.Value}\")");
            rulesetNoDebounce = decoupledRuleset.Value = Ruleset.Value;

            // if we have a pending filter operation, we want to run it now.
            // it could change selection (ie. if the ruleset has been changed).
            Carousel?.FlushPendingFilterOperations();
            return true;
        }

        private void delete(BeatmapSetInfo beatmap)
        {
            if (beatmap == null || beatmap.ID <= 0) return;

            dialogOverlay?.Push(new BeatmapDeleteDialog(beatmap));
        }

        private void clearScores(BeatmapInfo beatmap)
        {
            if (beatmap == null || beatmap.ID <= 0) return;

            dialogOverlay?.Push(new BeatmapClearScoresDialog(beatmap, () =>
                // schedule done here rather than inside the dialog as the dialog may fade out and never callback.
                Schedule(() => BeatmapDetails.Refresh())));
        }

        public virtual bool OnPressed(GlobalAction action)
        {
            if (!this.IsCurrentScreen()) return false;

            switch (action)
            {
                case GlobalAction.Select:
                    FinaliseSelection();
                    return true;
            }

            return false;
        }

        public void OnReleased(GlobalAction action)
        {
        }

        protected override bool OnKeyDown(KeyDownEvent e)
        {
            if (e.Repeat) return false;

            switch (e.Key)
            {
                case Key.Delete:
                    if (e.ShiftPressed)
                    {
                        if (!Beatmap.IsDefault)
                            delete(Beatmap.Value.BeatmapSetInfo);
                        return true;
                    }

                    break;
            }

            return base.OnKeyDown(e);
        }

        private class VerticalMaskingContainer : Container
        {
            private const float panel_overflow = 1.2f;

            protected override Container<Drawable> Content { get; }

            public VerticalMaskingContainer()
            {
                RelativeSizeAxes = Axes.Both;
                Masking = true;
                Anchor = Anchor.Centre;
                Origin = Anchor.Centre;
                Width = panel_overflow; // avoid horizontal masking so the panels don't clip when screen stack is pushed.
                InternalChild = Content = new Container
                {
                    RelativeSizeAxes = Axes.Both,
                    Anchor = Anchor.Centre,
                    Origin = Anchor.Centre,
                    Width = 1 / panel_overflow,
                };
            }
        }

        private class ResetScrollContainer : Container
        {
            private readonly Action onHoverAction;

            public ResetScrollContainer(Action onHoverAction)
            {
                this.onHoverAction = onHoverAction;
            }

            protected override bool OnHover(HoverEvent e)
            {
                onHoverAction?.Invoke();
                return base.OnHover(e);
            }
        }
    }
}<|MERGE_RESOLUTION|>--- conflicted
+++ resolved
@@ -34,11 +34,7 @@
 using osu.Framework.Input.Bindings;
 using osu.Game.Collections;
 using osu.Game.Graphics.UserInterface;
-<<<<<<< HEAD
-using osu.Game.Scoring;
 using osu.Game.Configuration;
-=======
->>>>>>> 48283764
 using System.Diagnostics;
 using osu.Game.Screens.Backgrounds;
 using osu.Game.Screens.Play;
@@ -114,11 +110,7 @@
         private MusicController music { get; set; }
 
         [BackgroundDependencyLoader(true)]
-<<<<<<< HEAD
-        private void load(MConfigManager config, AudioManager audio, DialogOverlay dialog, OsuColour colours, SkinManager skins, ScoreManager scores, CollectionManager collections, ManageCollectionsDialog manageCollectionsDialog, DifficultyRecommender recommender)
-=======
-        private void load(AudioManager audio, DialogOverlay dialog, OsuColour colours, ManageCollectionsDialog manageCollectionsDialog, DifficultyRecommender recommender)
->>>>>>> 48283764
+        private void load(MConfigManager config, AudioManager audio, DialogOverlay dialog, OsuColour colours, ManageCollectionsDialog manageCollectionsDialog, DifficultyRecommender recommender)
         {
             // initial value transfer is required for FilterControl (it uses our re-cached bindables in its async load for the initial filter).
             transferRulesetValue();
