--- conflicted
+++ resolved
@@ -807,11 +807,7 @@
                 Masking = true;
                 Anchor = Anchor.Centre;
                 Origin = Anchor.Centre;
-<<<<<<< HEAD
-                Width = panel_overflow; //avoid horizontal masking so the panels don't clip when screen stack is pushed.
-=======
                 Width = panel_overflow; // avoid horizontal masking so the panels don't clip when screen stack is pushed.
->>>>>>> eb2e8e50
                 InternalChild = Content = new Container
                 {
                     RelativeSizeAxes = Axes.Both,
