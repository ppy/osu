// Copyright (c) ppy Pty Ltd <contact@ppy.sh>. Licensed under the MIT Licence.
// See the LICENCE file in the repository root for full licence text.

using osu.Framework.Allocation;
using osu.Framework.Audio;
using osu.Framework.Audio.Sample;
using osu.Framework.Bindables;
using osu.Framework.Graphics;
using osu.Framework.Graphics.Containers;
using osu.Framework.Input.Events;
using osu.Framework.Logging;
using osu.Framework.Screens;
using osu.Framework.Threading;
using osu.Game.Beatmaps;
using osu.Game.Graphics;
using osu.Game.Graphics.Containers;
using osu.Game.Input.Bindings;
using osu.Game.Overlays;
using osu.Game.Overlays.Mods;
using osu.Game.Rulesets;
using osu.Game.Rulesets.Mods;
using osu.Game.Screens.Edit;
using osu.Game.Screens.Menu;
using osu.Game.Screens.Select.Options;
using osu.Game.Skinning;
using osuTK;
using osuTK.Graphics;
using osuTK.Input;
using System;
using System.Collections.Generic;
using System.Linq;
using System.Threading.Tasks;
using osu.Framework.Audio.Track;
using osu.Framework.Graphics.Sprites;
using osu.Framework.Input.Bindings;
using osu.Game.Collections;
using osu.Game.Graphics.UserInterface;
using osu.Game.Scoring;
using System.Diagnostics;
using osu.Game.Screens.Play;

namespace osu.Game.Screens.Select
{
    public abstract class SongSelect : ScreenWithBeatmapBackground, IKeyBindingHandler<GlobalAction>
    {
        public static readonly float WEDGE_HEIGHT = 245;

        protected const float BACKGROUND_BLUR = 20;
        private const float left_area_padding = 20;

        public FilterControl FilterControl { get; private set; }

        protected virtual bool ShowFooter => true;

        /// <summary>
        /// Can be null if <see cref="ShowFooter"/> is false.
        /// </summary>
        protected BeatmapOptionsOverlay BeatmapOptions { get; private set; }

        /// <summary>
        /// Can be null if <see cref="ShowFooter"/> is false.
        /// </summary>
        protected Footer Footer { get; private set; }

        /// <summary>
        /// Contains any panel which is triggered by a footer button.
        /// Helps keep them located beneath the footer itself.
        /// </summary>
        protected Container FooterPanels { get; private set; }

        /// <summary>
        /// Whether entering editor mode should be allowed.
        /// </summary>
        public virtual bool AllowEditing => true;

        [Resolved]
        private Bindable<IReadOnlyList<Mod>> selectedMods { get; set; }

        protected BeatmapCarousel Carousel { get; private set; }

        private BeatmapInfoWedge beatmapInfoWedge;
        private DialogOverlay dialogOverlay;

        [Resolved]
        private BeatmapManager beatmaps { get; set; }

        protected ModSelectOverlay ModSelect { get; private set; }

        protected Sample SampleConfirm { get; private set; }

        private Sample sampleChangeDifficulty;
        private Sample sampleChangeBeatmap;

        private Container carouselContainer;

        protected BeatmapDetailArea BeatmapDetails { get; private set; }

        private readonly Bindable<RulesetInfo> decoupledRuleset = new Bindable<RulesetInfo>();

        [Resolved]
        private MusicController music { get; set; }

        [BackgroundDependencyLoader(true)]
        private void load(AudioManager audio, DialogOverlay dialog, OsuColour colours, SkinManager skins, ScoreManager scores, CollectionManager collections, ManageCollectionsDialog manageCollectionsDialog, DifficultyRecommender recommender)
        {
            // initial value transfer is required for FilterControl (it uses our re-cached bindables in its async load for the initial filter).
            transferRulesetValue();

            LoadComponentAsync(Carousel = new BeatmapCarousel
            {
                AllowSelection = false, // delay any selection until our bindables are ready to make a good choice.
                Anchor = Anchor.CentreRight,
                Origin = Anchor.CentreRight,
                RelativeSizeAxes = Axes.Both,
                BleedTop = FilterControl.HEIGHT,
                BleedBottom = Footer.HEIGHT,
                SelectionChanged = updateSelectedBeatmap,
                BeatmapSetsChanged = carouselBeatmapsLoaded,
                GetRecommendedBeatmap = s => recommender?.GetRecommendedBeatmap(s),
            }, c => carouselContainer.Child = c);

            AddRangeInternal(new Drawable[]
            {
                new ResetScrollContainer(() => Carousel.ScrollToSelected())
                {
                    RelativeSizeAxes = Axes.Y,
                    Width = 250,
                },
                new VerticalMaskingContainer
                {
                    Children = new Drawable[]
                    {
                        new GridContainer // used for max width implementation
                        {
                            RelativeSizeAxes = Axes.Both,
                            ColumnDimensions = new[]
                            {
                                new Dimension(),
                                new Dimension(GridSizeMode.Relative, 0.5f, maxSize: 850),
                            },
                            Content = new[]
                            {
                                new Drawable[]
                                {
                                    new ParallaxContainer
                                    {
                                        ParallaxAmount = 0.005f,
                                        RelativeSizeAxes = Axes.Both,
                                        Child = new WedgeBackground
                                        {
                                            RelativeSizeAxes = Axes.Both,
                                            Padding = new MarginPadding { Right = -150 },
                                        },
                                    },
                                    carouselContainer = new Container
                                    {
                                        RelativeSizeAxes = Axes.Both,
                                        Padding = new MarginPadding
                                        {
                                            Top = FilterControl.HEIGHT,
                                            Bottom = Footer.HEIGHT
                                        },
                                        Child = new LoadingSpinner(true) { State = { Value = Visibility.Visible } }
                                    }
                                },
                            }
                        },
                        FilterControl = new FilterControl
                        {
                            RelativeSizeAxes = Axes.X,
                            Height = FilterControl.HEIGHT,
                            FilterChanged = ApplyFilterToCarousel,
                        },
                        new GridContainer // used for max width implementation
                        {
                            RelativeSizeAxes = Axes.Both,
                            ColumnDimensions = new[]
                            {
                                new Dimension(GridSizeMode.Relative, 0.5f, maxSize: 650),
                            },
                            Content = new[]
                            {
                                new Drawable[]
                                {
                                    new Container
                                    {
                                        Origin = Anchor.BottomLeft,
                                        Anchor = Anchor.BottomLeft,
                                        RelativeSizeAxes = Axes.Both,

                                        Children = new Drawable[]
                                        {
                                            beatmapInfoWedge = new BeatmapInfoWedge
                                            {
                                                Height = WEDGE_HEIGHT,
                                                RelativeSizeAxes = Axes.X,
                                                Margin = new MarginPadding
                                                {
                                                    Top = left_area_padding,
                                                    Right = left_area_padding,
                                                },
                                            },
                                            new Container
                                            {
                                                RelativeSizeAxes = Axes.Both,
                                                Padding = new MarginPadding
                                                {
                                                    Bottom = Footer.HEIGHT,
                                                    Top = WEDGE_HEIGHT + left_area_padding,
                                                    Left = left_area_padding,
                                                    Right = left_area_padding * 2,
                                                },
                                                Child = BeatmapDetails = CreateBeatmapDetailArea().With(d =>
                                                {
                                                    d.RelativeSizeAxes = Axes.Both;
                                                    d.Padding = new MarginPadding { Top = 10, Right = 5 };
                                                })
                                            },
                                        }
                                    },
                                },
                            }
                        }
                    }
                },
            });

            if (ShowFooter)
            {
                AddRangeInternal(new Drawable[]
                {
                    new GridContainer // used for max height implementation
                    {
                        RelativeSizeAxes = Axes.Both,
                        RowDimensions = new[]
                        {
                            new Dimension(),
                            new Dimension(GridSizeMode.Relative, 1f, maxSize: ModSelectOverlay.HEIGHT + Footer.HEIGHT),
                        },
                        Content = new[]
                        {
                            null,
                            new Drawable[]
                            {
                                FooterPanels = new Container
                                {
                                    Anchor = Anchor.BottomLeft,
                                    Origin = Anchor.BottomLeft,
                                    RelativeSizeAxes = Axes.Both,
                                    Padding = new MarginPadding { Bottom = Footer.HEIGHT },
                                    Children = new Drawable[]
                                    {
                                        BeatmapOptions = new BeatmapOptionsOverlay(),
                                        ModSelect = CreateModSelectOverlay()
                                    }
                                }
                            }
                        }
                    },
                    Footer = new Footer()
                });
            }

            if (Footer != null)
            {
<<<<<<< HEAD
                Footer.AddButton(new FooterButtonMods { Current = Mods }, ModSelect);
                Footer.AddButton(new FooterButtonRandom
                {
                    NextRandom = () => Carousel.SelectNextRandom(),
                    PreviousRandom = Carousel.SelectPreviousRandom
                });
                Footer.AddButton(new FooterButtonOptions(), BeatmapOptions);
=======
                foreach (var (button, overlay) in CreateFooterButtons())
                    Footer.AddButton(button, overlay);
>>>>>>> 10ea5753

                BeatmapOptions.AddButton(@"Manage", @"collections", FontAwesome.Solid.Book, colours.Green, () => manageCollectionsDialog?.Show());
                BeatmapOptions.AddButton(@"Delete", @"all difficulties", FontAwesome.Solid.Trash, colours.Pink, () => delete(Beatmap.Value.BeatmapSetInfo));
                BeatmapOptions.AddButton(@"Remove", @"from unplayed", FontAwesome.Regular.TimesCircle, colours.Purple, null);
                BeatmapOptions.AddButton(@"Clear", @"local scores", FontAwesome.Solid.Eraser, colours.Purple, () => clearScores(Beatmap.Value.BeatmapInfo));
            }

            dialogOverlay = dialog;

            sampleChangeDifficulty = audio.Samples.Get(@"SongSelect/select-difficulty");
            sampleChangeBeatmap = audio.Samples.Get(@"SongSelect/select-expand");
            SampleConfirm = audio.Samples.Get(@"SongSelect/confirm-selection");

            if (dialogOverlay != null)
            {
                Schedule(() =>
                {
                    // if we have no beatmaps but osu-stable is found, let's prompt the user to import.
                    if (!beatmaps.GetAllUsableBeatmapSetsEnumerable(IncludedDetails.Minimal).Any() && beatmaps.StableInstallationAvailable)
                    {
                        dialogOverlay.Push(new ImportFromStablePopup(() =>
                        {
                            Task.Run(beatmaps.ImportFromStableAsync)
                                .ContinueWith(_ =>
                                {
                                    Task.Run(scores.ImportFromStableAsync);
                                    Task.Run(collections.ImportFromStableAsync);
                                }, TaskContinuationOptions.OnlyOnRanToCompletion);
                            Task.Run(skins.ImportFromStableAsync);
                        }));
                    }
                });
            }
        }

        /// <summary>
        /// Creates the buttons to be displayed in the footer.
        /// </summary>
        /// <returns>A set of <see cref="FooterButton"/> and an optional <see cref="OverlayContainer"/> which the button opens when pressed.</returns>
        protected virtual IEnumerable<(FooterButton, OverlayContainer)> CreateFooterButtons() => new (FooterButton, OverlayContainer)[]
        {
            (new FooterButtonMods { Current = Mods }, ModSelect),
            (new FooterButtonRandom { Action = triggerRandom }, null),
            (new FooterButtonOptions(), BeatmapOptions)
        };

        protected virtual ModSelectOverlay CreateModSelectOverlay() => new LocalPlayerModSelectOverlay();

        protected virtual void ApplyFilterToCarousel(FilterCriteria criteria)
        {
            // if not the current screen, we want to get carousel in a good presentation state before displaying (resume or enter).
            bool shouldDebounce = this.IsCurrentScreen();

            Carousel.Filter(criteria, shouldDebounce);
        }

        private DependencyContainer dependencies;

        protected override IReadOnlyDependencyContainer CreateChildDependencies(IReadOnlyDependencyContainer parent)
        {
            dependencies = new DependencyContainer(base.CreateChildDependencies(parent));

            dependencies.CacheAs(this);
            dependencies.CacheAs(decoupledRuleset);
            dependencies.CacheAs<IBindable<RulesetInfo>>(decoupledRuleset);

            return dependencies;
        }

        /// <summary>
        /// Creates the beatmap details to be displayed underneath the wedge.
        /// </summary>
        protected abstract BeatmapDetailArea CreateBeatmapDetailArea();

        public void Edit(BeatmapInfo beatmap = null)
        {
            if (!AllowEditing)
                throw new InvalidOperationException($"Attempted to edit when {nameof(AllowEditing)} is disabled");

            Beatmap.Value = beatmaps.GetWorkingBeatmap(beatmap ?? beatmapNoDebounce);
            this.Push(new Editor());
        }

        /// <summary>
        /// Call to make a selection and perform the default action for this SongSelect.
        /// </summary>
        /// <param name="beatmap">An optional beatmap to override the current carousel selection.</param>
        /// <param name="ruleset">An optional ruleset to override the current carousel selection.</param>
        /// <param name="customStartAction">An optional custom action to perform instead of <see cref="OnStart"/>.</param>
        public void FinaliseSelection(BeatmapInfo beatmap = null, RulesetInfo ruleset = null, Action customStartAction = null)
        {
            // This is very important as we have not yet bound to screen-level bindables before the carousel load is completed.
            if (!Carousel.BeatmapSetsLoaded)
                return;

            if (ruleset != null)
                Ruleset.Value = ruleset;

            transferRulesetValue();

            // while transferRulesetValue will flush, it only does so if the ruleset changes.
            // the user could have changed a filter, and we want to ensure we are 100% up-to-date and consistent here.
            Carousel.FlushPendingFilterOperations();

            // avoid attempting to continue before a selection has been obtained.
            // this could happen via a user interaction while the carousel is still in a loading state.
            if (Carousel.SelectedBeatmap == null) return;

            if (beatmap != null)
                Carousel.SelectBeatmap(beatmap);

            if (selectionChangedDebounce?.Completed == false)
            {
                selectionChangedDebounce.RunTask();
                selectionChangedDebounce?.Cancel(); // cancel the already scheduled task.
                selectionChangedDebounce = null;
            }

            if (customStartAction != null)
            {
                customStartAction();
                Carousel.AllowSelection = false;
            }
            else if (OnStart())
                Carousel.AllowSelection = false;
        }

        /// <summary>
        /// Called when a selection is made.
        /// </summary>
        /// <returns>If a resultant action occurred that takes the user away from SongSelect.</returns>
        protected abstract bool OnStart();

        private ScheduledDelegate selectionChangedDebounce;

        private void workingBeatmapChanged(ValueChangedEvent<WorkingBeatmap> e)
        {
            if (e.NewValue is DummyWorkingBeatmap || !this.IsCurrentScreen()) return;

            Logger.Log($"working beatmap updated to {e.NewValue}");

            if (!Carousel.SelectBeatmap(e.NewValue.BeatmapInfo, false))
            {
                // A selection may not have been possible with filters applied.

                // There was possibly a ruleset mismatch. This is a case we can help things along by updating the game-wide ruleset to match.
                if (e.NewValue.BeatmapInfo.Ruleset != null && !e.NewValue.BeatmapInfo.Ruleset.Equals(decoupledRuleset.Value))
                {
                    Ruleset.Value = e.NewValue.BeatmapInfo.Ruleset;
                    transferRulesetValue();
                }

                // Even if a ruleset mismatch was not the cause (ie. a text filter is applied),
                // we still want to temporarily show the new beatmap, bypassing filters.
                // This will be undone the next time the user changes the filter.
                var criteria = FilterControl.CreateCriteria();
                criteria.SelectedBeatmapSet = e.NewValue.BeatmapInfo.BeatmapSet;
                Carousel.Filter(criteria);

                Carousel.SelectBeatmap(e.NewValue.BeatmapInfo);
            }
        }

        // We need to keep track of the last selected beatmap ignoring debounce to play the correct selection sounds.
        private BeatmapInfo beatmapNoDebounce;
        private RulesetInfo rulesetNoDebounce;

        private void updateSelectedBeatmap(BeatmapInfo beatmap)
        {
            if (beatmap == null && beatmapNoDebounce == null)
                return;

            if (beatmap?.Equals(beatmapNoDebounce) == true)
                return;

            beatmapNoDebounce = beatmap;
            performUpdateSelected();
        }

        private void updateSelectedRuleset(RulesetInfo ruleset)
        {
            if (ruleset == null && rulesetNoDebounce == null)
                return;

            if (ruleset?.Equals(rulesetNoDebounce) == true)
                return;

            rulesetNoDebounce = ruleset;
            performUpdateSelected();
        }

        /// <summary>
        /// Selection has been changed as the result of a user interaction.
        /// </summary>
        private void performUpdateSelected()
        {
            var beatmap = beatmapNoDebounce;
            var ruleset = rulesetNoDebounce;

            selectionChangedDebounce?.Cancel();

            if (beatmapNoDebounce == null)
                run();
            else
                selectionChangedDebounce = Scheduler.AddDelayed(run, 200);

            void run()
            {
                // clear pending task immediately to track any potential nested debounce operation.
                selectionChangedDebounce = null;

                Logger.Log($"updating selection with beatmap:{beatmap?.ID.ToString() ?? "null"} ruleset:{ruleset?.ID.ToString() ?? "null"}");

                if (transferRulesetValue())
                {
                    Mods.Value = Array.Empty<Mod>();

                    // transferRulesetValue() may trigger a re-filter. If the current selection does not match the new ruleset, we want to switch away from it.
                    // The default logic on WorkingBeatmap change is to switch to a matching ruleset (see workingBeatmapChanged()), but we don't want that here.
                    // We perform an early selection attempt and clear out the beatmap selection to avoid a second ruleset change (revert).
                    if (beatmap != null && !Carousel.SelectBeatmap(beatmap, false))
                        beatmap = null;
                }

                if (selectionChangedDebounce != null)
                {
                    // a new nested operation was started; switch to it for further selection.
                    // this avoids having two separate debounces trigger from the same source.
                    selectionChangedDebounce.RunTask();
                    return;
                }

                // We may be arriving here due to another component changing the bindable Beatmap.
                // In these cases, the other component has already loaded the beatmap, so we don't need to do so again.
                if (!EqualityComparer<BeatmapInfo>.Default.Equals(beatmap, Beatmap.Value.BeatmapInfo))
                {
                    Logger.Log($"beatmap changed from \"{Beatmap.Value.BeatmapInfo}\" to \"{beatmap}\"");

                    WorkingBeatmap previous = Beatmap.Value;
                    Beatmap.Value = beatmaps.GetWorkingBeatmap(beatmap, previous);

                    if (beatmap != null)
                    {
                        if (beatmap.BeatmapSetInfoID == previous?.BeatmapInfo.BeatmapSetInfoID)
                            sampleChangeDifficulty.Play();
                        else
                            sampleChangeBeatmap.Play();
                    }
                }

                if (this.IsCurrentScreen())
                    ensurePlayingSelected();

                updateComponentFromBeatmap(Beatmap.Value);
            }
        }

        public override void OnEntering(IScreen last)
        {
            base.OnEntering(last);

            this.FadeInFromZero(250);
            FilterControl.Activate();

            ModSelect.SelectedMods.BindTo(selectedMods);

            beginLooping();
        }

        private const double logo_transition = 250;

        protected override void LogoArriving(OsuLogo logo, bool resuming)
        {
            base.LogoArriving(logo, resuming);

            Vector2 position = new Vector2(0.95f, 0.96f);

            if (logo.Alpha > 0.8f)
            {
                logo.MoveTo(position, 500, Easing.OutQuint);
            }
            else
            {
                logo.Hide();
                logo.ScaleTo(0.2f);
                logo.MoveTo(position);
            }

            logo.FadeIn(logo_transition, Easing.OutQuint);
            logo.ScaleTo(0.4f, logo_transition, Easing.OutQuint);

            logo.Action = () =>
            {
                FinaliseSelection();
                return false;
            };
        }

        protected override void LogoExiting(OsuLogo logo)
        {
            base.LogoExiting(logo);
            logo.ScaleTo(0.2f, logo_transition / 2, Easing.Out);
            logo.FadeOut(logo_transition / 2, Easing.Out);
        }

        public override void OnResuming(IScreen last)
        {
            base.OnResuming(last);

            // required due to https://github.com/ppy/osu-framework/issues/3218
            ModSelect.SelectedMods.Disabled = false;
            ModSelect.SelectedMods.BindTo(selectedMods);

            Carousel.AllowSelection = true;

            BeatmapDetails.Refresh();

            beginLooping();
            music.ResetTrackAdjustments();

            if (Beatmap != null && !Beatmap.Value.BeatmapSetInfo.DeletePending)
            {
                updateComponentFromBeatmap(Beatmap.Value);

                // restart playback on returning to song select, regardless.
                // not sure this should be a permanent thing (we may want to leave a user pause paused even on returning)
                music.Play(requestedByUser: true);
            }

            this.FadeIn(250);

            this.ScaleTo(1, 250, Easing.OutSine);

            FilterControl.Activate();
        }

        public override void OnSuspending(IScreen next)
        {
            ModSelect.SelectedMods.UnbindFrom(selectedMods);
            ModSelect.Hide();

            BeatmapOptions.Hide();

            endLooping();

            this.ScaleTo(1.1f, 250, Easing.InSine);

            this.FadeOut(250);

            FilterControl.Deactivate();
            base.OnSuspending(next);
        }

        public override bool OnExiting(IScreen next)
        {
            if (base.OnExiting(next))
                return true;

            beatmapInfoWedge.Hide();

            this.FadeOut(100);

            FilterControl.Deactivate();

            endLooping();

            return false;
        }

        private bool isHandlingLooping;

        private void beginLooping()
        {
            Debug.Assert(!isHandlingLooping);

            isHandlingLooping = true;

            ensureTrackLooping(Beatmap.Value, TrackChangeDirection.None);
            music.TrackChanged += ensureTrackLooping;
        }

        private void endLooping()
        {
            // may be called multiple times during screen exit process.
            if (!isHandlingLooping)
                return;

            music.CurrentTrack.Looping = isHandlingLooping = false;

            music.TrackChanged -= ensureTrackLooping;
        }

        private void ensureTrackLooping(WorkingBeatmap beatmap, TrackChangeDirection changeDirection)
            => beatmap.PrepareTrackForPreviewLooping();

        public override bool OnBackButton()
        {
            if (ModSelect.State.Value == Visibility.Visible)
            {
                ModSelect.Hide();
                return true;
            }

            return false;
        }

        protected override void Dispose(bool isDisposing)
        {
            base.Dispose(isDisposing);

            decoupledRuleset.UnbindAll();

            if (music != null)
                music.TrackChanged -= ensureTrackLooping;
        }

        /// <summary>
        /// Allow components in SongSelect to update their loaded beatmap details.
        /// This is a debounced call (unlike directly binding to WorkingBeatmap.ValueChanged).
        /// </summary>
        /// <param name="beatmap">The working beatmap.</param>
        private void updateComponentFromBeatmap(WorkingBeatmap beatmap)
        {
            ApplyToBackground(backgroundModeBeatmap =>
            {
                backgroundModeBeatmap.Beatmap = beatmap;
                backgroundModeBeatmap.BlurAmount.Value = BACKGROUND_BLUR;
                backgroundModeBeatmap.FadeColour(Color4.White, 250);
            });

            beatmapInfoWedge.Beatmap = beatmap;

            BeatmapDetails.Beatmap = beatmap;
        }

        private readonly WeakReference<ITrack> lastTrack = new WeakReference<ITrack>(null);

        /// <summary>
        /// Ensures some music is playing for the current track.
        /// Will resume playback from a manual user pause if the track has changed.
        /// </summary>
        private void ensurePlayingSelected()
        {
            ITrack track = music.CurrentTrack;

            bool isNewTrack = !lastTrack.TryGetTarget(out var last) || last != track;

            if (!track.IsRunning && (music.UserPauseRequested != true || isNewTrack))
                music.Play(true);

            lastTrack.SetTarget(track);
        }

        private void carouselBeatmapsLoaded()
        {
            bindBindables();

            Carousel.AllowSelection = true;

            // If a selection was already obtained, do not attempt to update the selected beatmap.
            if (Carousel.SelectedBeatmapSet != null)
                return;

            // Attempt to select the current beatmap on the carousel, if it is valid to be selected.
            if (!Beatmap.IsDefault && Beatmap.Value.BeatmapSetInfo?.DeletePending == false && Beatmap.Value.BeatmapSetInfo?.Protected == false)
            {
                if (Carousel.SelectBeatmap(Beatmap.Value.BeatmapInfo, false))
                    return;

                // prefer not changing ruleset at this point, so look for another difficulty in the currently playing beatmap
                var found = Beatmap.Value.BeatmapSetInfo.Beatmaps.FirstOrDefault(b => b.Ruleset.Equals(decoupledRuleset.Value));

                if (found != null && Carousel.SelectBeatmap(found, false))
                    return;
            }

            // If the current active beatmap could not be selected, select a new random beatmap.
            if (!Carousel.SelectNextRandom())
            {
                // in the case random selection failed, we want to trigger selectionChanged
                // to show the dummy beatmap (we have nothing else to display).
                performUpdateSelected();
            }
        }

        private bool boundLocalBindables;

        private void bindBindables()
        {
            if (boundLocalBindables)
                return;

            // manual binding to parent ruleset to allow for delayed load in the incoming direction.
            transferRulesetValue();

            Ruleset.ValueChanged += r => updateSelectedRuleset(r.NewValue);

            decoupledRuleset.ValueChanged += r => Ruleset.Value = r.NewValue;
            decoupledRuleset.DisabledChanged += r => Ruleset.Disabled = r;

            Beatmap.BindValueChanged(workingBeatmapChanged);

            boundLocalBindables = true;
        }

        /// <summary>
        /// Transfer the game-wide ruleset to the local decoupled ruleset.
        /// Will immediately run filter operations if required.
        /// </summary>
        /// <returns>Whether a transfer occurred.</returns>
        private bool transferRulesetValue()
        {
            if (decoupledRuleset.Value?.Equals(Ruleset.Value) == true)
                return false;

            Logger.Log($"decoupled ruleset transferred (\"{decoupledRuleset.Value}\" -> \"{Ruleset.Value}\")");
            rulesetNoDebounce = decoupledRuleset.Value = Ruleset.Value;

            // if we have a pending filter operation, we want to run it now.
            // it could change selection (ie. if the ruleset has been changed).
            Carousel?.FlushPendingFilterOperations();
            return true;
        }

        private void delete(BeatmapSetInfo beatmap)
        {
            if (beatmap == null || beatmap.ID <= 0) return;

            dialogOverlay?.Push(new BeatmapDeleteDialog(beatmap));
        }

        private void clearScores(BeatmapInfo beatmap)
        {
            if (beatmap == null || beatmap.ID <= 0) return;

            dialogOverlay?.Push(new BeatmapClearScoresDialog(beatmap, () =>
                // schedule done here rather than inside the dialog as the dialog may fade out and never callback.
                Schedule(() => BeatmapDetails.Refresh())));
        }

        public virtual bool OnPressed(GlobalAction action)
        {
            if (!this.IsCurrentScreen()) return false;

            switch (action)
            {
                case GlobalAction.Select:
                    FinaliseSelection();
                    return true;
            }

            return false;
        }

        public void OnReleased(GlobalAction action)
        {
        }

        protected override bool OnKeyDown(KeyDownEvent e)
        {
            if (e.Repeat) return false;

            switch (e.Key)
            {
                case Key.Delete:
                    if (e.ShiftPressed)
                    {
                        if (!Beatmap.IsDefault)
                            delete(Beatmap.Value.BeatmapSetInfo);
                        return true;
                    }

                    break;
            }

            return base.OnKeyDown(e);
        }

        private class VerticalMaskingContainer : Container
        {
            private const float panel_overflow = 1.2f;

            protected override Container<Drawable> Content { get; }

            public VerticalMaskingContainer()
            {
                RelativeSizeAxes = Axes.Both;
                Masking = true;
                Anchor = Anchor.Centre;
                Origin = Anchor.Centre;
                Width = panel_overflow; // avoid horizontal masking so the panels don't clip when screen stack is pushed.
                InternalChild = Content = new Container
                {
                    RelativeSizeAxes = Axes.Both,
                    Anchor = Anchor.Centre,
                    Origin = Anchor.Centre,
                    Width = 1 / panel_overflow,
                };
            }
        }

        private class ResetScrollContainer : Container
        {
            private readonly Action onHoverAction;

            public ResetScrollContainer(Action onHoverAction)
            {
                this.onHoverAction = onHoverAction;
            }

            protected override bool OnHover(HoverEvent e)
            {
                onHoverAction?.Invoke();
                return base.OnHover(e);
            }
        }
    }
}<|MERGE_RESOLUTION|>--- conflicted
+++ resolved
@@ -263,18 +263,8 @@
 
             if (Footer != null)
             {
-<<<<<<< HEAD
-                Footer.AddButton(new FooterButtonMods { Current = Mods }, ModSelect);
-                Footer.AddButton(new FooterButtonRandom
-                {
-                    NextRandom = () => Carousel.SelectNextRandom(),
-                    PreviousRandom = Carousel.SelectPreviousRandom
-                });
-                Footer.AddButton(new FooterButtonOptions(), BeatmapOptions);
-=======
                 foreach (var (button, overlay) in CreateFooterButtons())
                     Footer.AddButton(button, overlay);
->>>>>>> 10ea5753
 
                 BeatmapOptions.AddButton(@"Manage", @"collections", FontAwesome.Solid.Book, colours.Green, () => manageCollectionsDialog?.Show());
                 BeatmapOptions.AddButton(@"Delete", @"all difficulties", FontAwesome.Solid.Trash, colours.Pink, () => delete(Beatmap.Value.BeatmapSetInfo));
@@ -317,7 +307,11 @@
         protected virtual IEnumerable<(FooterButton, OverlayContainer)> CreateFooterButtons() => new (FooterButton, OverlayContainer)[]
         {
             (new FooterButtonMods { Current = Mods }, ModSelect),
-            (new FooterButtonRandom { Action = triggerRandom }, null),
+            (new FooterButtonRandom
+            {
+                NextRandom = () => Carousel.SelectNextRandom(),
+                PreviousRandom = Carousel.SelectPreviousRandom
+            }, null),
             (new FooterButtonOptions(), BeatmapOptions)
         };
 
