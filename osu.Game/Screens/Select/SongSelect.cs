// Copyright (c) ppy Pty Ltd <contact@ppy.sh>. Licensed under the MIT Licence.
// See the LICENCE file in the repository root for full licence text.

using osu.Framework.Allocation;
using osu.Framework.Audio;
using osu.Framework.Audio.Sample;
using osu.Framework.Audio.Track;
using osu.Framework.Bindables;
using osu.Framework.Graphics;
using osu.Framework.Graphics.Containers;
using osu.Framework.Input.Events;
using osu.Framework.Logging;
using osu.Framework.Screens;
using osu.Framework.Threading;
using osu.Game.Beatmaps;
using osu.Game.Graphics;
using osu.Game.Graphics.Containers;
using osu.Game.Input.Bindings;
using osu.Game.Overlays;
using osu.Game.Overlays.Mods;
using osu.Game.Rulesets;
using osu.Game.Rulesets.Mods;
using osu.Game.Screens.Backgrounds;
using osu.Game.Screens.Edit;
using osu.Game.Screens.Menu;
using osu.Game.Screens.Select.Options;
using osu.Game.Skinning;
using osuTK;
using osuTK.Graphics;
using osuTK.Input;
using System;
using System.Collections.Generic;
using System.Linq;
using System.Threading.Tasks;
using osu.Framework.Graphics.Sprites;
using osu.Framework.Input.Bindings;
using osu.Game.Graphics.UserInterface;
using osu.Game.Scoring;

namespace osu.Game.Screens.Select
{
    public abstract class SongSelect : OsuScreen, IKeyBindingHandler<GlobalAction>
    {
        public static readonly float WEDGE_HEIGHT = 245;

        protected const float BACKGROUND_BLUR = 20;
        private const float left_area_padding = 20;

        public FilterControl FilterControl { get; private set; }

        protected virtual bool ShowFooter => true;

        /// <summary>
        /// Can be null if <see cref="ShowFooter"/> is false.
        /// </summary>
        protected BeatmapOptionsOverlay BeatmapOptions { get; private set; }

        /// <summary>
        /// Can be null if <see cref="ShowFooter"/> is false.
        /// </summary>
        protected Footer Footer { get; private set; }

        /// <summary>
        /// Contains any panel which is triggered by a footer button.
        /// Helps keep them located beneath the footer itself.
        /// </summary>
        protected Container FooterPanels { get; private set; }

        /// <summary>
        /// Whether entering editor mode should be allowed.
        /// </summary>
        public virtual bool AllowEditing => true;

        [Resolved]
        private Bindable<IReadOnlyList<Mod>> selectedMods { get; set; }

        protected override BackgroundScreen CreateBackground() => new BackgroundScreenBeatmap(Beatmap.Value);

        protected BeatmapCarousel Carousel { get; private set; }

<<<<<<< HEAD
=======
        private readonly DifficultyRecommender recommender = new DifficultyRecommender();

>>>>>>> 42ce325c
        private BeatmapInfoWedge beatmapInfoWedge;
        private DialogOverlay dialogOverlay;

        [Resolved]
        private BeatmapManager beatmaps { get; set; }

        protected ModSelectOverlay ModSelect { get; private set; }

        protected SampleChannel SampleConfirm { get; private set; }

        private SampleChannel sampleChangeDifficulty;
        private SampleChannel sampleChangeBeatmap;

        private Container carouselContainer;

        protected BeatmapDetailArea BeatmapDetails { get; private set; }

        private readonly Bindable<RulesetInfo> decoupledRuleset = new Bindable<RulesetInfo>();

        [Resolved(canBeNull: true)]
        private MusicController music { get; set; }

        [BackgroundDependencyLoader(true)]
        private void load(AudioManager audio, DialogOverlay dialog, OsuColour colours, SkinManager skins, ScoreManager scores, DifficultyRecommender recommender)
        {
            // initial value transfer is required for FilterControl (it uses our re-cached bindables in its async load for the initial filter).
            transferRulesetValue();

            LoadComponentAsync(Carousel = new BeatmapCarousel
            {
                AllowSelection = false, // delay any selection until our bindables are ready to make a good choice.
                Anchor = Anchor.CentreRight,
                Origin = Anchor.CentreRight,
                RelativeSizeAxes = Axes.Both,
                BleedTop = FilterControl.HEIGHT,
                BleedBottom = Footer.HEIGHT,
                SelectionChanged = updateSelectedBeatmap,
                BeatmapSetsChanged = carouselBeatmapsLoaded,
                GetRecommendedBeatmap = recommender.GetRecommendedBeatmap,
            }, c => carouselContainer.Child = c);

            AddRangeInternal(new Drawable[]
            {
<<<<<<< HEAD
=======
                recommender,
>>>>>>> 42ce325c
                new ResetScrollContainer(() => Carousel.ScrollToSelected())
                {
                    RelativeSizeAxes = Axes.Y,
                    Width = 250,
                },
                new VerticalMaskingContainer
                {
                    Children = new Drawable[]
                    {
                        new GridContainer // used for max width implementation
                        {
                            RelativeSizeAxes = Axes.Both,
                            ColumnDimensions = new[]
                            {
                                new Dimension(),
                                new Dimension(GridSizeMode.Relative, 0.5f, maxSize: 850),
                            },
                            Content = new[]
                            {
                                new Drawable[]
                                {
                                    new ParallaxContainer
                                    {
                                        ParallaxAmount = 0.005f,
                                        RelativeSizeAxes = Axes.Both,
                                        Child = new WedgeBackground
                                        {
                                            RelativeSizeAxes = Axes.Both,
                                            Padding = new MarginPadding { Right = -150 },
                                        },
                                    },
                                    carouselContainer = new Container
                                    {
                                        RelativeSizeAxes = Axes.Both,
                                        Padding = new MarginPadding
                                        {
                                            Top = FilterControl.HEIGHT,
                                            Bottom = Footer.HEIGHT
                                        },
                                        Child = new LoadingSpinner(true) { State = { Value = Visibility.Visible } }
                                    }
                                },
                            }
                        },
                        FilterControl = new FilterControl
                        {
                            RelativeSizeAxes = Axes.X,
                            Height = FilterControl.HEIGHT,
                            FilterChanged = ApplyFilterToCarousel,
                            Background = { Width = 2 },
                        },
                        new GridContainer // used for max width implementation
                        {
                            RelativeSizeAxes = Axes.Both,
                            ColumnDimensions = new[]
                            {
                                new Dimension(GridSizeMode.Relative, 0.5f, maxSize: 650),
                            },
                            Content = new[]
                            {
                                new Drawable[]
                                {
                                    new Container
                                    {
                                        Origin = Anchor.BottomLeft,
                                        Anchor = Anchor.BottomLeft,
                                        RelativeSizeAxes = Axes.Both,

                                        Children = new Drawable[]
                                        {
                                            beatmapInfoWedge = new BeatmapInfoWedge
                                            {
                                                Height = WEDGE_HEIGHT,
                                                RelativeSizeAxes = Axes.X,
                                                Margin = new MarginPadding
                                                {
                                                    Top = left_area_padding,
                                                    Right = left_area_padding,
                                                },
                                            },
                                            new Container
                                            {
                                                RelativeSizeAxes = Axes.Both,
                                                Padding = new MarginPadding
                                                {
                                                    Bottom = Footer.HEIGHT,
                                                    Top = WEDGE_HEIGHT + left_area_padding,
                                                    Left = left_area_padding,
                                                    Right = left_area_padding * 2,
                                                },
                                                Child = BeatmapDetails = CreateBeatmapDetailArea().With(d =>
                                                {
                                                    d.RelativeSizeAxes = Axes.Both;
                                                    d.Padding = new MarginPadding { Top = 10, Right = 5 };
                                                })
                                            },
                                        }
                                    },
                                },
                            }
                        }
                    }
                },
            });

            if (ShowFooter)
            {
                AddRangeInternal(new Drawable[]
                {
                    new GridContainer // used for max height implementation
                    {
                        RelativeSizeAxes = Axes.Both,
                        RowDimensions = new[]
                        {
                            new Dimension(),
                            new Dimension(GridSizeMode.Relative, 1f, maxSize: ModSelectOverlay.HEIGHT + Footer.HEIGHT),
                        },
                        Content = new[]
                        {
                            null,
                            new Drawable[]
                            {
                                FooterPanels = new Container
                                {
                                    Anchor = Anchor.BottomLeft,
                                    Origin = Anchor.BottomLeft,
                                    RelativeSizeAxes = Axes.Both,
                                    Padding = new MarginPadding { Bottom = Footer.HEIGHT },
                                    Children = new Drawable[]
                                    {
                                        BeatmapOptions = new BeatmapOptionsOverlay(),
                                        ModSelect = new ModSelectOverlay
                                        {
                                            Origin = Anchor.BottomCentre,
                                            Anchor = Anchor.BottomCentre,
                                        }
                                    }
                                }
                            }
                        }
                    },
                    Footer = new Footer()
                });
            }

            if (Footer != null)
            {
                Footer.AddButton(new FooterButtonMods { Current = Mods }, ModSelect);
                Footer.AddButton(new FooterButtonRandom { Action = triggerRandom });
                Footer.AddButton(new FooterButtonOptions(), BeatmapOptions);

                BeatmapOptions.AddButton(@"Remove", @"from unplayed", FontAwesome.Regular.TimesCircle, colours.Purple, null, Key.Number1);
                BeatmapOptions.AddButton(@"Clear", @"local scores", FontAwesome.Solid.Eraser, colours.Purple, () => clearScores(Beatmap.Value.BeatmapInfo), Key.Number2);
                BeatmapOptions.AddButton(@"Delete", @"all difficulties", FontAwesome.Solid.Trash, colours.Pink, () => delete(Beatmap.Value.BeatmapSetInfo), Key.Number3);
            }

            dialogOverlay = dialog;

            sampleChangeDifficulty = audio.Samples.Get(@"SongSelect/select-difficulty");
            sampleChangeBeatmap = audio.Samples.Get(@"SongSelect/select-expand");
            SampleConfirm = audio.Samples.Get(@"SongSelect/confirm-selection");

            if (dialogOverlay != null)
            {
                Schedule(() =>
                {
                    // if we have no beatmaps but osu-stable is found, let's prompt the user to import.
                    if (!beatmaps.GetAllUsableBeatmapSetsEnumerable(IncludedDetails.Minimal).Any() && beatmaps.StableInstallationAvailable)
                    {
                        dialogOverlay.Push(new ImportFromStablePopup(() =>
                        {
                            Task.Run(beatmaps.ImportFromStableAsync).ContinueWith(_ => scores.ImportFromStableAsync(), TaskContinuationOptions.OnlyOnRanToCompletion);
                            Task.Run(skins.ImportFromStableAsync);
                        }));
                    }
                });
            }
        }

        protected virtual void ApplyFilterToCarousel(FilterCriteria criteria)
        {
            // if not the current screen, we want to get carousel in a good presentation state before displaying (resume or enter).
            bool shouldDebounce = this.IsCurrentScreen();

            Carousel.Filter(criteria, shouldDebounce);
        }

        private DependencyContainer dependencies;

        protected override IReadOnlyDependencyContainer CreateChildDependencies(IReadOnlyDependencyContainer parent)
        {
            dependencies = new DependencyContainer(base.CreateChildDependencies(parent));

            dependencies.CacheAs(this);
            dependencies.CacheAs(decoupledRuleset);
            dependencies.CacheAs<IBindable<RulesetInfo>>(decoupledRuleset);

            return dependencies;
        }

        /// <summary>
        /// Creates the beatmap details to be displayed underneath the wedge.
        /// </summary>
        protected abstract BeatmapDetailArea CreateBeatmapDetailArea();

        public void Edit(BeatmapInfo beatmap = null)
        {
            if (!AllowEditing)
                throw new InvalidOperationException($"Attempted to edit when {nameof(AllowEditing)} is disabled");

            Beatmap.Value = beatmaps.GetWorkingBeatmap(beatmap ?? beatmapNoDebounce);
            this.Push(new Editor());
        }

        /// <summary>
        /// Call to make a selection and perform the default action for this SongSelect.
        /// </summary>
        /// <param name="beatmap">An optional beatmap to override the current carousel selection.</param>
        /// <param name="performStartAction">Whether to trigger <see cref="OnStart"/>.</param>
        public void FinaliseSelection(BeatmapInfo beatmap = null, bool performStartAction = true)
        {
            // This is very important as we have not yet bound to screen-level bindables before the carousel load is completed.
            if (!Carousel.BeatmapSetsLoaded)
                return;

            transferRulesetValue();

            // while transferRulesetValue will flush, it only does so if the ruleset changes.
            // the user could have changed a filter, and we want to ensure we are 100% up-to-date and consistent here.
            Carousel.FlushPendingFilterOperations();

            // avoid attempting to continue before a selection has been obtained.
            // this could happen via a user interaction while the carousel is still in a loading state.
            if (Carousel.SelectedBeatmap == null) return;

            if (beatmap != null)
                Carousel.SelectBeatmap(beatmap);

            if (selectionChangedDebounce?.Completed == false)
            {
                selectionChangedDebounce.RunTask();
                selectionChangedDebounce.Cancel(); // cancel the already scheduled task.
                selectionChangedDebounce = null;
            }

            if (performStartAction && OnStart())
                Carousel.AllowSelection = false;
        }

        /// <summary>
        /// Called when a selection is made.
        /// </summary>
        /// <returns>If a resultant action occurred that takes the user away from SongSelect.</returns>
        protected abstract bool OnStart();

        private ScheduledDelegate selectionChangedDebounce;

        private void workingBeatmapChanged(ValueChangedEvent<WorkingBeatmap> e)
        {
            if (e.NewValue is DummyWorkingBeatmap || !this.IsCurrentScreen()) return;

            Logger.Log($"working beatmap updated to {e.NewValue}");

            if (!Carousel.SelectBeatmap(e.NewValue.BeatmapInfo, false))
            {
                // A selection may not have been possible with filters applied.

                // There was possibly a ruleset mismatch. This is a case we can help things along by updating the game-wide ruleset to match.
                if (e.NewValue.BeatmapInfo.Ruleset != null && !e.NewValue.BeatmapInfo.Ruleset.Equals(decoupledRuleset.Value))
                {
                    Ruleset.Value = e.NewValue.BeatmapInfo.Ruleset;
                    transferRulesetValue();
                }

                // Even if a ruleset mismatch was not the cause (ie. a text filter is applied),
                // we still want to temporarily show the new beatmap, bypassing filters.
                // This will be undone the next time the user changes the filter.
                var criteria = FilterControl.CreateCriteria();
                criteria.SelectedBeatmapSet = e.NewValue.BeatmapInfo.BeatmapSet;
                Carousel.Filter(criteria);

                Carousel.SelectBeatmap(e.NewValue.BeatmapInfo);
            }
        }

        // We need to keep track of the last selected beatmap ignoring debounce to play the correct selection sounds.
        private BeatmapInfo beatmapNoDebounce;
        private RulesetInfo rulesetNoDebounce;

        private void updateSelectedBeatmap(BeatmapInfo beatmap)
        {
            if (beatmap?.Equals(beatmapNoDebounce) == true)
                return;

            beatmapNoDebounce = beatmap;

            performUpdateSelected();
        }

        private void updateSelectedRuleset(RulesetInfo ruleset)
        {
            if (ruleset?.Equals(rulesetNoDebounce) == true)
                return;

            rulesetNoDebounce = ruleset;
            performUpdateSelected();
        }

        /// <summary>
        /// Selection has been changed as the result of a user interaction.
        /// </summary>
        private void performUpdateSelected()
        {
            var beatmap = beatmapNoDebounce;
            var ruleset = rulesetNoDebounce;

            selectionChangedDebounce?.Cancel();

            if (beatmapNoDebounce == null)
                run();
            else
                selectionChangedDebounce = Scheduler.AddDelayed(run, 200);

            void run()
            {
                Logger.Log($"updating selection with beatmap:{beatmap?.ID.ToString() ?? "null"} ruleset:{ruleset?.ID.ToString() ?? "null"}");

                if (transferRulesetValue())
                {
                    Mods.Value = Array.Empty<Mod>();

                    // transferRulesetValue() may trigger a refilter. If the current selection does not match the new ruleset, we want to switch away from it.
                    // The default logic on WorkingBeatmap change is to switch to a matching ruleset (see workingBeatmapChanged()), but we don't want that here.
                    // We perform an early selection attempt and clear out the beatmap selection to avoid a second ruleset change (revert).
                    if (beatmap != null && !Carousel.SelectBeatmap(beatmap, false))
                        beatmap = null;
                }

                // We may be arriving here due to another component changing the bindable Beatmap.
                // In these cases, the other component has already loaded the beatmap, so we don't need to do so again.
                if (!EqualityComparer<BeatmapInfo>.Default.Equals(beatmap, Beatmap.Value.BeatmapInfo))
                {
                    Logger.Log($"beatmap changed from \"{Beatmap.Value.BeatmapInfo}\" to \"{beatmap}\"");

                    WorkingBeatmap previous = Beatmap.Value;
                    Beatmap.Value = beatmaps.GetWorkingBeatmap(beatmap, previous);

                    if (beatmap != null)
                    {
                        if (beatmap.BeatmapSetInfoID == beatmapNoDebounce?.BeatmapSetInfoID)
                            sampleChangeDifficulty.Play();
                        else
                            sampleChangeBeatmap.Play();
                    }
                }

                if (this.IsCurrentScreen())
                    ensurePlayingSelected();

                updateComponentFromBeatmap(Beatmap.Value);
            }
        }

        private void triggerRandom()
        {
            if (GetContainingInputManager().CurrentState.Keyboard.ShiftPressed)
                Carousel.SelectPreviousRandom();
            else
                Carousel.SelectNextRandom();
        }

        public override void OnEntering(IScreen last)
        {
            base.OnEntering(last);

            this.FadeInFromZero(250);
            FilterControl.Activate();

            ModSelect.SelectedMods.BindTo(selectedMods);
        }

        private const double logo_transition = 250;

        protected override void LogoArriving(OsuLogo logo, bool resuming)
        {
            base.LogoArriving(logo, resuming);

            Vector2 position = new Vector2(0.95f, 0.96f);

            if (logo.Alpha > 0.8f)
            {
                logo.MoveTo(position, 500, Easing.OutQuint);
            }
            else
            {
                logo.Hide();
                logo.ScaleTo(0.2f);
                logo.MoveTo(position);
            }

            logo.FadeIn(logo_transition, Easing.OutQuint);
            logo.ScaleTo(0.4f, logo_transition, Easing.OutQuint);

            logo.Action = () =>
            {
                FinaliseSelection();
                return false;
            };
        }

        protected override void LogoExiting(OsuLogo logo)
        {
            base.LogoExiting(logo);
            logo.ScaleTo(0.2f, logo_transition / 2, Easing.Out);
            logo.FadeOut(logo_transition / 2, Easing.Out);
        }

        public override void OnResuming(IScreen last)
        {
            base.OnResuming(last);

            // required due to https://github.com/ppy/osu-framework/issues/3218
            ModSelect.SelectedMods.Disabled = false;
            ModSelect.SelectedMods.BindTo(selectedMods);

            Carousel.AllowSelection = true;

            BeatmapDetails.Refresh();

            Beatmap.Value.Track.Looping = true;
            music?.ResetTrackAdjustments();

            if (Beatmap != null && !Beatmap.Value.BeatmapSetInfo.DeletePending)
            {
                updateComponentFromBeatmap(Beatmap.Value);

                // restart playback on returning to song select, regardless.
                music?.Play();
            }

            this.FadeIn(250);

            this.ScaleTo(1, 250, Easing.OutSine);

            FilterControl.Activate();
        }

        public override void OnSuspending(IScreen next)
        {
            ModSelect.SelectedMods.UnbindFrom(selectedMods);
            ModSelect.Hide();

            BeatmapOptions.Hide();

            if (Beatmap.Value.Track != null)
                Beatmap.Value.Track.Looping = false;

            this.ScaleTo(1.1f, 250, Easing.InSine);

            this.FadeOut(250);

            FilterControl.Deactivate();
            base.OnSuspending(next);
        }

        public override bool OnExiting(IScreen next)
        {
            if (ModSelect.State.Value == Visibility.Visible)
            {
                ModSelect.Hide();
                return true;
            }

            if (base.OnExiting(next))
                return true;

            beatmapInfoWedge.Hide();

            this.FadeOut(100);

            FilterControl.Deactivate();

            if (Beatmap.Value.Track != null)
                Beatmap.Value.Track.Looping = false;

            return false;
        }

        protected override void Dispose(bool isDisposing)
        {
            base.Dispose(isDisposing);

            decoupledRuleset.UnbindAll();
        }

        /// <summary>
        /// Allow components in SongSelect to update their loaded beatmap details.
        /// This is a debounced call (unlike directly binding to WorkingBeatmap.ValueChanged).
        /// </summary>
        /// <param name="beatmap">The working beatmap.</param>
        private void updateComponentFromBeatmap(WorkingBeatmap beatmap)
        {
            if (Background is BackgroundScreenBeatmap backgroundModeBeatmap)
            {
                backgroundModeBeatmap.Beatmap = beatmap;
                backgroundModeBeatmap.BlurAmount.Value = BACKGROUND_BLUR;
                backgroundModeBeatmap.FadeColour(Color4.White, 250);
            }

            beatmapInfoWedge.Beatmap = beatmap;

            BeatmapDetails.Beatmap = beatmap;

            if (beatmap.Track != null)
                beatmap.Track.Looping = true;
        }

        private readonly WeakReference<Track> lastTrack = new WeakReference<Track>(null);

        /// <summary>
        /// Ensures some music is playing for the current track.
        /// Will resume playback from a manual user pause if the track has changed.
        /// </summary>
        private void ensurePlayingSelected()
        {
            Track track = Beatmap.Value.Track;

            bool isNewTrack = !lastTrack.TryGetTarget(out var last) || last != track;

            track.RestartPoint = Beatmap.Value.Metadata.PreviewTime;

            if (!track.IsRunning && (music?.IsUserPaused != true || isNewTrack))
                music?.Play(true);

            lastTrack.SetTarget(track);
        }

        private void carouselBeatmapsLoaded()
        {
            bindBindables();

            Carousel.AllowSelection = true;

            // If a selection was already obtained, do not attempt to update the selected beatmap.
            if (Carousel.SelectedBeatmapSet != null)
                return;

            // Attempt to select the current beatmap on the carousel, if it is valid to be selected.
            if (!Beatmap.IsDefault && Beatmap.Value.BeatmapSetInfo?.DeletePending == false && Beatmap.Value.BeatmapSetInfo?.Protected == false)
            {
                if (Carousel.SelectBeatmap(Beatmap.Value.BeatmapInfo, false))
                    return;

                // prefer not changing ruleset at this point, so look for another difficulty in the currently playing beatmap
                var found = Beatmap.Value.BeatmapSetInfo.Beatmaps.FirstOrDefault(b => b.Ruleset.Equals(decoupledRuleset.Value));

                if (found != null && Carousel.SelectBeatmap(found, false))
                    return;
            }

            // If the current active beatmap could not be selected, select a new random beatmap.
            if (!Carousel.SelectNextRandom())
            {
                // in the case random selection failed, we want to trigger selectionChanged
                // to show the dummy beatmap (we have nothing else to display).
                performUpdateSelected();
            }
        }

        private bool boundLocalBindables;

        private void bindBindables()
        {
            if (boundLocalBindables)
                return;

            // manual binding to parent ruleset to allow for delayed load in the incoming direction.
            transferRulesetValue();

            Ruleset.ValueChanged += r => updateSelectedRuleset(r.NewValue);

            decoupledRuleset.ValueChanged += r => Ruleset.Value = r.NewValue;
            decoupledRuleset.DisabledChanged += r => Ruleset.Disabled = r;

            Beatmap.BindValueChanged(workingBeatmapChanged);

            boundLocalBindables = true;
        }

        /// <summary>
        /// Transfer the game-wide ruleset to the local decoupled ruleset.
        /// Will immediately run filter operations if required.
        /// </summary>
        /// <returns>Whether a transfer occurred.</returns>
        private bool transferRulesetValue()
        {
            if (decoupledRuleset.Value?.Equals(Ruleset.Value) == true)
                return false;

            Logger.Log($"decoupled ruleset transferred (\"{decoupledRuleset.Value}\" -> \"{Ruleset.Value}\")");
            rulesetNoDebounce = decoupledRuleset.Value = Ruleset.Value;

            // if we have a pending filter operation, we want to run it now.
            // it could change selection (ie. if the ruleset has been changed).
            Carousel?.FlushPendingFilterOperations();
            return true;
        }

        private void delete(BeatmapSetInfo beatmap)
        {
            if (beatmap == null || beatmap.ID <= 0) return;

            dialogOverlay?.Push(new BeatmapDeleteDialog(beatmap));
        }

        private void clearScores(BeatmapInfo beatmap)
        {
            if (beatmap == null || beatmap.ID <= 0) return;

            dialogOverlay?.Push(new BeatmapClearScoresDialog(beatmap, () =>
                // schedule done here rather than inside the dialog as the dialog may fade out and never callback.
                Schedule(() => BeatmapDetails.Refresh())));
        }

        public virtual bool OnPressed(GlobalAction action)
        {
            if (!this.IsCurrentScreen()) return false;

            switch (action)
            {
                case GlobalAction.Select:
                    FinaliseSelection();
                    return true;
            }

            return false;
        }

        public void OnReleased(GlobalAction action)
        {
        }

        protected override bool OnKeyDown(KeyDownEvent e)
        {
            if (e.Repeat) return false;

            switch (e.Key)
            {
                case Key.Delete:
                    if (e.ShiftPressed)
                    {
                        if (!Beatmap.IsDefault)
                            delete(Beatmap.Value.BeatmapSetInfo);
                        return true;
                    }

                    break;
            }

            return base.OnKeyDown(e);
        }

        private class VerticalMaskingContainer : Container
        {
            private const float panel_overflow = 1.2f;

            protected override Container<Drawable> Content { get; }

            public VerticalMaskingContainer()
            {
                RelativeSizeAxes = Axes.Both;
                Masking = true;
                Anchor = Anchor.Centre;
                Origin = Anchor.Centre;
                Width = panel_overflow; //avoid horizontal masking so the panels don't clip when screen stack is pushed.
                InternalChild = Content = new Container
                {
                    RelativeSizeAxes = Axes.Both,
                    Anchor = Anchor.Centre,
                    Origin = Anchor.Centre,
                    Width = 1 / panel_overflow,
                };
            }
        }

        private class ResetScrollContainer : Container
        {
            private readonly Action onHoverAction;

            public ResetScrollContainer(Action onHoverAction)
            {
                this.onHoverAction = onHoverAction;
            }

            protected override bool OnHover(HoverEvent e)
            {
                onHoverAction?.Invoke();
                return base.OnHover(e);
            }
        }
    }
}<|MERGE_RESOLUTION|>--- conflicted
+++ resolved
@@ -78,11 +78,6 @@
 
         protected BeatmapCarousel Carousel { get; private set; }
 
-<<<<<<< HEAD
-=======
-        private readonly DifficultyRecommender recommender = new DifficultyRecommender();
-
->>>>>>> 42ce325c
         private BeatmapInfoWedge beatmapInfoWedge;
         private DialogOverlay dialogOverlay;
 
@@ -126,10 +121,6 @@
 
             AddRangeInternal(new Drawable[]
             {
-<<<<<<< HEAD
-=======
-                recommender,
->>>>>>> 42ce325c
                 new ResetScrollContainer(() => Carousel.ScrollToSelected())
                 {
                     RelativeSizeAxes = Axes.Y,
