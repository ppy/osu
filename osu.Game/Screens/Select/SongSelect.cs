// Copyright (c) ppy Pty Ltd <contact@ppy.sh>. Licensed under the MIT Licence.
// See the LICENCE file in the repository root for full licence text.

using osu.Framework.Allocation;
using osu.Framework.Audio;
using osu.Framework.Audio.Sample;
using osu.Framework.Bindables;
using osu.Framework.Graphics;
using osu.Framework.Graphics.Containers;
using osu.Framework.Input.Events;
using osu.Framework.Logging;
using osu.Framework.Screens;
using osu.Framework.Threading;
using osu.Game.Beatmaps;
using osu.Game.Graphics;
using osu.Game.Graphics.Containers;
using osu.Game.Input.Bindings;
using osu.Game.Overlays;
using osu.Game.Overlays.Mods;
using osu.Game.Rulesets;
using osu.Game.Rulesets.Mods;
using osu.Game.Screens.Edit;
using osu.Game.Screens.Menu;
using osu.Game.Screens.Select.Options;
using osuTK;
using osuTK.Graphics;
using osuTK.Input;
using System;
using System.Collections.Generic;
using System.Linq;
using osu.Framework.Audio.Track;
using osu.Framework.Graphics.Sprites;
using osu.Framework.Input.Bindings;
using osu.Game.Collections;
using osu.Game.Graphics.UserInterface;
using osu.Game.Configuration;
using System.Diagnostics;
using osu.Game.Screens.Backgrounds;
using JetBrains.Annotations;
using osu.Game.Screens.Play;
<<<<<<< HEAD
using osu.Game.Database;
using osu.Game.Screens.Select.Leaderboards;
=======
>>>>>>> 953ca8c2
using osu.Game.Skinning;

namespace osu.Game.Screens.Select
{
    public abstract class SongSelect : ScreenWithBeatmapBackground, IKeyBindingHandler<GlobalAction>
    {
        public static readonly float WEDGE_HEIGHT = 245;

        protected const float BACKGROUND_BLUR = 20;
        private const float left_area_padding = 20;

        private BindableFloat BgBlur = new BindableFloat();
        private BindableBool OptUI = new BindableBool();

        public FilterControl FilterControl { get; private set; }

        /// <summary>
        /// Whether this song select instance should take control of the global track,
        /// applying looping and preview offsets.
        /// </summary>
        protected virtual bool ControlGlobalMusic => true;

        protected virtual bool ShowFooter => true;

        public override bool? AllowTrackAdjustments => true;

        /// <summary>
        /// Can be null if <see cref="ShowFooter"/> is false.
        /// </summary>
        protected BeatmapOptionsOverlay BeatmapOptions { get; private set; }

        /// <summary>
        /// Can be null if <see cref="ShowFooter"/> is false.
        /// </summary>
        protected Footer Footer { get; private set; }

        /// <summary>
        /// Contains any panel which is triggered by a footer button.
        /// Helps keep them located beneath the footer itself.
        /// </summary>
        protected Container FooterPanels { get; private set; }

        /// <summary>
        /// Whether entering editor mode should be allowed.
        /// </summary>
        public virtual bool AllowEditing => true;

        public bool BeatmapSetsLoaded => IsLoaded && Carousel?.BeatmapSetsLoaded == true;

        [Resolved]
        private Bindable<IReadOnlyList<Mod>> selectedMods { get; set; }

        protected BeatmapCarousel Carousel { get; private set; }

        protected Container LeftArea { get; private set; }

        private BeatmapInfoWedge beatmapInfoWedge;

        [Resolved(canBeNull: true)]
        private IDialogOverlay dialogOverlay { get; set; }

        [Resolved]
        private BeatmapManager beatmaps { get; set; }

        protected ModSelectOverlay ModSelect { get; private set; }

        protected Sample SampleConfirm { get; private set; }

        private Sample sampleChangeDifficulty;
        private Sample sampleChangeBeatmap;

        private Container carouselContainer;

        protected BeatmapDetailArea BeatmapDetails { get; private set; }

        private readonly Bindable<RulesetInfo> decoupledRuleset = new Bindable<RulesetInfo>();

        private double audioFeedbackLastPlaybackTime;

        [CanBeNull]
        private IDisposable modSelectOverlayRegistration;

        [Resolved]
        private MusicController music { get; set; }

        //LLin
        public Bindable<BeatmapLeaderboardScope> CurrentScope = new Bindable<BeatmapLeaderboardScope>();
        public Bindable<bool> FilterMods = new Bindable<bool>();

        [Resolved(CanBeNull = true)]
        internal IOverlayManager OverlayManager { get; private set; }

        [BackgroundDependencyLoader(true)]
<<<<<<< HEAD
        private void load(MConfigManager config, AudioManager audio, IDialogOverlay dialog, OsuColour colours, ManageCollectionsDialog manageCollectionsDialog, DifficultyRecommender recommender)
=======
        private void load(AudioManager audio, OsuColour colours, ManageCollectionsDialog manageCollectionsDialog, DifficultyRecommender recommender)
>>>>>>> 953ca8c2
        {
            // initial value transfer is required for FilterControl (it uses our re-cached bindables in its async load for the initial filter).
            transferRulesetValue();

            config?.BindWith(MSetting.SongSelectBgBlur, BgBlur);
            config?.BindWith(MSetting.OptUI, OptUI);

            LoadComponentAsync(Carousel = new BeatmapCarousel
            {
                AllowSelection = false, // delay any selection until our bindables are ready to make a good choice.
                Anchor = Anchor.CentreRight,
                Origin = Anchor.CentreRight,
                RelativeSizeAxes = Axes.Both,
                BleedTop = FilterControl.HEIGHT,
                BleedBottom = Footer.HEIGHT,
                SelectionChanged = updateSelectedBeatmap,
                BeatmapSetsChanged = carouselBeatmapsLoaded,
                GetRecommendedBeatmap = s => recommender?.GetRecommendedBeatmap(s),
            }, c => carouselContainer.Child = c);

            AddRangeInternal(new Drawable[]
            {
                new ResetScrollContainer(() => Carousel.ScrollToSelected())
                {
                    RelativeSizeAxes = Axes.Y,
                    Width = 250,
                },
                new VerticalMaskingContainer
                {
                    Children = new Drawable[]
                    {
                        new GridContainer // used for max width implementation
                        {
                            RelativeSizeAxes = Axes.Both,
                            ColumnDimensions = new[]
                            {
                                new Dimension(),
                                new Dimension(GridSizeMode.Relative, 0.5f, maxSize: 850),
                            },
                            Content = new[]
                            {
                                new Drawable[]
                                {
                                    new ParallaxContainer
                                    {
                                        ParallaxAmount = 0.005f,
                                        RelativeSizeAxes = Axes.Both,
                                        Child = new WedgeBackground
                                        {
                                            RelativeSizeAxes = Axes.Both,
                                            Padding = new MarginPadding { Right = -150 },
                                        },
                                    },
                                    carouselContainer = new Container
                                    {
                                        RelativeSizeAxes = Axes.Both,
                                        Padding = new MarginPadding
                                        {
                                            Top = FilterControl.HEIGHT,
                                            Bottom = Footer.HEIGHT
                                        },
                                        Child = new LoadingSpinner(true) { State = { Value = Visibility.Visible } }
                                    }
                                },
                            }
                        },
                        FilterControl = new FilterControl
                        {
                            RelativeSizeAxes = Axes.X,
                            Height = FilterControl.HEIGHT,
                            FilterChanged = ApplyFilterToCarousel,
                        },
                        new GridContainer // used for max width implementation
                        {
                            RelativeSizeAxes = Axes.Both,
                            ColumnDimensions = new[]
                            {
                                new Dimension(GridSizeMode.Relative, 0.5f, maxSize: 650),
                            },
                            Content = new[]
                            {
                                new Drawable[]
                                {
                                    LeftArea = new Container
                                    {
                                        Origin = Anchor.BottomLeft,
                                        Anchor = Anchor.BottomLeft,
                                        RelativeSizeAxes = Axes.Both,
                                        Padding = new MarginPadding { Top = left_area_padding },
                                        Children = new Drawable[]
                                        {
                                            beatmapInfoWedge = new BeatmapInfoWedge
                                            {
                                                Height = WEDGE_HEIGHT,
                                                RelativeSizeAxes = Axes.X,
                                                Margin = new MarginPadding
                                                {
                                                    Right = left_area_padding,
                                                    Left = -BeatmapInfoWedge.BORDER_THICKNESS, // Hide the left border
                                                },
                                            },
                                            new Container
                                            {
                                                RelativeSizeAxes = Axes.Both,
                                                Padding = new MarginPadding
                                                {
                                                    Bottom = Footer.HEIGHT,
                                                    Top = WEDGE_HEIGHT,
                                                    Left = left_area_padding,
                                                    Right = left_area_padding * 2,
                                                },
                                                Child = BeatmapDetails = CreateBeatmapDetailArea().With(d =>
                                                {
                                                    d.RelativeSizeAxes = Axes.Both;
                                                    d.Padding = new MarginPadding { Top = 10, Right = 5 };
                                                })
                                            },
                                        }
                                    },
                                },
                            }
                        }
                    }
                },
                new SkinnableTargetContainer(SkinnableTarget.SongSelect)
                {
                    RelativeSizeAxes = Axes.Both,
                },
            });

            if (ShowFooter)
            {
                AddRangeInternal(new Drawable[]
                {
                    FooterPanels = new Container
                    {
                        Anchor = Anchor.BottomLeft,
                        Origin = Anchor.BottomLeft,
                        RelativeSizeAxes = Axes.Both,
                        Padding = new MarginPadding { Bottom = Footer.HEIGHT },
                        Children = new Drawable[]
                        {
                            BeatmapOptions = new BeatmapOptionsOverlay(),
                        }
                    },
                    Footer = new Footer(),
                });
            }

            // preload the mod select overlay for later use in `LoadComplete()`.
            // therein it will be registered at the `OsuGame` level to properly function as a blocking overlay.
            LoadComponent(ModSelect = CreateModSelectOverlay());

            if (Footer != null)
            {
                foreach (var (button, overlay) in CreateFooterButtons())
                    Footer.AddButton(button, overlay);

                BeatmapOptions.AddButton(@"管理", @"收藏夹", FontAwesome.Solid.Book, colours.Green, () => manageCollectionsDialog?.Show());
                BeatmapOptions.AddButton(@"删除", @"所有难度", FontAwesome.Solid.Trash, colours.Pink, () => delete(Beatmap.Value.BeatmapSetInfo));
                BeatmapOptions.AddButton(@"从", @"未玩过的谱面中移除", FontAwesome.Regular.TimesCircle, colours.Purple, null);
                BeatmapOptions.AddButton(@"清除", @"所有本地成绩", FontAwesome.Solid.Eraser, colours.Purple, () => clearScores(Beatmap.Value.BeatmapInfo));
            }

            sampleChangeDifficulty = audio.Samples.Get(@"SongSelect/select-difficulty");
            sampleChangeBeatmap = audio.Samples.Get(@"SongSelect/select-expand");
            SampleConfirm = audio.Samples.Get(@"SongSelect/confirm-selection");
        }

        protected override void LoadComplete()
        {
            base.LoadComplete();
            BgBlur.BindValueChanged(_ => updateComponentFromBeatmap(Beatmap.Value, true));
            OptUI.BindValueChanged(_ => updateComponentFromBeatmap(Beatmap.Value, true));

            modSelectOverlayRegistration = OverlayManager?.RegisterBlockingOverlay(ModSelect);
        }

        /// <summary>
        /// Creates the buttons to be displayed in the footer.
        /// </summary>
        /// <returns>A set of <see cref="FooterButton"/> and an optional <see cref="OverlayContainer"/> which the button opens when pressed.</returns>
        protected virtual IEnumerable<(FooterButton, OverlayContainer)> CreateFooterButtons() => new (FooterButton, OverlayContainer)[]
        {
            (new FooterButtonMods { Current = Mods }, ModSelect),
            (new FooterButtonRandom
            {
                NextRandom = () => Carousel.SelectNextRandom(),
                PreviousRandom = Carousel.SelectPreviousRandom
            }, null),
            (new FooterButtonOptions(), BeatmapOptions)
        };

        protected virtual ModSelectOverlay CreateModSelectOverlay() => new UserModSelectOverlay();

        protected virtual void ApplyFilterToCarousel(FilterCriteria criteria)
        {
            // if not the current screen, we want to get carousel in a good presentation state before displaying (resume or enter).
            bool shouldDebounce = this.IsCurrentScreen();

            Carousel.Filter(criteria, shouldDebounce);
        }

        private DependencyContainer dependencies;

        protected override IReadOnlyDependencyContainer CreateChildDependencies(IReadOnlyDependencyContainer parent)
        {
            dependencies = new DependencyContainer(base.CreateChildDependencies(parent));

            dependencies.CacheAs(this);
            dependencies.CacheAs(decoupledRuleset);
            dependencies.CacheAs<IBindable<RulesetInfo>>(decoupledRuleset);

            return dependencies;
        }

        /// <summary>
        /// Creates the beatmap details to be displayed underneath the wedge.
        /// </summary>
        protected abstract BeatmapDetailArea CreateBeatmapDetailArea();

        public void Edit(BeatmapInfo beatmapInfo = null)
        {
            if (!AllowEditing)
                throw new InvalidOperationException($"Attempted to edit when {nameof(AllowEditing)} is disabled");

            Beatmap.Value = beatmaps.GetWorkingBeatmap(beatmapInfo ?? beatmapInfoNoDebounce);
            this.Push(new EditorLoader());
        }

        /// <summary>
        /// Call to make a selection and perform the default action for this SongSelect.
        /// </summary>
        /// <param name="beatmapInfo">An optional beatmap to override the current carousel selection.</param>
        /// <param name="ruleset">An optional ruleset to override the current carousel selection.</param>
        /// <param name="customStartAction">An optional custom action to perform instead of <see cref="OnStart"/>.</param>
        public void FinaliseSelection(BeatmapInfo beatmapInfo = null, RulesetInfo ruleset = null, Action customStartAction = null)
        {
            ResetBgBlur();
            // This is very important as we have not yet bound to screen-level bindables before the carousel load is completed.
            if (!Carousel.BeatmapSetsLoaded)
                return;

            if (ruleset != null)
                Ruleset.Value = ruleset;

            transferRulesetValue();

            // while transferRulesetValue will flush, it only does so if the ruleset changes.
            // the user could have changed a filter, and we want to ensure we are 100% up-to-date and consistent here.
            Carousel.FlushPendingFilterOperations();

            // avoid attempting to continue before a selection has been obtained.
            // this could happen via a user interaction while the carousel is still in a loading state.
            if (Carousel.SelectedBeatmapInfo == null) return;

            if (beatmapInfo != null)
                Carousel.SelectBeatmap(beatmapInfo);

            if (selectionChangedDebounce?.Completed == false)
            {
                selectionChangedDebounce.RunTask();
                selectionChangedDebounce?.Cancel(); // cancel the already scheduled task.
                selectionChangedDebounce = null;
            }

            if (customStartAction != null)
            {
                customStartAction();
                Carousel.AllowSelection = false;
            }
            else if (OnStart())
                Carousel.AllowSelection = false;
        }

        /// <summary>
        /// Called when a selection is made.
        /// </summary>
        /// <returns>If a resultant action occurred that takes the user away from SongSelect.</returns>
        protected abstract bool OnStart();

        private ScheduledDelegate selectionChangedDebounce;

        private void workingBeatmapChanged(ValueChangedEvent<WorkingBeatmap> e)
        {
            if (e.NewValue is DummyWorkingBeatmap || !this.IsCurrentScreen()) return;

            Logger.Log($"Song select working beatmap updated to {e.NewValue}");

            if (!Carousel.SelectBeatmap(e.NewValue.BeatmapInfo, false))
            {
                // A selection may not have been possible with filters applied.

                // There was possibly a ruleset mismatch. This is a case we can help things along by updating the game-wide ruleset to match.
                if (!e.NewValue.BeatmapInfo.Ruleset.Equals(decoupledRuleset.Value))
                {
                    Ruleset.Value = e.NewValue.BeatmapInfo.Ruleset;
                    transferRulesetValue();
                }

                // Even if a ruleset mismatch was not the cause (ie. a text filter is applied),
                // we still want to temporarily show the new beatmap, bypassing filters.
                // This will be undone the next time the user changes the filter.
                var criteria = FilterControl.CreateCriteria();
                criteria.SelectedBeatmapSet = e.NewValue.BeatmapInfo.BeatmapSet;
                Carousel.Filter(criteria);

                Carousel.SelectBeatmap(e.NewValue.BeatmapInfo);
            }
        }

        // We need to keep track of the last selected beatmap ignoring debounce to play the correct selection sounds.
        private BeatmapInfo beatmapInfoPrevious;
        private BeatmapInfo beatmapInfoNoDebounce;
        private RulesetInfo rulesetNoDebounce;

        private void updateSelectedBeatmap(BeatmapInfo beatmapInfo)
        {
            if (beatmapInfo == null && beatmapInfoNoDebounce == null)
                return;

            if (beatmapInfo?.Equals(beatmapInfoNoDebounce) == true)
                return;

            beatmapInfoNoDebounce = beatmapInfo;
            performUpdateSelected();
        }

        private void updateSelectedRuleset(RulesetInfo ruleset)
        {
            if (ruleset == null && rulesetNoDebounce == null)
                return;

            if (ruleset?.Equals(rulesetNoDebounce) == true)
                return;

            rulesetNoDebounce = ruleset;
            performUpdateSelected();
        }

        /// <summary>
        /// Selection has been changed as the result of a user interaction.
        /// </summary>
        private void performUpdateSelected()
        {
            var beatmap = beatmapInfoNoDebounce;
            var ruleset = rulesetNoDebounce;

            selectionChangedDebounce?.Cancel();

            if (beatmapInfoNoDebounce == null)
                run();
            else
                selectionChangedDebounce = Scheduler.AddDelayed(run, 200);

            if (beatmap?.Equals(beatmapInfoPrevious) != true)
            {
                if (beatmap != null && beatmapInfoPrevious != null && Time.Current - audioFeedbackLastPlaybackTime >= 50)
                {
                    if (beatmap.BeatmapSet?.ID == beatmapInfoPrevious.BeatmapSet?.ID)
                        sampleChangeDifficulty.Play();
                    else
                        sampleChangeBeatmap.Play();

                    audioFeedbackLastPlaybackTime = Time.Current;
                }

                beatmapInfoPrevious = beatmap;
            }

            void run()
            {
                // clear pending task immediately to track any potential nested debounce operation.
                selectionChangedDebounce = null;

                Logger.Log($"updating selection with beatmap:{beatmap?.ID.ToString() ?? "null"} ruleset:{ruleset?.ShortName ?? "null"}");

                if (transferRulesetValue())
                {
                    Mods.Value = Array.Empty<Mod>();

                    // transferRulesetValue() may trigger a re-filter. If the current selection does not match the new ruleset, we want to switch away from it.
                    // The default logic on WorkingBeatmap change is to switch to a matching ruleset (see workingBeatmapChanged()), but we don't want that here.
                    // We perform an early selection attempt and clear out the beatmap selection to avoid a second ruleset change (revert).
                    if (beatmap != null && !Carousel.SelectBeatmap(beatmap, false))
                        beatmap = null;
                }

                if (selectionChangedDebounce != null)
                {
                    // a new nested operation was started; switch to it for further selection.
                    // this avoids having two separate debounces trigger from the same source.
                    selectionChangedDebounce.RunTask();
                    return;
                }

                // We may be arriving here due to another component changing the bindable Beatmap.
                // In these cases, the other component has already loaded the beatmap, so we don't need to do so again.
                if (!EqualityComparer<BeatmapInfo>.Default.Equals(beatmap, Beatmap.Value.BeatmapInfo))
                {
                    Logger.Log($"beatmap changed from \"{Beatmap.Value.BeatmapInfo}\" to \"{beatmap}\"");
                    Beatmap.Value = beatmaps.GetWorkingBeatmap(beatmap);
                }

                if (this.IsCurrentScreen())
                    ensurePlayingSelected();

                updateComponentFromBeatmap(Beatmap.Value);
            }
        }

        public override void OnEntering(ScreenTransitionEvent e)
        {
            base.OnEntering(e);

            this.FadeInFromZero(250);
            FilterControl.Activate();

            ModSelect.SelectedMods.BindTo(selectedMods);

            beginLooping();
        }

        private const double logo_transition = 250;

        protected override void LogoArriving(OsuLogo logo, bool resuming)
        {
            base.LogoArriving(logo, resuming);

            Vector2 position = new Vector2(0.95f, 0.96f);

            if (logo.Alpha > 0.8f)
            {
                logo.MoveTo(position, 500, Easing.OutQuint);
            }
            else
            {
                logo.Hide();
                logo.ScaleTo(0.2f);
                logo.MoveTo(position);
            }

            logo.FadeIn(logo_transition, Easing.OutQuint);
            logo.ScaleTo(0.4f, logo_transition, Easing.OutQuint);

            logo.Action = () =>
            {
                FinaliseSelection();
                return false;
            };
        }

        protected override void LogoExiting(OsuLogo logo)
        {
            base.LogoExiting(logo);
            logo.ScaleTo(0.2f, logo_transition / 2, Easing.Out);
            logo.FadeOut(logo_transition / 2, Easing.Out);
        }

        public override void OnResuming(ScreenTransitionEvent e)
        {
            base.OnResuming(e);

            // required due to https://github.com/ppy/osu-framework/issues/3218
            ModSelect.SelectedMods.Disabled = false;
            ModSelect.SelectedMods.BindTo(selectedMods);

            Carousel.AllowSelection = true;

            BeatmapDetails.Refresh();

            beginLooping();

            if (Beatmap != null && !Beatmap.Value.BeatmapSetInfo.DeletePending)
            {
                updateComponentFromBeatmap(Beatmap.Value);

                if (ControlGlobalMusic)
                {
                    // restart playback on returning to song select, regardless.
                    // not sure this should be a permanent thing (we may want to leave a user pause paused even on returning)
                    music.ResetTrackAdjustments();
                    music.Play(requestedByUser: true);
                }
            }

            this.FadeIn(250);

            this.ScaleTo(1, 250, Easing.OutSine);

            FilterControl.Activate();
        }

        public override void OnSuspending(ScreenTransitionEvent e)
        {
            // Handle the case where FinaliseSelection is never called (ie. when a screen is pushed externally).
            // Without this, it's possible for a transfer to happen while we are not the current screen.
            transferRulesetValue();

            ModSelect.SelectedMods.UnbindFrom(selectedMods);
            ModSelect.Hide();

            BeatmapOptions.Hide();

            endLooping();

            this.ScaleTo(1.1f, 250, Easing.InSine);

            this.FadeOut(250);

            FilterControl.Deactivate();
            base.OnSuspending(e);
        }

        public override bool OnExiting(ScreenExitEvent e)
        {
            if (base.OnExiting(e))
                return true;

            beatmapInfoWedge.Hide();
            ModSelect.Hide();

            this.FadeOut(100);

            FilterControl.Deactivate();

            endLooping();

            return false;
        }

        private bool isHandlingLooping;

        private void beginLooping()
        {
            if (!ControlGlobalMusic)
                return;

            Debug.Assert(!isHandlingLooping);

            isHandlingLooping = true;

            ensureTrackLooping(Beatmap.Value, TrackChangeDirection.None);
            music.TrackChanged += ensureTrackLooping;
        }

        private void endLooping()
        {
            // may be called multiple times during screen exit process.
            if (!isHandlingLooping)
                return;

            music.CurrentTrack.Looping = isHandlingLooping = false;

            music.TrackChanged -= ensureTrackLooping;
        }

        private void ensureTrackLooping(IWorkingBeatmap beatmap, TrackChangeDirection changeDirection)
            => beatmap.PrepareTrackForPreviewLooping();

        public override bool OnBackButton()
        {
            if (ModSelect.State.Value == Visibility.Visible)
            {
                ModSelect.Hide();
                return true;
            }

            return false;
        }

        protected override void Dispose(bool isDisposing)
        {
            base.Dispose(isDisposing);

            decoupledRuleset.UnbindAll();

            if (music != null)
                music.TrackChanged -= ensureTrackLooping;

            modSelectOverlayRegistration?.Dispose();
        }

        private BeatmapSetInfo oldBeatmapSet;
        protected bool BeatmapSetChanged = true;

        /// <summary>
        /// Allow components in SongSelect to update their loaded beatmap details.
        /// This is a debounced call (unlike directly binding to WorkingBeatmap.ValueChanged).
        /// </summary>
        /// <param name="beatmap">The working beatmap.</param>
        /// <param name="BlurOnly">Whether to only blur the background.</param>
        private void updateComponentFromBeatmap(WorkingBeatmap beatmap, bool BlurOnly = false)
        {
            //我不放这oldBeatmapSet和BeatmapSetChanged就永远是null咋回事...
            oldBeatmapSet ??= Carousel.SelectedBeatmapSet;

            BeatmapSetChanged = Carousel.SelectedBeatmapSet != oldBeatmapSet;

            ApplyToBackground(backgroundModeBeatmap =>
            {
                backgroundModeBeatmap.BlurAmount.Value = OptUI.Value ? BgBlur.Value * 100 : BACKGROUND_BLUR;
                if (BlurOnly) return;

                backgroundModeBeatmap.Beatmap = beatmap;
                backgroundModeBeatmap.FadeColour(Color4.White, 250);
            });

            beatmapInfoWedge.Beatmap = beatmap;

            BeatmapDetails.Beatmap = beatmap;
        }

        protected void ResetBgBlur()
        {
            ApplyToBackground(b =>
            {
                if (b is BackgroundScreenBeatmap bsb)
                    bsb.BlurAmount.Value = BACKGROUND_BLUR;
            });
        }

        private readonly WeakReference<ITrack> lastTrack = new WeakReference<ITrack>(null);

        /// <summary>
        /// Ensures some music is playing for the current track.
        /// Will resume playback from a manual user pause if the track has changed.
        /// </summary>
        private void ensurePlayingSelected()
        {
            if (!ControlGlobalMusic)
                return;

            ITrack track = music.CurrentTrack;

            bool isNewTrack = !lastTrack.TryGetTarget(out var last) || last != track;

            if (!track.IsRunning && (music.UserPauseRequested != true || isNewTrack))
                music.Play(true);

            lastTrack.SetTarget(track);
        }

        private void carouselBeatmapsLoaded()
        {
            bindBindables();

            Carousel.AllowSelection = true;

            // If a selection was already obtained, do not attempt to update the selected beatmap.
            if (Carousel.SelectedBeatmapSet != null)
                return;

            // Attempt to select the current beatmap on the carousel, if it is valid to be selected.
            if (!Beatmap.IsDefault && Beatmap.Value.BeatmapSetInfo?.DeletePending == false && Beatmap.Value.BeatmapSetInfo?.Protected == false)
            {
                if (Carousel.SelectBeatmap(Beatmap.Value.BeatmapInfo, false))
                    return;

                // prefer not changing ruleset at this point, so look for another difficulty in the currently playing beatmap
                var found = Beatmap.Value.BeatmapSetInfo.Beatmaps.FirstOrDefault(b => b.Ruleset.Equals(decoupledRuleset.Value));

                if (found != null && Carousel.SelectBeatmap(found, false))
                    return;
            }

            // If the current active beatmap could not be selected, select a new random beatmap.
            if (!Carousel.SelectNextRandom())
            {
                // in the case random selection failed, we want to trigger selectionChanged
                // to show the dummy beatmap (we have nothing else to display).
                performUpdateSelected();
            }
        }

        private bool boundLocalBindables;

        private void bindBindables()
        {
            if (boundLocalBindables)
                return;

            // manual binding to parent ruleset to allow for delayed load in the incoming direction.
            transferRulesetValue();

            Ruleset.ValueChanged += r => updateSelectedRuleset(r.NewValue);

            decoupledRuleset.ValueChanged += r => Ruleset.Value = r.NewValue;
            decoupledRuleset.DisabledChanged += r => Ruleset.Disabled = r;

            Beatmap.BindValueChanged(workingBeatmapChanged);

            boundLocalBindables = true;
        }

        /// <summary>
        /// Transfer the game-wide ruleset to the local decoupled ruleset.
        /// Will immediately run filter operations if required.
        /// </summary>
        /// <returns>Whether a transfer occurred.</returns>
        private bool transferRulesetValue()
        {
            if (decoupledRuleset.Value?.Equals(Ruleset.Value) == true)
                return false;

            Logger.Log($"decoupled ruleset transferred (\"{decoupledRuleset.Value}\" -> \"{Ruleset.Value}\")");
            rulesetNoDebounce = decoupledRuleset.Value = Ruleset.Value;

            // if we have a pending filter operation, we want to run it now.
            // it could change selection (ie. if the ruleset has been changed).
            Carousel?.FlushPendingFilterOperations();
            return true;
        }

        private void delete(BeatmapSetInfo beatmap)
        {
            if (beatmap == null) return;

            dialogOverlay?.Push(new BeatmapDeleteDialog(beatmap));
        }

        private void clearScores(BeatmapInfo beatmapInfo)
        {
            if (beatmapInfo == null) return;

            dialogOverlay?.Push(new BeatmapClearScoresDialog(beatmapInfo, () =>
                // schedule done here rather than inside the dialog as the dialog may fade out and never callback.
                Schedule(() => BeatmapDetails.Refresh())));
        }

        public virtual bool OnPressed(KeyBindingPressEvent<GlobalAction> e)
        {
            if (e.Repeat)
                return false;

            if (!this.IsCurrentScreen()) return false;

            switch (e.Action)
            {
                case GlobalAction.Select:
                    FinaliseSelection();
                    return true;
            }

            return false;
        }

        public void OnReleased(KeyBindingReleaseEvent<GlobalAction> e)
        {
        }

        protected override bool OnKeyDown(KeyDownEvent e)
        {
            if (e.Repeat) return false;

            switch (e.Key)
            {
                case Key.Delete:
                    if (e.ShiftPressed)
                    {
                        if (!Beatmap.IsDefault)
                            delete(Beatmap.Value.BeatmapSetInfo);
                        return true;
                    }

                    break;
            }

            return base.OnKeyDown(e);
        }

        private class VerticalMaskingContainer : Container
        {
            private const float panel_overflow = 1.2f;

            protected override Container<Drawable> Content { get; }

            public VerticalMaskingContainer()
            {
                RelativeSizeAxes = Axes.Both;
                Masking = true;
                Anchor = Anchor.Centre;
                Origin = Anchor.Centre;
                Width = panel_overflow; // avoid horizontal masking so the panels don't clip when screen stack is pushed.
                InternalChild = Content = new Container
                {
                    RelativeSizeAxes = Axes.Both,
                    Anchor = Anchor.Centre,
                    Origin = Anchor.Centre,
                    Width = 1 / panel_overflow,
                };
            }
        }

        private class ResetScrollContainer : Container
        {
            private readonly Action onHoverAction;

            public ResetScrollContainer(Action onHoverAction)
            {
                this.onHoverAction = onHoverAction;
            }

            protected override bool OnHover(HoverEvent e)
            {
                onHoverAction?.Invoke();
                return base.OnHover(e);
            }
        }
    }
}<|MERGE_RESOLUTION|>--- conflicted
+++ resolved
@@ -38,11 +38,8 @@
 using osu.Game.Screens.Backgrounds;
 using JetBrains.Annotations;
 using osu.Game.Screens.Play;
-<<<<<<< HEAD
 using osu.Game.Database;
 using osu.Game.Screens.Select.Leaderboards;
-=======
->>>>>>> 953ca8c2
 using osu.Game.Skinning;
 
 namespace osu.Game.Screens.Select
@@ -136,11 +133,7 @@
         internal IOverlayManager OverlayManager { get; private set; }
 
         [BackgroundDependencyLoader(true)]
-<<<<<<< HEAD
-        private void load(MConfigManager config, AudioManager audio, IDialogOverlay dialog, OsuColour colours, ManageCollectionsDialog manageCollectionsDialog, DifficultyRecommender recommender)
-=======
-        private void load(AudioManager audio, OsuColour colours, ManageCollectionsDialog manageCollectionsDialog, DifficultyRecommender recommender)
->>>>>>> 953ca8c2
+        private void load(MConfigManager config, AudioManager audio, OsuColour colours, ManageCollectionsDialog manageCollectionsDialog, DifficultyRecommender recommender)
         {
             // initial value transfer is required for FilterControl (it uses our re-cached bindables in its async load for the initial filter).
             transferRulesetValue();
