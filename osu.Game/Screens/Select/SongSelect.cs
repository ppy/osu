// Copyright (c) ppy Pty Ltd <contact@ppy.sh>. Licensed under the MIT Licence.
// See the LICENCE file in the repository root for full licence text.

using osu.Framework.Allocation;
using osu.Framework.Audio;
using osu.Framework.Audio.Sample;
using osu.Framework.Audio.Track;
using osu.Framework.Bindables;
using osu.Framework.Graphics;
using osu.Framework.Graphics.Containers;
using osu.Framework.Input.Events;
using osu.Framework.Logging;
using osu.Framework.Screens;
using osu.Framework.Threading;
using osu.Game.Beatmaps;
using osu.Game.Graphics;
using osu.Game.Graphics.Containers;
using osu.Game.Input.Bindings;
using osu.Game.Overlays;
using osu.Game.Overlays.Mods;
using osu.Game.Rulesets;
using osu.Game.Rulesets.Mods;
using osu.Game.Screens.Backgrounds;
using osu.Game.Screens.Edit;
using osu.Game.Screens.Menu;
using osu.Game.Screens.Play;
using osu.Game.Screens.Select.Options;
using osu.Game.Skinning;
using osuTK;
using osuTK.Graphics;
using osuTK.Input;
using System;
using System.Collections.Generic;
using System.Linq;
using System.Threading.Tasks;
using osu.Framework.Graphics.Sprites;
using osu.Framework.Input.Bindings;
using osu.Game.Scoring;

namespace osu.Game.Screens.Select
{
    public abstract class SongSelect : OsuScreen, IKeyBindingHandler<GlobalAction>
    {
        private static readonly Vector2 wedged_container_size = new Vector2(0.5f, 245);

        protected const float BACKGROUND_BLUR = 20;
        private const float left_area_padding = 20;

        public readonly FilterControl FilterControl;

        protected virtual bool ShowFooter => true;

        /// <summary>
        /// Can be null if <see cref="ShowFooter"/> is false.
        /// </summary>
        protected readonly BeatmapOptionsOverlay BeatmapOptions;

        /// <summary>
        /// Can be null if <see cref="ShowFooter"/> is false.
        /// </summary>
        protected readonly Footer Footer;

        /// <summary>
        /// Contains any panel which is triggered by a footer button.
        /// Helps keep them located beneath the footer itself.
        /// </summary>
        protected readonly Container FooterPanels;

        protected override BackgroundScreen CreateBackground()
        {
            var background = new BackgroundScreenBeatmap();
            return background;
        }

        protected readonly BeatmapCarousel Carousel;
        private readonly BeatmapInfoWedge beatmapInfoWedge;
        private DialogOverlay dialogOverlay;
        private BeatmapManager beatmaps;

        protected readonly ModSelectOverlay ModSelect;

        protected SampleChannel SampleConfirm;
        private SampleChannel sampleChangeDifficulty;
        private SampleChannel sampleChangeBeatmap;

        protected readonly BeatmapDetailArea BeatmapDetails;

        private readonly Bindable<RulesetInfo> decoupledRuleset = new Bindable<RulesetInfo>();

        [Resolved(canBeNull: true)]
        private MusicController music { get; set; }

        [Cached]
        [Cached(Type = typeof(IBindable<IReadOnlyList<Mod>>))]
        private readonly Bindable<IReadOnlyList<Mod>> mods = new Bindable<IReadOnlyList<Mod>>(Array.Empty<Mod>()); // Bound to the game's mods, but is not reset on exiting

        protected SongSelect()
        {
            Container beatmapInfoWedgeMaskingContainer;

            AddRangeInternal(new Drawable[]
            {
                new EdgeSnappingContainer
                {
                    SnappedEdges = Edges.All,
                    RelativeSizeAxes = Axes.Both,
                    Child = new ParallaxContainer
                    {
                        Masking = true,
                        ParallaxAmount = 0.005f,
                        RelativeSizeAxes = Axes.Both,
                        Children = new[]
                        {
                            new WedgeBackground
                            {
                                RelativeSizeAxes = Axes.Both,
                                Padding = new MarginPadding { Right = -150 },
                                Size = new Vector2(wedged_container_size.X, 1),
                            }
                        }
                    }
                },
                new Container
                {
                    Origin = Anchor.BottomLeft,
                    Anchor = Anchor.BottomLeft,
                    RelativeSizeAxes = Axes.Both,
                    Size = new Vector2(wedged_container_size.X, 1),
                    Padding = new MarginPadding
                    {
                        Bottom = Footer.HEIGHT,
                        Top = wedged_container_size.Y + left_area_padding,
                        Left = left_area_padding,
                        Right = left_area_padding * 2,
                    },
                    Child = BeatmapDetails = new BeatmapDetailArea
                    {
                        RelativeSizeAxes = Axes.Both,
                        Padding = new MarginPadding { Top = 10, Right = 5 },
                    }
                },
                new Container
                {
                    RelativeSizeAxes = Axes.Both,
                    Masking = true,
                    Anchor = Anchor.Centre,
                    Origin = Anchor.Centre,
                    Width = 2, //avoid horizontal masking so the panels don't clip when screen stack is pushed.
                    Children = new Drawable[]
                    {
                        new EdgeSnappingContainer
                        {
<<<<<<< HEAD
                            RelativeSizeAxes = Axes.Both,
                            Anchor = Anchor.Centre,
                            Origin = Anchor.Centre,
                            Width = 0.5f,
                            SnappedEdges = Edges.Horizontal, // vertical snapping will have no effect as the parent container is masking
                            Child = Carousel = new BeatmapCarousel
=======
                            new Container
>>>>>>> 918701be
                            {
                                RelativeSizeAxes = Axes.Both,
                                Padding = new MarginPadding
                                {
                                    Top = FilterControl.HEIGHT,
                                    Bottom = Footer.HEIGHT
                                },
                                Child = Carousel = new BeatmapCarousel
                                {
                                    Masking = false,
                                    RelativeSizeAxes = Axes.Both,
                                    Size = new Vector2(1 - wedged_container_size.X, 1),
                                    Anchor = Anchor.CentreRight,
                                    Origin = Anchor.CentreRight,
                                    SelectionChanged = updateSelectedBeatmap,
                                    BeatmapSetsChanged = carouselBeatmapsLoaded,
                                },
                            },
                        },
                        FilterControl = new FilterControl
                        {
                            RelativeSizeAxes = Axes.X,
                            Anchor = Anchor.TopCentre,
                            Origin = Anchor.TopCentre,
                            Height = 100,
                            Width = 0.5f,
                            FilterChanged = c => Carousel.Filter(c),
                            Background = { Width = 2 },
                            Exit = () =>
                            {
<<<<<<< HEAD
                                if (this.IsCurrentScreen())
                                    this.Exit();
=======
                                RelativeSizeAxes = Axes.X,
                                Height = FilterControl.HEIGHT,
                                FilterChanged = c => Carousel.Filter(c),
                                Background = { Width = 2 },
                                Exit = () =>
                                {
                                    if (this.IsCurrentScreen())
                                        this.Exit();
                                },
>>>>>>> 918701be
                            },
                        },
                    },
                },
                beatmapInfoWedgeMaskingContainer = new Container
                {
                    RelativeSizeAxes = Axes.X,
                    AutoSizeAxes = Axes.Y,
                    Masking = true,
                    Child = beatmapInfoWedge = new BeatmapInfoWedge
                    {
                        Size = wedged_container_size,
                        RelativeSizeAxes = Axes.X,
                    }
                },
                new ResetScrollContainer(() => Carousel.ScrollToSelected())
                {
                    RelativeSizeAxes = Axes.Y,
                    Width = 250,
                }
            });

            beatmapInfoWedgeMaskingContainer.Padding = new MarginPadding
            {
                Left = -beatmapInfoWedge.BorderThickness,
                Top = left_area_padding,
                Bottom = left_area_padding,
                Right = left_area_padding
            };

            if (ShowFooter)
            {
                AddRangeInternal(new[]
                {
                    FooterPanels = new Container
                    {
                        Anchor = Anchor.BottomLeft,
                        Origin = Anchor.BottomLeft,
                        RelativeSizeAxes = Axes.X,
                        AutoSizeAxes = Axes.Y,
                        Margin = new MarginPadding { Bottom = Footer.HEIGHT },
                        Children = new Drawable[]
                        {
                            BeatmapOptions = new BeatmapOptionsOverlay(),
                            ModSelect = new ModSelectOverlay
                            {
                                RelativeSizeAxes = Axes.X,
                                Origin = Anchor.BottomCentre,
                                Anchor = Anchor.BottomCentre,
                            }
                        }
                    },
                    Footer = new Footer()
                });
            }

            BeatmapDetails.Leaderboard.ScoreSelected += s => this.Push(new SoloResults(s));
        }

        [BackgroundDependencyLoader(true)]
        private void load(BeatmapManager beatmaps, AudioManager audio, DialogOverlay dialog, OsuColour colours, SkinManager skins, ScoreManager scores)
        {
            if (Footer != null)
            {
                Footer.AddButton(new FooterButtonMods { Current = mods }, ModSelect);
                Footer.AddButton(new FooterButtonRandom { Action = triggerRandom });
                Footer.AddButton(new FooterButtonOptions(), BeatmapOptions);

                BeatmapOptions.AddButton(@"Delete", @"all difficulties", FontAwesome.Solid.Trash, colours.Pink, () => delete(Beatmap.Value.BeatmapSetInfo), Key.Number4, float.MaxValue);
                BeatmapOptions.AddButton(@"Remove", @"from unplayed", FontAwesome.Regular.TimesCircle, colours.Purple, null, Key.Number1);
                BeatmapOptions.AddButton(@"Clear", @"local scores", FontAwesome.Solid.Eraser, colours.Purple, () => clearScores(Beatmap.Value.BeatmapInfo), Key.Number2);
            }

            if (this.beatmaps == null)
                this.beatmaps = beatmaps;

            this.beatmaps.ItemAdded += onBeatmapSetAdded;
            this.beatmaps.ItemRemoved += onBeatmapSetRemoved;
            this.beatmaps.BeatmapHidden += onBeatmapHidden;
            this.beatmaps.BeatmapRestored += onBeatmapRestored;

            dialogOverlay = dialog;

            sampleChangeDifficulty = audio.Samples.Get(@"SongSelect/select-difficulty");
            sampleChangeBeatmap = audio.Samples.Get(@"SongSelect/select-expand");
            SampleConfirm = audio.Samples.Get(@"SongSelect/confirm-selection");

            if (dialogOverlay != null)
            {
                Schedule(() =>
                {
                    // if we have no beatmaps but osu-stable is found, let's prompt the user to import.
                    if (!beatmaps.GetAllUsableBeatmapSetsEnumerable().Any() && beatmaps.StableInstallationAvailable)
                        dialogOverlay.Push(new ImportFromStablePopup(() =>
                        {
                            Task.Run(beatmaps.ImportFromStableAsync).ContinueWith(_ => scores.ImportFromStableAsync(), TaskContinuationOptions.OnlyOnRanToCompletion);
                            Task.Run(skins.ImportFromStableAsync);
                        }));
                });
            }
        }

        protected override void LoadComplete()
        {
            base.LoadComplete();

            mods.BindTo(Mods);
        }

        private DependencyContainer dependencies;

        protected override IReadOnlyDependencyContainer CreateChildDependencies(IReadOnlyDependencyContainer parent)
        {
            dependencies = new DependencyContainer(base.CreateChildDependencies(parent));

            dependencies.CacheAs(this);
            dependencies.CacheAs(decoupledRuleset);
            dependencies.CacheAs<IBindable<RulesetInfo>>(decoupledRuleset);

            return dependencies;
        }

        public void Edit(BeatmapInfo beatmap = null)
        {
            Beatmap.Value = beatmaps.GetWorkingBeatmap(beatmap ?? beatmapNoDebounce);
            this.Push(new Editor());
        }

        /// <summary>
        /// Call to make a selection and perform the default action for this SongSelect.
        /// </summary>
        /// <param name="beatmap">An optional beatmap to override the current carousel selection.</param>
        /// <param name="performStartAction">Whether to trigger <see cref="OnStart"/>.</param>
        public void FinaliseSelection(BeatmapInfo beatmap = null, bool performStartAction = true)
        {
            // This is very important as we have not yet bound to screen-level bindables before the carousel load is completed.
            if (!Carousel.BeatmapSetsLoaded)
                return;

            // if we have a pending filter operation, we want to run it now.
            // it could change selection (ie. if the ruleset has been changed).
            Carousel.FlushPendingFilterOperations();

            // avoid attempting to continue before a selection has been obtained.
            // this could happen via a user interaction while the carousel is still in a loading state.
            if (Carousel.SelectedBeatmap == null) return;

            if (beatmap != null)
                Carousel.SelectBeatmap(beatmap);

            if (selectionChangedDebounce?.Completed == false)
            {
                selectionChangedDebounce.RunTask();
                selectionChangedDebounce.Cancel(); // cancel the already scheduled task.
                selectionChangedDebounce = null;
            }

            if (performStartAction)
                OnStart();
        }

        /// <summary>
        /// Called when a selection is made.
        /// </summary>
        /// <returns>If a resultant action occurred that takes the user away from SongSelect.</returns>
        protected abstract bool OnStart();

        private ScheduledDelegate selectionChangedDebounce;

        private void workingBeatmapChanged(ValueChangedEvent<WorkingBeatmap> e)
        {
            if (e.NewValue is DummyWorkingBeatmap) return;

            if (this.IsCurrentScreen() && !Carousel.SelectBeatmap(e.NewValue?.BeatmapInfo, false))
                // If selecting new beatmap without bypassing filters failed, there's possibly a ruleset mismatch
                if (e.NewValue?.BeatmapInfo?.Ruleset != null && !e.NewValue.BeatmapInfo.Ruleset.Equals(decoupledRuleset.Value))
                {
                    Ruleset.Value = e.NewValue.BeatmapInfo.Ruleset;
                    Carousel.SelectBeatmap(e.NewValue.BeatmapInfo);
                }
        }

        // We need to keep track of the last selected beatmap ignoring debounce to play the correct selection sounds.
        private BeatmapInfo beatmapNoDebounce;
        private RulesetInfo rulesetNoDebounce;

        private void updateSelectedBeatmap(BeatmapInfo beatmap)
        {
            if (beatmap?.Equals(beatmapNoDebounce) == true)
                return;

            beatmapNoDebounce = beatmap;
            performUpdateSelected();
        }

        private void updateSelectedRuleset(RulesetInfo ruleset)
        {
            if (ruleset?.Equals(rulesetNoDebounce) == true)
                return;

            rulesetNoDebounce = ruleset;
            performUpdateSelected();
        }

        /// <summary>
        /// selection has been changed as the result of a user interaction.
        /// </summary>
        private void performUpdateSelected()
        {
            var beatmap = beatmapNoDebounce;
            var ruleset = rulesetNoDebounce;

            selectionChangedDebounce?.Cancel();

            if (beatmap == null)
                run();
            else
                selectionChangedDebounce = Scheduler.AddDelayed(run, 200);

            void run()
            {
                Logger.Log($"updating selection with beatmap:{beatmap?.ID.ToString() ?? "null"} ruleset:{ruleset?.ID.ToString() ?? "null"}");

                if (ruleset?.Equals(decoupledRuleset.Value) == false)
                {
                    Logger.Log($"ruleset changed from \"{decoupledRuleset.Value}\" to \"{ruleset}\"");

                    mods.Value = Array.Empty<Mod>();
                    decoupledRuleset.Value = ruleset;

                    // force a filter before attempting to change the beatmap.
                    // we may still be in the wrong ruleset as there is a debounce delay on ruleset changes.
                    Carousel.Filter(null, false);

                    // Filtering only completes after the carousel runs Update.
                    // If we also have a pending beatmap change we should delay it one frame.
                    selectionChangedDebounce = Schedule(run);
                    return;
                }

                // We may be arriving here due to another component changing the bindable Beatmap.
                // In these cases, the other component has already loaded the beatmap, so we don't need to do so again.
                if (!Equals(beatmap, Beatmap.Value.BeatmapInfo))
                {
                    Logger.Log($"beatmap changed from \"{Beatmap.Value.BeatmapInfo}\" to \"{beatmap}\"");

                    Beatmap.Value = beatmaps.GetWorkingBeatmap(beatmap, Beatmap.Value);

                    if (beatmap != null)
                    {
                        if (beatmap.BeatmapSetInfoID == beatmapNoDebounce?.BeatmapSetInfoID)
                            sampleChangeDifficulty.Play();
                        else
                            sampleChangeBeatmap.Play();
                    }
                }

                if (this.IsCurrentScreen())
                    ensurePlayingSelected();
                UpdateBeatmap(Beatmap.Value);
            }
        }

        private void triggerRandom()
        {
            if (GetContainingInputManager().CurrentState.Keyboard.ShiftPressed)
                Carousel.SelectPreviousRandom();
            else
                Carousel.SelectNextRandom();
        }

        public override void OnEntering(IScreen last)
        {
            base.OnEntering(last);

            this.FadeInFromZero(250);
            FilterControl.Activate();
        }

        private const double logo_transition = 250;

        protected override void LogoArriving(OsuLogo logo, bool resuming)
        {
            base.LogoArriving(logo, resuming);

            Vector2 position = new Vector2(0.95f, 0.96f);

            if (logo.Alpha > 0.8f)
            {
                logo.MoveTo(position, 500, Easing.OutQuint);
            }
            else
            {
                logo.Hide();
                logo.ScaleTo(0.2f);
                logo.MoveTo(position);
            }

            logo.FadeIn(logo_transition, Easing.OutQuint);
            logo.ScaleTo(0.4f, logo_transition, Easing.OutQuint);

            logo.Action = () =>
            {
                FinaliseSelection();
                return false;
            };
        }

        protected override void LogoExiting(OsuLogo logo)
        {
            base.LogoExiting(logo);
            logo.ScaleTo(0.2f, logo_transition / 2, Easing.Out);
            logo.FadeOut(logo_transition / 2, Easing.Out);
        }

        public override void OnResuming(IScreen last)
        {
            BeatmapDetails.Leaderboard.RefreshScores();

            Beatmap.Value.Track.Looping = true;

            if (Beatmap != null && !Beatmap.Value.BeatmapSetInfo.DeletePending)
            {
                UpdateBeatmap(Beatmap.Value);
                ensurePlayingSelected();
            }

            base.OnResuming(last);

            this.FadeIn(250);

            this.ScaleTo(1, 250, Easing.OutSine);

            FilterControl.Activate();
        }

        public override void OnSuspending(IScreen next)
        {
            ModSelect.Hide();

            BeatmapOptions.Hide();

            this.ScaleTo(1.1f, 250, Easing.InSine);

            this.FadeOut(250);

            FilterControl.Deactivate();
            base.OnSuspending(next);
        }

        public override bool OnExiting(IScreen next)
        {
            if (ModSelect.State.Value == Visibility.Visible)
            {
                ModSelect.Hide();
                return true;
            }

            if (base.OnExiting(next))
                return true;

            beatmapInfoWedge.Hide();

            this.FadeOut(100);

            FilterControl.Deactivate();

            if (Beatmap.Value.Track != null)
                Beatmap.Value.Track.Looping = false;

            mods.UnbindAll();
            Mods.Value = Array.Empty<Mod>();

            return false;
        }

        protected override void Dispose(bool isDisposing)
        {
            base.Dispose(isDisposing);

            decoupledRuleset.UnbindAll();

            if (beatmaps != null)
            {
                beatmaps.ItemAdded -= onBeatmapSetAdded;
                beatmaps.ItemRemoved -= onBeatmapSetRemoved;
                beatmaps.BeatmapHidden -= onBeatmapHidden;
                beatmaps.BeatmapRestored -= onBeatmapRestored;
            }
        }

        /// <summary>
        /// Allow components in SongSelect to update their loaded beatmap details.
        /// This is a debounced call (unlike directly binding to WorkingBeatmap.ValueChanged).
        /// </summary>
        /// <param name="beatmap">The working beatmap.</param>
        protected virtual void UpdateBeatmap(WorkingBeatmap beatmap)
        {
            Logger.Log($"working beatmap updated to {beatmap}");

            if (Background is BackgroundScreenBeatmap backgroundModeBeatmap)
            {
                backgroundModeBeatmap.Beatmap = beatmap;
                backgroundModeBeatmap.BlurAmount.Value = BACKGROUND_BLUR;
                backgroundModeBeatmap.FadeColour(Color4.White, 250);
            }

            beatmapInfoWedge.Beatmap = beatmap;

            BeatmapDetails.Beatmap = beatmap;

            if (beatmap.Track != null)
                beatmap.Track.Looping = true;
        }

        private void ensurePlayingSelected(bool restart = false)
        {
            Track track = Beatmap.Value.Track;

            if ((!track.IsRunning || restart) && music?.IsUserPaused != true)
            {
                track.RestartPoint = Beatmap.Value.Metadata.PreviewTime;
                track.Restart();
            }
        }

        private void onBeatmapSetAdded(BeatmapSetInfo s) => Carousel.UpdateBeatmapSet(s);
        private void onBeatmapSetRemoved(BeatmapSetInfo s) => Carousel.RemoveBeatmapSet(s);
        private void onBeatmapRestored(BeatmapInfo b) => Carousel.UpdateBeatmapSet(beatmaps.QueryBeatmapSet(s => s.ID == b.BeatmapSetInfoID));
        private void onBeatmapHidden(BeatmapInfo b) => Carousel.UpdateBeatmapSet(beatmaps.QueryBeatmapSet(s => s.ID == b.BeatmapSetInfoID));

        private void carouselBeatmapsLoaded()
        {
            bindBindables();

            // If a selection was already obtained, do not attempt to update the selected beatmap.
            if (Carousel.SelectedBeatmapSet != null)
                return;

            // Attempt to select the current beatmap on the carousel, if it is valid to be selected.
            if (!Beatmap.IsDefault && Beatmap.Value.BeatmapSetInfo?.DeletePending == false && Beatmap.Value.BeatmapSetInfo?.Protected == false
                && Carousel.SelectBeatmap(Beatmap.Value.BeatmapInfo, false))
                return;

            // If the current active beatmap could not be selected, select a new random beatmap.
            if (!Carousel.SelectNextRandom())
            {
                // in the case random selection failed, we want to trigger selectionChanged
                // to show the dummy beatmap (we have nothing else to display).
                performUpdateSelected();
            }
        }

        private bool boundLocalBindables;

        private void bindBindables()
        {
            if (boundLocalBindables)
                return;

            // manual binding to parent ruleset to allow for delayed load in the incoming direction.
            rulesetNoDebounce = decoupledRuleset.Value = Ruleset.Value;
            Ruleset.ValueChanged += r => updateSelectedRuleset(r.NewValue);

            decoupledRuleset.ValueChanged += r => Ruleset.Value = r.NewValue;
            decoupledRuleset.DisabledChanged += r => Ruleset.Disabled = r;

            Beatmap.BindDisabledChanged(disabled => Carousel.AllowSelection = !disabled, true);
            Beatmap.BindValueChanged(workingBeatmapChanged);

            boundLocalBindables = true;
        }

        private void delete(BeatmapSetInfo beatmap)
        {
            if (beatmap == null || beatmap.ID <= 0) return;

            dialogOverlay?.Push(new BeatmapDeleteDialog(beatmap));
        }

        private void clearScores(BeatmapInfo beatmap)
        {
            if (beatmap == null || beatmap.ID <= 0) return;

            dialogOverlay?.Push(new BeatmapClearScoresDialog(beatmap, () =>
                // schedule done here rather than inside the dialog as the dialog may fade out and never callback.
                Schedule(() => BeatmapDetails.Leaderboard.RefreshScores())));
        }

        public virtual bool OnPressed(GlobalAction action)
        {
            if (!this.IsCurrentScreen()) return false;

            switch (action)
            {
                case GlobalAction.Select:
                    FinaliseSelection();
                    return true;
            }

            return false;
        }

        public bool OnReleased(GlobalAction action) => action == GlobalAction.Select;

        protected override bool OnKeyDown(KeyDownEvent e)
        {
            if (e.Repeat) return false;

            switch (e.Key)
            {
                case Key.Delete:
                    if (e.ShiftPressed)
                    {
                        if (!Beatmap.IsDefault)
                            delete(Beatmap.Value.BeatmapSetInfo);
                        return true;
                    }

                    break;
            }

            return base.OnKeyDown(e);
        }

        private class ResetScrollContainer : Container
        {
            private readonly Action onHoverAction;

            public ResetScrollContainer(Action onHoverAction)
            {
                this.onHoverAction = onHoverAction;
            }

            protected override bool OnHover(HoverEvent e)
            {
                onHoverAction?.Invoke();
                return base.OnHover(e);
            }
        }
    }
}<|MERGE_RESOLUTION|>--- conflicted
+++ resolved
@@ -150,16 +150,12 @@
                     {
                         new EdgeSnappingContainer
                         {
-<<<<<<< HEAD
                             RelativeSizeAxes = Axes.Both,
                             Anchor = Anchor.Centre,
                             Origin = Anchor.Centre,
                             Width = 0.5f,
                             SnappedEdges = Edges.Horizontal, // vertical snapping will have no effect as the parent container is masking
                             Child = Carousel = new BeatmapCarousel
-=======
-                            new Container
->>>>>>> 918701be
                             {
                                 RelativeSizeAxes = Axes.Both,
                                 Padding = new MarginPadding
@@ -190,10 +186,6 @@
                             Background = { Width = 2 },
                             Exit = () =>
                             {
-<<<<<<< HEAD
-                                if (this.IsCurrentScreen())
-                                    this.Exit();
-=======
                                 RelativeSizeAxes = Axes.X,
                                 Height = FilterControl.HEIGHT,
                                 FilterChanged = c => Carousel.Filter(c),
@@ -203,7 +195,6 @@
                                     if (this.IsCurrentScreen())
                                         this.Exit();
                                 },
->>>>>>> 918701be
                             },
                         },
                     },
