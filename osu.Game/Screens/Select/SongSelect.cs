// Copyright (c) ppy Pty Ltd <contact@ppy.sh>. Licensed under the MIT Licence.
// See the LICENCE file in the repository root for full licence text.

using osu.Framework.Allocation;
using osu.Framework.Audio;
using osu.Framework.Audio.Sample;
using osu.Framework.Bindables;
using osu.Framework.Graphics;
using osu.Framework.Graphics.Containers;
using osu.Framework.Input.Events;
using osu.Framework.Logging;
using osu.Framework.Screens;
using osu.Framework.Threading;
using osu.Game.Beatmaps;
using osu.Game.Graphics;
using osu.Game.Graphics.Containers;
using osu.Game.Input.Bindings;
using osu.Game.Overlays;
using osu.Game.Overlays.Mods;
using osu.Game.Rulesets;
using osu.Game.Rulesets.Mods;
using osu.Game.Screens.Edit;
using osu.Game.Screens.Menu;
using osu.Game.Screens.Select.Options;
using osuTK;
using osuTK.Graphics;
using osuTK.Input;
using System;
using System.Collections.Generic;
using System.Linq;
using System.Threading.Tasks;
using osu.Framework.Audio.Track;
using osu.Framework.Graphics.Sprites;
using osu.Framework.Input.Bindings;
using osu.Game.Collections;
using osu.Game.Graphics.UserInterface;
using osu.Game.Configuration;
using System.Diagnostics;
<<<<<<< HEAD
using osu.Game.Screens.Backgrounds;
=======
using JetBrains.Annotations;
>>>>>>> 642e0062
using osu.Game.Screens.Play;
using osu.Game.Database;
using osu.Game.Screens.Select.Leaderboards;
using osu.Game.Skinning;

namespace osu.Game.Screens.Select
{
    public abstract class SongSelect : ScreenWithBeatmapBackground, IKeyBindingHandler<GlobalAction>
    {
        public static readonly float WEDGE_HEIGHT = 245;

        protected const float BACKGROUND_BLUR = 20;
        private const float left_area_padding = 20;

        private BindableFloat BgBlur = new BindableFloat();
        private BindableBool OptUI = new BindableBool();

        public FilterControl FilterControl { get; private set; }

        /// <summary>
        /// Whether this song select instance should take control of the global track,
        /// applying looping and preview offsets.
        /// </summary>
        protected virtual bool ControlGlobalMusic => true;

        protected virtual bool ShowFooter => true;

        protected virtual bool DisplayStableImportPrompt => legacyImportManager?.SupportsImportFromStable == true;

        public override bool? AllowTrackAdjustments => true;

        /// <summary>
        /// Can be null if <see cref="ShowFooter"/> is false.
        /// </summary>
        protected BeatmapOptionsOverlay BeatmapOptions { get; private set; }

        /// <summary>
        /// Can be null if <see cref="ShowFooter"/> is false.
        /// </summary>
        protected Footer Footer { get; private set; }

        /// <summary>
        /// Contains any panel which is triggered by a footer button.
        /// Helps keep them located beneath the footer itself.
        /// </summary>
        protected Container FooterPanels { get; private set; }

        /// <summary>
        /// Whether entering editor mode should be allowed.
        /// </summary>
        public virtual bool AllowEditing => true;

        public bool BeatmapSetsLoaded => IsLoaded && Carousel?.BeatmapSetsLoaded == true;

        [Resolved]
        private Bindable<IReadOnlyList<Mod>> selectedMods { get; set; }

        protected BeatmapCarousel Carousel { get; private set; }

        protected Container LeftArea { get; private set; }

        private BeatmapInfoWedge beatmapInfoWedge;
        private IDialogOverlay dialogOverlay;

        [Resolved]
        private BeatmapManager beatmaps { get; set; }

        [Resolved(CanBeNull = true)]
        private LegacyImportManager legacyImportManager { get; set; }

        protected ModSelectScreen ModSelect { get; private set; }

        protected Sample SampleConfirm { get; private set; }

        private Sample sampleChangeDifficulty;
        private Sample sampleChangeBeatmap;

        private Container carouselContainer;

        protected BeatmapDetailArea BeatmapDetails { get; private set; }

        private readonly Bindable<RulesetInfo> decoupledRuleset = new Bindable<RulesetInfo>();

        private double audioFeedbackLastPlaybackTime;

        [CanBeNull]
        private IDisposable modSelectOverlayRegistration;

        [Resolved]
        private MusicController music { get; set; }

<<<<<<< HEAD
        //LLin
        public Bindable<BeatmapLeaderboardScope> CurrentScope = new Bindable<BeatmapLeaderboardScope>();
        public Bindable<bool> FilterMods = new Bindable<bool>();
=======
        [Resolved(CanBeNull = true)]
        internal IOverlayManager OverlayManager { get; private set; }
>>>>>>> 642e0062

        [BackgroundDependencyLoader(true)]
        private void load(MConfigManager config, AudioManager audio, IDialogOverlay dialog, OsuColour colours, ManageCollectionsDialog manageCollectionsDialog, DifficultyRecommender recommender)
        {
            // initial value transfer is required for FilterControl (it uses our re-cached bindables in its async load for the initial filter).
            transferRulesetValue();

            config?.BindWith(MSetting.SongSelectBgBlur, BgBlur);
            config?.BindWith(MSetting.OptUI, OptUI);

            LoadComponentAsync(Carousel = new BeatmapCarousel
            {
                AllowSelection = false, // delay any selection until our bindables are ready to make a good choice.
                Anchor = Anchor.CentreRight,
                Origin = Anchor.CentreRight,
                RelativeSizeAxes = Axes.Both,
                BleedTop = FilterControl.HEIGHT,
                BleedBottom = Footer.HEIGHT,
                SelectionChanged = updateSelectedBeatmap,
                BeatmapSetsChanged = carouselBeatmapsLoaded,
                GetRecommendedBeatmap = s => recommender?.GetRecommendedBeatmap(s),
            }, c => carouselContainer.Child = c);

            AddRangeInternal(new Drawable[]
            {
                new ResetScrollContainer(() => Carousel.ScrollToSelected())
                {
                    RelativeSizeAxes = Axes.Y,
                    Width = 250,
                },
                new VerticalMaskingContainer
                {
                    Children = new Drawable[]
                    {
                        new GridContainer // used for max width implementation
                        {
                            RelativeSizeAxes = Axes.Both,
                            ColumnDimensions = new[]
                            {
                                new Dimension(),
                                new Dimension(GridSizeMode.Relative, 0.5f, maxSize: 850),
                            },
                            Content = new[]
                            {
                                new Drawable[]
                                {
                                    new ParallaxContainer
                                    {
                                        ParallaxAmount = 0.005f,
                                        RelativeSizeAxes = Axes.Both,
                                        Child = new WedgeBackground
                                        {
                                            RelativeSizeAxes = Axes.Both,
                                            Padding = new MarginPadding { Right = -150 },
                                        },
                                    },
                                    carouselContainer = new Container
                                    {
                                        RelativeSizeAxes = Axes.Both,
                                        Padding = new MarginPadding
                                        {
                                            Top = FilterControl.HEIGHT,
                                            Bottom = Footer.HEIGHT
                                        },
                                        Child = new LoadingSpinner(true) { State = { Value = Visibility.Visible } }
                                    }
                                },
                            }
                        },
                        FilterControl = new FilterControl
                        {
                            RelativeSizeAxes = Axes.X,
                            Height = FilterControl.HEIGHT,
                            FilterChanged = ApplyFilterToCarousel,
                        },
                        new GridContainer // used for max width implementation
                        {
                            RelativeSizeAxes = Axes.Both,
                            ColumnDimensions = new[]
                            {
                                new Dimension(GridSizeMode.Relative, 0.5f, maxSize: 650),
                            },
                            Content = new[]
                            {
                                new Drawable[]
                                {
                                    LeftArea = new Container
                                    {
                                        Origin = Anchor.BottomLeft,
                                        Anchor = Anchor.BottomLeft,
                                        RelativeSizeAxes = Axes.Both,
                                        Padding = new MarginPadding { Top = left_area_padding },
                                        Children = new Drawable[]
                                        {
                                            beatmapInfoWedge = new BeatmapInfoWedge
                                            {
                                                Height = WEDGE_HEIGHT,
                                                RelativeSizeAxes = Axes.X,
                                                Margin = new MarginPadding
                                                {
                                                    Right = left_area_padding,
                                                    Left = -BeatmapInfoWedge.BORDER_THICKNESS, // Hide the left border
                                                },
                                            },
                                            new Container
                                            {
                                                RelativeSizeAxes = Axes.Both,
                                                Padding = new MarginPadding
                                                {
                                                    Bottom = Footer.HEIGHT,
                                                    Top = WEDGE_HEIGHT,
                                                    Left = left_area_padding,
                                                    Right = left_area_padding * 2,
                                                },
                                                Child = BeatmapDetails = CreateBeatmapDetailArea().With(d =>
                                                {
                                                    d.RelativeSizeAxes = Axes.Both;
                                                    d.Padding = new MarginPadding { Top = 10, Right = 5 };
                                                })
                                            },
                                        }
                                    },
                                },
                            }
                        }
                    }
                },
                new SkinnableTargetContainer(SkinnableTarget.SongSelect)
                {
                    RelativeSizeAxes = Axes.Both,
                },
            });

            if (ShowFooter)
            {
                AddRangeInternal(new Drawable[]
                {
                    FooterPanels = new Container
                    {
                        Anchor = Anchor.BottomLeft,
                        Origin = Anchor.BottomLeft,
                        RelativeSizeAxes = Axes.Both,
                        Padding = new MarginPadding { Bottom = Footer.HEIGHT },
                        Children = new Drawable[]
                        {
                            BeatmapOptions = new BeatmapOptionsOverlay(),
                        }
                    },
                    Footer = new Footer(),
                });
            }

            // preload the mod select overlay for later use in `LoadComplete()`.
            // therein it will be registered at the `OsuGame` level to properly function as a blocking overlay.
            LoadComponent(ModSelect = CreateModSelectOverlay());

            if (Footer != null)
            {
                foreach (var (button, overlay) in CreateFooterButtons())
                    Footer.AddButton(button, overlay);

                BeatmapOptions.AddButton(@"管理", @"收藏夹", FontAwesome.Solid.Book, colours.Green, () => manageCollectionsDialog?.Show());
                BeatmapOptions.AddButton(@"删除", @"所有难度", FontAwesome.Solid.Trash, colours.Pink, () => delete(Beatmap.Value.BeatmapSetInfo));
                BeatmapOptions.AddButton(@"从", @"未玩过的谱面中移除", FontAwesome.Regular.TimesCircle, colours.Purple, null);
                BeatmapOptions.AddButton(@"清除", @"所有本地成绩", FontAwesome.Solid.Eraser, colours.Purple, () => clearScores(Beatmap.Value.BeatmapInfo));
            }

            dialogOverlay = dialog;

            sampleChangeDifficulty = audio.Samples.Get(@"SongSelect/select-difficulty");
            sampleChangeBeatmap = audio.Samples.Get(@"SongSelect/select-expand");
            SampleConfirm = audio.Samples.Get(@"SongSelect/confirm-selection");

            if (dialogOverlay != null)
            {
                Schedule(() =>
                {
                    // if we have no beatmaps, let's prompt the user to import from over a stable install if he has one.
                    if (beatmaps.QueryBeatmapSet(s => !s.Protected && !s.DeletePending) == null && DisplayStableImportPrompt)
                    {
                        dialogOverlay.Push(new ImportFromStablePopup(() =>
                        {
                            Task.Run(() => legacyImportManager.ImportFromStableAsync(StableContent.All));
                        }));
                    }
                });
            }
        }

        protected override void LoadComplete()
        {
            base.LoadComplete();
<<<<<<< HEAD
            BgBlur.BindValueChanged(_ => updateComponentFromBeatmap(Beatmap.Value, true));
            OptUI.BindValueChanged(_ => updateComponentFromBeatmap(Beatmap.Value, true));
=======

            modSelectOverlayRegistration = OverlayManager?.RegisterBlockingOverlay(ModSelect);
>>>>>>> 642e0062
        }

        /// <summary>
        /// Creates the buttons to be displayed in the footer.
        /// </summary>
        /// <returns>A set of <see cref="FooterButton"/> and an optional <see cref="OverlayContainer"/> which the button opens when pressed.</returns>
        protected virtual IEnumerable<(FooterButton, OverlayContainer)> CreateFooterButtons() => new (FooterButton, OverlayContainer)[]
        {
            (new FooterButtonMods { Current = Mods }, ModSelect),
            (new FooterButtonRandom
            {
                NextRandom = () => Carousel.SelectNextRandom(),
                PreviousRandom = Carousel.SelectPreviousRandom
            }, null),
            (new FooterButtonOptions(), BeatmapOptions)
        };

        protected virtual ModSelectScreen CreateModSelectOverlay() => new UserModSelectScreen();

        protected virtual void ApplyFilterToCarousel(FilterCriteria criteria)
        {
            // if not the current screen, we want to get carousel in a good presentation state before displaying (resume or enter).
            bool shouldDebounce = this.IsCurrentScreen();

            Carousel.Filter(criteria, shouldDebounce);
        }

        private DependencyContainer dependencies;

        protected override IReadOnlyDependencyContainer CreateChildDependencies(IReadOnlyDependencyContainer parent)
        {
            dependencies = new DependencyContainer(base.CreateChildDependencies(parent));

            dependencies.CacheAs(this);
            dependencies.CacheAs(decoupledRuleset);
            dependencies.CacheAs<IBindable<RulesetInfo>>(decoupledRuleset);

            return dependencies;
        }

        /// <summary>
        /// Creates the beatmap details to be displayed underneath the wedge.
        /// </summary>
        protected abstract BeatmapDetailArea CreateBeatmapDetailArea();

        public void Edit(BeatmapInfo beatmapInfo = null)
        {
            if (!AllowEditing)
                throw new InvalidOperationException($"Attempted to edit when {nameof(AllowEditing)} is disabled");

            Beatmap.Value = beatmaps.GetWorkingBeatmap(beatmapInfo ?? beatmapInfoNoDebounce);
            this.Push(new EditorLoader());
        }

        /// <summary>
        /// Call to make a selection and perform the default action for this SongSelect.
        /// </summary>
        /// <param name="beatmapInfo">An optional beatmap to override the current carousel selection.</param>
        /// <param name="ruleset">An optional ruleset to override the current carousel selection.</param>
        /// <param name="customStartAction">An optional custom action to perform instead of <see cref="OnStart"/>.</param>
        public void FinaliseSelection(BeatmapInfo beatmapInfo = null, RulesetInfo ruleset = null, Action customStartAction = null)
        {
            ResetBgBlur();
            // This is very important as we have not yet bound to screen-level bindables before the carousel load is completed.
            if (!Carousel.BeatmapSetsLoaded)
                return;

            if (ruleset != null)
                Ruleset.Value = ruleset;

            transferRulesetValue();

            // while transferRulesetValue will flush, it only does so if the ruleset changes.
            // the user could have changed a filter, and we want to ensure we are 100% up-to-date and consistent here.
            Carousel.FlushPendingFilterOperations();

            // avoid attempting to continue before a selection has been obtained.
            // this could happen via a user interaction while the carousel is still in a loading state.
            if (Carousel.SelectedBeatmapInfo == null) return;

            if (beatmapInfo != null)
                Carousel.SelectBeatmap(beatmapInfo);

            if (selectionChangedDebounce?.Completed == false)
            {
                selectionChangedDebounce.RunTask();
                selectionChangedDebounce?.Cancel(); // cancel the already scheduled task.
                selectionChangedDebounce = null;
            }

            if (customStartAction != null)
            {
                customStartAction();
                Carousel.AllowSelection = false;
            }
            else if (OnStart())
                Carousel.AllowSelection = false;
        }

        /// <summary>
        /// Called when a selection is made.
        /// </summary>
        /// <returns>If a resultant action occurred that takes the user away from SongSelect.</returns>
        protected abstract bool OnStart();

        private ScheduledDelegate selectionChangedDebounce;

        private void workingBeatmapChanged(ValueChangedEvent<WorkingBeatmap> e)
        {
            if (e.NewValue is DummyWorkingBeatmap || !this.IsCurrentScreen()) return;

            Logger.Log($"Song select working beatmap updated to {e.NewValue}");

            if (!Carousel.SelectBeatmap(e.NewValue.BeatmapInfo, false))
            {
                // A selection may not have been possible with filters applied.

                // There was possibly a ruleset mismatch. This is a case we can help things along by updating the game-wide ruleset to match.
                if (!e.NewValue.BeatmapInfo.Ruleset.Equals(decoupledRuleset.Value))
                {
                    Ruleset.Value = e.NewValue.BeatmapInfo.Ruleset;
                    transferRulesetValue();
                }

                // Even if a ruleset mismatch was not the cause (ie. a text filter is applied),
                // we still want to temporarily show the new beatmap, bypassing filters.
                // This will be undone the next time the user changes the filter.
                var criteria = FilterControl.CreateCriteria();
                criteria.SelectedBeatmapSet = e.NewValue.BeatmapInfo.BeatmapSet;
                Carousel.Filter(criteria);

                Carousel.SelectBeatmap(e.NewValue.BeatmapInfo);
            }
        }

        // We need to keep track of the last selected beatmap ignoring debounce to play the correct selection sounds.
        private BeatmapInfo beatmapInfoPrevious;
        private BeatmapInfo beatmapInfoNoDebounce;
        private RulesetInfo rulesetNoDebounce;

        private void updateSelectedBeatmap(BeatmapInfo beatmapInfo)
        {
            if (beatmapInfo == null && beatmapInfoNoDebounce == null)
                return;

            if (beatmapInfo?.Equals(beatmapInfoNoDebounce) == true)
                return;

            beatmapInfoNoDebounce = beatmapInfo;
            performUpdateSelected();
        }

        private void updateSelectedRuleset(RulesetInfo ruleset)
        {
            if (ruleset == null && rulesetNoDebounce == null)
                return;

            if (ruleset?.Equals(rulesetNoDebounce) == true)
                return;

            rulesetNoDebounce = ruleset;
            performUpdateSelected();
        }

        /// <summary>
        /// Selection has been changed as the result of a user interaction.
        /// </summary>
        private void performUpdateSelected()
        {
            var beatmap = beatmapInfoNoDebounce;
            var ruleset = rulesetNoDebounce;

            selectionChangedDebounce?.Cancel();

            if (beatmapInfoNoDebounce == null)
                run();
            else
                selectionChangedDebounce = Scheduler.AddDelayed(run, 200);

            if (beatmap?.Equals(beatmapInfoPrevious) != true)
            {
                if (beatmap != null && beatmapInfoPrevious != null && Time.Current - audioFeedbackLastPlaybackTime >= 50)
                {
                    if (beatmap.BeatmapSet?.ID == beatmapInfoPrevious.BeatmapSet?.ID)
                        sampleChangeDifficulty.Play();
                    else
                        sampleChangeBeatmap.Play();

                    audioFeedbackLastPlaybackTime = Time.Current;
                }

                beatmapInfoPrevious = beatmap;
            }

            void run()
            {
                // clear pending task immediately to track any potential nested debounce operation.
                selectionChangedDebounce = null;

                Logger.Log($"updating selection with beatmap:{beatmap?.ID.ToString() ?? "null"} ruleset:{ruleset?.ShortName ?? "null"}");

                if (transferRulesetValue())
                {
                    Mods.Value = Array.Empty<Mod>();

                    // transferRulesetValue() may trigger a re-filter. If the current selection does not match the new ruleset, we want to switch away from it.
                    // The default logic on WorkingBeatmap change is to switch to a matching ruleset (see workingBeatmapChanged()), but we don't want that here.
                    // We perform an early selection attempt and clear out the beatmap selection to avoid a second ruleset change (revert).
                    if (beatmap != null && !Carousel.SelectBeatmap(beatmap, false))
                        beatmap = null;
                }

                if (selectionChangedDebounce != null)
                {
                    // a new nested operation was started; switch to it for further selection.
                    // this avoids having two separate debounces trigger from the same source.
                    selectionChangedDebounce.RunTask();
                    return;
                }

                // We may be arriving here due to another component changing the bindable Beatmap.
                // In these cases, the other component has already loaded the beatmap, so we don't need to do so again.
                if (!EqualityComparer<BeatmapInfo>.Default.Equals(beatmap, Beatmap.Value.BeatmapInfo))
                {
                    Logger.Log($"beatmap changed from \"{Beatmap.Value.BeatmapInfo}\" to \"{beatmap}\"");
                    Beatmap.Value = beatmaps.GetWorkingBeatmap(beatmap);
                }

                if (this.IsCurrentScreen())
                    ensurePlayingSelected();

                updateComponentFromBeatmap(Beatmap.Value);
            }
        }

        public override void OnEntering(ScreenTransitionEvent e)
        {
            base.OnEntering(e);

            this.FadeInFromZero(250);
            FilterControl.Activate();

            ModSelect.SelectedMods.BindTo(selectedMods);

            beginLooping();
        }

        private const double logo_transition = 250;

        protected override void LogoArriving(OsuLogo logo, bool resuming)
        {
            base.LogoArriving(logo, resuming);

            Vector2 position = new Vector2(0.95f, 0.96f);

            if (logo.Alpha > 0.8f)
            {
                logo.MoveTo(position, 500, Easing.OutQuint);
            }
            else
            {
                logo.Hide();
                logo.ScaleTo(0.2f);
                logo.MoveTo(position);
            }

            logo.FadeIn(logo_transition, Easing.OutQuint);
            logo.ScaleTo(0.4f, logo_transition, Easing.OutQuint);

            logo.Action = () =>
            {
                FinaliseSelection();
                return false;
            };
        }

        protected override void LogoExiting(OsuLogo logo)
        {
            base.LogoExiting(logo);
            logo.ScaleTo(0.2f, logo_transition / 2, Easing.Out);
            logo.FadeOut(logo_transition / 2, Easing.Out);
        }

        public override void OnResuming(ScreenTransitionEvent e)
        {
            base.OnResuming(e);

            // required due to https://github.com/ppy/osu-framework/issues/3218
            ModSelect.SelectedMods.Disabled = false;
            ModSelect.SelectedMods.BindTo(selectedMods);

            Carousel.AllowSelection = true;

            BeatmapDetails.Refresh();

            beginLooping();

            if (Beatmap != null && !Beatmap.Value.BeatmapSetInfo.DeletePending)
            {
                updateComponentFromBeatmap(Beatmap.Value);

                if (ControlGlobalMusic)
                {
                    // restart playback on returning to song select, regardless.
                    // not sure this should be a permanent thing (we may want to leave a user pause paused even on returning)
                    music.ResetTrackAdjustments();
                    music.Play(requestedByUser: true);
                }
            }

            this.FadeIn(250);

            this.ScaleTo(1, 250, Easing.OutSine);

            FilterControl.Activate();
        }

        public override void OnSuspending(ScreenTransitionEvent e)
        {
            // Handle the case where FinaliseSelection is never called (ie. when a screen is pushed externally).
            // Without this, it's possible for a transfer to happen while we are not the current screen.
            transferRulesetValue();

            ModSelect.SelectedMods.UnbindFrom(selectedMods);
            ModSelect.Hide();

            BeatmapOptions.Hide();

            endLooping();

            this.ScaleTo(1.1f, 250, Easing.InSine);

            this.FadeOut(250);

            FilterControl.Deactivate();
            base.OnSuspending(e);
        }

        public override bool OnExiting(ScreenExitEvent e)
        {
            if (base.OnExiting(e))
                return true;

            beatmapInfoWedge.Hide();
            ModSelect.Hide();

            this.FadeOut(100);

            FilterControl.Deactivate();

            endLooping();

            return false;
        }

        private bool isHandlingLooping;

        private void beginLooping()
        {
            if (!ControlGlobalMusic)
                return;

            Debug.Assert(!isHandlingLooping);

            isHandlingLooping = true;

            ensureTrackLooping(Beatmap.Value, TrackChangeDirection.None);
            music.TrackChanged += ensureTrackLooping;
        }

        private void endLooping()
        {
            // may be called multiple times during screen exit process.
            if (!isHandlingLooping)
                return;

            music.CurrentTrack.Looping = isHandlingLooping = false;

            music.TrackChanged -= ensureTrackLooping;
        }

        private void ensureTrackLooping(IWorkingBeatmap beatmap, TrackChangeDirection changeDirection)
            => beatmap.PrepareTrackForPreviewLooping();

        public override bool OnBackButton()
        {
            if (ModSelect.State.Value == Visibility.Visible)
            {
                ModSelect.Hide();
                return true;
            }

            return false;
        }

        protected override void Dispose(bool isDisposing)
        {
            base.Dispose(isDisposing);

            decoupledRuleset.UnbindAll();

            if (music != null)
                music.TrackChanged -= ensureTrackLooping;

            modSelectOverlayRegistration?.Dispose();
        }

        private BeatmapSetInfo oldBeatmapSet;
        protected bool BeatmapSetChanged = true;

        /// <summary>
        /// Allow components in SongSelect to update their loaded beatmap details.
        /// This is a debounced call (unlike directly binding to WorkingBeatmap.ValueChanged).
        /// </summary>
        /// <param name="beatmap">The working beatmap.</param>
        /// <param name="BlurOnly">Whether to only blur the background.</param>
        private void updateComponentFromBeatmap(WorkingBeatmap beatmap, bool BlurOnly = false)
        {
            //我不放这oldBeatmapSet和BeatmapSetChanged就永远是null咋回事...
            oldBeatmapSet ??= Carousel.SelectedBeatmapSet;

            BeatmapSetChanged = Carousel.SelectedBeatmapSet != oldBeatmapSet;

            ApplyToBackground(backgroundModeBeatmap =>
            {
                backgroundModeBeatmap.BlurAmount.Value = OptUI.Value ? BgBlur.Value * 100 : BACKGROUND_BLUR;
                if (BlurOnly) return;

                backgroundModeBeatmap.Beatmap = beatmap;
                backgroundModeBeatmap.FadeColour(Color4.White, 250);
            });

            beatmapInfoWedge.Beatmap = beatmap;

            BeatmapDetails.Beatmap = beatmap;
        }

        protected void ResetBgBlur()
        {
            ApplyToBackground(b =>
            {
                if (b is BackgroundScreenBeatmap bsb)
                    bsb.BlurAmount.Value = BACKGROUND_BLUR;
            });
        }

        private readonly WeakReference<ITrack> lastTrack = new WeakReference<ITrack>(null);

        /// <summary>
        /// Ensures some music is playing for the current track.
        /// Will resume playback from a manual user pause if the track has changed.
        /// </summary>
        private void ensurePlayingSelected()
        {
            if (!ControlGlobalMusic)
                return;

            ITrack track = music.CurrentTrack;

            bool isNewTrack = !lastTrack.TryGetTarget(out var last) || last != track;

            if (!track.IsRunning && (music.UserPauseRequested != true || isNewTrack))
                music.Play(true);

            lastTrack.SetTarget(track);
        }

        private void carouselBeatmapsLoaded()
        {
            bindBindables();

            Carousel.AllowSelection = true;

            // If a selection was already obtained, do not attempt to update the selected beatmap.
            if (Carousel.SelectedBeatmapSet != null)
                return;

            // Attempt to select the current beatmap on the carousel, if it is valid to be selected.
            if (!Beatmap.IsDefault && Beatmap.Value.BeatmapSetInfo?.DeletePending == false && Beatmap.Value.BeatmapSetInfo?.Protected == false)
            {
                if (Carousel.SelectBeatmap(Beatmap.Value.BeatmapInfo, false))
                    return;

                // prefer not changing ruleset at this point, so look for another difficulty in the currently playing beatmap
                var found = Beatmap.Value.BeatmapSetInfo.Beatmaps.FirstOrDefault(b => b.Ruleset.Equals(decoupledRuleset.Value));

                if (found != null && Carousel.SelectBeatmap(found, false))
                    return;
            }

            // If the current active beatmap could not be selected, select a new random beatmap.
            if (!Carousel.SelectNextRandom())
            {
                // in the case random selection failed, we want to trigger selectionChanged
                // to show the dummy beatmap (we have nothing else to display).
                performUpdateSelected();
            }
        }

        private bool boundLocalBindables;

        private void bindBindables()
        {
            if (boundLocalBindables)
                return;

            // manual binding to parent ruleset to allow for delayed load in the incoming direction.
            transferRulesetValue();

            Ruleset.ValueChanged += r => updateSelectedRuleset(r.NewValue);

            decoupledRuleset.ValueChanged += r => Ruleset.Value = r.NewValue;
            decoupledRuleset.DisabledChanged += r => Ruleset.Disabled = r;

            Beatmap.BindValueChanged(workingBeatmapChanged);

            boundLocalBindables = true;
        }

        /// <summary>
        /// Transfer the game-wide ruleset to the local decoupled ruleset.
        /// Will immediately run filter operations if required.
        /// </summary>
        /// <returns>Whether a transfer occurred.</returns>
        private bool transferRulesetValue()
        {
            if (decoupledRuleset.Value?.Equals(Ruleset.Value) == true)
                return false;

            Logger.Log($"decoupled ruleset transferred (\"{decoupledRuleset.Value}\" -> \"{Ruleset.Value}\")");
            rulesetNoDebounce = decoupledRuleset.Value = Ruleset.Value;

            // if we have a pending filter operation, we want to run it now.
            // it could change selection (ie. if the ruleset has been changed).
            Carousel?.FlushPendingFilterOperations();
            return true;
        }

        private void delete(BeatmapSetInfo beatmap)
        {
            if (beatmap == null) return;

            dialogOverlay?.Push(new BeatmapDeleteDialog(beatmap));
        }

        private void clearScores(BeatmapInfo beatmapInfo)
        {
            if (beatmapInfo == null) return;

            dialogOverlay?.Push(new BeatmapClearScoresDialog(beatmapInfo, () =>
                // schedule done here rather than inside the dialog as the dialog may fade out and never callback.
                Schedule(() => BeatmapDetails.Refresh())));
        }

        public virtual bool OnPressed(KeyBindingPressEvent<GlobalAction> e)
        {
            if (e.Repeat)
                return false;

            if (!this.IsCurrentScreen()) return false;

            switch (e.Action)
            {
                case GlobalAction.Select:
                    FinaliseSelection();
                    return true;
            }

            return false;
        }

        public void OnReleased(KeyBindingReleaseEvent<GlobalAction> e)
        {
        }

        protected override bool OnKeyDown(KeyDownEvent e)
        {
            if (e.Repeat) return false;

            switch (e.Key)
            {
                case Key.Delete:
                    if (e.ShiftPressed)
                    {
                        if (!Beatmap.IsDefault)
                            delete(Beatmap.Value.BeatmapSetInfo);
                        return true;
                    }

                    break;
            }

            return base.OnKeyDown(e);
        }

        private class VerticalMaskingContainer : Container
        {
            private const float panel_overflow = 1.2f;

            protected override Container<Drawable> Content { get; }

            public VerticalMaskingContainer()
            {
                RelativeSizeAxes = Axes.Both;
                Masking = true;
                Anchor = Anchor.Centre;
                Origin = Anchor.Centre;
                Width = panel_overflow; // avoid horizontal masking so the panels don't clip when screen stack is pushed.
                InternalChild = Content = new Container
                {
                    RelativeSizeAxes = Axes.Both,
                    Anchor = Anchor.Centre,
                    Origin = Anchor.Centre,
                    Width = 1 / panel_overflow,
                };
            }
        }

        private class ResetScrollContainer : Container
        {
            private readonly Action onHoverAction;

            public ResetScrollContainer(Action onHoverAction)
            {
                this.onHoverAction = onHoverAction;
            }

            protected override bool OnHover(HoverEvent e)
            {
                onHoverAction?.Invoke();
                return base.OnHover(e);
            }
        }
    }
}<|MERGE_RESOLUTION|>--- conflicted
+++ resolved
@@ -36,11 +36,8 @@
 using osu.Game.Graphics.UserInterface;
 using osu.Game.Configuration;
 using System.Diagnostics;
-<<<<<<< HEAD
 using osu.Game.Screens.Backgrounds;
-=======
 using JetBrains.Annotations;
->>>>>>> 642e0062
 using osu.Game.Screens.Play;
 using osu.Game.Database;
 using osu.Game.Screens.Select.Leaderboards;
@@ -132,14 +129,12 @@
         [Resolved]
         private MusicController music { get; set; }
 
-<<<<<<< HEAD
         //LLin
         public Bindable<BeatmapLeaderboardScope> CurrentScope = new Bindable<BeatmapLeaderboardScope>();
         public Bindable<bool> FilterMods = new Bindable<bool>();
-=======
+
         [Resolved(CanBeNull = true)]
         internal IOverlayManager OverlayManager { get; private set; }
->>>>>>> 642e0062
 
         [BackgroundDependencyLoader(true)]
         private void load(MConfigManager config, AudioManager audio, IDialogOverlay dialog, OsuColour colours, ManageCollectionsDialog manageCollectionsDialog, DifficultyRecommender recommender)
@@ -332,13 +327,10 @@
         protected override void LoadComplete()
         {
             base.LoadComplete();
-<<<<<<< HEAD
             BgBlur.BindValueChanged(_ => updateComponentFromBeatmap(Beatmap.Value, true));
             OptUI.BindValueChanged(_ => updateComponentFromBeatmap(Beatmap.Value, true));
-=======
 
             modSelectOverlayRegistration = OverlayManager?.RegisterBlockingOverlay(ModSelect);
->>>>>>> 642e0062
         }
 
         /// <summary>
