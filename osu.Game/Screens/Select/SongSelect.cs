﻿// Copyright (c) 2007-2017 ppy Pty Ltd <contact@ppy.sh>.
// Licensed under the MIT Licence - https://raw.githubusercontent.com/ppy/osu/master/LICENCE

using System;
using System.Threading;
using OpenTK;
using OpenTK.Input;
using osu.Framework.Allocation;
using osu.Framework.Audio;
using osu.Framework.Audio.Sample;
using osu.Framework.Audio.Track;
using osu.Framework.Graphics;
using osu.Framework.Graphics.Containers;
using osu.Framework.Input;
using osu.Framework.Screens;
using osu.Framework.Threading;
using osu.Game.Beatmaps;
using osu.Game.Graphics;
using osu.Game.Graphics.Containers;
using osu.Game.Overlays;
using osu.Game.Rulesets;
using osu.Game.Screens.Backgrounds;
using osu.Game.Screens.Select.Options;

namespace osu.Game.Screens.Select
{
    public abstract class SongSelect : OsuScreen
    {
<<<<<<< HEAD
        private BeatmapDatabase database;
=======
        private readonly Bindable<RulesetInfo> ruleset = new Bindable<RulesetInfo>();
        private BeatmapManager manager;
>>>>>>> bc21798e
        protected override BackgroundScreen CreateBackground() => new BackgroundScreenBeatmap();

        private readonly BeatmapCarousel carousel;
        private DialogOverlay dialogOverlay;

        private static readonly Vector2 wedged_container_size = new Vector2(0.5f, 245);

        private const float left_area_padding = 20;

        private readonly BeatmapInfoWedge beatmapInfoWedge;

        protected Container LeftContent;

        private static readonly Vector2 background_blur = new Vector2(20);
        private CancellationTokenSource initialAddSetsTask;

        private SampleChannel sampleChangeDifficulty;
        private SampleChannel sampleChangeBeatmap;

        protected virtual bool ShowFooter => true;

        /// <summary>
        /// Can be null if <see cref="ShowFooter"/> is false.
        /// </summary>
        protected readonly BeatmapOptionsOverlay BeatmapOptions;

        /// <summary>
        /// Can be null if <see cref="ShowFooter"/> is false.
        /// </summary>
        protected readonly Footer Footer;

        /// <summary>
        /// Contains any panel which is triggered by a footer button.
        /// Helps keep them located beneath the footer itself.
        /// </summary>
        protected readonly Container FooterPanels;

        public readonly FilterControl FilterControl;

        protected SongSelect()
        {
            const float carousel_width = 640;
            const float filter_height = 100;

            Add(new ParallaxContainer
            {
                Padding = new MarginPadding { Top = filter_height },
                ParallaxAmount = 0.005f,
                RelativeSizeAxes = Axes.Both,
                Children = new[]
                {
                    new WedgeBackground
                    {
                        RelativeSizeAxes = Axes.Both,
                        Padding = new MarginPadding { Right = carousel_width * 0.76f },
                    }
                }
            });
            Add(LeftContent = new Container
            {
                Origin = Anchor.BottomLeft,
                Anchor = Anchor.BottomLeft,
                RelativeSizeAxes = Axes.Both,
                Size = new Vector2(wedged_container_size.X, 1),
                Padding = new MarginPadding
                {
                    Bottom = 50,
                    Top = wedged_container_size.Y + left_area_padding,
                    Left = left_area_padding,
                    Right = left_area_padding * 2,
                }
            });
            Add(carousel = new BeatmapCarousel
            {
                RelativeSizeAxes = Axes.Y,
                Size = new Vector2(carousel_width, 1),
                Anchor = Anchor.CentreRight,
                Origin = Anchor.CentreRight,
                SelectionChanged = carouselSelectionChanged,
                BeatmapsChanged = carouselBeatmapsLoaded,
                StartRequested = carouselRaisedStart,
            });
            Add(FilterControl = new FilterControl
            {
                RelativeSizeAxes = Axes.X,
                Height = filter_height,
                FilterChanged = criteria => filterChanged(criteria),
                Exit = Exit,
            });
            Add(beatmapInfoWedge = new BeatmapInfoWedge
            {
                Alpha = 0,
                Size = wedged_container_size,
                RelativeSizeAxes = Axes.X,
                Margin = new MarginPadding
                {
                    Top = left_area_padding,
                    Right = left_area_padding,
                },
            });

            if (ShowFooter)
            {
                Add(FooterPanels = new Container
                {
                    Anchor = Anchor.BottomLeft,
                    Origin = Anchor.BottomLeft,
                    RelativeSizeAxes = Axes.X,
                    AutoSizeAxes = Axes.Y,
                    Margin = new MarginPadding
                    {
                        Bottom = Footer.HEIGHT,
                    },
                });
                Add(Footer = new Footer
                {
                    OnBack = Exit,
                    OnStart = carouselRaisedStart,
                });

                FooterPanels.Add(BeatmapOptions = new BeatmapOptionsOverlay());
            }
        }

        [BackgroundDependencyLoader(permitNulls: true)]
        private void load(BeatmapManager beatmaps, AudioManager audio, DialogOverlay dialog, OsuGame osu, OsuColour colours, UserInputManager input)
        {
            if (Footer != null)
            {
                Footer.AddButton(@"random", colours.Green, () => triggerRandom(input), Key.F2);
                Footer.AddButton(@"options", colours.Blue, BeatmapOptions.ToggleVisibility, Key.F3);

                BeatmapOptions.AddButton(@"Delete", @"Beatmap", FontAwesome.fa_trash, colours.Pink, promptDelete, Key.Number4, float.MaxValue);
            }

            if (manager == null)
                manager = beatmaps;

            if (osu != null)
                Ruleset.BindTo(osu.Ruleset);

            manager.BeatmapSetAdded += onBeatmapSetAdded;
            manager.BeatmapSetRemoved += onBeatmapSetRemoved;

            dialogOverlay = dialog;

            sampleChangeDifficulty = audio.Sample.Get(@"SongSelect/select-difficulty");
            sampleChangeBeatmap = audio.Sample.Get(@"SongSelect/select-expand");

            initialAddSetsTask = new CancellationTokenSource();

            carousel.Beatmaps = manager.GetAllUsableBeatmapSets();

            Beatmap.ValueChanged += beatmap_ValueChanged;

            Beatmap.DisabledChanged += disabled => carousel.AllowSelection = !disabled;
            carousel.AllowSelection = !Beatmap.Disabled;
        }

        private void carouselBeatmapsLoaded()
        {
            if (Beatmap.Value.BeatmapSetInfo?.DeletePending == false)
                carousel.SelectBeatmap(Beatmap.Value.BeatmapInfo, false);
            else
                carousel.SelectNext();
        }

        private void carouselRaisedStart()
        {
            // if we have a pending filter operation, we want to run it now.
            // it could change selection (ie. if the ruleset has been changed).
            carousel.FlushPendingFilters();

            if (selectionChangedDebounce?.Completed == false)
            {
                selectionChangedDebounce.RunTask();
                selectionChangedDebounce.Cancel(); // cancel the already scheduled task.
                selectionChangedDebounce = null;
            }

            OnSelected();
        }

        private ScheduledDelegate selectionChangedDebounce;

        // We need to keep track of the last selected beatmap ignoring debounce to play the correct selection sounds.
        private BeatmapInfo beatmapNoDebounce;

        /// <summary>
        /// selection has been changed as the result of interaction with the carousel.
        /// </summary>
        private void carouselSelectionChanged(BeatmapInfo beatmap)
        {
            Action performLoad = delegate
            {
                // We may be arriving here due to another component changing the bindable Beatmap.
                // In these cases, the other component has already loaded the beatmap, so we don't need to do so again.
                if (beatmap?.Equals(Beatmap.Value.BeatmapInfo) != true)
                {
                    bool preview = beatmap?.BeatmapSetInfoID != Beatmap.Value.BeatmapInfo.BeatmapSetInfoID;

                    Beatmap.Value = manager.GetWorkingBeatmap(beatmap, Beatmap);
                    ensurePlayingSelected(preview);
                }

                changeBackground(Beatmap.Value);
            };

            selectionChangedDebounce?.Cancel();

            if (beatmap?.Equals(beatmapNoDebounce) == true)
                return;

            beatmapNoDebounce = beatmap;

            if (beatmap == null)
            {
                if (!Beatmap.IsDefault)
                    performLoad();
            }
            else
            {
                Ruleset.Value = beatmap.Ruleset;

                if (beatmap.BeatmapSetInfoID == beatmapNoDebounce?.BeatmapSetInfoID)
                    sampleChangeDifficulty.Play();
                else
                    sampleChangeBeatmap.Play();

                if (beatmap == Beatmap.Value.BeatmapInfo)
                    performLoad();
                else
                    selectionChangedDebounce = Scheduler.AddDelayed(performLoad, 100);
            }
        }

        private void triggerRandom(UserInputManager input)
        {
            if (input.CurrentState.Keyboard.ShiftPressed)
                carousel.SelectPreviousRandom();
            else
                carousel.SelectNextRandom();
        }

        protected abstract void OnSelected();

        private void filterChanged(FilterCriteria criteria, bool debounce = true)
        {
            carousel.Filter(criteria, debounce);
        }

        private void onBeatmapSetAdded(BeatmapSetInfo s) => carousel.AddBeatmap(s);

        private void onBeatmapSetRemoved(BeatmapSetInfo s) => Schedule(() => removeBeatmapSet(s));

        protected override void OnEntering(Screen last)
        {
            base.OnEntering(last);

            Content.FadeInFromZero(250);

            FilterControl.Activate();
        }

        private void beatmap_ValueChanged(WorkingBeatmap beatmap)
        {
            if (!IsCurrentScreen) return;

            carousel.SelectBeatmap(beatmap?.BeatmapInfo);
        }

        protected override void OnResuming(Screen last)
        {
            if (Beatmap != null && !Beatmap.Value.BeatmapSetInfo.DeletePending)
            {
                changeBackground(Beatmap);
                ensurePlayingSelected();
            }

            base.OnResuming(last);

            Content.FadeIn(250);

            Content.ScaleTo(1, 250, Easing.OutSine);

            FilterControl.Activate();
        }

        protected override void OnSuspending(Screen next)
        {
            Content.ScaleTo(1.1f, 250, Easing.InSine);

            Content.FadeOut(250);

            FilterControl.Deactivate();
            base.OnSuspending(next);
        }

        protected override bool OnExiting(Screen next)
        {
            beatmapInfoWedge.State = Visibility.Hidden;

            Content.FadeOut(100);

            FilterControl.Deactivate();
            return base.OnExiting(next);
        }

        protected override void Dispose(bool isDisposing)
        {
            base.Dispose(isDisposing);

            if (manager != null)
            {
                manager.BeatmapSetAdded -= onBeatmapSetAdded;
                manager.BeatmapSetRemoved -= onBeatmapSetRemoved;
            }

            initialAddSetsTask?.Cancel();
        }

        private void changeBackground(WorkingBeatmap beatmap)
        {
            var backgroundModeBeatmap = Background as BackgroundScreenBeatmap;
            if (backgroundModeBeatmap != null)
            {
                backgroundModeBeatmap.Beatmap = beatmap;
                backgroundModeBeatmap.BlurTo(background_blur, 1000);
                backgroundModeBeatmap.FadeTo(1, 250);
            }

            beatmapInfoWedge.State = Visibility.Visible;
            beatmapInfoWedge.UpdateBeatmap(beatmap);
        }

        private void ensurePlayingSelected(bool preview = false)
        {
            Track track = Beatmap.Value.Track;

            if (!track.IsRunning)
            {
                if (preview) track.Seek(Beatmap.Value.Metadata.PreviewTime);
                track.Start();
            }
        }

        private void removeBeatmapSet(BeatmapSetInfo beatmapSet)
        {
            carousel.RemoveBeatmap(beatmapSet);
            if (carousel.SelectedBeatmap == null)
                Beatmap.SetDefault();
        }

        private void promptDelete()
        {
            if (Beatmap != null && !Beatmap.IsDefault)
                dialogOverlay?.Push(new BeatmapDeleteDialog(Beatmap));
        }

        protected override bool OnKeyDown(InputState state, KeyDownEventArgs args)
        {
            if (args.Repeat) return false;

            switch (args.Key)
            {
                case Key.KeypadEnter:
                case Key.Enter:
                    carouselRaisedStart();
                    return true;
                case Key.Delete:
                    if (state.Keyboard.ShiftPressed)
                    {
                        promptDelete();
                        return true;
                    }
                    break;
            }

            return base.OnKeyDown(state, args);
        }
    }
}
<|MERGE_RESOLUTION|>--- conflicted
+++ resolved
@@ -1,416 +1,410 @@
-﻿// Copyright (c) 2007-2017 ppy Pty Ltd <contact@ppy.sh>.
-// Licensed under the MIT Licence - https://raw.githubusercontent.com/ppy/osu/master/LICENCE
-
-using System;
-using System.Threading;
-using OpenTK;
-using OpenTK.Input;
-using osu.Framework.Allocation;
-using osu.Framework.Audio;
-using osu.Framework.Audio.Sample;
-using osu.Framework.Audio.Track;
-using osu.Framework.Graphics;
-using osu.Framework.Graphics.Containers;
-using osu.Framework.Input;
-using osu.Framework.Screens;
-using osu.Framework.Threading;
-using osu.Game.Beatmaps;
-using osu.Game.Graphics;
-using osu.Game.Graphics.Containers;
-using osu.Game.Overlays;
-using osu.Game.Rulesets;
-using osu.Game.Screens.Backgrounds;
-using osu.Game.Screens.Select.Options;
-
-namespace osu.Game.Screens.Select
-{
-    public abstract class SongSelect : OsuScreen
-    {
-<<<<<<< HEAD
-        private BeatmapDatabase database;
-=======
-        private readonly Bindable<RulesetInfo> ruleset = new Bindable<RulesetInfo>();
-        private BeatmapManager manager;
->>>>>>> bc21798e
-        protected override BackgroundScreen CreateBackground() => new BackgroundScreenBeatmap();
-
-        private readonly BeatmapCarousel carousel;
-        private DialogOverlay dialogOverlay;
-
-        private static readonly Vector2 wedged_container_size = new Vector2(0.5f, 245);
-
-        private const float left_area_padding = 20;
-
-        private readonly BeatmapInfoWedge beatmapInfoWedge;
-
-        protected Container LeftContent;
-
-        private static readonly Vector2 background_blur = new Vector2(20);
-        private CancellationTokenSource initialAddSetsTask;
-
-        private SampleChannel sampleChangeDifficulty;
-        private SampleChannel sampleChangeBeatmap;
-
-        protected virtual bool ShowFooter => true;
-
-        /// <summary>
-        /// Can be null if <see cref="ShowFooter"/> is false.
-        /// </summary>
-        protected readonly BeatmapOptionsOverlay BeatmapOptions;
-
-        /// <summary>
-        /// Can be null if <see cref="ShowFooter"/> is false.
-        /// </summary>
-        protected readonly Footer Footer;
-
-        /// <summary>
-        /// Contains any panel which is triggered by a footer button.
-        /// Helps keep them located beneath the footer itself.
-        /// </summary>
-        protected readonly Container FooterPanels;
-
-        public readonly FilterControl FilterControl;
-
-        protected SongSelect()
-        {
-            const float carousel_width = 640;
-            const float filter_height = 100;
-
-            Add(new ParallaxContainer
-            {
-                Padding = new MarginPadding { Top = filter_height },
-                ParallaxAmount = 0.005f,
-                RelativeSizeAxes = Axes.Both,
-                Children = new[]
-                {
-                    new WedgeBackground
-                    {
-                        RelativeSizeAxes = Axes.Both,
-                        Padding = new MarginPadding { Right = carousel_width * 0.76f },
-                    }
-                }
-            });
-            Add(LeftContent = new Container
-            {
-                Origin = Anchor.BottomLeft,
-                Anchor = Anchor.BottomLeft,
-                RelativeSizeAxes = Axes.Both,
-                Size = new Vector2(wedged_container_size.X, 1),
-                Padding = new MarginPadding
-                {
-                    Bottom = 50,
-                    Top = wedged_container_size.Y + left_area_padding,
-                    Left = left_area_padding,
-                    Right = left_area_padding * 2,
-                }
-            });
-            Add(carousel = new BeatmapCarousel
-            {
-                RelativeSizeAxes = Axes.Y,
-                Size = new Vector2(carousel_width, 1),
-                Anchor = Anchor.CentreRight,
-                Origin = Anchor.CentreRight,
-                SelectionChanged = carouselSelectionChanged,
-                BeatmapsChanged = carouselBeatmapsLoaded,
-                StartRequested = carouselRaisedStart,
-            });
-            Add(FilterControl = new FilterControl
-            {
-                RelativeSizeAxes = Axes.X,
-                Height = filter_height,
-                FilterChanged = criteria => filterChanged(criteria),
-                Exit = Exit,
-            });
-            Add(beatmapInfoWedge = new BeatmapInfoWedge
-            {
-                Alpha = 0,
-                Size = wedged_container_size,
-                RelativeSizeAxes = Axes.X,
-                Margin = new MarginPadding
-                {
-                    Top = left_area_padding,
-                    Right = left_area_padding,
-                },
-            });
-
-            if (ShowFooter)
-            {
-                Add(FooterPanels = new Container
-                {
-                    Anchor = Anchor.BottomLeft,
-                    Origin = Anchor.BottomLeft,
-                    RelativeSizeAxes = Axes.X,
-                    AutoSizeAxes = Axes.Y,
-                    Margin = new MarginPadding
-                    {
-                        Bottom = Footer.HEIGHT,
-                    },
-                });
-                Add(Footer = new Footer
-                {
-                    OnBack = Exit,
-                    OnStart = carouselRaisedStart,
-                });
-
-                FooterPanels.Add(BeatmapOptions = new BeatmapOptionsOverlay());
-            }
-        }
-
-        [BackgroundDependencyLoader(permitNulls: true)]
-        private void load(BeatmapManager beatmaps, AudioManager audio, DialogOverlay dialog, OsuGame osu, OsuColour colours, UserInputManager input)
-        {
-            if (Footer != null)
-            {
-                Footer.AddButton(@"random", colours.Green, () => triggerRandom(input), Key.F2);
-                Footer.AddButton(@"options", colours.Blue, BeatmapOptions.ToggleVisibility, Key.F3);
-
-                BeatmapOptions.AddButton(@"Delete", @"Beatmap", FontAwesome.fa_trash, colours.Pink, promptDelete, Key.Number4, float.MaxValue);
-            }
-
-            if (manager == null)
-                manager = beatmaps;
-
-            if (osu != null)
-                Ruleset.BindTo(osu.Ruleset);
-
-            manager.BeatmapSetAdded += onBeatmapSetAdded;
-            manager.BeatmapSetRemoved += onBeatmapSetRemoved;
-
-            dialogOverlay = dialog;
-
-            sampleChangeDifficulty = audio.Sample.Get(@"SongSelect/select-difficulty");
-            sampleChangeBeatmap = audio.Sample.Get(@"SongSelect/select-expand");
-
-            initialAddSetsTask = new CancellationTokenSource();
-
-            carousel.Beatmaps = manager.GetAllUsableBeatmapSets();
-
-            Beatmap.ValueChanged += beatmap_ValueChanged;
-
-            Beatmap.DisabledChanged += disabled => carousel.AllowSelection = !disabled;
-            carousel.AllowSelection = !Beatmap.Disabled;
-        }
-
-        private void carouselBeatmapsLoaded()
-        {
-            if (Beatmap.Value.BeatmapSetInfo?.DeletePending == false)
-                carousel.SelectBeatmap(Beatmap.Value.BeatmapInfo, false);
-            else
-                carousel.SelectNext();
-        }
-
-        private void carouselRaisedStart()
-        {
-            // if we have a pending filter operation, we want to run it now.
-            // it could change selection (ie. if the ruleset has been changed).
-            carousel.FlushPendingFilters();
-
-            if (selectionChangedDebounce?.Completed == false)
-            {
-                selectionChangedDebounce.RunTask();
-                selectionChangedDebounce.Cancel(); // cancel the already scheduled task.
-                selectionChangedDebounce = null;
-            }
-
-            OnSelected();
-        }
-
-        private ScheduledDelegate selectionChangedDebounce;
-
-        // We need to keep track of the last selected beatmap ignoring debounce to play the correct selection sounds.
-        private BeatmapInfo beatmapNoDebounce;
-
-        /// <summary>
-        /// selection has been changed as the result of interaction with the carousel.
-        /// </summary>
-        private void carouselSelectionChanged(BeatmapInfo beatmap)
-        {
-            Action performLoad = delegate
-            {
-                // We may be arriving here due to another component changing the bindable Beatmap.
-                // In these cases, the other component has already loaded the beatmap, so we don't need to do so again.
-                if (beatmap?.Equals(Beatmap.Value.BeatmapInfo) != true)
-                {
-                    bool preview = beatmap?.BeatmapSetInfoID != Beatmap.Value.BeatmapInfo.BeatmapSetInfoID;
-
-                    Beatmap.Value = manager.GetWorkingBeatmap(beatmap, Beatmap);
-                    ensurePlayingSelected(preview);
-                }
-
-                changeBackground(Beatmap.Value);
-            };
-
-            selectionChangedDebounce?.Cancel();
-
-            if (beatmap?.Equals(beatmapNoDebounce) == true)
-                return;
-
-            beatmapNoDebounce = beatmap;
-
-            if (beatmap == null)
-            {
-                if (!Beatmap.IsDefault)
-                    performLoad();
-            }
-            else
-            {
-                Ruleset.Value = beatmap.Ruleset;
-
-                if (beatmap.BeatmapSetInfoID == beatmapNoDebounce?.BeatmapSetInfoID)
-                    sampleChangeDifficulty.Play();
-                else
-                    sampleChangeBeatmap.Play();
-
-                if (beatmap == Beatmap.Value.BeatmapInfo)
-                    performLoad();
-                else
-                    selectionChangedDebounce = Scheduler.AddDelayed(performLoad, 100);
-            }
-        }
-
-        private void triggerRandom(UserInputManager input)
-        {
-            if (input.CurrentState.Keyboard.ShiftPressed)
-                carousel.SelectPreviousRandom();
-            else
-                carousel.SelectNextRandom();
-        }
-
-        protected abstract void OnSelected();
-
-        private void filterChanged(FilterCriteria criteria, bool debounce = true)
-        {
-            carousel.Filter(criteria, debounce);
-        }
-
-        private void onBeatmapSetAdded(BeatmapSetInfo s) => carousel.AddBeatmap(s);
-
-        private void onBeatmapSetRemoved(BeatmapSetInfo s) => Schedule(() => removeBeatmapSet(s));
-
-        protected override void OnEntering(Screen last)
-        {
-            base.OnEntering(last);
-
-            Content.FadeInFromZero(250);
-
-            FilterControl.Activate();
-        }
-
-        private void beatmap_ValueChanged(WorkingBeatmap beatmap)
-        {
-            if (!IsCurrentScreen) return;
-
-            carousel.SelectBeatmap(beatmap?.BeatmapInfo);
-        }
-
-        protected override void OnResuming(Screen last)
-        {
-            if (Beatmap != null && !Beatmap.Value.BeatmapSetInfo.DeletePending)
-            {
-                changeBackground(Beatmap);
-                ensurePlayingSelected();
-            }
-
-            base.OnResuming(last);
-
-            Content.FadeIn(250);
-
-            Content.ScaleTo(1, 250, Easing.OutSine);
-
-            FilterControl.Activate();
-        }
-
-        protected override void OnSuspending(Screen next)
-        {
-            Content.ScaleTo(1.1f, 250, Easing.InSine);
-
-            Content.FadeOut(250);
-
-            FilterControl.Deactivate();
-            base.OnSuspending(next);
-        }
-
-        protected override bool OnExiting(Screen next)
-        {
-            beatmapInfoWedge.State = Visibility.Hidden;
-
-            Content.FadeOut(100);
-
-            FilterControl.Deactivate();
-            return base.OnExiting(next);
-        }
-
-        protected override void Dispose(bool isDisposing)
-        {
-            base.Dispose(isDisposing);
-
-            if (manager != null)
-            {
-                manager.BeatmapSetAdded -= onBeatmapSetAdded;
-                manager.BeatmapSetRemoved -= onBeatmapSetRemoved;
-            }
-
-            initialAddSetsTask?.Cancel();
-        }
-
-        private void changeBackground(WorkingBeatmap beatmap)
-        {
-            var backgroundModeBeatmap = Background as BackgroundScreenBeatmap;
-            if (backgroundModeBeatmap != null)
-            {
-                backgroundModeBeatmap.Beatmap = beatmap;
-                backgroundModeBeatmap.BlurTo(background_blur, 1000);
-                backgroundModeBeatmap.FadeTo(1, 250);
-            }
-
-            beatmapInfoWedge.State = Visibility.Visible;
-            beatmapInfoWedge.UpdateBeatmap(beatmap);
-        }
-
-        private void ensurePlayingSelected(bool preview = false)
-        {
-            Track track = Beatmap.Value.Track;
-
-            if (!track.IsRunning)
-            {
-                if (preview) track.Seek(Beatmap.Value.Metadata.PreviewTime);
-                track.Start();
-            }
-        }
-
-        private void removeBeatmapSet(BeatmapSetInfo beatmapSet)
-        {
-            carousel.RemoveBeatmap(beatmapSet);
-            if (carousel.SelectedBeatmap == null)
-                Beatmap.SetDefault();
-        }
-
-        private void promptDelete()
-        {
-            if (Beatmap != null && !Beatmap.IsDefault)
-                dialogOverlay?.Push(new BeatmapDeleteDialog(Beatmap));
-        }
-
-        protected override bool OnKeyDown(InputState state, KeyDownEventArgs args)
-        {
-            if (args.Repeat) return false;
-
-            switch (args.Key)
-            {
-                case Key.KeypadEnter:
-                case Key.Enter:
-                    carouselRaisedStart();
-                    return true;
-                case Key.Delete:
-                    if (state.Keyboard.ShiftPressed)
-                    {
-                        promptDelete();
-                        return true;
-                    }
-                    break;
-            }
-
-            return base.OnKeyDown(state, args);
-        }
-    }
-}
+﻿// Copyright (c) 2007-2017 ppy Pty Ltd <contact@ppy.sh>.
+// Licensed under the MIT Licence - https://raw.githubusercontent.com/ppy/osu/master/LICENCE
+
+using System;
+using System.Threading;
+using OpenTK;
+using OpenTK.Input;
+using osu.Framework.Allocation;
+using osu.Framework.Audio;
+using osu.Framework.Audio.Sample;
+using osu.Framework.Audio.Track;
+using osu.Framework.Graphics;
+using osu.Framework.Graphics.Containers;
+using osu.Framework.Input;
+using osu.Framework.Screens;
+using osu.Framework.Threading;
+using osu.Game.Beatmaps;
+using osu.Game.Graphics;
+using osu.Game.Graphics.Containers;
+using osu.Game.Overlays;
+using osu.Game.Screens.Backgrounds;
+using osu.Game.Screens.Select.Options;
+
+namespace osu.Game.Screens.Select
+{
+    public abstract class SongSelect : OsuScreen
+    {
+        private BeatmapManager manager;
+        protected override BackgroundScreen CreateBackground() => new BackgroundScreenBeatmap();
+
+        private readonly BeatmapCarousel carousel;
+        private DialogOverlay dialogOverlay;
+
+        private static readonly Vector2 wedged_container_size = new Vector2(0.5f, 245);
+
+        private const float left_area_padding = 20;
+
+        private readonly BeatmapInfoWedge beatmapInfoWedge;
+
+        protected Container LeftContent;
+
+        private static readonly Vector2 background_blur = new Vector2(20);
+        private CancellationTokenSource initialAddSetsTask;
+
+        private SampleChannel sampleChangeDifficulty;
+        private SampleChannel sampleChangeBeatmap;
+
+        protected virtual bool ShowFooter => true;
+
+        /// <summary>
+        /// Can be null if <see cref="ShowFooter"/> is false.
+        /// </summary>
+        protected readonly BeatmapOptionsOverlay BeatmapOptions;
+
+        /// <summary>
+        /// Can be null if <see cref="ShowFooter"/> is false.
+        /// </summary>
+        protected readonly Footer Footer;
+
+        /// <summary>
+        /// Contains any panel which is triggered by a footer button.
+        /// Helps keep them located beneath the footer itself.
+        /// </summary>
+        protected readonly Container FooterPanels;
+
+        public readonly FilterControl FilterControl;
+
+        protected SongSelect()
+        {
+            const float carousel_width = 640;
+            const float filter_height = 100;
+
+            Add(new ParallaxContainer
+            {
+                Padding = new MarginPadding { Top = filter_height },
+                ParallaxAmount = 0.005f,
+                RelativeSizeAxes = Axes.Both,
+                Children = new[]
+                {
+                    new WedgeBackground
+                    {
+                        RelativeSizeAxes = Axes.Both,
+                        Padding = new MarginPadding { Right = carousel_width * 0.76f },
+                    }
+                }
+            });
+            Add(LeftContent = new Container
+            {
+                Origin = Anchor.BottomLeft,
+                Anchor = Anchor.BottomLeft,
+                RelativeSizeAxes = Axes.Both,
+                Size = new Vector2(wedged_container_size.X, 1),
+                Padding = new MarginPadding
+                {
+                    Bottom = 50,
+                    Top = wedged_container_size.Y + left_area_padding,
+                    Left = left_area_padding,
+                    Right = left_area_padding * 2,
+                }
+            });
+            Add(carousel = new BeatmapCarousel
+            {
+                RelativeSizeAxes = Axes.Y,
+                Size = new Vector2(carousel_width, 1),
+                Anchor = Anchor.CentreRight,
+                Origin = Anchor.CentreRight,
+                SelectionChanged = carouselSelectionChanged,
+                BeatmapsChanged = carouselBeatmapsLoaded,
+                StartRequested = carouselRaisedStart,
+            });
+            Add(FilterControl = new FilterControl
+            {
+                RelativeSizeAxes = Axes.X,
+                Height = filter_height,
+                FilterChanged = criteria => filterChanged(criteria),
+                Exit = Exit,
+            });
+            Add(beatmapInfoWedge = new BeatmapInfoWedge
+            {
+                Alpha = 0,
+                Size = wedged_container_size,
+                RelativeSizeAxes = Axes.X,
+                Margin = new MarginPadding
+                {
+                    Top = left_area_padding,
+                    Right = left_area_padding,
+                },
+            });
+
+            if (ShowFooter)
+            {
+                Add(FooterPanels = new Container
+                {
+                    Anchor = Anchor.BottomLeft,
+                    Origin = Anchor.BottomLeft,
+                    RelativeSizeAxes = Axes.X,
+                    AutoSizeAxes = Axes.Y,
+                    Margin = new MarginPadding
+                    {
+                        Bottom = Footer.HEIGHT,
+                    },
+                });
+                Add(Footer = new Footer
+                {
+                    OnBack = Exit,
+                    OnStart = carouselRaisedStart,
+                });
+
+                FooterPanels.Add(BeatmapOptions = new BeatmapOptionsOverlay());
+            }
+        }
+
+        [BackgroundDependencyLoader(permitNulls: true)]
+        private void load(BeatmapManager beatmaps, AudioManager audio, DialogOverlay dialog, OsuGame osu, OsuColour colours, UserInputManager input)
+        {
+            if (Footer != null)
+            {
+                Footer.AddButton(@"random", colours.Green, () => triggerRandom(input), Key.F2);
+                Footer.AddButton(@"options", colours.Blue, BeatmapOptions.ToggleVisibility, Key.F3);
+
+                BeatmapOptions.AddButton(@"Delete", @"Beatmap", FontAwesome.fa_trash, colours.Pink, promptDelete, Key.Number4, float.MaxValue);
+            }
+
+            if (manager == null)
+                manager = beatmaps;
+
+            if (osu != null)
+                Ruleset.BindTo(osu.Ruleset);
+
+            manager.BeatmapSetAdded += onBeatmapSetAdded;
+            manager.BeatmapSetRemoved += onBeatmapSetRemoved;
+
+            dialogOverlay = dialog;
+
+            sampleChangeDifficulty = audio.Sample.Get(@"SongSelect/select-difficulty");
+            sampleChangeBeatmap = audio.Sample.Get(@"SongSelect/select-expand");
+
+            initialAddSetsTask = new CancellationTokenSource();
+
+            carousel.Beatmaps = manager.GetAllUsableBeatmapSets();
+
+            Beatmap.ValueChanged += beatmap_ValueChanged;
+
+            Beatmap.DisabledChanged += disabled => carousel.AllowSelection = !disabled;
+            carousel.AllowSelection = !Beatmap.Disabled;
+        }
+
+        private void carouselBeatmapsLoaded()
+        {
+            if (Beatmap.Value.BeatmapSetInfo?.DeletePending == false)
+                carousel.SelectBeatmap(Beatmap.Value.BeatmapInfo, false);
+            else
+                carousel.SelectNext();
+        }
+
+        private void carouselRaisedStart()
+        {
+            // if we have a pending filter operation, we want to run it now.
+            // it could change selection (ie. if the ruleset has been changed).
+            carousel.FlushPendingFilters();
+
+            if (selectionChangedDebounce?.Completed == false)
+            {
+                selectionChangedDebounce.RunTask();
+                selectionChangedDebounce.Cancel(); // cancel the already scheduled task.
+                selectionChangedDebounce = null;
+            }
+
+            OnSelected();
+        }
+
+        private ScheduledDelegate selectionChangedDebounce;
+
+        // We need to keep track of the last selected beatmap ignoring debounce to play the correct selection sounds.
+        private BeatmapInfo beatmapNoDebounce;
+
+        /// <summary>
+        /// selection has been changed as the result of interaction with the carousel.
+        /// </summary>
+        private void carouselSelectionChanged(BeatmapInfo beatmap)
+        {
+            Action performLoad = delegate
+            {
+                // We may be arriving here due to another component changing the bindable Beatmap.
+                // In these cases, the other component has already loaded the beatmap, so we don't need to do so again.
+                if (beatmap?.Equals(Beatmap.Value.BeatmapInfo) != true)
+                {
+                    bool preview = beatmap?.BeatmapSetInfoID != Beatmap.Value.BeatmapInfo.BeatmapSetInfoID;
+
+                    Beatmap.Value = manager.GetWorkingBeatmap(beatmap, Beatmap);
+                    ensurePlayingSelected(preview);
+                }
+
+                changeBackground(Beatmap.Value);
+            };
+
+            selectionChangedDebounce?.Cancel();
+
+            if (beatmap?.Equals(beatmapNoDebounce) == true)
+                return;
+
+            beatmapNoDebounce = beatmap;
+
+            if (beatmap == null)
+            {
+                if (!Beatmap.IsDefault)
+                    performLoad();
+            }
+            else
+            {
+                Ruleset.Value = beatmap.Ruleset;
+
+                if (beatmap.BeatmapSetInfoID == beatmapNoDebounce?.BeatmapSetInfoID)
+                    sampleChangeDifficulty.Play();
+                else
+                    sampleChangeBeatmap.Play();
+
+                if (beatmap == Beatmap.Value.BeatmapInfo)
+                    performLoad();
+                else
+                    selectionChangedDebounce = Scheduler.AddDelayed(performLoad, 100);
+            }
+        }
+
+        private void triggerRandom(UserInputManager input)
+        {
+            if (input.CurrentState.Keyboard.ShiftPressed)
+                carousel.SelectPreviousRandom();
+            else
+                carousel.SelectNextRandom();
+        }
+
+        protected abstract void OnSelected();
+
+        private void filterChanged(FilterCriteria criteria, bool debounce = true)
+        {
+            carousel.Filter(criteria, debounce);
+        }
+
+        private void onBeatmapSetAdded(BeatmapSetInfo s) => carousel.AddBeatmap(s);
+
+        private void onBeatmapSetRemoved(BeatmapSetInfo s) => Schedule(() => removeBeatmapSet(s));
+
+        protected override void OnEntering(Screen last)
+        {
+            base.OnEntering(last);
+
+            Content.FadeInFromZero(250);
+
+            FilterControl.Activate();
+        }
+
+        private void beatmap_ValueChanged(WorkingBeatmap beatmap)
+        {
+            if (!IsCurrentScreen) return;
+
+            carousel.SelectBeatmap(beatmap?.BeatmapInfo);
+        }
+
+        protected override void OnResuming(Screen last)
+        {
+            if (Beatmap != null && !Beatmap.Value.BeatmapSetInfo.DeletePending)
+            {
+                changeBackground(Beatmap);
+                ensurePlayingSelected();
+            }
+
+            base.OnResuming(last);
+
+            Content.FadeIn(250);
+
+            Content.ScaleTo(1, 250, Easing.OutSine);
+
+            FilterControl.Activate();
+        }
+
+        protected override void OnSuspending(Screen next)
+        {
+            Content.ScaleTo(1.1f, 250, Easing.InSine);
+
+            Content.FadeOut(250);
+
+            FilterControl.Deactivate();
+            base.OnSuspending(next);
+        }
+
+        protected override bool OnExiting(Screen next)
+        {
+            beatmapInfoWedge.State = Visibility.Hidden;
+
+            Content.FadeOut(100);
+
+            FilterControl.Deactivate();
+            return base.OnExiting(next);
+        }
+
+        protected override void Dispose(bool isDisposing)
+        {
+            base.Dispose(isDisposing);
+
+            if (manager != null)
+            {
+                manager.BeatmapSetAdded -= onBeatmapSetAdded;
+                manager.BeatmapSetRemoved -= onBeatmapSetRemoved;
+            }
+
+            initialAddSetsTask?.Cancel();
+        }
+
+        private void changeBackground(WorkingBeatmap beatmap)
+        {
+            var backgroundModeBeatmap = Background as BackgroundScreenBeatmap;
+            if (backgroundModeBeatmap != null)
+            {
+                backgroundModeBeatmap.Beatmap = beatmap;
+                backgroundModeBeatmap.BlurTo(background_blur, 1000);
+                backgroundModeBeatmap.FadeTo(1, 250);
+            }
+
+            beatmapInfoWedge.State = Visibility.Visible;
+            beatmapInfoWedge.UpdateBeatmap(beatmap);
+        }
+
+        private void ensurePlayingSelected(bool preview = false)
+        {
+            Track track = Beatmap.Value.Track;
+
+            if (!track.IsRunning)
+            {
+                if (preview) track.Seek(Beatmap.Value.Metadata.PreviewTime);
+                track.Start();
+            }
+        }
+
+        private void removeBeatmapSet(BeatmapSetInfo beatmapSet)
+        {
+            carousel.RemoveBeatmap(beatmapSet);
+            if (carousel.SelectedBeatmap == null)
+                Beatmap.SetDefault();
+        }
+
+        private void promptDelete()
+        {
+            if (Beatmap != null && !Beatmap.IsDefault)
+                dialogOverlay?.Push(new BeatmapDeleteDialog(Beatmap));
+        }
+
+        protected override bool OnKeyDown(InputState state, KeyDownEventArgs args)
+        {
+            if (args.Repeat) return false;
+
+            switch (args.Key)
+            {
+                case Key.KeypadEnter:
+                case Key.Enter:
+                    carouselRaisedStart();
+                    return true;
+                case Key.Delete:
+                    if (state.Keyboard.ShiftPressed)
+                    {
+                        promptDelete();
+                        return true;
+                    }
+                    break;
+            }
+
+            return base.OnKeyDown(state, args);
+        }
+    }
+}