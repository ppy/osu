// Copyright (c) ppy Pty Ltd <contact@ppy.sh>. Licensed under the MIT Licence.
// See the LICENCE file in the repository root for full licence text.

using osu.Framework.Allocation;
using osu.Framework.Audio;
using osu.Framework.Audio.Sample;
using osu.Framework.Bindables;
using osu.Framework.Graphics;
using osu.Framework.Graphics.Containers;
using osu.Framework.Input.Events;
using osu.Framework.Logging;
using osu.Framework.Screens;
using osu.Framework.Threading;
using osu.Game.Beatmaps;
using osu.Game.Graphics;
using osu.Game.Graphics.Containers;
using osu.Game.Input.Bindings;
using osu.Game.Overlays;
using osu.Game.Overlays.Mods;
using osu.Game.Rulesets;
using osu.Game.Rulesets.Mods;
using osu.Game.Screens.Edit;
using osu.Game.Screens.Menu;
using osu.Game.Screens.Select.Options;
using osuTK;
using osuTK.Graphics;
using osuTK.Input;
using System;
using System.Collections.Generic;
using System.Linq;
using osu.Framework.Audio.Track;
using osu.Framework.Graphics.Sprites;
using osu.Framework.Input.Bindings;
using osu.Game.Collections;
using osu.Game.Graphics.UserInterface;
using osu.Game.Configuration;
using System.Diagnostics;
<<<<<<< HEAD
using osu.Game.Screens.Backgrounds;
using JetBrains.Annotations;
=======
using osu.Framework.Extensions.ObjectExtensions;
using osu.Game.Configuration;
>>>>>>> d38316bf
using osu.Game.Screens.Play;
using osu.Game.Screens.Select.Leaderboards;
using osu.Game.Skinning;

namespace osu.Game.Screens.Select
{
    public abstract partial class SongSelect : ScreenWithBeatmapBackground, IKeyBindingHandler<GlobalAction>
    {
        public static readonly float WEDGE_HEIGHT = 245;

        protected const float BACKGROUND_BLUR = 20;
        private const float left_area_padding = 20;

<<<<<<< HEAD
        private BindableFloat BgBlur = new BindableFloat();
        private BindableBool OptUI = new BindableBool();

        public FilterControl FilterControl { get; private set; }
=======
        public FilterControl FilterControl { get; private set; } = null!;
>>>>>>> d38316bf

        /// <summary>
        /// Whether this song select instance should take control of the global track,
        /// applying looping and preview offsets.
        /// </summary>
        protected virtual bool ControlGlobalMusic => true;

        protected virtual bool ShowFooter => true;

        public override bool? AllowTrackAdjustments => true;

        /// <summary>
        /// Can be null if <see cref="ShowFooter"/> is false.
        /// </summary>
        protected BeatmapOptionsOverlay BeatmapOptions { get; private set; } = null!;

        /// <summary>
        /// Can be null if <see cref="ShowFooter"/> is false.
        /// </summary>
        protected Footer? Footer { get; private set; }

        /// <summary>
        /// Contains any panel which is triggered by a footer button.
        /// Helps keep them located beneath the footer itself.
        /// </summary>
        protected Container FooterPanels { get; private set; } = null!;

        /// <summary>
        /// Whether entering editor mode should be allowed.
        /// </summary>
        public virtual bool AllowEditing => true;

        public bool BeatmapSetsLoaded => IsLoaded && Carousel.BeatmapSetsLoaded;

        [Resolved]
        private Bindable<IReadOnlyList<Mod>> selectedMods { get; set; } = null!;

        protected BeatmapCarousel Carousel { get; private set; } = null!;

        private ParallaxContainer wedgeBackground = null!;

        protected Container LeftArea { get; private set; } = null!;

        private BeatmapInfoWedge beatmapInfoWedge = null!;

        [Resolved]
        private IDialogOverlay? dialogOverlay { get; set; }

        [Resolved]
        private BeatmapManager beatmaps { get; set; } = null!;

        protected ModSelectOverlay ModSelect { get; private set; } = null!;

        protected Sample? SampleConfirm { get; private set; }

        private Sample sampleChangeDifficulty = null!;
        private Sample sampleChangeBeatmap = null!;

        private Container carouselContainer = null!;

        protected BeatmapDetailArea BeatmapDetails { get; private set; } = null!;

        private FooterButtonOptions beatmapOptionsButton = null!;

        private readonly Bindable<RulesetInfo> decoupledRuleset = new Bindable<RulesetInfo>();

        private double audioFeedbackLastPlaybackTime;

        private IDisposable? modSelectOverlayRegistration;

        [Resolved]
        private MusicController music { get; set; } = null!;

        [Resolved]
        internal IOverlayManager? OverlayManager { get; private set; }

<<<<<<< HEAD
        //LLin
        public Bindable<BeatmapLeaderboardScope> CurrentScope = new Bindable<BeatmapLeaderboardScope>();
        public Bindable<bool> FilterMods = new Bindable<bool>();

        [Resolved(CanBeNull = true)]
        internal IOverlayManager OverlayManager { get; private set; }

        [BackgroundDependencyLoader(true)]
        private void load(MConfigManager config, AudioManager audio, OsuColour colours, ManageCollectionsDialog manageCollectionsDialog, DifficultyRecommender recommender)
=======
        private Bindable<bool> configBackgroundBlur { get; set; } = new BindableBool();

        [BackgroundDependencyLoader(true)]
        private void load(AudioManager audio, OsuColour colours, ManageCollectionsDialog? manageCollectionsDialog, DifficultyRecommender? recommender, OsuConfigManager config)
>>>>>>> d38316bf
        {
            configBackgroundBlur = config.GetBindable<bool>(OsuSetting.SongSelectBackgroundBlur);
            configBackgroundBlur.BindValueChanged(e =>
            {
                if (!this.IsCurrentScreen())
                    return;

                ApplyToBackground(b => b.BlurAmount.Value = e.NewValue ? BACKGROUND_BLUR : 0);
            });

            config?.BindWith(MSetting.SongSelectBgBlur, BgBlur);
            config?.BindWith(MSetting.OptUI, OptUI);

            LoadComponentAsync(Carousel = new BeatmapCarousel
            {
                AllowSelection = false, // delay any selection until our bindables are ready to make a good choice.
                Anchor = Anchor.CentreRight,
                Origin = Anchor.CentreRight,
                RelativeSizeAxes = Axes.Both,
                BleedTop = FilterControl.HEIGHT,
                BleedBottom = Footer.HEIGHT,
                SelectionChanged = updateSelectedBeatmap,
                BeatmapSetsChanged = carouselBeatmapsLoaded,
                GetRecommendedBeatmap = s => recommender?.GetRecommendedBeatmap(s),
            }, c => carouselContainer.Child = c);

            // initial value transfer is required for FilterControl (it uses our re-cached bindables in its async load for the initial filter).
            transferRulesetValue();

            AddRangeInternal(new Drawable[]
            {
                new ResetScrollContainer(() => Carousel.ScrollToSelected())
                {
                    RelativeSizeAxes = Axes.Y,
                    Width = 250,
                },
                new VerticalMaskingContainer
                {
                    Children = new Drawable[]
                    {
                        new GridContainer // used for max width implementation
                        {
                            RelativeSizeAxes = Axes.Both,
                            ColumnDimensions = new[]
                            {
                                new Dimension(),
                                new Dimension(GridSizeMode.Relative, 0.5f, maxSize: 850),
                            },
                            Content = new[]
                            {
                                new Drawable[]
                                {
                                    wedgeBackground = new ParallaxContainer
                                    {
                                        ParallaxAmount = 0.005f,
                                        RelativeSizeAxes = Axes.Both,
                                        Anchor = Anchor.Centre,
                                        Origin = Anchor.Centre,
                                        Child = new WedgeBackground
                                        {
                                            RelativeSizeAxes = Axes.Both,
                                            Padding = new MarginPadding { Right = -150 },
                                        },
                                    },
                                    carouselContainer = new Container
                                    {
                                        RelativeSizeAxes = Axes.Both,
                                        Padding = new MarginPadding
                                        {
                                            Top = FilterControl.HEIGHT,
                                            Bottom = Footer.HEIGHT
                                        },
                                        Child = new LoadingSpinner(true) { State = { Value = Visibility.Visible } }
                                    }
                                },
                            }
                        },
                        FilterControl = new FilterControl
                        {
                            RelativeSizeAxes = Axes.X,
                            Height = FilterControl.HEIGHT,
                            FilterChanged = ApplyFilterToCarousel,
                        },
                        new GridContainer // used for max width implementation
                        {
                            RelativeSizeAxes = Axes.Both,
                            ColumnDimensions = new[]
                            {
                                new Dimension(GridSizeMode.Relative, 0.5f, maxSize: 650),
                            },
                            Content = new[]
                            {
                                new Drawable[]
                                {
                                    LeftArea = new Container
                                    {
                                        Origin = Anchor.BottomLeft,
                                        Anchor = Anchor.BottomLeft,
                                        RelativeSizeAxes = Axes.Both,
                                        Padding = new MarginPadding { Top = left_area_padding },
                                        Children = new Drawable[]
                                        {
                                            beatmapInfoWedge = new BeatmapInfoWedge
                                            {
                                                Height = WEDGE_HEIGHT,
                                                RelativeSizeAxes = Axes.X,
                                                Margin = new MarginPadding
                                                {
                                                    Right = left_area_padding,
                                                    Left = -BeatmapInfoWedge.BORDER_THICKNESS, // Hide the left border
                                                },
                                            },
                                            new Container
                                            {
                                                RelativeSizeAxes = Axes.Both,
                                                Padding = new MarginPadding
                                                {
                                                    Bottom = Footer.HEIGHT,
                                                    Top = WEDGE_HEIGHT,
                                                    Left = left_area_padding,
                                                    Right = left_area_padding * 2,
                                                },
                                                Child = BeatmapDetails = CreateBeatmapDetailArea().With(d =>
                                                {
                                                    d.RelativeSizeAxes = Axes.Both;
                                                    d.Padding = new MarginPadding { Top = 10, Right = 5 };
                                                })
                                            },
                                        }
                                    },
                                },
                            }
                        }
                    }
                },
                new SkinnableTargetContainer(GlobalSkinComponentLookup.LookupType.SongSelect)
                {
                    RelativeSizeAxes = Axes.Both,
                },
            });

            if (ShowFooter)
            {
                AddRangeInternal(new Drawable[]
                {
                    FooterPanels = new Container
                    {
                        Anchor = Anchor.BottomLeft,
                        Origin = Anchor.BottomLeft,
                        RelativeSizeAxes = Axes.Both,
                        Padding = new MarginPadding { Bottom = Footer.HEIGHT },
                        Children = new Drawable[]
                        {
                            BeatmapOptions = new BeatmapOptionsOverlay(),
                        }
                    },
                    Footer = new Footer()
                });
            }

            // preload the mod select overlay for later use in `LoadComplete()`.
            // therein it will be registered at the `OsuGame` level to properly function as a blocking overlay.
            LoadComponent(ModSelect = CreateModSelectOverlay());

            if (Footer != null)
            {
                foreach (var (button, overlay) in CreateFooterButtons())
                    Footer.AddButton(button, overlay);

                BeatmapOptions.AddButton(@"管理", @"收藏夹", FontAwesome.Solid.Book, colours.Green, () => manageCollectionsDialog?.Show());
                BeatmapOptions.AddButton(@"删除", @"所有难度", FontAwesome.Solid.Trash, colours.Pink, () => delete(Beatmap.Value.BeatmapSetInfo));
                BeatmapOptions.AddButton(@"从", @"未玩过的谱面中移除", FontAwesome.Regular.TimesCircle, colours.Purple, null);
                BeatmapOptions.AddButton(@"清除", @"所有本地成绩", FontAwesome.Solid.Eraser, colours.Purple, () => clearScores(Beatmap.Value.BeatmapInfo));
            }

            sampleChangeDifficulty = audio.Samples.Get(@"SongSelect/select-difficulty");
            sampleChangeBeatmap = audio.Samples.Get(@"SongSelect/select-expand");
            SampleConfirm = audio.Samples.Get(@"SongSelect/confirm-selection");
        }

        protected override void LoadComplete()
        {
            base.LoadComplete();
            BgBlur.BindValueChanged(_ => updateComponentFromBeatmap(Beatmap.Value, true));
            OptUI.BindValueChanged(_ => updateComponentFromBeatmap(Beatmap.Value, true));

            modSelectOverlayRegistration = OverlayManager?.RegisterBlockingOverlay(ModSelect);
        }

        protected override bool OnScroll(ScrollEvent e)
        {
            // Match stable behaviour of only alt-scroll adjusting volume.
            // Supporting scroll adjust without a modifier key just feels bad, since there are so many scrollable elements on the screen.
            if (!e.CurrentState.Keyboard.AltPressed)
                return true;

            return base.OnScroll(e);
        }

        /// <summary>
        /// Creates the buttons to be displayed in the footer.
        /// </summary>
        /// <returns>A set of <see cref="FooterButton"/> and an optional <see cref="OverlayContainer"/> which the button opens when pressed.</returns>
        protected virtual IEnumerable<(FooterButton, OverlayContainer?)> CreateFooterButtons() => new (FooterButton, OverlayContainer?)[]
        {
            (new FooterButtonMods { Current = Mods }, ModSelect),
            (new FooterButtonRandom
            {
                NextRandom = () => Carousel.SelectNextRandom(),
                PreviousRandom = Carousel.SelectPreviousRandom
            }, null),
            (beatmapOptionsButton = new FooterButtonOptions(), BeatmapOptions)
        };

        protected virtual ModSelectOverlay CreateModSelectOverlay() => new SoloModSelectOverlay();

        protected virtual void ApplyFilterToCarousel(FilterCriteria criteria)
        {
            // if not the current screen, we want to get carousel in a good presentation state before displaying (resume or enter).
            bool shouldDebounce = this.IsCurrentScreen();

            Carousel.Filter(criteria, shouldDebounce);
        }

        private DependencyContainer dependencies = null!;

        protected override IReadOnlyDependencyContainer CreateChildDependencies(IReadOnlyDependencyContainer parent)
        {
            dependencies = new DependencyContainer(base.CreateChildDependencies(parent));

            dependencies.CacheAs(this);
            dependencies.CacheAs(decoupledRuleset);
            dependencies.CacheAs<IBindable<RulesetInfo>>(decoupledRuleset);

            return dependencies;
        }

        /// <summary>
        /// Creates the beatmap details to be displayed underneath the wedge.
        /// </summary>
        protected abstract BeatmapDetailArea CreateBeatmapDetailArea();

        public void Edit(BeatmapInfo? beatmapInfo = null)
        {
            if (!AllowEditing)
                throw new InvalidOperationException($"Attempted to edit when {nameof(AllowEditing)} is disabled");

            Beatmap.Value = beatmaps.GetWorkingBeatmap(beatmapInfo ?? beatmapInfoNoDebounce);
            this.Push(new EditorLoader());
        }

        /// <summary>
        /// Call to make a selection and perform the default action for this SongSelect.
        /// </summary>
        /// <param name="beatmapInfo">An optional beatmap to override the current carousel selection.</param>
        /// <param name="ruleset">An optional ruleset to override the current carousel selection.</param>
        /// <param name="customStartAction">An optional custom action to perform instead of <see cref="OnStart"/>.</param>
        public void FinaliseSelection(BeatmapInfo? beatmapInfo = null, RulesetInfo? ruleset = null, Action? customStartAction = null)
        {
            ResetBgBlur();
            // This is very important as we have not yet bound to screen-level bindables before the carousel load is completed.
            if (!Carousel.BeatmapSetsLoaded)
            {
                Logger.Log($"{nameof(FinaliseSelection)} aborted as carousel beatmaps are not yet loaded");
                return;
            }

            if (ruleset != null)
                Ruleset.Value = ruleset;

            transferRulesetValue();

            // while transferRulesetValue will flush, it only does so if the ruleset changes.
            // the user could have changed a filter, and we want to ensure we are 100% up-to-date and consistent here.
            Carousel.FlushPendingFilterOperations();

            // avoid attempting to continue before a selection has been obtained.
            // this could happen via a user interaction while the carousel is still in a loading state.
            if (Carousel.SelectedBeatmapInfo == null) return;

            if (beatmapInfo != null)
                Carousel.SelectBeatmap(beatmapInfo);

            if (selectionChangedDebounce?.Completed == false)
            {
                selectionChangedDebounce.RunTask();
                selectionChangedDebounce?.Cancel(); // cancel the already scheduled task.
                selectionChangedDebounce = null;
            }

            if (customStartAction != null)
            {
                customStartAction();
                Carousel.AllowSelection = false;
            }
            else if (OnStart())
                Carousel.AllowSelection = false;
        }

        /// <summary>
        /// Called when a selection is made.
        /// </summary>
        /// <returns>If a resultant action occurred that takes the user away from SongSelect.</returns>
        protected abstract bool OnStart();

        private ScheduledDelegate? selectionChangedDebounce;

        private void updateCarouselSelection(ValueChangedEvent<WorkingBeatmap>? e = null)
        {
            var beatmap = e?.NewValue ?? Beatmap.Value;
            if (beatmap is DummyWorkingBeatmap || !this.IsCurrentScreen()) return;

            Logger.Log($"Song select working beatmap updated to {beatmap}");

            if (!Carousel.SelectBeatmap(beatmap.BeatmapInfo, false))
            {
                // A selection may not have been possible with filters applied.

                // There was possibly a ruleset mismatch. This is a case we can help things along by updating the game-wide ruleset to match.
                if (!beatmap.BeatmapInfo.Ruleset.Equals(decoupledRuleset.Value))
                {
                    Ruleset.Value = beatmap.BeatmapInfo.Ruleset;
                    transferRulesetValue();
                }

                // Even if a ruleset mismatch was not the cause (ie. a text filter is applied),
                // we still want to temporarily show the new beatmap, bypassing filters.
                // This will be undone the next time the user changes the filter.
                var criteria = FilterControl.CreateCriteria();
                criteria.SelectedBeatmapSet = beatmap.BeatmapInfo.BeatmapSet;
                Carousel.Filter(criteria);

                Carousel.SelectBeatmap(beatmap.BeatmapInfo);
            }
        }

        // We need to keep track of the last selected beatmap ignoring debounce to play the correct selection sounds.
        private BeatmapInfo? beatmapInfoPrevious;
        private BeatmapInfo? beatmapInfoNoDebounce;
        private RulesetInfo? rulesetNoDebounce;

        private void updateSelectedBeatmap(BeatmapInfo? beatmapInfo)
        {
            if (beatmapInfo == null && beatmapInfoNoDebounce == null)
                return;

            if (beatmapInfo?.Equals(beatmapInfoNoDebounce) == true)
                return;

            beatmapInfoNoDebounce = beatmapInfo;
            performUpdateSelected();
        }

        private void updateSelectedRuleset(RulesetInfo? ruleset)
        {
            if (ruleset == null && rulesetNoDebounce == null)
                return;

            if (ruleset?.Equals(rulesetNoDebounce) == true)
                return;

            rulesetNoDebounce = ruleset;
            performUpdateSelected();
        }

        /// <summary>
        /// Selection has been changed as the result of a user interaction.
        /// </summary>
        private void performUpdateSelected()
        {
            var beatmap = beatmapInfoNoDebounce;
            RulesetInfo? ruleset = rulesetNoDebounce;

            selectionChangedDebounce?.Cancel();

            if (beatmapInfoNoDebounce == null)
                run();
            else
                selectionChangedDebounce = Scheduler.AddDelayed(run, 200);

            if (beatmap?.Equals(beatmapInfoPrevious) != true)
            {
                if (beatmap != null && beatmapInfoPrevious != null && Time.Current - audioFeedbackLastPlaybackTime >= 50)
                {
                    if (beatmap.BeatmapSet?.ID == beatmapInfoPrevious.BeatmapSet?.ID)
                        sampleChangeDifficulty.Play();
                    else
                        sampleChangeBeatmap.Play();

                    audioFeedbackLastPlaybackTime = Time.Current;
                }

                beatmapInfoPrevious = beatmap;
            }

            void run()
            {
                // clear pending task immediately to track any potential nested debounce operation.
                selectionChangedDebounce = null;

                Logger.Log($"Song select updating selection with beatmap:{beatmap?.ID.ToString() ?? "null"} ruleset:{ruleset?.ShortName ?? "null"}");

                if (transferRulesetValue())
                {
                    // transferRulesetValue() may trigger a re-filter. If the current selection does not match the new ruleset, we want to switch away from it.
                    // The default logic on WorkingBeatmap change is to switch to a matching ruleset (see workingBeatmapChanged()), but we don't want that here.
                    // We perform an early selection attempt and clear out the beatmap selection to avoid a second ruleset change (revert).
                    if (beatmap != null && !Carousel.SelectBeatmap(beatmap, false))
                        beatmap = null;
                }

                if (selectionChangedDebounce != null)
                {
                    // a new nested operation was started; switch to it for further selection.
                    // this avoids having two separate debounces trigger from the same source.
                    selectionChangedDebounce.RunTask();
                    return;
                }

                // We may be arriving here due to another component changing the bindable Beatmap.
                // In these cases, the other component has already loaded the beatmap, so we don't need to do so again.
                if (!EqualityComparer<BeatmapInfo>.Default.Equals(beatmap, Beatmap.Value.BeatmapInfo))
                {
                    Logger.Log($"Song select changing beatmap from \"{Beatmap.Value.BeatmapInfo}\" to \"{beatmap?.ToString() ?? "null"}\"");
                    Beatmap.Value = beatmaps.GetWorkingBeatmap(beatmap);
                }

                if (this.IsCurrentScreen())
                    ensurePlayingSelected();

                updateComponentFromBeatmap(Beatmap.Value);
            }
        }

        public override void OnEntering(ScreenTransitionEvent e)
        {
            base.OnEntering(e);

            this.FadeInFromZero(250);
            FilterControl.Activate();

            ModSelect.SelectedMods.BindTo(selectedMods);

            beginLooping();
        }

        private const double logo_transition = 250;

        protected override void LogoArriving(OsuLogo logo, bool resuming)
        {
            base.LogoArriving(logo, resuming);

            Vector2 position = new Vector2(0.95f, 0.96f);

            if (logo.Alpha > 0.8f)
            {
                logo.MoveTo(position, 500, Easing.OutQuint);
            }
            else
            {
                logo.Hide();
                logo.ScaleTo(0.2f);
                logo.MoveTo(position);
            }

            logo.FadeIn(logo_transition, Easing.OutQuint);
            logo.ScaleTo(0.4f, logo_transition, Easing.OutQuint);

            logo.Action = () =>
            {
                FinaliseSelection();
                return false;
            };
        }

        protected override void LogoExiting(OsuLogo logo)
        {
            base.LogoExiting(logo);
            logo.ScaleTo(0.2f, logo_transition / 2, Easing.Out);
            logo.FadeOut(logo_transition / 2, Easing.Out);
        }

        public override void OnResuming(ScreenTransitionEvent e)
        {
            base.OnResuming(e);

            // required due to https://github.com/ppy/osu-framework/issues/3218
            ModSelect.SelectedMods.Disabled = false;
            ModSelect.SelectedMods.BindTo(selectedMods);

            Carousel.AllowSelection = true;

            BeatmapDetails.Refresh();

            beginLooping();

            if (Beatmap != null && !Beatmap.Value.BeatmapSetInfo.DeletePending)
            {
                updateCarouselSelection();

                updateComponentFromBeatmap(Beatmap.Value);

                if (ControlGlobalMusic)
                {
                    // restart playback on returning to song select, regardless.
                    // not sure this should be a permanent thing (we may want to leave a user pause paused even on returning)
                    music.ResetTrackAdjustments();
                    music.Play(requestedByUser: true);
                }
            }

            LeftArea.MoveToX(0, 400, Easing.OutQuint);
            LeftArea.FadeIn(100, Easing.OutQuint);

            FilterControl.MoveToY(0, 400, Easing.OutQuint);
            FilterControl.FadeIn(100, Easing.OutQuint);

            this.FadeIn(250, Easing.OutQuint);

            wedgeBackground.ScaleTo(1, 500, Easing.OutQuint);

            FilterControl.Activate();
        }

        public override void OnSuspending(ScreenTransitionEvent e)
        {
            // Handle the case where FinaliseSelection is never called (ie. when a screen is pushed externally).
            // Without this, it's possible for a transfer to happen while we are not the current screen.
            transferRulesetValue();

            ModSelect.SelectedMods.UnbindFrom(selectedMods);

            playExitingTransition();
            base.OnSuspending(e);
        }

        public override bool OnExiting(ScreenExitEvent e)
        {
            if (base.OnExiting(e))
                return true;

            playExitingTransition();
            return false;
        }

        private void playExitingTransition()
        {
            ModSelect.Hide();

            BeatmapOptions.Hide();

            Carousel.AllowSelection = false;

            endLooping();

            FilterControl.MoveToY(-120, 500, Easing.OutQuint);
            FilterControl.FadeOut(200, Easing.OutQuint);

            LeftArea.MoveToX(-150, 1800, Easing.OutQuint);
            LeftArea.FadeOut(200, Easing.OutQuint);

            wedgeBackground.ScaleTo(2.4f, 400, Easing.OutQuint);

            this.FadeOut(400, Easing.OutQuint);

            FilterControl.Deactivate();
        }

        private bool isHandlingLooping;

        private void beginLooping()
        {
            if (!ControlGlobalMusic)
                return;

            Debug.Assert(!isHandlingLooping);

            isHandlingLooping = true;

            ensureTrackLooping(Beatmap.Value, TrackChangeDirection.None);

            music.TrackChanged += ensureTrackLooping;
        }

        private void endLooping()
        {
            // may be called multiple times during screen exit process.
            if (!isHandlingLooping)
                return;

            music.CurrentTrack.Looping = isHandlingLooping = false;

            music.TrackChanged -= ensureTrackLooping;
        }

        private void ensureTrackLooping(IWorkingBeatmap beatmap, TrackChangeDirection changeDirection)
            => beatmap.PrepareTrackForPreview(true);

        public override bool OnBackButton()
        {
            if (ModSelect.State.Value == Visibility.Visible)
            {
                ModSelect.Hide();
                return true;
            }

            return false;
        }

        protected override void Dispose(bool isDisposing)
        {
            base.Dispose(isDisposing);

            decoupledRuleset.UnbindAll();

            if (music.IsNotNull())
                music.TrackChanged -= ensureTrackLooping;

            modSelectOverlayRegistration?.Dispose();
        }

        private BeatmapSetInfo oldBeatmapSet;
        protected bool BeatmapSetChanged = true;

        /// <summary>
        /// Allow components in SongSelect to update their loaded beatmap details.
        /// This is a debounced call (unlike directly binding to WorkingBeatmap.ValueChanged).
        /// </summary>
        /// <param name="beatmap">The working beatmap.</param>
        /// <param name="BlurOnly">Whether to only blur the background.</param>
        private void updateComponentFromBeatmap(WorkingBeatmap beatmap, bool BlurOnly = false)
        {
            //我不放这oldBeatmapSet和BeatmapSetChanged就永远是null咋回事...
            oldBeatmapSet ??= Carousel.SelectedBeatmapSet;

            BeatmapSetChanged = Carousel.SelectedBeatmapSet != oldBeatmapSet;

            ApplyToBackground(backgroundModeBeatmap =>
            {
                backgroundModeBeatmap.BlurAmount.Value = OptUI.Value ? BgBlur.Value * 100 : BACKGROUND_BLUR;
                if (BlurOnly) return;

                backgroundModeBeatmap.Beatmap = beatmap;
<<<<<<< HEAD
=======
                backgroundModeBeatmap.BlurAmount.Value = configBackgroundBlur.Value ? BACKGROUND_BLUR : 0f;
>>>>>>> d38316bf
                backgroundModeBeatmap.FadeColour(Color4.White, 250);
            });

            beatmapInfoWedge.Beatmap = beatmap;

            BeatmapDetails.Beatmap = beatmap;

            bool beatmapSelected = beatmap is not DummyWorkingBeatmap;

            if (beatmapSelected)
                beatmapOptionsButton.Enabled.Value = true;
            else
            {
                beatmapOptionsButton.Enabled.Value = false;
                BeatmapOptions.Hide();
            }
        }

<<<<<<< HEAD
        protected void ResetBgBlur()
        {
            ApplyToBackground(b =>
            {
                if (b is BackgroundScreenBeatmap bsb)
                    bsb.BlurAmount.Value = BACKGROUND_BLUR;
            });
        }

        private readonly WeakReference<ITrack> lastTrack = new WeakReference<ITrack>(null);
=======
        private readonly WeakReference<ITrack?> lastTrack = new WeakReference<ITrack?>(null);
>>>>>>> d38316bf

        /// <summary>
        /// Ensures some music is playing for the current track.
        /// Will resume playback from a manual user pause if the track has changed.
        /// </summary>
        private void ensurePlayingSelected()
        {
            if (!ControlGlobalMusic)
                return;

            ITrack track = music.CurrentTrack;

            bool isNewTrack = !lastTrack.TryGetTarget(out var last) || last != track;

            if (!track.IsRunning && (music.UserPauseRequested != true || isNewTrack))
            {
                Logger.Log($"Song select decided to {nameof(ensurePlayingSelected)}");
                music.Play(true);
            }

            lastTrack.SetTarget(track);
        }

        private void carouselBeatmapsLoaded()
        {
            bindBindables();

            Carousel.AllowSelection = true;

            // If a selection was already obtained, do not attempt to update the selected beatmap.
            if (Carousel.SelectedBeatmapSet != null)
                return;

            // Attempt to select the current beatmap on the carousel, if it is valid to be selected.
            if (!Beatmap.IsDefault && Beatmap.Value.BeatmapSetInfo?.DeletePending == false && Beatmap.Value.BeatmapSetInfo?.Protected == false)
            {
                if (Carousel.SelectBeatmap(Beatmap.Value.BeatmapInfo, false))
                    return;

                // prefer not changing ruleset at this point, so look for another difficulty in the currently playing beatmap
                var found = Beatmap.Value.BeatmapSetInfo.Beatmaps.FirstOrDefault(b => b.Ruleset.Equals(decoupledRuleset.Value));

                if (found != null && Carousel.SelectBeatmap(found, false))
                    return;
            }

            // If the current active beatmap could not be selected, select a new random beatmap.
            if (!Carousel.SelectNextRandom())
            {
                // in the case random selection failed, we want to trigger selectionChanged
                // to show the dummy beatmap (we have nothing else to display).
                performUpdateSelected();
            }
        }

        private bool boundLocalBindables;

        private void bindBindables()
        {
            if (boundLocalBindables)
                return;

            // manual binding to parent ruleset to allow for delayed load in the incoming direction.
            transferRulesetValue();

            Ruleset.ValueChanged += r => updateSelectedRuleset(r.NewValue);

            decoupledRuleset.ValueChanged += r =>
            {
                bool wasDisabled = Ruleset.Disabled;

                // a sub-screen may have taken a lease on this decoupled ruleset bindable,
                // which would indirectly propagate to the game-global bindable via the `DisabledChanged` callback below.
                // to make sure changes sync without crashes, lift the disable for a short while to sync, and then restore the old value.
                Ruleset.Disabled = false;
                Ruleset.Value = r.NewValue;
                Ruleset.Disabled = wasDisabled;
            };
            decoupledRuleset.DisabledChanged += r => Ruleset.Disabled = r;

            Beatmap.BindValueChanged(updateCarouselSelection);

            boundLocalBindables = true;
        }

        /// <summary>
        /// Transfer the game-wide ruleset to the local decoupled ruleset.
        /// Will immediately run filter operations if required.
        /// </summary>
        /// <returns>Whether a transfer occurred.</returns>
        private bool transferRulesetValue()
        {
            if (decoupledRuleset.Value?.Equals(Ruleset.Value) == true)
                return false;

            Logger.Log($"decoupled ruleset transferred (\"{decoupledRuleset.Value}\" -> \"{Ruleset.Value}\")");
            rulesetNoDebounce = decoupledRuleset.Value = Ruleset.Value;

            // if we have a pending filter operation, we want to run it now.
            // it could change selection (ie. if the ruleset has been changed).
            Carousel.FlushPendingFilterOperations();

            return true;
        }

        private void delete(BeatmapSetInfo? beatmap)
        {
            if (beatmap == null) return;

            dialogOverlay?.Push(new BeatmapDeleteDialog(beatmap));
        }

        private void clearScores(BeatmapInfo? beatmapInfo)
        {
            if (beatmapInfo == null) return;

            dialogOverlay?.Push(new BeatmapClearScoresDialog(beatmapInfo, () =>
                // schedule done here rather than inside the dialog as the dialog may fade out and never callback.
                Schedule(() => BeatmapDetails.Refresh())));
        }

        public virtual bool OnPressed(KeyBindingPressEvent<GlobalAction> e)
        {
            if (e.Repeat)
                return false;

            if (!this.IsCurrentScreen()) return false;

            switch (e.Action)
            {
                case GlobalAction.Select:
                    FinaliseSelection();
                    return true;
            }

            return false;
        }

        public void OnReleased(KeyBindingReleaseEvent<GlobalAction> e)
        {
        }

        protected override bool OnKeyDown(KeyDownEvent e)
        {
            if (e.Repeat) return false;

            switch (e.Key)
            {
                case Key.Delete:
                    if (e.ShiftPressed)
                    {
                        if (!Beatmap.IsDefault)
                            delete(Beatmap.Value.BeatmapSetInfo);
                        return true;
                    }

                    break;
            }

            return base.OnKeyDown(e);
        }

        private partial class VerticalMaskingContainer : Container
        {
            private const float panel_overflow = 1.2f;

            protected override Container<Drawable> Content { get; }

            public VerticalMaskingContainer()
            {
                RelativeSizeAxes = Axes.Both;
                Masking = true;
                Anchor = Anchor.Centre;
                Origin = Anchor.Centre;
                Width = panel_overflow; // avoid horizontal masking so the panels don't clip when screen stack is pushed.
                InternalChild = Content = new Container
                {
                    RelativeSizeAxes = Axes.Both,
                    Anchor = Anchor.Centre,
                    Origin = Anchor.Centre,
                    Width = 1 / panel_overflow,
                };
            }
        }

        private partial class ResetScrollContainer : Container
        {
            private readonly Action? onHoverAction;

            public ResetScrollContainer(Action onHoverAction)
            {
                this.onHoverAction = onHoverAction;
            }

            protected override bool OnHover(HoverEvent e)
            {
                onHoverAction?.Invoke();
                return base.OnHover(e);
            }
        }

        internal partial class SoloModSelectOverlay : UserModSelectOverlay
        {
            protected override bool ShowPresets => true;
        }
    }
}<|MERGE_RESOLUTION|>--- conflicted
+++ resolved
@@ -35,13 +35,10 @@
 using osu.Game.Graphics.UserInterface;
 using osu.Game.Configuration;
 using System.Diagnostics;
-<<<<<<< HEAD
 using osu.Game.Screens.Backgrounds;
 using JetBrains.Annotations;
-=======
 using osu.Framework.Extensions.ObjectExtensions;
 using osu.Game.Configuration;
->>>>>>> d38316bf
 using osu.Game.Screens.Play;
 using osu.Game.Screens.Select.Leaderboards;
 using osu.Game.Skinning;
@@ -55,14 +52,10 @@
         protected const float BACKGROUND_BLUR = 20;
         private const float left_area_padding = 20;
 
-<<<<<<< HEAD
         private BindableFloat BgBlur = new BindableFloat();
         private BindableBool OptUI = new BindableBool();
 
-        public FilterControl FilterControl { get; private set; }
-=======
         public FilterControl FilterControl { get; private set; } = null!;
->>>>>>> d38316bf
 
         /// <summary>
         /// Whether this song select instance should take control of the global track,
@@ -136,25 +129,15 @@
         [Resolved]
         private MusicController music { get; set; } = null!;
 
+        public Bindable<BeatmapLeaderboardScope> CurrentScope = new Bindable<BeatmapLeaderboardScope>(); //LLin
+
         [Resolved]
         internal IOverlayManager? OverlayManager { get; private set; }
 
-<<<<<<< HEAD
-        //LLin
-        public Bindable<BeatmapLeaderboardScope> CurrentScope = new Bindable<BeatmapLeaderboardScope>();
-        public Bindable<bool> FilterMods = new Bindable<bool>();
-
-        [Resolved(CanBeNull = true)]
-        internal IOverlayManager OverlayManager { get; private set; }
+        private Bindable<bool> configBackgroundBlur { get; set; } = new BindableBool();
 
         [BackgroundDependencyLoader(true)]
-        private void load(MConfigManager config, AudioManager audio, OsuColour colours, ManageCollectionsDialog manageCollectionsDialog, DifficultyRecommender recommender)
-=======
-        private Bindable<bool> configBackgroundBlur { get; set; } = new BindableBool();
-
-        [BackgroundDependencyLoader(true)]
-        private void load(AudioManager audio, OsuColour colours, ManageCollectionsDialog? manageCollectionsDialog, DifficultyRecommender? recommender, OsuConfigManager config)
->>>>>>> d38316bf
+        private void load(AudioManager audio, OsuColour colours, ManageCollectionsDialog? manageCollectionsDialog, DifficultyRecommender? recommender, OsuConfigManager config, MConfigManager mConfig)
         {
             configBackgroundBlur = config.GetBindable<bool>(OsuSetting.SongSelectBackgroundBlur);
             configBackgroundBlur.BindValueChanged(e =>
@@ -165,8 +148,8 @@
                 ApplyToBackground(b => b.BlurAmount.Value = e.NewValue ? BACKGROUND_BLUR : 0);
             });
 
-            config?.BindWith(MSetting.SongSelectBgBlur, BgBlur);
-            config?.BindWith(MSetting.OptUI, OptUI);
+            mConfig?.BindWith(MSetting.SongSelectBgBlur, BgBlur);
+            mConfig?.BindWith(MSetting.OptUI, OptUI);
 
             LoadComponentAsync(Carousel = new BeatmapCarousel
             {
@@ -798,10 +781,7 @@
                 if (BlurOnly) return;
 
                 backgroundModeBeatmap.Beatmap = beatmap;
-<<<<<<< HEAD
-=======
                 backgroundModeBeatmap.BlurAmount.Value = configBackgroundBlur.Value ? BACKGROUND_BLUR : 0f;
->>>>>>> d38316bf
                 backgroundModeBeatmap.FadeColour(Color4.White, 250);
             });
 
@@ -820,20 +800,7 @@
             }
         }
 
-<<<<<<< HEAD
-        protected void ResetBgBlur()
-        {
-            ApplyToBackground(b =>
-            {
-                if (b is BackgroundScreenBeatmap bsb)
-                    bsb.BlurAmount.Value = BACKGROUND_BLUR;
-            });
-        }
-
-        private readonly WeakReference<ITrack> lastTrack = new WeakReference<ITrack>(null);
-=======
         private readonly WeakReference<ITrack?> lastTrack = new WeakReference<ITrack?>(null);
->>>>>>> d38316bf
 
         /// <summary>
         /// Ensures some music is playing for the current track.
