﻿// Copyright (c) ppy Pty Ltd <contact@ppy.sh>. Licensed under the MIT Licence.
// See the LICENCE file in the repository root for full licence text.

using System;
using System.Collections.Generic;
using System.Linq;
using osuTK;
using osuTK.Input;
using osu.Framework.Allocation;
using osu.Framework.Audio;
using osu.Framework.Audio.Sample;
using osu.Framework.Audio.Track;
using osu.Framework.Configuration;
using osu.Framework.Graphics;
using osu.Framework.Graphics.Containers;
using osu.Framework.Logging;
using osu.Framework.Input.Events;
using osu.Framework.Screens;
using osu.Framework.Threading;
using osu.Game.Beatmaps;
using osu.Game.Graphics;
using osu.Game.Graphics.Containers;
using osu.Game.Input.Bindings;
using osu.Game.Overlays;
using osu.Game.Overlays.Mods;
using osu.Game.Rulesets;
using osu.Game.Rulesets.Mods;
using osu.Game.Screens.Backgrounds;
using osu.Game.Screens.Edit;
using osu.Game.Screens.Menu;
using osu.Game.Screens.Play;
using osu.Game.Screens.Select.Options;
using osu.Game.Skinning;

namespace osu.Game.Screens.Select
{
    public abstract class SongSelect : OsuScreen
    {
        private static readonly Vector2 wedged_container_size = new Vector2(0.5f, 245);
        private static readonly Vector2 background_blur = new Vector2(20);
        private const float left_area_padding = 20;

        public readonly FilterControl FilterControl;

        protected virtual bool ShowFooter => true;

        public override bool AllowExternalScreenChange => true;

        /// <summary>
        /// Can be null if <see cref="ShowFooter"/> is false.
        /// </summary>
        protected readonly BeatmapOptionsOverlay BeatmapOptions;

        /// <summary>
        /// Can be null if <see cref="ShowFooter"/> is false.
        /// </summary>
        protected readonly Footer Footer;

        /// <summary>
        /// Contains any panel which is triggered by a footer button.
        /// Helps keep them located beneath the footer itself.
        /// </summary>
        protected readonly Container FooterPanels;

        protected override BackgroundScreen CreateBackground() => new BackgroundScreenBeatmap();

        protected readonly BeatmapCarousel Carousel;
        private readonly BeatmapInfoWedge beatmapInfoWedge;
        private DialogOverlay dialogOverlay;
        private BeatmapManager beatmaps;
        private FooterButton randomFooterButton;

        protected readonly ModSelectOverlay ModSelect;

        protected SampleChannel SampleConfirm;
        private SampleChannel sampleChangeDifficulty;
        private SampleChannel sampleChangeBeatmap;

        protected readonly BeatmapDetailArea BeatmapDetails;

        protected new readonly Bindable<RulesetInfo> Ruleset = new Bindable<RulesetInfo>();

        [Cached]
        [Cached(Type = typeof(IBindable<IEnumerable<Mod>>))]
        protected readonly Bindable<IEnumerable<Mod>> SelectedMods = new Bindable<IEnumerable<Mod>>(new Mod[] { });

        protected SongSelect()
        {
            const float carousel_width = 640;
            const float filter_height = 100;

            AddRangeInternal(new Drawable[]
            {
                new ParallaxContainer
                {
                    Padding = new MarginPadding { Top = filter_height },
                    ParallaxAmount = 0.005f,
                    RelativeSizeAxes = Axes.Both,
                    Children = new[]
                    {
                        new WedgeBackground
                        {
                            RelativeSizeAxes = Axes.Both,
                            Padding = new MarginPadding { Right = carousel_width * 0.76f },
                        }
                    }
                },
                new Container
                {
                    Origin = Anchor.BottomLeft,
                    Anchor = Anchor.BottomLeft,
                    RelativeSizeAxes = Axes.Both,
                    Size = new Vector2(wedged_container_size.X, 1),
                    Padding = new MarginPadding
                    {
                        Bottom = 50,
                        Top = wedged_container_size.Y + left_area_padding,
                        Left = left_area_padding,
                        Right = left_area_padding * 2,
                    },
                    Child = BeatmapDetails = new BeatmapDetailArea
                    {
                        RelativeSizeAxes = Axes.Both,
                        Padding = new MarginPadding { Top = 10, Right = 5 },
                    }
                },
                new Container
                {
                    RelativeSizeAxes = Axes.Both,
                    Masking = true,
                    Anchor = Anchor.Centre,
                    Origin = Anchor.Centre,
                    Width = 2, //avoid horizontal masking so the panels don't clip when screen stack is pushed.
                    Child = new Container
                    {
                        RelativeSizeAxes = Axes.Both,
                        Anchor = Anchor.Centre,
                        Origin = Anchor.Centre,
                        Width = 0.5f,
                        Children = new Drawable[]
                        {
                            Carousel = new BeatmapCarousel
                            {
                                Masking = false,
                                RelativeSizeAxes = Axes.Y,
                                Size = new Vector2(carousel_width, 1),
                                Anchor = Anchor.CentreRight,
                                Origin = Anchor.CentreRight,
                                SelectionChanged = updateSelectedBeatmap,
                                BeatmapSetsChanged = carouselBeatmapsLoaded,
                            },
                            FilterControl = new FilterControl
                            {
                                RelativeSizeAxes = Axes.X,
                                Height = filter_height,
                                FilterChanged = c => Carousel.Filter(c),
                                Background = { Width = 2 },
                                Exit = () =>
                                {
                                    if (this.IsCurrentScreen())
                                        this.Exit();
                                },
                            },
                        }
                    },
                },
                beatmapInfoWedge = new BeatmapInfoWedge
                {
                    Size = wedged_container_size,
                    RelativeSizeAxes = Axes.X,
                    Margin = new MarginPadding
                    {
                        Top = left_area_padding,
                        Right = left_area_padding,
                    },
                },
                new ResetScrollContainer(() => Carousel.ScrollToSelected())
                {
                    RelativeSizeAxes = Axes.Y,
                    Width = 250,
                }
            });

            if (ShowFooter)
            {
                AddInternal(FooterPanels = new Container
                {
                    Anchor = Anchor.BottomLeft,
                    Origin = Anchor.BottomLeft,
                    RelativeSizeAxes = Axes.X,
                    AutoSizeAxes = Axes.Y,
                    Margin = new MarginPadding
                    {
                        Bottom = Footer.HEIGHT,
                    },
                });
                AddInternal(Footer = new Footer
                {
                    OnBack = ExitFromBack,
                });

                FooterPanels.AddRange(new Drawable[]
                {
                    BeatmapOptions = new BeatmapOptionsOverlay(),
                    ModSelect = new ModSelectOverlay
                    {
                        RelativeSizeAxes = Axes.X,
                        Origin = Anchor.BottomCentre,
                        Anchor = Anchor.BottomCentre,
                    }
                });
            }

            BeatmapDetails.Leaderboard.ScoreSelected += s =>this.Push(new SoloResults(s));
        }

        [BackgroundDependencyLoader(true)]
        private void load(BeatmapManager beatmaps, AudioManager audio, DialogOverlay dialog, OsuColour colours, SkinManager skins, Bindable<IEnumerable<Mod>> selectedMods)
        {
            if (selectedMods != null)
                SelectedMods.BindTo(selectedMods);

            if (Footer != null)
            {
                Footer.AddButton(@"mods", colours.Yellow, ModSelect, Key.F1);
                Footer.AddButton(@"random", @"rewind", colours.Green, () => Carousel.SelectNextRandom(), Carousel.SelectPreviousRandom, Key.F2);
                Footer.AddButton(@"options", colours.Blue, BeatmapOptions, Key.F3);

                BeatmapOptions.AddButton(@"Delete", @"all difficulties", FontAwesome.fa_trash, colours.Pink, () => delete(Beatmap.Value.BeatmapSetInfo), Key.Number4, float.MaxValue);
                BeatmapOptions.AddButton(@"Remove", @"from unplayed", FontAwesome.fa_times_circle_o, colours.Purple, null, Key.Number1);
                BeatmapOptions.AddButton(@"Clear", @"local scores", FontAwesome.fa_eraser, colours.Purple, null, Key.Number2);
            }

            if (this.beatmaps == null)
                this.beatmaps = beatmaps;

            this.beatmaps.ItemAdded += onBeatmapSetAdded;
            this.beatmaps.ItemRemoved += onBeatmapSetRemoved;
            this.beatmaps.BeatmapHidden += onBeatmapHidden;
            this.beatmaps.BeatmapRestored += onBeatmapRestored;

            dialogOverlay = dialog;

            sampleChangeDifficulty = audio.Sample.Get(@"SongSelect/select-difficulty");
            sampleChangeBeatmap = audio.Sample.Get(@"SongSelect/select-expand");
            SampleConfirm = audio.Sample.Get(@"SongSelect/confirm-selection");

            Carousel.LoadBeatmapSetsFromManager(this.beatmaps);

            if (dialogOverlay != null)
            {
                Schedule(() =>
                {
                    // if we have no beatmaps but osu-stable is found, let's prompt the user to import.
                    if (!beatmaps.GetAllUsableBeatmapSets().Any() && beatmaps.StableInstallationAvailable)
                        dialogOverlay.Push(new ImportFromStablePopup(() =>
                        {
                            beatmaps.ImportFromStableAsync();
                            skins.ImportFromStableAsync();
                        }));
                });
            }
        }

        private DependencyContainer dependencies;

        protected override IReadOnlyDependencyContainer CreateChildDependencies(IReadOnlyDependencyContainer parent)
        {
            dependencies = new DependencyContainer(base.CreateChildDependencies(parent));
            dependencies.CacheAs(this);
            dependencies.CacheAs(Ruleset);
            dependencies.CacheAs<IBindable<RulesetInfo>>(Ruleset);

            return dependencies;
        }

        protected virtual void ExitFromBack()
        {
            if (ModSelect.State == Visibility.Visible)
            {
                ModSelect.Hide();
                return;
            }

            this.Exit();
        }

        public void Edit(BeatmapInfo beatmap = null)
        {
            Beatmap.Value = beatmaps.GetWorkingBeatmap(beatmap ?? beatmapNoDebounce);
           this.Push(new Editor());
        }

        /// <summary>
        /// Call to make a selection and perform the default action for this SongSelect.
        /// </summary>
        /// <param name="beatmap">An optional beatmap to override the current carousel selection.</param>
        /// <param name="performStartAction">Whether to trigger <see cref="OnStart"/>.</param>
        public void FinaliseSelection(BeatmapInfo beatmap = null, bool performStartAction = true)
        {
            // if we have a pending filter operation, we want to run it now.
            // it could change selection (ie. if the ruleset has been changed).
            Carousel.FlushPendingFilterOperations();

            // avoid attempting to continue before a selection has been obtained.
            // this could happen via a user interaction while the carousel is still in a loading state.
            if (Carousel.SelectedBeatmap == null) return;

            if (beatmap != null)
                Carousel.SelectBeatmap(beatmap);

            if (selectionChangedDebounce?.Completed == false)
            {
                selectionChangedDebounce.RunTask();
                selectionChangedDebounce.Cancel(); // cancel the already scheduled task.
                selectionChangedDebounce = null;
            }

            if (performStartAction)
                OnStart();
        }

        /// <summary>
        /// Called when a selection is made.
        /// </summary>
        /// <returns>If a resultant action occurred that takes the user away from SongSelect.</returns>
        protected abstract bool OnStart();

        private ScheduledDelegate selectionChangedDebounce;

        private void workingBeatmapChanged(WorkingBeatmap beatmap)
        {
            if (beatmap is DummyWorkingBeatmap) return;

            if (this.IsCurrentScreen() && !Carousel.SelectBeatmap(beatmap?.BeatmapInfo, false))
                // If selecting new beatmap without bypassing filters failed, there's possibly a ruleset mismatch
                if (beatmap?.BeatmapInfo?.Ruleset != null && beatmap.BeatmapInfo.Ruleset != Ruleset.Value)
                {
                    base.Ruleset.Value = beatmap.BeatmapInfo.Ruleset;
                    Carousel.SelectBeatmap(beatmap.BeatmapInfo);
                }
        }

        // We need to keep track of the last selected beatmap ignoring debounce to play the correct selection sounds.
        private BeatmapInfo beatmapNoDebounce;
        private RulesetInfo rulesetNoDebounce;

        private void updateSelectedBeatmap(BeatmapInfo beatmap)
        {
            if (beatmap?.Equals(beatmapNoDebounce) == true)
                return;

            beatmapNoDebounce = beatmap;
            performUpdateSelected();
        }

        private void updateSelectedRuleset(RulesetInfo ruleset)
        {
            if (ruleset?.Equals(rulesetNoDebounce) == true)
                return;

            rulesetNoDebounce = ruleset;
            performUpdateSelected();
        }

        /// <summary>
        /// selection has been changed as the result of a user interaction.
        /// </summary>
        private void performUpdateSelected()
        {
            var beatmap = beatmapNoDebounce;
            var ruleset = rulesetNoDebounce;

            void run()
            {
                Logger.Log($"updating selection with beatmap:{beatmap?.ID.ToString() ?? "null"} ruleset:{ruleset?.ID.ToString() ?? "null"}");

                bool preview = false;

                if (ruleset?.Equals(Ruleset.Value) == false)
                {
                    Logger.Log($"ruleset changed from \"{Ruleset.Value}\" to \"{ruleset}\"");

                    Beatmap.Value.Mods.Value = Enumerable.Empty<Mod>();
                    Ruleset.Value = ruleset;

                    // force a filter before attempting to change the beatmap.
                    // we may still be in the wrong ruleset as there is a debounce delay on ruleset changes.
                    Carousel.Filter(null, false);

                    // Filtering only completes after the carousel runs Update.
                    // If we also have a pending beatmap change we should delay it one frame.
                    selectionChangedDebounce = Schedule(run);
                    return;
                }

                // We may be arriving here due to another component changing the bindable Beatmap.
                // In these cases, the other component has already loaded the beatmap, so we don't need to do so again.
                if (!Equals(beatmap, Beatmap.Value.BeatmapInfo))
                {
                    Logger.Log($"beatmap changed from \"{Beatmap.Value.BeatmapInfo}\" to \"{beatmap}\"");

                    preview = beatmap?.BeatmapSetInfoID != Beatmap.Value?.BeatmapInfo.BeatmapSetInfoID;
                    Beatmap.Value = beatmaps.GetWorkingBeatmap(beatmap, Beatmap.Value);

                    if (beatmap != null)
                    {
                        if (beatmap.BeatmapSetInfoID == beatmapNoDebounce?.BeatmapSetInfoID)
                            sampleChangeDifficulty.Play();
                        else
                            sampleChangeBeatmap.Play();
                    }
                }

                if (this.IsCurrentScreen()) ensurePlayingSelected(preview);
                UpdateBeatmap(Beatmap.Value);
            }

            selectionChangedDebounce?.Cancel();

            if (beatmap == null)
                run();
            else
                selectionChangedDebounce = Scheduler.AddDelayed(run, 200);
        }

<<<<<<< HEAD
        protected override void OnEntering(Screen last)
=======
        private void triggerRandom()
        {
            if (GetContainingInputManager().CurrentState.Keyboard.ShiftPressed)
                Carousel.SelectPreviousRandom();
            else
                Carousel.SelectNextRandom();
        }

        public override void OnEntering(IScreen last)
>>>>>>> ea7b56c8
        {
            base.OnEntering(last);

            this.FadeInFromZero(250);
            FilterControl.Activate();
        }

        private const double logo_transition = 250;

        protected override void LogoArriving(OsuLogo logo, bool resuming)
        {
            base.LogoArriving(logo, resuming);

            logo.RelativePositionAxes = Axes.Both;
            Vector2 position = new Vector2(0.95f, 0.96f);

            if (logo.Alpha > 0.8f)
            {
                logo.MoveTo(position, 500, Easing.OutQuint);
            }
            else
            {
                logo.Hide();
                logo.ScaleTo(0.2f);
                logo.MoveTo(position);
            }

            logo.FadeIn(logo_transition, Easing.OutQuint);
            logo.ScaleTo(0.4f, logo_transition, Easing.OutQuint);

            logo.Action = () =>
            {
                FinaliseSelection();
                return false;
            };
        }

        protected override void LogoExiting(OsuLogo logo)
        {
            base.LogoExiting(logo);
            logo.ScaleTo(0.2f, logo_transition / 2, Easing.Out);
            logo.FadeOut(logo_transition / 2, Easing.Out);
        }

        public override void OnResuming(IScreen last)
        {
            BeatmapDetails.Leaderboard.RefreshScores();

            Beatmap.Value.Track.Looping = true;

            if (Beatmap != null && !Beatmap.Value.BeatmapSetInfo.DeletePending)
            {
                UpdateBeatmap(Beatmap.Value);
                ensurePlayingSelected();
            }

            base.OnResuming(last);

            this.FadeIn(250);

            this.ScaleTo(1, 250, Easing.OutSine);

            FilterControl.Activate();
        }

        public override void OnSuspending(IScreen next)
        {
            ModSelect.Hide();

            this.ScaleTo(1.1f, 250, Easing.InSine);

            this.FadeOut(250);

            FilterControl.Deactivate();
            base.OnSuspending(next);
        }

        public override bool OnExiting(IScreen next)
        {
            if (ModSelect.State == Visibility.Visible)
            {
                ModSelect.Hide();
                return true;
            }

            FinaliseSelection(performStartAction: false);

            beatmapInfoWedge.State = Visibility.Hidden;

            this.FadeOut(100);

            FilterControl.Deactivate();

            if (Beatmap.Value.Track != null)
                Beatmap.Value.Track.Looping = false;

            SelectedMods.UnbindAll();
            Beatmap.Value.Mods.Value = new Mod[] { };

            return base.OnExiting(next);
        }

        protected override void Dispose(bool isDisposing)
        {
            base.Dispose(isDisposing);

            Ruleset.UnbindAll();

            if (beatmaps != null)
            {
                beatmaps.ItemAdded -= onBeatmapSetAdded;
                beatmaps.ItemRemoved -= onBeatmapSetRemoved;
                beatmaps.BeatmapHidden -= onBeatmapHidden;
                beatmaps.BeatmapRestored -= onBeatmapRestored;
            }
        }

        /// <summary>
        /// Allow components in SongSelect to update their loaded beatmap details.
        /// This is a debounced call (unlike directly binding to WorkingBeatmap.ValueChanged).
        /// </summary>
        /// <param name="beatmap">The working beatmap.</param>
        protected virtual void UpdateBeatmap(WorkingBeatmap beatmap)
        {
            beatmap.Mods.BindTo(SelectedMods);

            Logger.Log($"working beatmap updated to {beatmap}");

            if (Background is BackgroundScreenBeatmap backgroundModeBeatmap)
            {
                backgroundModeBeatmap.Beatmap = beatmap;
                backgroundModeBeatmap.BlurTo(background_blur, 750, Easing.OutQuint);
                backgroundModeBeatmap.FadeTo(1, 250);
            }

            beatmapInfoWedge.Beatmap = beatmap;

            BeatmapDetails.Beatmap = beatmap;

            if (beatmap.Track != null)
                beatmap.Track.Looping = true;
        }

        private void ensurePlayingSelected(bool preview = false)
        {
            Track track = Beatmap.Value.Track;

            if (!track.IsRunning)
            {
                // Ensure the track is added to the TrackManager, since it is removed after the player finishes the map.
                // Using AddItemToList rather than AddItem so that it doesn't attempt to register adjustment dependencies more than once.
                Game.Audio.Track.AddItemToList(track);
                if (preview) track.Seek(Beatmap.Value.Metadata.PreviewTime);
                track.Start();
            }
        }

        private void onBeatmapSetAdded(BeatmapSetInfo s, bool existing, bool silent) => Carousel.UpdateBeatmapSet(s);
        private void onBeatmapSetRemoved(BeatmapSetInfo s) => Carousel.RemoveBeatmapSet(s);
        private void onBeatmapRestored(BeatmapInfo b) => Carousel.UpdateBeatmapSet(beatmaps.QueryBeatmapSet(s => s.ID == b.BeatmapSetInfoID));
        private void onBeatmapHidden(BeatmapInfo b) => Carousel.UpdateBeatmapSet(beatmaps.QueryBeatmapSet(s => s.ID == b.BeatmapSetInfoID));

        private void carouselBeatmapsLoaded()
        {
            if (rulesetNoDebounce == null)
            {
                // manual binding to parent ruleset to allow for delayed load in the incoming direction.
                rulesetNoDebounce = Ruleset.Value = base.Ruleset.Value;
                base.Ruleset.ValueChanged += updateSelectedRuleset;
                Ruleset.ValueChanged += r => base.Ruleset.Value = r;

                Beatmap.BindDisabledChanged(disabled => Carousel.AllowSelection = !disabled, true);
                Beatmap.BindValueChanged(workingBeatmapChanged);
            }

            if (!Beatmap.IsDefault && Beatmap.Value.BeatmapSetInfo?.DeletePending == false && Beatmap.Value.BeatmapSetInfo?.Protected == false
                && Carousel.SelectBeatmap(Beatmap.Value.BeatmapInfo, false))
                return;

            if (Carousel.SelectedBeatmapSet == null && !Carousel.SelectNextRandom())
            {
                // in the case random selection failed, we want to trigger selectionChanged
                // to show the dummy beatmap (we have nothing else to display).
                performUpdateSelected();
            }
        }

        private void delete(BeatmapSetInfo beatmap)
        {
            if (beatmap == null || beatmap.ID <= 0) return;
            dialogOverlay?.Push(new BeatmapDeleteDialog(beatmap));
        }

        public override bool OnPressed(GlobalAction action)
        {
            if (!this.IsCurrentScreen()) return false;

            switch (action)
            {
                case GlobalAction.Select:
                    FinaliseSelection();
                    return true;
            }

            return base.OnPressed(action);
        }

        protected override bool OnKeyDown(KeyDownEvent e)
        {
            if (e.Repeat) return false;

            switch (e.Key)
            {
                case Key.Delete:
                    if (e.ShiftPressed)
                    {
                        if (!Beatmap.IsDefault)
                            delete(Beatmap.Value.BeatmapSetInfo);
                        return true;
                    }

                    break;
            }

            return base.OnKeyDown(e);
        }

        private class ResetScrollContainer : Container
        {
            private readonly Action onHoverAction;

            public ResetScrollContainer(Action onHoverAction)
            {
                this.onHoverAction = onHoverAction;
            }

            protected override bool OnHover(HoverEvent e)
            {
                onHoverAction?.Invoke();
                return base.OnHover(e);
            }
        }
    }
}<|MERGE_RESOLUTION|>--- conflicted
+++ resolved
@@ -424,19 +424,7 @@
                 selectionChangedDebounce = Scheduler.AddDelayed(run, 200);
         }
 
-<<<<<<< HEAD
-        protected override void OnEntering(Screen last)
-=======
-        private void triggerRandom()
-        {
-            if (GetContainingInputManager().CurrentState.Keyboard.ShiftPressed)
-                Carousel.SelectPreviousRandom();
-            else
-                Carousel.SelectNextRandom();
-        }
-
         public override void OnEntering(IScreen last)
->>>>>>> ea7b56c8
         {
             base.OnEntering(last);
 
