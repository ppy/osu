// Copyright (c) ppy Pty Ltd <contact@ppy.sh>. Licensed under the MIT Licence.
// See the LICENCE file in the repository root for full licence text.

using System;
using System.Collections.Generic;
using System.Diagnostics;
using System.Linq;
using osu.Framework.Allocation;
using osu.Framework.Audio;
using osu.Framework.Audio.Sample;
using osu.Framework.Audio.Track;
using osu.Framework.Bindables;
using osu.Framework.Extensions.ObjectExtensions;
using osu.Framework.Graphics;
using osu.Framework.Graphics.Containers;
using osu.Framework.Graphics.Sprites;
using osu.Framework.Graphics.UserInterface;
using osu.Framework.Input.Bindings;
using osu.Framework.Input.Events;
using osu.Framework.Logging;
using osu.Framework.Screens;
using osu.Framework.Threading;
using osu.Game.Beatmaps;
using osu.Game.Collections;
using osu.Game.Configuration;
using osu.Game.Graphics;
using osu.Game.Graphics.Containers;
using osu.Game.Graphics.UserInterface;
using osu.Game.Input.Bindings;
using osu.Game.Overlays;
using osu.Game.Overlays.Mods;
using osu.Game.Rulesets;
using osu.Game.Rulesets.Mods;
using osu.Game.Screens.Backgrounds;
using osu.Game.Screens.Edit;
using osu.Game.Screens.Menu;
using osu.Game.Screens.Play;
using osu.Game.Screens.Select.Options;
using osu.Game.Skinning;
using osuTK;
using osuTK.Graphics;
using osuTK.Input;
using osu.Game.Screens.Select.Leaderboards;

#nullable enable //mfosu: ???

namespace osu.Game.Screens.Select
{
    public abstract partial class SongSelect : ScreenWithBeatmapBackground, IKeyBindingHandler<GlobalAction>
    {
        public static readonly float WEDGE_HEIGHT = 245;

        protected const float BACKGROUND_BLUR = 20;
        private const float left_area_padding = 20;

        private BindableFloat BgBlur = new BindableFloat();
        private BindableBool OptUI = new BindableBool();

        public FilterControl FilterControl { get; private set; } = null!;

        /// <summary>
        /// Whether this song select instance should take control of the global track,
        /// applying looping and preview offsets.
        /// </summary>
        protected virtual bool ControlGlobalMusic => true;

        protected virtual bool ShowFooter => true;

        public override bool? AllowTrackAdjustments => true;

        /// <summary>
        /// Can be null if <see cref="ShowFooter"/> is false.
        /// </summary>
        protected BeatmapOptionsOverlay BeatmapOptions { get; private set; } = null!;

        /// <summary>
        /// Can be null if <see cref="ShowFooter"/> is false.
        /// </summary>
        protected Footer? Footer { get; private set; }

        /// <summary>
        /// Contains any panel which is triggered by a footer button.
        /// Helps keep them located beneath the footer itself.
        /// </summary>
        protected Container FooterPanels { get; private set; } = null!;

        /// <summary>
        /// Whether entering editor mode should be allowed.
        /// </summary>
        public virtual bool AllowEditing => true;

        public bool BeatmapSetsLoaded => IsLoaded && Carousel.BeatmapSetsLoaded;

        /// <summary>
        /// Creates any "action" menu items for the provided beatmap (ie. "Select", "Play", "Edit").
        /// These will always be placed at the top of the context menu, with common items added below them.
        /// </summary>
        /// <param name="beatmap">The beatmap to create items for.</param>
        /// <returns>The menu items.</returns>
        public virtual MenuItem[] CreateForwardNavigationMenuItemsForBeatmap(BeatmapInfo beatmap) => new MenuItem[]
        {
            new OsuMenuItem(@"Select", MenuItemType.Highlighted, () => FinaliseSelection(beatmap))
        };

        [Resolved]
        private Bindable<IReadOnlyList<Mod>> selectedMods { get; set; } = null!;

        protected BeatmapCarousel Carousel { get; private set; } = null!;

        private ParallaxContainer wedgeBackground = null!;

        protected Container LeftArea { get; private set; } = null!;

        private BeatmapInfoWedge beatmapInfoWedge = null!;

        [Resolved]
        private IDialogOverlay? dialogOverlay { get; set; }

        [Resolved]
        private BeatmapManager beatmaps { get; set; } = null!;

        protected ModSelectOverlay ModSelect { get; private set; } = null!;

        protected Sample? SampleConfirm { get; private set; }

        private Sample sampleChangeDifficulty = null!;
        private Sample sampleChangeBeatmap = null!;

        private Container carouselContainer = null!;

        protected BeatmapDetailArea BeatmapDetails { get; private set; } = null!;

        private FooterButtonOptions beatmapOptionsButton = null!;

        private readonly Bindable<RulesetInfo> decoupledRuleset = new Bindable<RulesetInfo>();

        private double audioFeedbackLastPlaybackTime;

        private IDisposable? modSelectOverlayRegistration;

        [Resolved]
        private MusicController music { get; set; } = null!;

        public Bindable<BeatmapLeaderboardScope> CurrentScope = new Bindable<BeatmapLeaderboardScope>(); //LLin

        [Resolved]
        internal IOverlayManager? OverlayManager { get; private set; }

        private Bindable<bool> configBackgroundBlur { get; set; } = new BindableBool();

        [BackgroundDependencyLoader(true)]
        private void load(AudioManager audio, OsuColour colours, ManageCollectionsDialog? manageCollectionsDialog, DifficultyRecommender? recommender, OsuConfigManager config, MConfigManager mConfig)
        {
            configBackgroundBlur = config.GetBindable<bool>(OsuSetting.SongSelectBackgroundBlur);
            configBackgroundBlur.BindValueChanged(e =>
            {
                if (!this.IsCurrentScreen())
                    return;

                ApplyToBackground(applyBlurToBackground);
            });

            mConfig?.BindWith(MSetting.SongSelectBgBlur, BgBlur);
            mConfig?.BindWith(MSetting.OptUI, OptUI);

            LoadComponentAsync(Carousel = new BeatmapCarousel
            {
                AllowSelection = false, // delay any selection until our bindables are ready to make a good choice.
                Anchor = Anchor.CentreRight,
                Origin = Anchor.CentreRight,
                RelativeSizeAxes = Axes.Both,
                BleedTop = FilterControl.HEIGHT,
                BleedBottom = Footer.HEIGHT,
                SelectionChanged = updateSelectedBeatmap,
                BeatmapSetsChanged = carouselBeatmapsLoaded,
                GetRecommendedBeatmap = s => recommender?.GetRecommendedBeatmap(s),
            }, c => carouselContainer.Child = c);

            // initial value transfer is required for FilterControl (it uses our re-cached bindables in its async load for the initial filter).
            transferRulesetValue();

            AddRangeInternal(new Drawable[]
            {
                new ResetScrollContainer(() => Carousel.ScrollToSelected())
                {
                    RelativeSizeAxes = Axes.Y,
                    Width = 250,
                },
                new VerticalMaskingContainer
                {
                    Children = new Drawable[]
                    {
                        new GridContainer // used for max width implementation
                        {
                            RelativeSizeAxes = Axes.Both,
                            ColumnDimensions = new[]
                            {
                                new Dimension(),
                                new Dimension(GridSizeMode.Relative, 0.5f, maxSize: 850),
                            },
                            Content = new[]
                            {
                                new Drawable[]
                                {
                                    wedgeBackground = new ParallaxContainer
                                    {
                                        ParallaxAmount = 0.005f,
                                        RelativeSizeAxes = Axes.Both,
                                        Alpha = 0,
                                        Anchor = Anchor.Centre,
                                        Origin = Anchor.Centre,
                                        Child = new WedgeBackground
                                        {
                                            RelativeSizeAxes = Axes.Both,
                                            Padding = new MarginPadding { Right = -150 },
                                        },
                                    },
                                    carouselContainer = new Container
                                    {
                                        RelativeSizeAxes = Axes.Both,
                                        Padding = new MarginPadding
                                        {
                                            Top = FilterControl.HEIGHT,
                                            Bottom = Footer.HEIGHT
                                        },
                                        Child = new LoadingSpinner(true) { State = { Value = Visibility.Visible } }
                                    }
                                },
                            }
                        },
                        FilterControl = new FilterControl
                        {
                            RelativeSizeAxes = Axes.X,
                            Height = FilterControl.HEIGHT,
                            FilterChanged = ApplyFilterToCarousel,
                        },
                        new GridContainer // used for max width implementation
                        {
                            RelativeSizeAxes = Axes.Both,
                            ColumnDimensions = new[]
                            {
                                new Dimension(GridSizeMode.Relative, 0.5f, maxSize: 650),
                            },
                            Content = new[]
                            {
                                new Drawable[]
                                {
                                    LeftArea = new Container
                                    {
                                        Origin = Anchor.BottomLeft,
                                        Anchor = Anchor.BottomLeft,
                                        RelativeSizeAxes = Axes.Both,
                                        Padding = new MarginPadding { Top = left_area_padding },
                                        Children = new Drawable[]
                                        {
                                            beatmapInfoWedge = new BeatmapInfoWedge
                                            {
                                                Height = WEDGE_HEIGHT,
                                                RelativeSizeAxes = Axes.X,
                                                Margin = new MarginPadding
                                                {
                                                    Right = left_area_padding,
                                                    Left = -BeatmapInfoWedge.BORDER_THICKNESS, // Hide the left border
                                                },
                                            },
                                            new Container
                                            {
                                                RelativeSizeAxes = Axes.Both,
                                                Padding = new MarginPadding
                                                {
                                                    Bottom = Footer.HEIGHT,
                                                    Top = WEDGE_HEIGHT,
                                                    Left = left_area_padding,
                                                    Right = left_area_padding * 2,
                                                },
                                                Child = BeatmapDetails = CreateBeatmapDetailArea().With(d =>
                                                {
                                                    d.RelativeSizeAxes = Axes.Both;
                                                    d.Padding = new MarginPadding { Top = 10, Right = 5 };
                                                })
                                            },
                                        }
                                    },
                                },
                            }
                        }
                    }
                },
                new SkinComponentsContainer(new SkinComponentsContainerLookup(SkinComponentsContainerLookup.TargetArea.SongSelect))
                {
                    RelativeSizeAxes = Axes.Both,
                },
            });

            if (ShowFooter)
            {
                AddRangeInternal(new Drawable[]
                {
                    FooterPanels = new Container
                    {
                        Anchor = Anchor.BottomLeft,
                        Origin = Anchor.BottomLeft,
                        RelativeSizeAxes = Axes.Both,
                        Padding = new MarginPadding { Bottom = Footer.HEIGHT },
                        Children = new Drawable[]
                        {
                            BeatmapOptions = new BeatmapOptionsOverlay(),
                        }
                    },
                    Footer = new Footer()
                });
            }

            // preload the mod select overlay for later use in `LoadComplete()`.
            // therein it will be registered at the `OsuGame` level to properly function as a blocking overlay.
            LoadComponent(ModSelect = CreateModSelectOverlay());

            if (Footer != null)
            {
                foreach (var (button, overlay) in CreateFooterButtons())
                    Footer.AddButton(button, overlay);

                BeatmapOptions.AddButton(@"管理", @"收藏夹", FontAwesome.Solid.Book, colours.Green, () => manageCollectionsDialog?.Show());
                BeatmapOptions.AddButton(@"删除", @"所有难度", FontAwesome.Solid.Trash, colours.Pink, () => delete(Beatmap.Value.BeatmapSetInfo));
                BeatmapOptions.AddButton(@"从", @"未玩过的谱面中移除", FontAwesome.Regular.TimesCircle, colours.Purple, null);
                BeatmapOptions.AddButton(@"清除", @"所有本地成绩", FontAwesome.Solid.Eraser, colours.Purple, () => clearScores(Beatmap.Value.BeatmapInfo));
            }

            sampleChangeDifficulty = audio.Samples.Get(@"SongSelect/select-difficulty");
            sampleChangeBeatmap = audio.Samples.Get(@"SongSelect/select-expand");
            SampleConfirm = audio.Samples.Get(@"SongSelect/confirm-selection");
        }

        protected override void LoadComplete()
        {
            base.LoadComplete();
            BgBlur.BindValueChanged(_ => updateComponentFromBeatmap(Beatmap.Value, true));
            OptUI.BindValueChanged(_ => updateComponentFromBeatmap(Beatmap.Value, true));

            modSelectOverlayRegistration = OverlayManager?.RegisterBlockingOverlay(ModSelect);
        }

        protected override bool OnScroll(ScrollEvent e)
        {
            // Match stable behaviour of only alt-scroll adjusting volume.
            // Supporting scroll adjust without a modifier key just feels bad, since there are so many scrollable elements on the screen.
            if (!e.CurrentState.Keyboard.AltPressed)
                return true;

            return base.OnScroll(e);
        }

        /// <summary>
        /// Creates the buttons to be displayed in the footer.
        /// </summary>
        /// <returns>A set of <see cref="FooterButton"/> and an optional <see cref="OverlayContainer"/> which the button opens when pressed.</returns>
        protected virtual IEnumerable<(FooterButton, OverlayContainer?)> CreateFooterButtons() => new (FooterButton, OverlayContainer?)[]
        {
            (new FooterButtonMods { Current = Mods }, ModSelect),
            (new FooterButtonRandom
            {
                NextRandom = () => Carousel.SelectNextRandom(),
                PreviousRandom = Carousel.SelectPreviousRandom
            }, null),
            (beatmapOptionsButton = new FooterButtonOptions(), BeatmapOptions)
        };

        protected virtual ModSelectOverlay CreateModSelectOverlay() => new SoloModSelectOverlay();

        protected virtual void ApplyFilterToCarousel(FilterCriteria criteria)
        {
            // if not the current screen, we want to get carousel in a good presentation state before displaying (resume or enter).
            bool shouldDebounce = this.IsCurrentScreen();

            Carousel.Filter(criteria, shouldDebounce);
        }

        private DependencyContainer dependencies = null!;

        protected override IReadOnlyDependencyContainer CreateChildDependencies(IReadOnlyDependencyContainer parent)
        {
            dependencies = new DependencyContainer(base.CreateChildDependencies(parent));

            dependencies.CacheAs(this);
            dependencies.CacheAs(decoupledRuleset);
            dependencies.CacheAs<IBindable<RulesetInfo>>(decoupledRuleset);

            return dependencies;
        }

        /// <summary>
        /// Creates the beatmap details to be displayed underneath the wedge.
        /// </summary>
        protected abstract BeatmapDetailArea CreateBeatmapDetailArea();

        public void Edit(BeatmapInfo? beatmapInfo = null)
        {
            if (!AllowEditing)
                throw new InvalidOperationException($"Attempted to edit when {nameof(AllowEditing)} is disabled");

            Beatmap.Value = beatmaps.GetWorkingBeatmap(beatmapInfo ?? beatmapInfoNoDebounce);
            this.Push(new EditorLoader());
        }

        /// <summary>
        /// Call to make a selection and perform the default action for this SongSelect.
        /// </summary>
        /// <param name="beatmapInfo">An optional beatmap to override the current carousel selection.</param>
        /// <param name="ruleset">An optional ruleset to override the current carousel selection.</param>
        /// <param name="customStartAction">An optional custom action to perform instead of <see cref="OnStart"/>.</param>
        public void FinaliseSelection(BeatmapInfo? beatmapInfo = null, RulesetInfo? ruleset = null, Action? customStartAction = null)
        {
            // This is very important as we have not yet bound to screen-level bindables before the carousel load is completed.
            if (!Carousel.BeatmapSetsLoaded)
            {
                Logger.Log($"{nameof(FinaliseSelection)} aborted as carousel beatmaps are not yet loaded");
                return;
            }

            if (ruleset != null)
                Ruleset.Value = ruleset;

            transferRulesetValue();

            // while transferRulesetValue will flush, it only does so if the ruleset changes.
            // the user could have changed a filter, and we want to ensure we are 100% up-to-date and consistent here.
            Carousel.FlushPendingFilterOperations();

            // avoid attempting to continue before a selection has been obtained.
            // this could happen via a user interaction while the carousel is still in a loading state.
            if (Carousel.SelectedBeatmapInfo == null) return;

            if (beatmapInfo != null)
                Carousel.SelectBeatmap(beatmapInfo);

            if (selectionChangedDebounce?.Completed == false)
            {
                selectionChangedDebounce.RunTask();
                selectionChangedDebounce?.Cancel(); // cancel the already scheduled task.
                selectionChangedDebounce = null;
            }

            if (customStartAction != null)
            {
                customStartAction();
                Carousel.AllowSelection = false;
            }
            else if (OnStart())
                Carousel.AllowSelection = false;
        }

        /// <summary>
        /// Called when a selection is made.
        /// </summary>
        /// <returns>If a resultant action occurred that takes the user away from SongSelect.</returns>
        protected abstract bool OnStart();

        private ScheduledDelegate? selectionChangedDebounce;

        private void updateCarouselSelection(ValueChangedEvent<WorkingBeatmap>? e = null)
        {
            var beatmap = e?.NewValue ?? Beatmap.Value;
            if (beatmap is DummyWorkingBeatmap || !this.IsCurrentScreen()) return;

            Logger.Log($"Song select working beatmap updated to {beatmap}");

            if (!Carousel.SelectBeatmap(beatmap.BeatmapInfo, false))
            {
                // A selection may not have been possible with filters applied.

                // There was possibly a ruleset mismatch. This is a case we can help things along by updating the game-wide ruleset to match.
                if (!beatmap.BeatmapInfo.Ruleset.Equals(decoupledRuleset.Value))
                {
                    Ruleset.Value = beatmap.BeatmapInfo.Ruleset;
                    transferRulesetValue();
                }

                // Even if a ruleset mismatch was not the cause (ie. a text filter is applied),
                // we still want to temporarily show the new beatmap, bypassing filters.
                // This will be undone the next time the user changes the filter.
                var criteria = FilterControl.CreateCriteria();
                criteria.SelectedBeatmapSet = beatmap.BeatmapInfo.BeatmapSet;
                Carousel.Filter(criteria);

                Carousel.SelectBeatmap(beatmap.BeatmapInfo);
            }
        }

        // We need to keep track of the last selected beatmap ignoring debounce to play the correct selection sounds.
        private BeatmapInfo? beatmapInfoPrevious;
        private BeatmapInfo? beatmapInfoNoDebounce;
        private RulesetInfo? rulesetNoDebounce;

        private void updateSelectedBeatmap(BeatmapInfo? beatmapInfo)
        {
            if (beatmapInfo == null && beatmapInfoNoDebounce == null)
                return;

            if (beatmapInfo?.Equals(beatmapInfoNoDebounce) == true)
                return;

            beatmapInfoNoDebounce = beatmapInfo;
            performUpdateSelected();
        }

        private void updateSelectedRuleset(RulesetInfo? ruleset)
        {
            if (ruleset == null && rulesetNoDebounce == null)
                return;

            if (ruleset?.Equals(rulesetNoDebounce) == true)
                return;

            rulesetNoDebounce = ruleset;
            performUpdateSelected();
        }

        /// <summary>
        /// Selection has been changed as the result of a user interaction.
        /// </summary>
        private void performUpdateSelected()
        {
            var beatmap = beatmapInfoNoDebounce;
            RulesetInfo? ruleset = rulesetNoDebounce;

            selectionChangedDebounce?.Cancel();

            if (beatmapInfoNoDebounce == null)
                run();
            else
                selectionChangedDebounce = Scheduler.AddDelayed(run, 200);

            if (beatmap?.Equals(beatmapInfoPrevious) != true)
            {
                if (beatmap != null && beatmapInfoPrevious != null && Time.Current - audioFeedbackLastPlaybackTime >= 50)
                {
                    if (beatmap.BeatmapSet?.ID == beatmapInfoPrevious.BeatmapSet?.ID)
                        sampleChangeDifficulty.Play();
                    else
                        sampleChangeBeatmap.Play();

                    audioFeedbackLastPlaybackTime = Time.Current;
                }

                beatmapInfoPrevious = beatmap;
            }

            void run()
            {
                // clear pending task immediately to track any potential nested debounce operation.
                selectionChangedDebounce = null;

                Logger.Log($"Song select updating selection with beatmap:{beatmap?.ID.ToString() ?? "null"} ruleset:{ruleset?.ShortName ?? "null"}");

                if (transferRulesetValue())
                {
                    // transferRulesetValue() may trigger a re-filter. If the current selection does not match the new ruleset, we want to switch away from it.
                    // The default logic on WorkingBeatmap change is to switch to a matching ruleset (see workingBeatmapChanged()), but we don't want that here.
                    // We perform an early selection attempt and clear out the beatmap selection to avoid a second ruleset change (revert).
                    if (beatmap != null && !Carousel.SelectBeatmap(beatmap, false))
                        beatmap = null;
                }

                if (selectionChangedDebounce != null)
                {
                    // a new nested operation was started; switch to it for further selection.
                    // this avoids having two separate debounces trigger from the same source.
                    selectionChangedDebounce.RunTask();
                    return;
                }

                // We may be arriving here due to another component changing the bindable Beatmap.
                // In these cases, the other component has already loaded the beatmap, so we don't need to do so again.
                if (!EqualityComparer<BeatmapInfo>.Default.Equals(beatmap, Beatmap.Value.BeatmapInfo))
                {
                    Logger.Log($"Song select changing beatmap from \"{Beatmap.Value.BeatmapInfo}\" to \"{beatmap?.ToString() ?? "null"}\"");
                    Beatmap.Value = beatmaps.GetWorkingBeatmap(beatmap);
                }

                if (this.IsCurrentScreen())
                    ensurePlayingSelected();

                updateComponentFromBeatmap(Beatmap.Value);
            }
        }

        public override void OnEntering(ScreenTransitionEvent e)
        {
            base.OnEntering(e);

            this.FadeInFromZero(250);
            FilterControl.Activate();

            ModSelect.SelectedMods.BindTo(selectedMods);

            beginLooping();
        }

        private const double logo_transition = 250;

        protected override void LogoArriving(OsuLogo logo, bool resuming)
        {
            base.LogoArriving(logo, resuming);

            Vector2 position = new Vector2(0.95f, 0.96f);

            if (logo.Alpha > 0.8f)
            {
                logo.MoveTo(position, 500, Easing.OutQuint);
            }
            else
            {
                logo.Hide();
                logo.ScaleTo(0.2f);
                logo.MoveTo(position);
            }

            logo.FadeIn(logo_transition, Easing.OutQuint);
            logo.ScaleTo(0.4f, logo_transition, Easing.OutQuint);

            logo.Action = () =>
            {
                FinaliseSelection();
                return false;
            };
        }

        protected override void LogoExiting(OsuLogo logo)
        {
            base.LogoExiting(logo);
            logo.ScaleTo(0.2f, logo_transition / 2, Easing.Out);
            logo.FadeOut(logo_transition / 2, Easing.Out);
        }

        public override void OnResuming(ScreenTransitionEvent e)
        {
            base.OnResuming(e);

            // required due to https://github.com/ppy/osu-framework/issues/3218
            ModSelect.SelectedMods.Disabled = false;
            ModSelect.SelectedMods.BindTo(selectedMods);

            Carousel.AllowSelection = true;

            BeatmapDetails.Refresh();

            beginLooping();

            if (Beatmap != null && !Beatmap.Value.BeatmapSetInfo.DeletePending)
            {
                updateCarouselSelection();

                updateComponentFromBeatmap(Beatmap.Value);

                if (ControlGlobalMusic)
                {
                    // restart playback on returning to song select, regardless.
                    // not sure this should be a permanent thing (we may want to leave a user pause paused even on returning)
                    music.ResetTrackAdjustments();
                    music.Play(requestedByUser: true);
                }
            }

            LeftArea.MoveToX(0, 400, Easing.OutQuint);
            LeftArea.FadeIn(100, Easing.OutQuint);

            FilterControl.MoveToY(0, 400, Easing.OutQuint);
            FilterControl.FadeIn(100, Easing.OutQuint);

            this.FadeIn(250, Easing.OutQuint);

            wedgeBackground.ScaleTo(1, 500, Easing.OutQuint);

            FilterControl.Activate();
        }

        public override void OnSuspending(ScreenTransitionEvent e)
        {
            // Handle the case where FinaliseSelection is never called (ie. when a screen is pushed externally).
            // Without this, it's possible for a transfer to happen while we are not the current screen.
            transferRulesetValue();

            ModSelect.SelectedMods.UnbindFrom(selectedMods);

            playExitingTransition();
            base.OnSuspending(e);
        }

        public override bool OnExiting(ScreenExitEvent e)
        {
            if (base.OnExiting(e))
                return true;

            playExitingTransition();
            return false;
        }

        private void playExitingTransition()
        {
            ModSelect.Hide();

            BeatmapOptions.Hide();

            Carousel.AllowSelection = false;

            endLooping();

            FilterControl.MoveToY(-120, 500, Easing.OutQuint);
            FilterControl.FadeOut(200, Easing.OutQuint);

            LeftArea.MoveToX(-150, 1800, Easing.OutQuint);
            LeftArea.FadeOut(200, Easing.OutQuint);

            wedgeBackground.ScaleTo(2.4f, 400, Easing.OutQuint);

            this.FadeOut(400, Easing.OutQuint);

            FilterControl.Deactivate();
        }

        private bool isHandlingLooping;

        private void beginLooping()
        {
            if (!ControlGlobalMusic)
                return;

            Debug.Assert(!isHandlingLooping);

            isHandlingLooping = true;

            ensureTrackLooping(Beatmap.Value, TrackChangeDirection.None);

            music.TrackChanged += ensureTrackLooping;
        }

        private void endLooping()
        {
            // may be called multiple times during screen exit process.
            if (!isHandlingLooping)
                return;

            music.CurrentTrack.Looping = isHandlingLooping = false;

            music.TrackChanged -= ensureTrackLooping;
        }

        private void ensureTrackLooping(IWorkingBeatmap beatmap, TrackChangeDirection changeDirection)
            => beatmap.PrepareTrackForPreview(true);

        public override bool OnBackButton()
        {
            if (ModSelect.State.Value == Visibility.Visible)
            {
                ModSelect.Hide();
                return true;
            }

            return false;
        }

        protected override void Dispose(bool isDisposing)
        {
            base.Dispose(isDisposing);

            decoupledRuleset.UnbindAll();

            if (music.IsNotNull())
                music.TrackChanged -= ensureTrackLooping;

            modSelectOverlayRegistration?.Dispose();
        }

        private BeatmapSetInfo? oldBeatmapSet;
        protected bool BeatmapSetChanged = true;

        /// <summary>
        /// Allow components in SongSelect to update their loaded beatmap details.
        /// This is a debounced call (unlike directly binding to WorkingBeatmap.ValueChanged).
        /// </summary>
        /// <param name="beatmap">The working beatmap.</param>
        /// <param name="BlurOnly">Whether to only blur the background.</param>
        private void updateComponentFromBeatmap(WorkingBeatmap beatmap, bool BlurOnly = false)
        {
<<<<<<< HEAD
            //我不放这oldBeatmapSet和BeatmapSetChanged就永远是null咋回事...
            oldBeatmapSet ??= Carousel.SelectedBeatmapSet;

            BeatmapSetChanged = Carousel.SelectedBeatmapSet != oldBeatmapSet;

            ApplyToBackground(backgroundModeBeatmap =>
            {
                backgroundModeBeatmap.BlurAmount.Value = OptUI.Value ? BgBlur.Value * 100 : BACKGROUND_BLUR;
                if (BlurOnly) return;

                backgroundModeBeatmap.Beatmap = beatmap;
                backgroundModeBeatmap.BlurAmount.Value = configBackgroundBlur.Value ? BACKGROUND_BLUR : 0f;
                backgroundModeBeatmap.FadeColour(Color4.White, 250);
            });
=======
            // If not the current screen, this will be applied in OnResuming.
            if (this.IsCurrentScreen())
            {
                ApplyToBackground(backgroundModeBeatmap =>
                {
                    backgroundModeBeatmap.Beatmap = beatmap;
                    backgroundModeBeatmap.IgnoreUserSettings.Value = true;
                    backgroundModeBeatmap.FadeColour(Color4.White, 250);

                    applyBlurToBackground(backgroundModeBeatmap);
                });
            }
>>>>>>> 778cde89

            beatmapInfoWedge.Beatmap = beatmap;

            BeatmapDetails.Beatmap = beatmap;

            bool beatmapSelected = beatmap is not DummyWorkingBeatmap;

            if (beatmapSelected)
                beatmapOptionsButton.Enabled.Value = true;
            else
            {
                beatmapOptionsButton.Enabled.Value = false;
                BeatmapOptions.Hide();
            }
        }

        private void applyBlurToBackground(BackgroundScreenBeatmap backgroundModeBeatmap)
        {
            backgroundModeBeatmap.BlurAmount.Value = configBackgroundBlur.Value ? BACKGROUND_BLUR : 0f;
            backgroundModeBeatmap.DimWhenUserSettingsIgnored.Value = configBackgroundBlur.Value ? 0 : 0.4f;

            wedgeBackground.FadeTo(configBackgroundBlur.Value ? 0.5f : 0.2f, UserDimContainer.BACKGROUND_FADE_DURATION, Easing.OutQuint);
        }

        private readonly WeakReference<ITrack?> lastTrack = new WeakReference<ITrack?>(null);

        /// <summary>
        /// Ensures some music is playing for the current track.
        /// Will resume playback from a manual user pause if the track has changed.
        /// </summary>
        private void ensurePlayingSelected()
        {
            if (!ControlGlobalMusic)
                return;

            ITrack track = music.CurrentTrack;

            bool isNewTrack = !lastTrack.TryGetTarget(out var last) || last != track;

            if (!track.IsRunning && (music.UserPauseRequested != true || isNewTrack))
            {
                Logger.Log($"Song select decided to {nameof(ensurePlayingSelected)}");
                music.Play(true);
            }

            lastTrack.SetTarget(track);
        }

        private void carouselBeatmapsLoaded()
        {
            bindBindables();

            Carousel.AllowSelection = true;

            // If a selection was already obtained, do not attempt to update the selected beatmap.
            if (Carousel.SelectedBeatmapSet != null)
                return;

            // Attempt to select the current beatmap on the carousel, if it is valid to be selected.
            if (!Beatmap.IsDefault && Beatmap.Value.BeatmapSetInfo?.DeletePending == false && Beatmap.Value.BeatmapSetInfo?.Protected == false)
            {
                if (Carousel.SelectBeatmap(Beatmap.Value.BeatmapInfo, false))
                    return;

                // prefer not changing ruleset at this point, so look for another difficulty in the currently playing beatmap
                var found = Beatmap.Value.BeatmapSetInfo.Beatmaps.FirstOrDefault(b => b.Ruleset.Equals(decoupledRuleset.Value));

                if (found != null && Carousel.SelectBeatmap(found, false))
                    return;
            }

            // If the current active beatmap could not be selected, select a new random beatmap.
            if (!Carousel.SelectNextRandom())
            {
                // in the case random selection failed, we want to trigger selectionChanged
                // to show the dummy beatmap (we have nothing else to display).
                performUpdateSelected();
            }
        }

        private bool boundLocalBindables;

        private void bindBindables()
        {
            if (boundLocalBindables)
                return;

            // manual binding to parent ruleset to allow for delayed load in the incoming direction.
            transferRulesetValue();

            Ruleset.ValueChanged += r => updateSelectedRuleset(r.NewValue);

            decoupledRuleset.ValueChanged += r =>
            {
                bool wasDisabled = Ruleset.Disabled;

                // a sub-screen may have taken a lease on this decoupled ruleset bindable,
                // which would indirectly propagate to the game-global bindable via the `DisabledChanged` callback below.
                // to make sure changes sync without crashes, lift the disable for a short while to sync, and then restore the old value.
                Ruleset.Disabled = false;
                Ruleset.Value = r.NewValue;
                Ruleset.Disabled = wasDisabled;
            };
            decoupledRuleset.DisabledChanged += r => Ruleset.Disabled = r;

            Beatmap.BindValueChanged(updateCarouselSelection);

            boundLocalBindables = true;
        }

        /// <summary>
        /// Transfer the game-wide ruleset to the local decoupled ruleset.
        /// Will immediately run filter operations if required.
        /// </summary>
        /// <returns>Whether a transfer occurred.</returns>
        private bool transferRulesetValue()
        {
            if (decoupledRuleset.Value?.Equals(Ruleset.Value) == true)
                return false;

            Logger.Log($"decoupled ruleset transferred (\"{decoupledRuleset.Value}\" -> \"{Ruleset.Value}\")");
            rulesetNoDebounce = decoupledRuleset.Value = Ruleset.Value;

            // if we have a pending filter operation, we want to run it now.
            // it could change selection (ie. if the ruleset has been changed).
            Carousel.FlushPendingFilterOperations();

            return true;
        }

        private void delete(BeatmapSetInfo? beatmap)
        {
            if (beatmap == null) return;

            dialogOverlay?.Push(new BeatmapDeleteDialog(beatmap));
        }

        private void clearScores(BeatmapInfo? beatmapInfo)
        {
            if (beatmapInfo == null) return;

            dialogOverlay?.Push(new BeatmapClearScoresDialog(beatmapInfo, () =>
                // schedule done here rather than inside the dialog as the dialog may fade out and never callback.
                Schedule(() => BeatmapDetails.Refresh())));
        }

        public virtual bool OnPressed(KeyBindingPressEvent<GlobalAction> e)
        {
            if (e.Repeat)
                return false;

            if (!this.IsCurrentScreen()) return false;

            switch (e.Action)
            {
                case GlobalAction.Select:
                    FinaliseSelection();
                    return true;
            }

            return false;
        }

        public void OnReleased(KeyBindingReleaseEvent<GlobalAction> e)
        {
        }

        protected override bool OnKeyDown(KeyDownEvent e)
        {
            if (e.Repeat) return false;

            switch (e.Key)
            {
                case Key.Delete:
                    if (e.ShiftPressed)
                    {
                        if (!Beatmap.IsDefault)
                            delete(Beatmap.Value.BeatmapSetInfo);
                        return true;
                    }

                    break;
            }

            return base.OnKeyDown(e);
        }

        private partial class VerticalMaskingContainer : Container
        {
            private const float panel_overflow = 1.2f;

            protected override Container<Drawable> Content { get; }

            public VerticalMaskingContainer()
            {
                RelativeSizeAxes = Axes.Both;
                Masking = true;
                Anchor = Anchor.Centre;
                Origin = Anchor.Centre;
                Width = panel_overflow; // avoid horizontal masking so the panels don't clip when screen stack is pushed.
                InternalChild = Content = new Container
                {
                    RelativeSizeAxes = Axes.Both,
                    Anchor = Anchor.Centre,
                    Origin = Anchor.Centre,
                    Width = 1 / panel_overflow,
                };
            }
        }

        private partial class ResetScrollContainer : Container
        {
            private readonly Action? onHoverAction;

            public ResetScrollContainer(Action onHoverAction)
            {
                this.onHoverAction = onHoverAction;
            }

            protected override bool OnHover(HoverEvent e)
            {
                onHoverAction?.Invoke();
                return base.OnHover(e);
            }
        }

        internal partial class SoloModSelectOverlay : UserModSelectOverlay
        {
            protected override bool ShowPresets => true;
        }
    }
}<|MERGE_RESOLUTION|>--- conflicted
+++ resolved
@@ -782,22 +782,9 @@
         /// <param name="BlurOnly">Whether to only blur the background.</param>
         private void updateComponentFromBeatmap(WorkingBeatmap beatmap, bool BlurOnly = false)
         {
-<<<<<<< HEAD
             //我不放这oldBeatmapSet和BeatmapSetChanged就永远是null咋回事...
             oldBeatmapSet ??= Carousel.SelectedBeatmapSet;
 
-            BeatmapSetChanged = Carousel.SelectedBeatmapSet != oldBeatmapSet;
-
-            ApplyToBackground(backgroundModeBeatmap =>
-            {
-                backgroundModeBeatmap.BlurAmount.Value = OptUI.Value ? BgBlur.Value * 100 : BACKGROUND_BLUR;
-                if (BlurOnly) return;
-
-                backgroundModeBeatmap.Beatmap = beatmap;
-                backgroundModeBeatmap.BlurAmount.Value = configBackgroundBlur.Value ? BACKGROUND_BLUR : 0f;
-                backgroundModeBeatmap.FadeColour(Color4.White, 250);
-            });
-=======
             // If not the current screen, this will be applied in OnResuming.
             if (this.IsCurrentScreen())
             {
@@ -810,7 +797,6 @@
                     applyBlurToBackground(backgroundModeBeatmap);
                 });
             }
->>>>>>> 778cde89
 
             beatmapInfoWedge.Beatmap = beatmap;
 
