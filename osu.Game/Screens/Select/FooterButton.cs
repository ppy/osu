﻿// Copyright (c) ppy Pty Ltd <contact@ppy.sh>. Licensed under the MIT Licence.
// See the LICENCE file in the repository root for full licence text.

#nullable disable

using System;
using osu.Framework.Allocation;
using osu.Framework.Extensions.Color4Extensions;
using osu.Framework.Graphics;
using osu.Framework.Graphics.Containers;
using osu.Framework.Graphics.Effects;
using osu.Framework.Graphics.Shapes;
using osu.Framework.Graphics.Sprites;
using osu.Framework.Input.Bindings;
using osu.Framework.Input.Events;
using osu.Framework.Localisation;
using osu.Game.Graphics;
using osu.Game.Graphics.Containers;
using osu.Game.Graphics.Sprites;
using osu.Game.Input.Bindings;
using osu.Game.Overlays;
using osuTK;

namespace osu.Game.Screens.Select
{
<<<<<<< HEAD
    public abstract class FooterButton : OsuClickableContainer, IKeyBindingHandler<GlobalAction>
=======
    public partial class FooterButton : OsuClickableContainer, IKeyBindingHandler<GlobalAction>
>>>>>>> 61bfd2f6
    {
        private const int outer_corner_radius = 10;
        private const int button_height = 120;
        private const int button_width = 140;

        public const float SHEAR_WIDTH = 16;

        protected static readonly Vector2 SHEAR = new Vector2(SHEAR_WIDTH / button_height, 0);

        [Cached]
        private OverlayColourProvider colourProvider = new OverlayColourProvider(OverlayColourScheme.Aquamarine);

        protected LocalisableString Text
        {
            set
            {
                if (spriteText != null)
                    spriteText.Text = value;
            }
        }

        protected Colour4 ButtonAccentColour
        {
            set
            {
                boxColour.Colour = value;
                sprite.Colour = value;
            }
        }

        protected IconUsage IconUsageBox
        {
            set => sprite.Icon = value;
        }

        protected FillFlowContainer ModsContainer;
        protected Container TextContainer;

        private readonly SpriteText spriteText;
        private readonly SpriteIcon sprite;

        private readonly Box backgroundColourBox;
        private readonly Box boxColour;
        private readonly Box flashLayer;

        protected FooterButton()
        {
            Shear = SHEAR;
            Width = button_width;
            Height = button_height;
            Children = new Drawable[]
            {
                //This container is needed for masking elements without hiding the mod display.
                new Container
                {
                    RelativeSizeAxes = Axes.Both,
                    Masking = true,
                    CornerRadius = outer_corner_radius,
                    EdgeEffect = new EdgeEffectParameters
                    {
                        Type = EdgeEffectType.Shadow,
                        Offset = new Vector2(.250f, 2),
                        Colour = Colour4.Black.Opacity(.25f),
                        Radius = outer_corner_radius
                    },
                    Children = new Drawable[]
                    {
                        backgroundColourBox = new Box
                        {
                            RelativeSizeAxes = Axes.Both,
                            Colour = colourProvider.Background3
                        },
                        flashLayer = new Box
                        {
                            RelativeSizeAxes = Axes.Both,
                            Colour = Colour4.White.Opacity(0.9f),
                            Blending = BlendingParameters.Additive,
                            Alpha = 0
                        }
                    }
                },
                //Elements that cant be sheared
                new Container
                {
                    Shear = -SHEAR,
                    RelativeSizeAxes = Axes.Both,
                    Children = new Drawable[]
                    {
                        ModsContainer = new FillFlowContainer
                        {
                            Anchor = Anchor.TopCentre,
                            Origin = Anchor.TopCentre,
                            Direction = FillDirection.Horizontal,
                            Y = -40
                        },
                        sprite = new SpriteIcon
                        {
                            Anchor = Anchor.TopCentre,
                            Origin = Anchor.TopCentre,
                            Position = new Vector2(-SHEAR_WIDTH * (42f / button_height), 12),
                            Size = new Vector2(20)
                        },
                        TextContainer = new Container
                        {
                            Anchor = Anchor.TopCentre,
                            Origin = Anchor.TopCentre,
                            Position = new Vector2(-SHEAR_WIDTH * (42f / button_height), 42),
                            AutoSizeAxes = Axes.Both,
                            Child = spriteText = new OsuSpriteText
                            {
                                Font = OsuFont.TorusAlternate.With(size: 16),
                                AlwaysPresent = true
                            }
                        },
                        new Container
                        {
                            Anchor = Anchor.BottomCentre,
                            Origin = Anchor.Centre,
                            Position = new Vector2(-SHEAR_WIDTH * (80f / button_height), -40),
                            Height = 6,
                            CornerRadius = 3,
                            Masking = true,
                            RelativeSizeAxes = Axes.X,
                            Width = 120f / button_width,
                            Child = boxColour = new Box
                            {
                                RelativeSizeAxes = Axes.Both
                            }
                        }
                    }
                }
            };
        }

<<<<<<< HEAD
        protected Action Hovered;
        protected Action HoverLost;
        protected GlobalAction? Hotkey;

        protected override bool OnClick(ClickEvent e)
=======
        protected override void LoadComplete()
        {
            base.LoadComplete();
            Enabled.BindValueChanged(_ => updateDisplay(), true);
        }

        public Action Hovered;
        public Action HoverLost;
        public GlobalAction? Hotkey;

        private bool mouseDown;

        protected override void UpdateAfterChildren()
>>>>>>> 61bfd2f6
        {
            flashLayer.FadeOutFromOne(800, Easing.OutQuint);

            return base.OnClick(e);
        }

        protected override bool OnHover(HoverEvent e)
        {
            backgroundColourBox.FadeColour(colourProvider.Background3.Lighten(.2f));
            Hovered?.Invoke();
<<<<<<< HEAD
=======
            updateDisplay();
>>>>>>> 61bfd2f6
            return true;
        }

        protected override void OnHoverLost(HoverLostEvent e)
        {
            backgroundColourBox.FadeColour(colourProvider.Background3, 500, Easing.OutQuint);
            HoverLost?.Invoke();
<<<<<<< HEAD
=======
            updateDisplay();
        }

        protected override bool OnMouseDown(MouseDownEvent e)
        {
            if (!Enabled.Value)
                return true;

            mouseDown = true;
            updateDisplay();
            return base.OnMouseDown(e);
>>>>>>> 61bfd2f6
        }

        public virtual bool OnPressed(KeyBindingPressEvent<GlobalAction> e)
        {
<<<<<<< HEAD
            if (e.Action != Hotkey || e.Repeat) return false;

            TriggerClick();
            return true;
=======
            mouseDown = false;
            updateDisplay();
            base.OnMouseUp(e);
        }

        protected override bool OnClick(ClickEvent e)
        {
            if (!Enabled.Value)
                return true;

            box.ClearTransforms();
            box.Alpha = 1;
            box.FadeOut(Footer.TRANSITION_LENGTH * 3, Easing.OutQuint);
            return base.OnClick(e);
>>>>>>> 61bfd2f6
        }

        public virtual void OnReleased(KeyBindingReleaseEvent<GlobalAction> e)
        {
        }
<<<<<<< HEAD
=======

        public virtual void OnReleased(KeyBindingReleaseEvent<GlobalAction> e) { }

        private void updateDisplay()
        {
            this.FadeTo(Enabled.Value ? 1 : 0.25f, Footer.TRANSITION_LENGTH, Easing.OutQuint);

            light.ScaleTo(Enabled.Value && IsHovered ? new Vector2(1, 2) : new Vector2(1), Footer.TRANSITION_LENGTH, Easing.OutQuint);
            light.FadeColour(Enabled.Value && IsHovered ? SelectedColour : DeselectedColour, Footer.TRANSITION_LENGTH, Easing.OutQuint);

            box.FadeTo(Enabled.Value & mouseDown ? 0.3f : 0f, Footer.TRANSITION_LENGTH * 2, Easing.OutQuint);

            if (Enabled.Value && IsHovered)
                Hovered?.Invoke();
            else
                HoverLost?.Invoke();
        }
>>>>>>> 61bfd2f6
    }
}<|MERGE_RESOLUTION|>--- conflicted
+++ resolved
@@ -1,4 +1,4 @@
-﻿// Copyright (c) ppy Pty Ltd <contact@ppy.sh>. Licensed under the MIT Licence.
+// Copyright (c) ppy Pty Ltd <contact@ppy.sh>. Licensed under the MIT Licence.
 // See the LICENCE file in the repository root for full licence text.
 
 #nullable disable
@@ -23,11 +23,7 @@
 
 namespace osu.Game.Screens.Select
 {
-<<<<<<< HEAD
-    public abstract class FooterButton : OsuClickableContainer, IKeyBindingHandler<GlobalAction>
-=======
     public partial class FooterButton : OsuClickableContainer, IKeyBindingHandler<GlobalAction>
->>>>>>> 61bfd2f6
     {
         private const int outer_corner_radius = 10;
         private const int button_height = 120;
@@ -161,14 +157,6 @@
                 }
             };
         }
-
-<<<<<<< HEAD
-        protected Action Hovered;
-        protected Action HoverLost;
-        protected GlobalAction? Hotkey;
-
-        protected override bool OnClick(ClickEvent e)
-=======
         protected override void LoadComplete()
         {
             base.LoadComplete();
@@ -182,7 +170,6 @@
         private bool mouseDown;
 
         protected override void UpdateAfterChildren()
->>>>>>> 61bfd2f6
         {
             flashLayer.FadeOutFromOne(800, Easing.OutQuint);
 
@@ -193,10 +180,8 @@
         {
             backgroundColourBox.FadeColour(colourProvider.Background3.Lighten(.2f));
             Hovered?.Invoke();
-<<<<<<< HEAD
-=======
-            updateDisplay();
->>>>>>> 61bfd2f6
+
+            updateDisplay();
             return true;
         }
 
@@ -204,8 +189,7 @@
         {
             backgroundColourBox.FadeColour(colourProvider.Background3, 500, Easing.OutQuint);
             HoverLost?.Invoke();
-<<<<<<< HEAD
-=======
+
             updateDisplay();
         }
 
@@ -217,17 +201,10 @@
             mouseDown = true;
             updateDisplay();
             return base.OnMouseDown(e);
->>>>>>> 61bfd2f6
         }
 
         public virtual bool OnPressed(KeyBindingPressEvent<GlobalAction> e)
         {
-<<<<<<< HEAD
-            if (e.Action != Hotkey || e.Repeat) return false;
-
-            TriggerClick();
-            return true;
-=======
             mouseDown = false;
             updateDisplay();
             base.OnMouseUp(e);
@@ -242,14 +219,12 @@
             box.Alpha = 1;
             box.FadeOut(Footer.TRANSITION_LENGTH * 3, Easing.OutQuint);
             return base.OnClick(e);
->>>>>>> 61bfd2f6
         }
 
         public virtual void OnReleased(KeyBindingReleaseEvent<GlobalAction> e)
         {
         }
-<<<<<<< HEAD
-=======
+
 
         public virtual void OnReleased(KeyBindingReleaseEvent<GlobalAction> e) { }
 
@@ -267,6 +242,5 @@
             else
                 HoverLost?.Invoke();
         }
->>>>>>> 61bfd2f6
     }
 }