--- conflicted
+++ resolved
@@ -92,25 +92,16 @@
                             Origin = Anchor.CentreLeft,
                             Direction = FillDirection.Horizontal,
                             Shear = -SHEAR,
-<<<<<<< HEAD
-                            AutoSizeAxes = Axes.Both,
-                            Margin = new MarginPadding { Horizontal = SHEAR_WIDTH / 4 },
-=======
                             AutoSizeAxes = Axes.X,
                             Height = 50,
                             Spacing = new Vector2(15, 0),
->>>>>>> eb2e8e50
                             Children = new Drawable[]
                             {
                                 TextContainer = new Container
                                 {
                                     Anchor = Anchor.Centre,
                                     Origin = Anchor.Centre,
-<<<<<<< HEAD
-                                    Size = new Vector2(100 - SHEAR_WIDTH, 50),
-=======
                                     AutoSizeAxes = Axes.Both,
->>>>>>> eb2e8e50
                                     Child = SpriteText = new OsuSpriteText
                                     {
                                         Anchor = Anchor.Centre,
