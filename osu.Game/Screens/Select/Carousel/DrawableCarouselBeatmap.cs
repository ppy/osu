// Copyright (c) ppy Pty Ltd <contact@ppy.sh>. Licensed under the MIT Licence.
// See the LICENCE file in the repository root for full licence text.

using System;
using System.Collections.Generic;
using System.Linq;
using System.Threading;
using osu.Framework.Allocation;
using osu.Framework.Bindables;
using osu.Framework.Extensions.Color4Extensions;
using osu.Framework.Graphics;
using osu.Framework.Graphics.Colour;
using osu.Framework.Graphics.Containers;
using osu.Framework.Graphics.Cursor;
using osu.Framework.Graphics.Shapes;
using osu.Framework.Graphics.Sprites;
using osu.Framework.Graphics.UserInterface;
using osu.Framework.Input.Events;
using osu.Game.Beatmaps;
using osu.Game.Beatmaps.Drawables;
using osu.Game.Collections;
using osu.Game.Graphics;
using osu.Game.Graphics.Backgrounds;
using osu.Game.Graphics.Sprites;
using osu.Game.Graphics.UserInterface;
using osu.Game.Overlays;
using osuTK;
using osuTK.Graphics;

namespace osu.Game.Screens.Select.Carousel
{
    public class DrawableCarouselBeatmap : DrawableCarouselItem, IHasContextMenu
    {
        public const float CAROUSEL_BEATMAP_SPACING = 5;

        /// <summary>
        /// The height of a carousel beatmap, including vertical spacing.
        /// </summary>
        public const float HEIGHT = height + CAROUSEL_BEATMAP_SPACING;

        private const float height = MAX_HEIGHT * 0.6f;

        private readonly BeatmapInfo beatmapInfo;

        private Sprite background;

        private Action<BeatmapInfo> startRequested;
        private Action<BeatmapInfo> editRequested;
        private Action<BeatmapInfo> hideRequested;

        private Triangles triangles;
        private StarCounter starCounter;

        [Resolved(CanBeNull = true)]
        private BeatmapSetOverlay beatmapOverlay { get; set; }

        [Resolved]
        private BeatmapDifficultyCache difficultyCache { get; set; }

        [Resolved(CanBeNull = true)]
        private CollectionManager collectionManager { get; set; }

        [Resolved(CanBeNull = true)]
        private ManageCollectionsDialog manageCollectionsDialog { get; set; }

        private IBindable<StarDifficulty?> starDifficultyBindable;
        private CancellationTokenSource starDifficultyCancellationSource;

        public DrawableCarouselBeatmap(CarouselBeatmap panel)
        {
            beatmapInfo = panel.BeatmapInfo;
            Item = panel;
        }

        [BackgroundDependencyLoader(true)]
        private void load(BeatmapManager manager, SongSelect songSelect)
        {
            Header.Height = height;

            if (songSelect != null)
            {
                startRequested = b => songSelect.FinaliseSelection(b);
                if (songSelect.AllowEditing)
                    editRequested = songSelect.Edit;
            }

            if (manager != null)
                hideRequested = manager.Hide;

            Header.Children = new Drawable[]
            {
                background = new Box
                {
                    RelativeSizeAxes = Axes.Both,
                },
                triangles = new Triangles
                {
                    TriangleScale = 2,
                    RelativeSizeAxes = Axes.Both,
                    ColourLight = Color4Extensions.FromHex(@"3a7285"),
                    ColourDark = Color4Extensions.FromHex(@"123744")
                },
                new FillFlowContainer
                {
                    Padding = new MarginPadding(5),
                    Direction = FillDirection.Horizontal,
                    AutoSizeAxes = Axes.Both,
                    Anchor = Anchor.CentreLeft,
                    Origin = Anchor.CentreLeft,
                    Children = new Drawable[]
                    {
                        new DifficultyIcon(beatmapInfo, shouldShowTooltip: false)
                        {
                            Scale = new Vector2(1.8f),
                        },
                        new FillFlowContainer
                        {
                            Padding = new MarginPadding { Left = 5 },
                            Direction = FillDirection.Vertical,
                            AutoSizeAxes = Axes.Both,
                            Children = new Drawable[]
                            {
                                new FillFlowContainer
                                {
                                    Direction = FillDirection.Horizontal,
                                    Spacing = new Vector2(4, 0),
                                    AutoSizeAxes = Axes.Both,
                                    Children = new[]
                                    {
                                        new OsuSpriteText
                                        {
                                            Text = beatmapInfo.DifficultyName,
                                            Font = OsuFont.GetFont(size: 20),
                                            Anchor = Anchor.BottomLeft,
                                            Origin = Anchor.BottomLeft
                                        },
                                        new OsuSpriteText
                                        {
                                            Text = "谱师：",
                                            Anchor = Anchor.BottomLeft,
                                            Origin = Anchor.BottomLeft
                                        },
                                        new OsuSpriteText
                                        {
                                            Text = $"{beatmapInfo.Metadata.Author.Username}",
                                            Font = OsuFont.GetFont(italics: true),
                                            Anchor = Anchor.BottomLeft,
                                            Origin = Anchor.BottomLeft
                                        },
                                    }
                                },
                                new FillFlowContainer
                                {
                                    Direction = FillDirection.Horizontal,
                                    Spacing = new Vector2(4, 0),
                                    AutoSizeAxes = Axes.Both,
                                    Children = new Drawable[]
                                    {
                                        new TopLocalRank(beatmapInfo)
                                        {
                                            Scale = new Vector2(0.8f),
                                            Size = new Vector2(40, 20)
                                        },
                                        starCounter = new StarCounter
                                        {
                                            Scale = new Vector2(0.8f),
                                        }
                                    }
                                }
                            }
                        }
                    }
                }
            };
        }

        protected override void Selected()
        {
            base.Selected();

            MovementContainer.MoveToX(-50, 500, Easing.OutExpo);

            background.Colour = ColourInfo.GradientVertical(
                new Color4(20, 43, 51, 255),
                new Color4(40, 86, 102, 255));

            triangles.Colour = Color4.White;
        }

        protected override void Deselected()
        {
            base.Deselected();

            MovementContainer.MoveToX(0, 500, Easing.OutExpo);

            background.Colour = new Color4(20, 43, 51, 255);
            triangles.Colour = OsuColour.Gray(0.5f);
        }

        protected override bool OnClick(ClickEvent e)
        {
            if (Item.State.Value == CarouselItemState.Selected)
                startRequested?.Invoke(beatmapInfo);

            return base.OnClick(e);
        }

        protected override void ApplyState()
        {
            if (Item.State.Value != CarouselItemState.Collapsed && Alpha == 0)
                starCounter.ReplayAnimation();

            starDifficultyCancellationSource?.Cancel();

            // Only compute difficulty when the item is visible.
            if (Item.State.Value != CarouselItemState.Collapsed)
            {
                // We've potentially cancelled the computation above so a new bindable is required.
                starDifficultyBindable = difficultyCache.GetBindableDifficulty(beatmapInfo, (starDifficultyCancellationSource = new CancellationTokenSource()).Token);
                starDifficultyBindable.BindValueChanged(d =>
                {
                    starCounter.Current = (float)(d.NewValue?.Stars ?? 0);
                }, true);
            }

            base.ApplyState();
        }

        public MenuItem[] ContextMenuItems
        {
            get
            {
                List<MenuItem> items = new List<MenuItem>();

                if (startRequested != null)
                    items.Add(new OsuMenuItem("游玩", MenuItemType.Highlighted, () => startRequested(beatmapInfo)));

                if (editRequested != null)
                    items.Add(new OsuMenuItem("编辑", MenuItemType.Standard, () => editRequested(beatmapInfo)));

<<<<<<< HEAD
                if (beatmapInfo.OnlineID.HasValue && beatmapOverlay != null)
                    items.Add(new OsuMenuItem("细节", MenuItemType.Standard, () => beatmapOverlay.FetchAndShowBeatmap(beatmapInfo.OnlineID.Value)));
=======
                if (beatmapInfo.OnlineID > 0 && beatmapOverlay != null)
                    items.Add(new OsuMenuItem("Details...", MenuItemType.Standard, () => beatmapOverlay.FetchAndShowBeatmap(beatmapInfo.OnlineID)));
>>>>>>> 66ed4270

                if (collectionManager != null)
                {
                    var collectionItems = collectionManager.Collections.Select(createCollectionMenuItem).ToList();
                    if (manageCollectionsDialog != null)
                        collectionItems.Add(new OsuMenuItem("管理", MenuItemType.Standard, manageCollectionsDialog.Show));

                    items.Add(new OsuMenuItem("收藏夹") { Items = collectionItems });
                }

                if (hideRequested != null)
                    items.Add(new OsuMenuItem("隐藏", MenuItemType.Destructive, () => hideRequested(beatmapInfo)));

                return items.ToArray();
            }
        }

        private MenuItem createCollectionMenuItem(BeatmapCollection collection)
        {
            return new ToggleMenuItem(collection.Name.Value, MenuItemType.Standard, s =>
            {
                if (s)
                    collection.Beatmaps.Add(beatmapInfo);
                else
                    collection.Beatmaps.Remove(beatmapInfo);
            })
            {
                State = { Value = collection.Beatmaps.Contains(beatmapInfo) }
            };
        }

        protected override void Dispose(bool isDisposing)
        {
            base.Dispose(isDisposing);
            starDifficultyCancellationSource?.Cancel();
        }
    }
}<|MERGE_RESOLUTION|>--- conflicted
+++ resolved
@@ -238,13 +238,8 @@
                 if (editRequested != null)
                     items.Add(new OsuMenuItem("编辑", MenuItemType.Standard, () => editRequested(beatmapInfo)));
 
-<<<<<<< HEAD
-                if (beatmapInfo.OnlineID.HasValue && beatmapOverlay != null)
-                    items.Add(new OsuMenuItem("细节", MenuItemType.Standard, () => beatmapOverlay.FetchAndShowBeatmap(beatmapInfo.OnlineID.Value)));
-=======
                 if (beatmapInfo.OnlineID > 0 && beatmapOverlay != null)
-                    items.Add(new OsuMenuItem("Details...", MenuItemType.Standard, () => beatmapOverlay.FetchAndShowBeatmap(beatmapInfo.OnlineID)));
->>>>>>> 66ed4270
+                    items.Add(new OsuMenuItem("细节", MenuItemType.Standard, () => beatmapOverlay.FetchAndShowBeatmap(beatmapInfo.OnlineID)));
 
                 if (collectionManager != null)
                 {
