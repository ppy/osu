// Copyright (c) ppy Pty Ltd <contact@ppy.sh>. Licensed under the MIT Licence.
// See the LICENCE file in the repository root for full licence text.

using System;
using System.Collections.Generic;
using System.Linq;
using System.Threading;
using osu.Framework.Allocation;
using osu.Framework.Bindables;
using osu.Framework.Extensions.LocalisationExtensions;
using osu.Framework.Graphics;
using osu.Framework.Graphics.Containers;
using osu.Framework.Graphics.Cursor;
using osu.Framework.Graphics.Effects;
using osu.Framework.Graphics.Shapes;
using osu.Framework.Graphics.UserInterface;
using osu.Framework.Input.Events;
using osu.Game.Beatmaps;
using osu.Game.Beatmaps.Drawables;
using osu.Game.Collections;
using osu.Game.Database;
using osu.Game.Graphics;
using osu.Game.Graphics.Containers;
using osu.Game.Graphics.Sprites;
using osu.Game.Graphics.UserInterface;
using osu.Game.Overlays;
using osu.Game.Resources.Localisation.Web;
using osuTK;

namespace osu.Game.Screens.Select.Carousel
{
    public partial class DrawableCarouselBeatmap : DrawableCarouselItem, IHasContextMenu
    {
        public const float CAROUSEL_BEATMAP_SPACING = 5;

        /// <summary>
        /// The height of a carousel beatmap, including vertical spacing.
        /// </summary>
        public const float HEIGHT = height + CAROUSEL_BEATMAP_SPACING;

        private const float height = MAX_HEIGHT * 0.6f;

        private readonly BeatmapInfo beatmapInfo;

<<<<<<< HEAD
        private Action<BeatmapInfo>? startRequested;
        private Action<BeatmapInfo>? editRequested;
=======
        private Sprite background = null!;

        private MenuItem[]? mainMenuItems;

        private Action<BeatmapInfo>? selectRequested;
>>>>>>> ee87a293
        private Action<BeatmapInfo>? hideRequested;

        private StarCounter starCounter = null!;
        private ConstrainedIconContainer iconContainer = null!;

        private Box colourBox = null!;

        private StarRatingDisplay starRatingDisplay = null!;

        [Cached]
        private OverlayColourProvider colourProvider = new OverlayColourProvider(OverlayColourScheme.Aquamarine);

        [Resolved]
        private OsuColour colours { get; set; } = null!;

        [Resolved]
        private BeatmapSetOverlay? beatmapOverlay { get; set; }

        [Resolved]
        private BeatmapDifficultyCache difficultyCache { get; set; } = null!;

        [Resolved]
        private ManageCollectionsDialog? manageCollectionsDialog { get; set; }

        [Resolved]
        private RealmAccess realm { get; set; } = null!;

        private IBindable<StarDifficulty?> starDifficultyBindable = null!;
        private CancellationTokenSource? starDifficultyCancellationSource;

        public DrawableCarouselBeatmap(CarouselBeatmap panel)
        {
            beatmapInfo = panel.BeatmapInfo;
            Item = panel;
        }

        [BackgroundDependencyLoader]
        private void load(BeatmapManager? manager, SongSelect? songSelect)
        {
            Header.Height = height;
            Header.HasBorder = false;
            Header.BorderContainer.EdgeEffect = new EdgeEffectParameters();

            if (songSelect != null)
            {
                mainMenuItems = songSelect.CreateForwardNavigationMenuItemsForBeatmap(beatmapInfo);
                selectRequested = b => songSelect.FinaliseSelection(b);
            }

            if (manager != null)
                hideRequested = manager.Hide;

            Header.Children = new Drawable[]
            {
                new BufferedContainer
                {
                    RelativeSizeAxes = Axes.Both,
                    Children = new Drawable[]
                    {
                        new Container
                        {
                            RelativeSizeAxes = Axes.Both,
                            Padding = new MarginPadding { Vertical = 0.5f },
                            Child = colourBox = new Box { RelativeSizeAxes = Axes.Both }
                        },

                        new Container
                        {
                            Masking = true,
                            CornerRadius = 10,
                            RelativeSizeAxes = Axes.X,
                            // We don't want to match the header's size when its selected, hence no relative sizing.
                            Height = height,
                            X = 30,
                            Colour = colourProvider.Background3,
                            Child = new Box { RelativeSizeAxes = Axes.Both },
                        }
                    }
                },

                iconContainer = new ConstrainedIconContainer
                {
                    X = 15,
                    Origin = Anchor.Centre,
                    Anchor = Anchor.CentreLeft,
                    Icon = beatmapInfo.Ruleset.CreateInstance().CreateIcon(),
                    Size = new Vector2(20)
                },
                new FillFlowContainer
                {
                    Padding = new MarginPadding { Top = 8, Left = 40 },
                    Direction = FillDirection.Horizontal,
                    AutoSizeAxes = Axes.Both,
                    Children = new Drawable[]
                    {
                        new FillFlowContainer
                        {
                            Direction = FillDirection.Vertical,
                            AutoSizeAxes = Axes.Both,
                            Children = new Drawable[]
                            {
                                new FillFlowContainer
                                {
                                    Direction = FillDirection.Horizontal,
                                    Spacing = new Vector2(3, 0),
                                    AutoSizeAxes = Axes.Both,
                                    Children = new Drawable[]
                                    {
                                        starRatingDisplay = new StarRatingDisplay(default, StarRatingDisplaySize.Small),

                                        //Scaling is applied to size match components of row
                                        new TopLocalRank(beatmapInfo) { Scale = new Vector2(8f / 11) },
                                        starCounter = new StarCounter
                                        {
                                            Margin = new MarginPadding { Top = 8 }, // Better aligns the stars with the star rating display
                                            Scale = new Vector2(8 / 20f)
                                        }
                                    }
                                },
                                new FillFlowContainer
                                {
                                    Direction = FillDirection.Horizontal,
                                    Spacing = new Vector2(11, 0),
                                    AutoSizeAxes = Axes.Both,
                                    Children = new[]
                                    {
                                        new OsuSpriteText
                                        {
                                            Text = beatmapInfo.DifficultyName,
                                            Font = OsuFont.GetFont(size: 18, weight: FontWeight.SemiBold),
                                            Anchor = Anchor.BottomLeft,
                                            Origin = Anchor.BottomLeft
                                        },
                                        new OsuSpriteText
                                        {
                                            Colour = colourProvider.Content2,
                                            Font = OsuFont.GetFont(weight: FontWeight.SemiBold),
                                            Text = BeatmapsetsStrings.ShowDetailsMappedBy(beatmapInfo.Metadata.Author.Username),
                                            Anchor = Anchor.BottomLeft,
                                            Origin = Anchor.BottomLeft
                                        }
                                    }
                                }
                            }
                        }
                    }
                }
            };
        }

        protected override void Selected()
        {
            base.Selected();

            MovementContainer.MoveToX(-50, 500, Easing.OutExpo);

            Header.Height = height + 2;
        }

        protected override void Deselected()
        {
            base.Deselected();

            MovementContainer.MoveToX(0, 500, Easing.OutExpo);

            Header.Height = height;

            Header.BorderContainer.EdgeEffect = new EdgeEffectParameters
            {
                Type = EdgeEffectType.Shadow,
                Offset = new Vector2(1),
                Radius = 10,
                Colour = Colour4.Black.Opacity(100),
            };
        }

        protected override bool OnClick(ClickEvent e)
        {
            if (Item?.State.Value == CarouselItemState.Selected)
                selectRequested?.Invoke(beatmapInfo);

            return base.OnClick(e);
        }

        protected override void ApplyState()
        {
            if (Item?.State.Value != CarouselItemState.Collapsed && Alpha == 0)
                starCounter.ReplayAnimation();

            starDifficultyCancellationSource?.Cancel();

            // Only compute difficulty when the item is visible.
            if (Item?.State.Value != CarouselItemState.Collapsed)
            {
                // We've potentially cancelled the computation above so a new bindable is required.
                starDifficultyBindable = difficultyCache.GetBindableDifficulty(beatmapInfo, (starDifficultyCancellationSource = new CancellationTokenSource()).Token);
                starDifficultyBindable.BindValueChanged(d =>
                {
                    starCounter.Current = (float)(d.NewValue?.Stars ?? 0);
                    starRatingDisplay.Current.Value = d.NewValue ?? default;

                    if (d.NewValue == null) return;

                    // Every other element in song select that uses this cut off uses yellow for the upper range but the designs use white here for whatever reason.
                    iconContainer.Colour = d.NewValue.Value.Stars > 6.5f ? Colour4.White : colours.B5;

                    starCounter.Colour = colourBox.Colour =
                        colours.ForStarDifficulty(d.NewValue.Value.Stars);

                    if (Item!.State.Value == CarouselItemState.NotSelected) return;

                    // We want to update the EdgeEffect here instead of in selected() to make sure the colours are correct
                    Header.BorderContainer.EdgeEffect = new EdgeEffectParameters
                    {
                        Type = EdgeEffectType.Shadow,
                        Colour = starCounter.Colour.MultiplyAlpha(.3f),
                        Radius = 20
                    };
                }, true);
            }

            base.ApplyState();
        }

        public MenuItem[] ContextMenuItems
        {
            get
            {
                List<MenuItem> items = new List<MenuItem>();

                if (mainMenuItems != null)
                    items.AddRange(mainMenuItems);

                if (beatmapInfo.OnlineID > 0 && beatmapOverlay != null)
                    items.Add(new OsuMenuItem("Details...", MenuItemType.Standard, () => beatmapOverlay.FetchAndShowBeatmap(beatmapInfo.OnlineID)));

                var collectionItems = realm.Realm.All<BeatmapCollection>().AsEnumerable().Select(c => new CollectionToggleMenuItem(c.ToLive(realm), beatmapInfo)).Cast<OsuMenuItem>().ToList();
                if (manageCollectionsDialog != null)
                    collectionItems.Add(new OsuMenuItem("Manage...", MenuItemType.Standard, manageCollectionsDialog.Show));

                items.Add(new OsuMenuItem("Collections") { Items = collectionItems });

                if (hideRequested != null)
                    items.Add(new OsuMenuItem(CommonStrings.ButtonsHide.ToSentence(), MenuItemType.Destructive, () => hideRequested(beatmapInfo)));

                return items.ToArray();
            }
        }

        protected override void Dispose(bool isDisposing)
        {
            base.Dispose(isDisposing);
            starDifficultyCancellationSource?.Cancel();
        }
    }
}<|MERGE_RESOLUTION|>--- conflicted
+++ resolved
@@ -42,16 +42,11 @@
 
         private readonly BeatmapInfo beatmapInfo;
 
-<<<<<<< HEAD
-        private Action<BeatmapInfo>? startRequested;
-        private Action<BeatmapInfo>? editRequested;
-=======
         private Sprite background = null!;
 
         private MenuItem[]? mainMenuItems;
 
         private Action<BeatmapInfo>? selectRequested;
->>>>>>> ee87a293
         private Action<BeatmapInfo>? hideRequested;
 
         private StarCounter starCounter = null!;
