--- conflicted
+++ resolved
@@ -238,22 +238,11 @@
                 if (beatmapInfo.OnlineID > 0 && beatmapOverlay != null)
                     items.Add(new OsuMenuItem("细节", MenuItemType.Standard, () => beatmapOverlay.FetchAndShowBeatmap(beatmapInfo.OnlineID)));
 
-<<<<<<< HEAD
-                if (collectionManager != null)
-                {
-                    var collectionItems = collectionManager.Collections.Select(createCollectionMenuItem).ToList();
-                    if (manageCollectionsDialog != null)
-                        collectionItems.Add(new OsuMenuItem("管理", MenuItemType.Standard, manageCollectionsDialog.Show));
-
-                    items.Add(new OsuMenuItem("收藏夹") { Items = collectionItems });
-                }
-=======
                 var collectionItems = realm.Realm.All<BeatmapCollection>().AsEnumerable().Select(c => new CollectionToggleMenuItem(c.ToLive(realm), beatmapInfo)).Cast<OsuMenuItem>().ToList();
                 if (manageCollectionsDialog != null)
-                    collectionItems.Add(new OsuMenuItem("Manage...", MenuItemType.Standard, manageCollectionsDialog.Show));
-
-                items.Add(new OsuMenuItem("Collections") { Items = collectionItems });
->>>>>>> 96bcfea2
+                    collectionItems.Add(new OsuMenuItem("管理...", MenuItemType.Standard, manageCollectionsDialog.Show));
+
+                items.Add(new OsuMenuItem("收藏夹") { Items = collectionItems });
 
                 if (hideRequested != null)
                     items.Add(new OsuMenuItem(CommonStrings.ButtonsHide.ToSentence(), MenuItemType.Destructive, () => hideRequested(beatmapInfo)));
