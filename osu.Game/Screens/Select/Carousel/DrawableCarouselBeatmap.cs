// Copyright (c) ppy Pty Ltd <contact@ppy.sh>. Licensed under the MIT Licence.
// See the LICENCE file in the repository root for full licence text.

using System;
using System.Collections.Generic;
using System.Linq;
using System.Threading;
using osu.Framework.Allocation;
using osu.Framework.Bindables;
using osu.Framework.Extensions.Color4Extensions;
using osu.Framework.Extensions.LocalisationExtensions;
using osu.Framework.Graphics;
using osu.Framework.Graphics.Colour;
using osu.Framework.Graphics.Containers;
using osu.Framework.Graphics.Cursor;
using osu.Framework.Graphics.Shapes;
using osu.Framework.Graphics.Sprites;
using osu.Framework.Graphics.UserInterface;
using osu.Framework.Input.Events;
using osu.Game.Beatmaps;
using osu.Game.Beatmaps.Drawables;
using osu.Game.Collections;
using osu.Game.Graphics;
using osu.Game.Graphics.Backgrounds;
using osu.Game.Graphics.Sprites;
using osu.Game.Graphics.UserInterface;
using osu.Game.Overlays;
using osu.Game.Resources.Localisation.Web;
using osuTK;
using osuTK.Graphics;

namespace osu.Game.Screens.Select.Carousel
{
    public class DrawableCarouselBeatmap : DrawableCarouselItem, IHasContextMenu
    {
        public const float CAROUSEL_BEATMAP_SPACING = 5;

        /// <summary>
        /// The height of a carousel beatmap, including vertical spacing.
        /// </summary>
        public const float HEIGHT = height + CAROUSEL_BEATMAP_SPACING;

        private const float height = MAX_HEIGHT * 0.6f;

        private readonly BeatmapInfo beatmapInfo;

        private Sprite background;

        private Action<BeatmapInfo> startRequested;
        private Action<BeatmapInfo> editRequested;
        private Action<BeatmapInfo> hideRequested;

        private Triangles triangles;
        private StarCounter starCounter;

        [Resolved(CanBeNull = true)]
        private BeatmapSetOverlay beatmapOverlay { get; set; }

        [Resolved]
        private BeatmapDifficultyCache difficultyCache { get; set; }

        [Resolved(CanBeNull = true)]
        private CollectionManager collectionManager { get; set; }

        [Resolved(CanBeNull = true)]
        private ManageCollectionsDialog manageCollectionsDialog { get; set; }

        private IBindable<StarDifficulty?> starDifficultyBindable;
        private CancellationTokenSource starDifficultyCancellationSource;

        public DrawableCarouselBeatmap(CarouselBeatmap panel)
        {
            beatmapInfo = panel.BeatmapInfo;
            Item = panel;
        }

        [BackgroundDependencyLoader(true)]
        private void load(BeatmapManager manager, SongSelect songSelect)
        {
            Header.Height = height;

            if (songSelect != null)
            {
                startRequested = b => songSelect.FinaliseSelection(b);
                if (songSelect.AllowEditing)
                    editRequested = songSelect.Edit;
            }

            if (manager != null)
                hideRequested = manager.Hide;

            Header.Children = new Drawable[]
            {
                background = new Box
                {
                    RelativeSizeAxes = Axes.Both,
                },
                triangles = new Triangles
                {
                    TriangleScale = 2,
                    RelativeSizeAxes = Axes.Both,
                    ColourLight = Color4Extensions.FromHex(@"3a7285"),
                    ColourDark = Color4Extensions.FromHex(@"123744")
                },
                new FillFlowContainer
                {
                    Padding = new MarginPadding(5),
                    Direction = FillDirection.Horizontal,
                    AutoSizeAxes = Axes.Both,
                    Anchor = Anchor.CentreLeft,
                    Origin = Anchor.CentreLeft,
                    Children = new Drawable[]
                    {
                        new DifficultyIcon(beatmapInfo, shouldShowTooltip: false)
                        {
                            Scale = new Vector2(1.8f),
                        },
                        new FillFlowContainer
                        {
                            Padding = new MarginPadding { Left = 5 },
                            Direction = FillDirection.Vertical,
                            AutoSizeAxes = Axes.Both,
                            Children = new Drawable[]
                            {
                                new FillFlowContainer
                                {
                                    Direction = FillDirection.Horizontal,
                                    Spacing = new Vector2(4, 0),
                                    AutoSizeAxes = Axes.Both,
                                    Children = new[]
                                    {
                                        new OsuSpriteText
                                        {
                                            Text = beatmapInfo.DifficultyName,
                                            Font = OsuFont.GetFont(size: 20),
                                            Anchor = Anchor.BottomLeft,
                                            Origin = Anchor.BottomLeft
                                        },
                                        new OsuSpriteText
                                        {
                                            Text = BeatmapsetsStrings.ShowDetailsMappedBy(beatmapInfo.Metadata.Author.Username),
                                            Anchor = Anchor.BottomLeft,
                                            Origin = Anchor.BottomLeft
                                        },
                                    }
                                },
                                new FillFlowContainer
                                {
                                    Direction = FillDirection.Horizontal,
                                    Spacing = new Vector2(4, 0),
                                    AutoSizeAxes = Axes.Both,
                                    Children = new Drawable[]
                                    {
                                        new TopLocalRank(beatmapInfo)
                                        {
                                            Scale = new Vector2(0.8f),
                                        },
                                        starCounter = new StarCounter
                                        {
                                            Scale = new Vector2(0.8f),
                                        }
                                    }
                                }
                            }
                        }
                    }
                }
            };
        }

        protected override void Selected()
        {
            base.Selected();

            MovementContainer.MoveToX(-50, 500, Easing.OutExpo);

            background.Colour = ColourInfo.GradientVertical(
                new Color4(20, 43, 51, 255),
                new Color4(40, 86, 102, 255));

            triangles.Colour = Color4.White;
        }

        protected override void Deselected()
        {
            base.Deselected();

            MovementContainer.MoveToX(0, 500, Easing.OutExpo);

            background.Colour = new Color4(20, 43, 51, 255);
            triangles.Colour = OsuColour.Gray(0.5f);
        }

        protected override bool OnClick(ClickEvent e)
        {
            if (Item.State.Value == CarouselItemState.Selected)
                startRequested?.Invoke(beatmapInfo);

            return base.OnClick(e);
        }

        protected override void ApplyState()
        {
            if (Item.State.Value != CarouselItemState.Collapsed && Alpha == 0)
                starCounter.ReplayAnimation();

            starDifficultyCancellationSource?.Cancel();

            // Only compute difficulty when the item is visible.
            if (Item.State.Value != CarouselItemState.Collapsed)
            {
                // We've potentially cancelled the computation above so a new bindable is required.
                starDifficultyBindable = difficultyCache.GetBindableDifficulty(beatmapInfo, (starDifficultyCancellationSource = new CancellationTokenSource()).Token);
                starDifficultyBindable.BindValueChanged(d =>
                {
                    starCounter.Current = (float)(d.NewValue?.Stars ?? 0);
                }, true);
            }

            base.ApplyState();
        }

        public MenuItem[] ContextMenuItems
        {
            get
            {
                List<MenuItem> items = new List<MenuItem>();

                if (startRequested != null)
                    items.Add(new OsuMenuItem("游玩", MenuItemType.Highlighted, () => startRequested(beatmapInfo)));

                if (editRequested != null)
                    items.Add(new OsuMenuItem(CommonStrings.ButtonsEdit, MenuItemType.Standard, () => editRequested(beatmapInfo)));

                if (beatmapInfo.OnlineID > 0 && beatmapOverlay != null)
                    items.Add(new OsuMenuItem("细节", MenuItemType.Standard, () => beatmapOverlay.FetchAndShowBeatmap(beatmapInfo.OnlineID)));

                if (collectionManager != null)
                {
                    var collectionItems = collectionManager.Collections.Select(createCollectionMenuItem).ToList();
                    if (manageCollectionsDialog != null)
                        collectionItems.Add(new OsuMenuItem("管理", MenuItemType.Standard, manageCollectionsDialog.Show));

                    items.Add(new OsuMenuItem("收藏夹") { Items = collectionItems });
                }

                if (hideRequested != null)
<<<<<<< HEAD
                    items.Add(new OsuMenuItem("隐藏", MenuItemType.Destructive, () => hideRequested(beatmapInfo)));
=======
                    items.Add(new OsuMenuItem(CommonStrings.ButtonsHide.ToSentence(), MenuItemType.Destructive, () => hideRequested(beatmapInfo)));
>>>>>>> 953ca8c2

                return items.ToArray();
            }
        }

        private MenuItem createCollectionMenuItem(BeatmapCollection collection)
        {
            return new ToggleMenuItem(collection.Name.Value, MenuItemType.Standard, s =>
            {
                if (s)
                    collection.BeatmapHashes.Add(beatmapInfo.MD5Hash);
                else
                    collection.BeatmapHashes.Remove(beatmapInfo.MD5Hash);
            })
            {
                State = { Value = collection.BeatmapHashes.Contains(beatmapInfo.MD5Hash) }
            };
        }

        protected override void Dispose(bool isDisposing)
        {
            base.Dispose(isDisposing);
            starDifficultyCancellationSource?.Cancel();
        }
    }
}<|MERGE_RESOLUTION|>--- conflicted
+++ resolved
@@ -245,11 +245,7 @@
                 }
 
                 if (hideRequested != null)
-<<<<<<< HEAD
-                    items.Add(new OsuMenuItem("隐藏", MenuItemType.Destructive, () => hideRequested(beatmapInfo)));
-=======
                     items.Add(new OsuMenuItem(CommonStrings.ButtonsHide.ToSentence(), MenuItemType.Destructive, () => hideRequested(beatmapInfo)));
->>>>>>> 953ca8c2
 
                 return items.ToArray();
             }
