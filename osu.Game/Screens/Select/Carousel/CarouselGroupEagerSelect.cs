--- conflicted
+++ resolved
@@ -114,7 +114,6 @@
         /// <returns>An unfiltered item nearest to the last selected one or null if all items are filtered</returns>
         protected virtual CarouselItem GetNextToSelect()
         {
-<<<<<<< HEAD
             int forwardsIndex = lastSelectedIndex;
             int backwardsIndex = lastSelectedIndex;
 
@@ -136,10 +135,6 @@
                 forwardsIndex++;
                 backwardsIndex--;
             }
-=======
-            return Items.Skip(lastSelectedIndex).FirstOrDefault(i => !i.Filtered.Value) ??
-                   Items.Reverse().Skip(Items.Count - lastSelectedIndex).FirstOrDefault(i => !i.Filtered.Value);
->>>>>>> 0d6b7fde
         }
 
         protected virtual void PerformSelection()
