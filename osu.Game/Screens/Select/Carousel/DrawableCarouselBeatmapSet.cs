--- conflicted
+++ resolved
@@ -214,13 +214,8 @@
                 if (Item.State.Value == CarouselItemState.NotSelected)
                     items.Add(new OsuMenuItem("展开", MenuItemType.Highlighted, () => Item.State.Value = CarouselItemState.Selected));
 
-<<<<<<< HEAD
-                if (beatmapSet.OnlineBeatmapSetID != null && viewDetails != null)
-                    items.Add(new OsuMenuItem("细节", MenuItemType.Standard, () => viewDetails(beatmapSet.OnlineBeatmapSetID.Value)));
-=======
                 if (beatmapSet.OnlineID != null && viewDetails != null)
-                    items.Add(new OsuMenuItem("Details...", MenuItemType.Standard, () => viewDetails(beatmapSet.OnlineID.Value)));
->>>>>>> f208a931
+                    items.Add(new OsuMenuItem("细节", MenuItemType.Standard, () => viewDetails(beatmapSet.OnlineID.Value)));
 
                 if (collectionManager != null)
                 {
