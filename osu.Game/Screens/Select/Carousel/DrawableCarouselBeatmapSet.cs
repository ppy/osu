--- conflicted
+++ resolved
@@ -146,21 +146,16 @@
                 {
                     var collectionItems = collectionManager.Collections.Select(createCollectionMenuItem).ToList();
                     if (manageCollectionsDialog != null)
-                        collectionItems.Add(new OsuMenuItem("Manage...", MenuItemType.Standard, manageCollectionsDialog.Show));
-
-                    items.Add(new OsuMenuItem("Collections") { Items = collectionItems });
+                        collectionItems.Add(new OsuMenuItem("管理", MenuItemType.Standard, manageCollectionsDialog.Show));
+
+                    items.Add(new OsuMenuItem("收藏夹") { Items = collectionItems });
                 }
 
                 if (beatmapSet.Beatmaps.Any(b => b.Hidden))
                     items.Add(new OsuMenuItem("恢复所有隐藏的谱面", MenuItemType.Standard, () => restoreHiddenRequested(beatmapSet)));
 
                 if (dialogOverlay != null)
-<<<<<<< HEAD
                     items.Add(new OsuMenuItem("删除", MenuItemType.Destructive, () => dialogOverlay.Push(new BeatmapDeleteDialog(beatmapSet))));
-
-=======
-                    items.Add(new OsuMenuItem("Delete...", MenuItemType.Destructive, () => dialogOverlay.Push(new BeatmapDeleteDialog(beatmapSet))));
->>>>>>> 58186fc4
                 return items.ToArray();
             }
         }
