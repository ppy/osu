﻿// Copyright (c) ppy Pty Ltd <contact@ppy.sh>. Licensed under the MIT Licence.
// See the LICENCE file in the repository root for full licence text.

#nullable disable

using System;
using System.Collections.Generic;
using System.Diagnostics;
using System.Linq;
using System.Threading.Tasks;
using JetBrains.Annotations;
using osu.Framework.Allocation;
using osu.Framework.Graphics;
using osu.Framework.Graphics.Containers;
using osu.Framework.Graphics.Cursor;
using osu.Framework.Graphics.UserInterface;
using osu.Framework.Utils;
using osu.Game.Beatmaps;
using osu.Game.Collections;
using osu.Game.Database;
using osu.Game.Graphics.UserInterface;
using osu.Game.Overlays;

namespace osu.Game.Screens.Select.Carousel
{
    public class DrawableCarouselBeatmapSet : DrawableCarouselItem, IHasContextMenu
    {
        public const float HEIGHT = MAX_HEIGHT;

        private Action<BeatmapSetInfo> restoreHiddenRequested;
        private Action<int> viewDetails;

        [Resolved(CanBeNull = true)]
        private IDialogOverlay dialogOverlay { get; set; }

        [Resolved(CanBeNull = true)]
        private ManageCollectionsDialog manageCollectionsDialog { get; set; }

        [Resolved]
        private RealmAccess realm { get; set; }

        public IEnumerable<DrawableCarouselItem> DrawableBeatmaps => beatmapContainer?.IsLoaded != true ? Enumerable.Empty<DrawableCarouselItem>() : beatmapContainer.AliveChildren;

        [CanBeNull]
        private Container<DrawableCarouselItem> beatmapContainer;

        private BeatmapSetInfo beatmapSet;

        [CanBeNull]
        private Task beatmapsLoadTask;

        [Resolved]
        private BeatmapManager manager { get; set; }

        protected override void FreeAfterUse()
        {
            base.FreeAfterUse();

            Item = null;

            ClearTransforms();
        }

        [BackgroundDependencyLoader(true)]
        private void load(BeatmapSetOverlay beatmapOverlay)
        {
            restoreHiddenRequested = s =>
            {
                foreach (var b in s.Beatmaps)
                    manager.Restore(b);
            };

            if (beatmapOverlay != null)
                viewDetails = beatmapOverlay.FetchAndShowBeatmapSet;
        }

        protected override void Update()
        {
            base.Update();

            // position updates should not occur if the item is filtered away.
            // this avoids panels flying across the screen only to be eventually off-screen or faded out.
            if (!Item.Visible)
                return;

            float targetY = Item.CarouselYPosition;

            if (Precision.AlmostEquals(targetY, Y))
                Y = targetY;
            else
                // algorithm for this is taken from ScrollContainer.
                // while it doesn't necessarily need to match 1:1, as we are emulating scroll in some cases this feels most correct.
                Y = (float)Interpolation.Lerp(targetY, Y, Math.Exp(-0.01 * Time.Elapsed));
        }

        protected override void UpdateItem()
        {
            base.UpdateItem();

            Content.Clear();

            beatmapContainer = null;
            beatmapsLoadTask = null;

            if (Item == null)
                return;

            beatmapSet = ((CarouselBeatmapSet)Item).BeatmapSet;

            DelayedLoadWrapper background;
            DelayedLoadWrapper mainFlow;

            Header.Children = new Drawable[]
            {
                background = new DelayedLoadWrapper(() => new SetPanelBackground(manager.GetWorkingBeatmap(beatmapSet.Beatmaps.FirstOrDefault()))
                {
                    RelativeSizeAxes = Axes.Both,
                }, 300)
                {
                    RelativeSizeAxes = Axes.Both
                },
                mainFlow = new DelayedLoadWrapper(() => new SetPanelContent((CarouselBeatmapSet)Item), 100)
                {
                    RelativeSizeAxes = Axes.Both
                },
            };

            background.DelayedLoadComplete += fadeContentIn;
            mainFlow.DelayedLoadComplete += fadeContentIn;
        }

        private void fadeContentIn(Drawable d) => d.FadeInFromZero(750, Easing.OutQuint);

        protected override void Deselected()
        {
            base.Deselected();

            MovementContainer.MoveToX(0, 500, Easing.OutExpo);

            updateBeatmapYPositions();
        }

        protected override void Selected()
        {
            base.Selected();

            MovementContainer.MoveToX(-100, 500, Easing.OutExpo);

            updateBeatmapDifficulties();
        }

        private void updateBeatmapDifficulties()
        {
            var carouselBeatmapSet = (CarouselBeatmapSet)Item;

            var visibleBeatmaps = carouselBeatmapSet.Items.Where(c => c.Visible).ToArray();

            // if we are already displaying all the correct beatmaps, only run animation updates.
            // note that the displayed beatmaps may change due to the applied filter.
            // a future optimisation could add/remove only changed difficulties rather than reinitialise.
            if (beatmapContainer != null && visibleBeatmaps.Length == beatmapContainer.Count && visibleBeatmaps.All(b => beatmapContainer.Any(c => c.Item == b)))
            {
                updateBeatmapYPositions();
            }
            else
            {
                // on selection we show our child beatmaps.
                // for now this is a simple drawable construction each selection.
                // can be improved in the future.
                beatmapContainer = new Container<DrawableCarouselItem>
                {
                    X = 100,
                    RelativeSizeAxes = Axes.Both,
                    ChildrenEnumerable = visibleBeatmaps.Select(c => c.CreateDrawableRepresentation())
                };

                beatmapsLoadTask = LoadComponentAsync(beatmapContainer, loaded =>
                {
                    // make sure the pooled target hasn't changed.
                    if (beatmapContainer != loaded)
                        return;

                    Content.Child = loaded;
                    updateBeatmapYPositions();
                });
            }
        }

        private void updateBeatmapYPositions()
        {
            if (beatmapContainer == null)
                return;

            if (beatmapsLoadTask == null || !beatmapsLoadTask.IsCompleted)
                return;

            float yPos = DrawableCarouselBeatmap.CAROUSEL_BEATMAP_SPACING;

            bool isSelected = Item.State.Value == CarouselItemState.Selected;

            foreach (var panel in beatmapContainer.Children)
            {
                if (isSelected)
                {
                    panel.MoveToY(yPos, 800, Easing.OutQuint);
                    yPos += panel.Item.TotalHeight;
                }
                else
                    panel.MoveToY(0, 800, Easing.OutQuint);
            }
        }

        public MenuItem[] ContextMenuItems
        {
            get
            {
                Debug.Assert(beatmapSet != null);

                List<MenuItem> items = new List<MenuItem>();

                if (Item.State.Value == CarouselItemState.NotSelected)
                    items.Add(new OsuMenuItem("展开", MenuItemType.Highlighted, () => Item.State.Value = CarouselItemState.Selected));

                if (beatmapSet.OnlineID > 0 && viewDetails != null)
                    items.Add(new OsuMenuItem("细节", MenuItemType.Standard, () => viewDetails(beatmapSet.OnlineID)));

<<<<<<< HEAD
                if (collectionManager != null)
                {
                    var collectionItems = collectionManager.Collections.Select(createCollectionMenuItem).ToList();
                    if (manageCollectionsDialog != null)
                        collectionItems.Add(new OsuMenuItem("管理", MenuItemType.Standard, manageCollectionsDialog.Show));

                    items.Add(new OsuMenuItem("收藏夹") { Items = collectionItems });
                }
=======
                var collectionItems = realm.Realm.All<BeatmapCollection>().AsEnumerable().Select(createCollectionMenuItem).ToList();
                if (manageCollectionsDialog != null)
                    collectionItems.Add(new OsuMenuItem("Manage...", MenuItemType.Standard, manageCollectionsDialog.Show));

                items.Add(new OsuMenuItem("Collections") { Items = collectionItems });
>>>>>>> 96bcfea2

                if (beatmapSet.Beatmaps.Any(b => b.Hidden))
                    items.Add(new OsuMenuItem("恢复所有隐藏的谱面", MenuItemType.Standard, () => restoreHiddenRequested(beatmapSet)));

                if (dialogOverlay != null)
                    items.Add(new OsuMenuItem("删除", MenuItemType.Destructive, () => dialogOverlay.Push(new BeatmapDeleteDialog(beatmapSet))));
                return items.ToArray();
            }
        }

        private MenuItem createCollectionMenuItem(BeatmapCollection collection)
        {
            Debug.Assert(beatmapSet != null);

            TernaryState state;

            int countExisting = beatmapSet.Beatmaps.Count(b => collection.BeatmapMD5Hashes.Contains(b.MD5Hash));

            if (countExisting == beatmapSet.Beatmaps.Count)
                state = TernaryState.True;
            else if (countExisting > 0)
                state = TernaryState.Indeterminate;
            else
                state = TernaryState.False;

            var liveCollection = collection.ToLive(realm);

            return new TernaryStateToggleMenuItem(collection.Name, MenuItemType.Standard, s =>
            {
                liveCollection.PerformWrite(c =>
                {
                    foreach (var b in beatmapSet.Beatmaps)
                    {
                        switch (s)
                        {
                            case TernaryState.True:
                                if (c.BeatmapMD5Hashes.Contains(b.MD5Hash))
                                    continue;

                                c.BeatmapMD5Hashes.Add(b.MD5Hash);
                                break;

                            case TernaryState.False:
                                c.BeatmapMD5Hashes.Remove(b.MD5Hash);
                                break;
                        }
                    }
                });
            })
            {
                State = { Value = state }
            };
        }
    }
}<|MERGE_RESOLUTION|>--- conflicted
+++ resolved
@@ -222,24 +222,13 @@
                     items.Add(new OsuMenuItem("展开", MenuItemType.Highlighted, () => Item.State.Value = CarouselItemState.Selected));
 
                 if (beatmapSet.OnlineID > 0 && viewDetails != null)
-                    items.Add(new OsuMenuItem("细节", MenuItemType.Standard, () => viewDetails(beatmapSet.OnlineID)));
-
-<<<<<<< HEAD
-                if (collectionManager != null)
-                {
-                    var collectionItems = collectionManager.Collections.Select(createCollectionMenuItem).ToList();
-                    if (manageCollectionsDialog != null)
-                        collectionItems.Add(new OsuMenuItem("管理", MenuItemType.Standard, manageCollectionsDialog.Show));
-
-                    items.Add(new OsuMenuItem("收藏夹") { Items = collectionItems });
-                }
-=======
+                    items.Add(new OsuMenuItem("Details...", MenuItemType.Standard, () => viewDetails(beatmapSet.OnlineID)));
+
                 var collectionItems = realm.Realm.All<BeatmapCollection>().AsEnumerable().Select(createCollectionMenuItem).ToList();
                 if (manageCollectionsDialog != null)
-                    collectionItems.Add(new OsuMenuItem("Manage...", MenuItemType.Standard, manageCollectionsDialog.Show));
-
-                items.Add(new OsuMenuItem("Collections") { Items = collectionItems });
->>>>>>> 96bcfea2
+                    collectionItems.Add(new OsuMenuItem("管理", MenuItemType.Standard, manageCollectionsDialog.Show));
+
+                items.Add(new OsuMenuItem("收藏夹") { Items = collectionItems });
 
                 if (beatmapSet.Beatmaps.Any(b => b.Hidden))
                     items.Add(new OsuMenuItem("恢复所有隐藏的谱面", MenuItemType.Standard, () => restoreHiddenRequested(beatmapSet)));
