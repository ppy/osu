--- conflicted
+++ resolved
@@ -36,16 +36,9 @@
         {
             if (LastSelected == null)
             {
-<<<<<<< HEAD
-                return Children.OfType<CarouselBeatmap>()
-                               .Where(b => !b.Filtered.Value)
-                               .OrderBy(b => SongSelect.DifferenceToRecommended(b.Beatmap, recommendedStarDifficulty.Value))
-                               .FirstOrDefault();
-=======
                 var recommendedBeatmapInfo = getRecommendedBeatmap(Children.OfType<CarouselBeatmap>().Where(b => !b.Filtered.Value).Select(b => b.Beatmap));
                 if (recommendedBeatmapInfo != null)
                     return Children.OfType<CarouselBeatmap>().First(b => b.Beatmap == recommendedBeatmapInfo);
->>>>>>> deaf24f1
             }
 
             return base.GetNextToSelect();
