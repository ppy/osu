--- conflicted
+++ resolved
@@ -8,11 +8,7 @@
 
 namespace osu.Game.Screens.Select
 {
-<<<<<<< HEAD
-    public class FooterButtonMods : FooterButton
-=======
-    public partial class FooterButtonMods : FooterButton, IHasCurrentValue<IReadOnlyList<Mod>>
->>>>>>> 61bfd2f6
+    public partial class FooterButtonMods : FooterButton
     {
         [BackgroundDependencyLoader]
         private void load()
