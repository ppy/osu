﻿// Copyright (c) ppy Pty Ltd <contact@ppy.sh>. Licensed under the MIT Licence.
// See the LICENCE file in the repository root for full licence text.

using System.ComponentModel;

namespace osu.Game.Screens.Select.Filter
{
    public enum SortMode
    {
        [Description("艺术家")]
        Artist,

        [Description("谱师")]
        Author,

        [Description("BPM")]
        BPM,

        [Description("添加日期")]
        DateAdded,

        [Description("难度")]
        Difficulty,

        [Description("长度")]
        Length,

        [Description("取得的成绩")]
        RankAchieved,

<<<<<<< HEAD
        [Description("标题")]
        Title
=======
        [Description("Source")]
        Source,

        [Description("Title")]
        Title,
>>>>>>> 10f008ae
    }
}<|MERGE_RESOLUTION|>--- conflicted
+++ resolved
@@ -28,15 +28,10 @@
         [Description("取得的成绩")]
         RankAchieved,
 
-<<<<<<< HEAD
-        [Description("标题")]
-        Title
-=======
-        [Description("Source")]
+        [Description("来源")]
         Source,
 
-        [Description("Title")]
+        [Description("标题")]
         Title,
->>>>>>> 10f008ae
     }
 }