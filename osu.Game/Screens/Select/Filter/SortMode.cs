﻿// Copyright (c) ppy Pty Ltd <contact@ppy.sh>. Licensed under the MIT Licence.
// See the LICENCE file in the repository root for full licence text.

using System.ComponentModel;
using osu.Framework.Localisation;
using osu.Game.Resources.Localisation.Web;

namespace osu.Game.Screens.Select.Filter
{
    public enum SortMode
    {
<<<<<<< HEAD
        [Description("艺术家")]
=======
        [LocalisableDescription(typeof(BeatmapsStrings), nameof(BeatmapsStrings.ListingSearchSortingArtist))]
>>>>>>> ed894d64
        Artist,

        [Description("谱师")]
        Author,

        [LocalisableDescription(typeof(BeatmapsetsStrings), nameof(BeatmapsetsStrings.ShowStatsBpm))]
        BPM,

        [Description("添加日期")]
        DateAdded,

<<<<<<< HEAD
        [Description("难度")]
        Difficulty,

        [Description("长度")]
        Length,

        [Description("取得的成绩")]
        RankAchieved,

        [Description("来源")]
        Source,

        [Description("标题")]
=======
        [LocalisableDescription(typeof(BeatmapsStrings), nameof(BeatmapsStrings.ListingSearchSortingDifficulty))]
        Difficulty,

        [LocalisableDescription(typeof(SortStrings), nameof(SortStrings.ArtistTracksLength))]
        Length,

        [LocalisableDescription(typeof(BeatmapsStrings), nameof(BeatmapsStrings.ListingSearchFiltersRank))]
        RankAchieved,

        [LocalisableDescription(typeof(BeatmapsetsStrings), nameof(BeatmapsetsStrings.ShowInfoSource))]
        Source,

        [LocalisableDescription(typeof(BeatmapsStrings), nameof(BeatmapsStrings.ListingSearchSortingTitle))]
>>>>>>> ed894d64
        Title,
    }
}<|MERGE_RESOLUTION|>--- conflicted
+++ resolved
@@ -9,11 +9,7 @@
 {
     public enum SortMode
     {
-<<<<<<< HEAD
-        [Description("艺术家")]
-=======
         [LocalisableDescription(typeof(BeatmapsStrings), nameof(BeatmapsStrings.ListingSearchSortingArtist))]
->>>>>>> ed894d64
         Artist,
 
         [Description("谱师")]
@@ -25,21 +21,6 @@
         [Description("添加日期")]
         DateAdded,
 
-<<<<<<< HEAD
-        [Description("难度")]
-        Difficulty,
-
-        [Description("长度")]
-        Length,
-
-        [Description("取得的成绩")]
-        RankAchieved,
-
-        [Description("来源")]
-        Source,
-
-        [Description("标题")]
-=======
         [LocalisableDescription(typeof(BeatmapsStrings), nameof(BeatmapsStrings.ListingSearchSortingDifficulty))]
         Difficulty,
 
@@ -53,7 +34,6 @@
         Source,
 
         [LocalisableDescription(typeof(BeatmapsStrings), nameof(BeatmapsStrings.ListingSearchSortingTitle))]
->>>>>>> ed894d64
         Title,
     }
 }