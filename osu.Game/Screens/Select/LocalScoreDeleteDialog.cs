// Copyright (c) ppy Pty Ltd <contact@ppy.sh>. Licensed under the MIT Licence.
// See the LICENCE file in the repository root for full licence text.

using osu.Framework.Allocation;
using osu.Game.Overlays.Dialog;
using osu.Game.Scoring;
using System.Diagnostics;
using osu.Framework.Graphics.Sprites;
using osu.Game.Beatmaps;

namespace osu.Game.Screens.Select
{
    public class LocalScoreDeleteDialog : DeleteConfirmationDialog
    {
        private readonly ScoreInfo score;

        public LocalScoreDeleteDialog(ScoreInfo score)
        {
            this.score = score;
        }

        [BackgroundDependencyLoader]
        private void load(BeatmapManager beatmapManager, ScoreManager scoreManager)
        {
            BeatmapInfo? beatmapInfo = beatmapManager.QueryBeatmap(b => b.ID == score.BeatmapInfoID);
            Debug.Assert(beatmapInfo != null);

            BodyText = $"{score.User} ({score.DisplayAccuracy}, {score.Rank})";

            Icon = FontAwesome.Regular.TrashAlt;
<<<<<<< HEAD
            HeaderText = "请确认是否删除这个成绩?";
            Buttons = new PopupDialogButton[]
            {
                new PopupDialogDangerousButton
                {
                    Text = "是的",
                    Action = () => scoreManager?.Delete(score)
                },
                new PopupDialogCancelButton
                {
                    Text = "我需要再想想",
                },
            };
=======
            DeleteAction = () => scoreManager.Delete(score);
>>>>>>> 96bcfea2
        }
    }
}<|MERGE_RESOLUTION|>--- conflicted
+++ resolved
@@ -28,23 +28,7 @@
             BodyText = $"{score.User} ({score.DisplayAccuracy}, {score.Rank})";
 
             Icon = FontAwesome.Regular.TrashAlt;
-<<<<<<< HEAD
-            HeaderText = "请确认是否删除这个成绩?";
-            Buttons = new PopupDialogButton[]
-            {
-                new PopupDialogDangerousButton
-                {
-                    Text = "是的",
-                    Action = () => scoreManager?.Delete(score)
-                },
-                new PopupDialogCancelButton
-                {
-                    Text = "我需要再想想",
-                },
-            };
-=======
             DeleteAction = () => scoreManager.Delete(score);
->>>>>>> 96bcfea2
         }
     }
 }