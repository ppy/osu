--- conflicted
+++ resolved
@@ -30,9 +30,6 @@
         {
             SelectedColour = colours.Green;
             DeselectedColour = SelectedColour.Opacity(0.5f);
-<<<<<<< HEAD
-            Text = @"随机选择";
-=======
 
             TextContainer.Add(persistentText = new Container
             {
@@ -47,19 +44,18 @@
                         AlwaysPresent = true,
                         Anchor = Anchor.Centre,
                         Origin = Anchor.Centre,
-                        Text = "random",
+                        Text = "随机选择",
                     },
                     rewindSpriteText = new OsuSpriteText
                     {
                         AlwaysPresent = true,
                         Anchor = Anchor.Centre,
                         Origin = Anchor.Centre,
-                        Text = "rewind",
+                        Text = "撤销随机",
                         Alpha = 0f,
                     }
                 }
             });
->>>>>>> 054a82d1
 
             Action = () =>
             {
@@ -72,11 +68,7 @@
                     TextContainer.Add(fallingRewind = new OsuSpriteText
                     {
                         Alpha = 0,
-<<<<<<< HEAD
-                        Text = @"撤销随机",
-=======
                         Text = rewindSpriteText.Text,
->>>>>>> 054a82d1
                         AlwaysPresent = true, // make sure the button is sized large enough to always show this
                         Anchor = Anchor.Centre,
                         Origin = Anchor.Centre,
