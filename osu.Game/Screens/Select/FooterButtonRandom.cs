﻿// Copyright (c) ppy Pty Ltd <contact@ppy.sh>. Licensed under the MIT Licence.
// See the LICENCE file in the repository root for full licence text.

using System;
using osu.Framework.Allocation;
using osu.Framework.Extensions.Color4Extensions;
using osu.Framework.Graphics;
using osu.Game.Graphics;
using osu.Game.Graphics.Sprites;
using osu.Game.Input.Bindings;
using osuTK;

namespace osu.Game.Screens.Select
{
    public class FooterButtonRandom : FooterButton
    {
        public Action NextRandom { get; set; }
        public Action PreviousRandom { get; set; }

<<<<<<< HEAD
        public FooterButtonRandom()
        {
            TextContainer.Add(secondaryText = new OsuSpriteText
            {
                Anchor = Anchor.Centre,
                Origin = Anchor.Centre,
                Text = @"撤销随机",
                Alpha = 0,
            });
            // force both text sprites to always be present to avoid width flickering while they're being swapped out
            SpriteText.AlwaysPresent = secondaryText.AlwaysPresent = true;
        }
=======
        private bool rewindSearch;
>>>>>>> bdd58103



        [BackgroundDependencyLoader]
        private void load(OsuColour colours)
        {
            SelectedColour = colours.Green;
            DeselectedColour = SelectedColour.Opacity(0.5f);
<<<<<<< HEAD
            Text = @"随机选择";
            Hotkey = Key.F2;
        }
=======
            Text = @"random";
>>>>>>> bdd58103

            Action = () =>
            {
                if (rewindSearch)
                {
                    const double fade_time = 500;

                    OsuSpriteText rewindSpriteText;

                    TextContainer.Add(rewindSpriteText = new OsuSpriteText
                    {
                        Alpha = 0,
                        Text = @"rewind",
                        AlwaysPresent = true, // make sure the button is sized large enough to always show this
                        Anchor = Anchor.Centre,
                        Origin = Anchor.Centre,
                    });

                    rewindSpriteText.FadeOutFromOne(fade_time, Easing.In);
                    rewindSpriteText.MoveTo(Vector2.Zero).MoveTo(new Vector2(0, 10), fade_time, Easing.In);
                    rewindSpriteText.Expire();

                    SpriteText.FadeInFromZero(fade_time, Easing.In);

                    PreviousRandom.Invoke();
                }
                else
                {
                    NextRandom.Invoke();
                }
            };
        }

        public override bool OnPressed(GlobalAction action)
        {
            rewindSearch = action == GlobalAction.SelectPreviousRandom;

            if (action != GlobalAction.SelectNextRandom && action != GlobalAction.SelectPreviousRandom)
            {
                return false;
            }

            Click();
            return true;
        }

        public override void OnReleased(GlobalAction action)
        {
            if (action == GlobalAction.SelectPreviousRandom)
            {
                rewindSearch = false;
            }
        }
    }
}<|MERGE_RESOLUTION|>--- conflicted
+++ resolved
@@ -17,37 +17,14 @@
         public Action NextRandom { get; set; }
         public Action PreviousRandom { get; set; }
 
-<<<<<<< HEAD
-        public FooterButtonRandom()
-        {
-            TextContainer.Add(secondaryText = new OsuSpriteText
-            {
-                Anchor = Anchor.Centre,
-                Origin = Anchor.Centre,
-                Text = @"撤销随机",
-                Alpha = 0,
-            });
-            // force both text sprites to always be present to avoid width flickering while they're being swapped out
-            SpriteText.AlwaysPresent = secondaryText.AlwaysPresent = true;
-        }
-=======
         private bool rewindSearch;
->>>>>>> bdd58103
-
-
 
         [BackgroundDependencyLoader]
         private void load(OsuColour colours)
         {
             SelectedColour = colours.Green;
             DeselectedColour = SelectedColour.Opacity(0.5f);
-<<<<<<< HEAD
             Text = @"随机选择";
-            Hotkey = Key.F2;
-        }
-=======
-            Text = @"random";
->>>>>>> bdd58103
 
             Action = () =>
             {
@@ -60,7 +37,7 @@
                     TextContainer.Add(rewindSpriteText = new OsuSpriteText
                     {
                         Alpha = 0,
-                        Text = @"rewind",
+                        Text = @"撤销随机",
                         AlwaysPresent = true, // make sure the button is sized large enough to always show this
                         Anchor = Anchor.Centre,
                         Origin = Anchor.Centre,
