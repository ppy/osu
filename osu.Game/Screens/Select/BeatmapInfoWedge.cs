﻿// Copyright (c) ppy Pty Ltd <contact@ppy.sh>. Licensed under the MIT Licence.
// See the LICENCE file in the repository root for full licence text.

using System;
using System.Collections.Generic;
using System.Linq;
using System.Threading;
using osuTK;
using osuTK.Graphics;
using osu.Framework.Allocation;
using osu.Framework.Bindables;
using osu.Framework.Extensions.Color4Extensions;
using osu.Framework.Graphics;
using osu.Framework.Graphics.Containers;
using osu.Framework.Utils;
using osu.Game.Beatmaps;
using osu.Game.Beatmaps.Drawables;
using osu.Game.Graphics;
using osu.Game.Graphics.Sprites;
using osu.Framework.Graphics.Shapes;
using osu.Framework.Graphics.Cursor;
using osu.Framework.Graphics.Effects;
using osu.Framework.Graphics.Sprites;
using osu.Framework.Localisation;
using osu.Framework.Logging;
using osu.Game.Configuration;
using osu.Game.Rulesets;
using osu.Game.Rulesets.Mods;
using osu.Game.Rulesets.UI;
using osu.Game.Screens.Ranking.Expanded;
using osu.Game.Graphics.Containers;

namespace osu.Game.Screens.Select
{
    public class BeatmapInfoWedge : VisibilityContainer
    {
        private const float shear_width = 36.75f;

        private static readonly Vector2 wedged_container_shear = new Vector2(shear_width / SongSelect.WEDGE_HEIGHT, 0);

        [Resolved]
        private IBindable<RulesetInfo> ruleset { get; set; }

        [Resolved]
        private IBindable<IReadOnlyList<Mod>> mods { get; set; }

        [Resolved]
        private BeatmapDifficultyCache difficultyCache { get; set; }

        private IBindable<StarDifficulty?> beatmapDifficulty;

        protected Container DisplayedContent { get; private set; }

        protected WedgeInfoText Info { get; private set; }

        public BeatmapInfoWedge()
        {
            Shear = wedged_container_shear;
            Masking = true;
            BorderColour = new Color4(221, 255, 255, 255);
            BorderThickness = 2.5f;
            Alpha = 0;
            EdgeEffect = new EdgeEffectParameters
            {
                Type = EdgeEffectType.Glow,
                Colour = new Color4(130, 204, 255, 150),
                Radius = 20,
                Roundness = 15,
            };
        }

        [BackgroundDependencyLoader]
        private void load()
        {
            ruleset.BindValueChanged(_ => updateDisplay());
        }

        protected override void PopIn()
        {
            this.MoveToX(0, 800, Easing.OutQuint);
            this.RotateTo(0, 800, Easing.OutQuint);
            this.FadeIn(250);
        }

        protected override void PopOut()
        {
            this.MoveToX(-100, 800, Easing.In);
            this.RotateTo(10, 800, Easing.In);
            this.FadeOut(500, Easing.In);
        }

        private WorkingBeatmap beatmap;

        private CancellationTokenSource cancellationSource;

        public WorkingBeatmap Beatmap
        {
            get => beatmap;
            set
            {
                if (beatmap == value) return;

                beatmap = value;
                cancellationSource?.Cancel();
                cancellationSource = new CancellationTokenSource();

                beatmapDifficulty?.UnbindAll();
                beatmapDifficulty = difficultyCache.GetBindableDifficulty(beatmap.BeatmapInfo, cancellationSource.Token);
                beatmapDifficulty.BindValueChanged(_ => updateDisplay());

                updateDisplay();
            }
        }

        public override bool IsPresent => base.IsPresent || DisplayedContent == null; // Visibility is updated in the LoadComponentAsync callback

        private Container loadingInfo;

        private void updateDisplay()
        {
            Scheduler.AddOnce(perform);

            void perform()
            {
                void removeOldInfo()
                {
                    State.Value = beatmap == null ? Visibility.Hidden : Visibility.Visible;

                    DisplayedContent?.FadeOut(250);
                    DisplayedContent?.Expire();
                    DisplayedContent = null;
                }

                if (beatmap == null)
                {
                    removeOldInfo();
                    return;
                }

                LoadComponentAsync(loadingInfo = new Container
                {
                    RelativeSizeAxes = Axes.Both,
                    Shear = -Shear,
                    Depth = DisplayedContent?.Depth + 1 ?? 0,
                    Children = new Drawable[]
                    {
                        new BeatmapInfoWedgeBackground(beatmap),
                        Info = new WedgeInfoText(beatmap, ruleset.Value, mods.Value, beatmapDifficulty.Value ?? new StarDifficulty()),
                    }
                }, loaded =>
                {
                    // ensure we are the most recent loaded wedge.
                    if (loaded != loadingInfo) return;

                    removeOldInfo();
                    Add(DisplayedContent = loaded);
                });
            }
        }

        protected override void Dispose(bool isDisposing)
        {
            base.Dispose(isDisposing);
            cancellationSource?.Cancel();
        }

        public class WedgeInfoText : Container
        {
            public OsuSpriteText VersionLabel { get; private set; }
            public OsuSpriteText TitleLabel { get; private set; }
            public OsuSpriteText ArtistLabel { get; private set; }
            public BeatmapSetOnlineStatusPill StatusPill { get; private set; }
            public FillFlowContainer MapperContainer { get; private set; }

            private ILocalisedBindableString titleBinding;
            private ILocalisedBindableString artistBinding;
            private FillFlowContainer infoLabelContainer;
            private Container bpmLabelContainer;

            private readonly WorkingBeatmap beatmap;
            private readonly RulesetInfo ruleset;
            private readonly IReadOnlyList<Mod> mods;
            private readonly StarDifficulty starDifficulty;

            private ModSettingChangeTracker settingChangeTracker;

            public WedgeInfoText(WorkingBeatmap beatmap, RulesetInfo userRuleset, IReadOnlyList<Mod> mods, StarDifficulty difficulty)
            {
                this.beatmap = beatmap;
                ruleset = userRuleset ?? beatmap.BeatmapInfo.Ruleset;
                this.mods = mods;
                starDifficulty = difficulty;
            }

            [BackgroundDependencyLoader]
            private void load(LocalisationManager localisation)
            {
                var beatmapInfo = beatmap.BeatmapInfo;
                var metadata = beatmapInfo.Metadata ?? beatmap.BeatmapSetInfo?.Metadata ?? new BeatmapMetadata();

                RelativeSizeAxes = Axes.Both;

                titleBinding = localisation.GetLocalisedString(new RomanisableString(metadata.TitleUnicode, metadata.Title));
                artistBinding = localisation.GetLocalisedString(new RomanisableString(metadata.ArtistUnicode, metadata.Artist));

                Children = new Drawable[]
                {
                    new DifficultyColourBar(starDifficulty)
                    {
                        RelativeSizeAxes = Axes.Y,
                        Width = 20,
                    },
                    new FillFlowContainer
                    {
                        Name = "Topleft-aligned metadata",
                        Anchor = Anchor.TopLeft,
                        Origin = Anchor.TopLeft,
                        Direction = FillDirection.Vertical,
                        Padding = new MarginPadding { Top = 10, Left = 25, Right = shear_width * 2.5f },
                        AutoSizeAxes = Axes.Y,
                        RelativeSizeAxes = Axes.X,
                        Children = new Drawable[]
                        {
                            VersionLabel = new OsuSpriteText
                            {
                                Text = beatmapInfo.Version,
                                Font = OsuFont.GetFont(size: 24, italics: true),
                                RelativeSizeAxes = Axes.X,
                                Truncate = true
                            },
                        }
                    },
                    new FillFlowContainer
                    {
                        Name = "Topright-aligned metadata",
                        Anchor = Anchor.TopRight,
                        Origin = Anchor.TopRight,
                        Direction = FillDirection.Vertical,
                        Padding = new MarginPadding { Top = 14, Right = shear_width / 2 },
                        AutoSizeAxes = Axes.Both,
                        Shear = wedged_container_shear,
                        Children = new[]
                        {
                            createStarRatingDisplay(starDifficulty).With(display =>
                            {
                                display.Anchor = Anchor.TopRight;
                                display.Origin = Anchor.TopRight;
                                display.Shear = -wedged_container_shear;
                            }),
                            StatusPill = new BeatmapSetOnlineStatusPill
                            {
                                Anchor = Anchor.TopRight,
                                Origin = Anchor.TopRight,
                                Shear = -wedged_container_shear,
                                TextSize = 11,
                                TextPadding = new MarginPadding { Horizontal = 8, Vertical = 2 },
                                Status = beatmapInfo.Status,
                            }
                        }
                    },
                    new FillFlowContainer
                    {
                        Name = "Centre-aligned metadata",
                        Anchor = Anchor.CentreLeft,
                        Origin = Anchor.TopLeft,
                        Y = -7,
                        Direction = FillDirection.Vertical,
                        Padding = new MarginPadding { Left = 25, Right = shear_width },
                        AutoSizeAxes = Axes.Y,
                        RelativeSizeAxes = Axes.X,
                        Children = new Drawable[]
                        {
                            TitleLabel = new OsuSpriteText
                            {
                                Font = OsuFont.GetFont(size: 28, italics: true),
                                RelativeSizeAxes = Axes.X,
                                Truncate = true
                            },
                            ArtistLabel = new OsuSpriteText
                            {
                                Font = OsuFont.GetFont(size: 17, italics: true),
                                RelativeSizeAxes = Axes.X,
                                Truncate = true
                            },
                            MapperContainer = new FillFlowContainer
                            {
                                Margin = new MarginPadding { Top = 10 },
                                Direction = FillDirection.Horizontal,
                                AutoSizeAxes = Axes.Both,
                                Child = getMapper(metadata),
                            },
                            infoLabelContainer = new FillFlowContainer
                            {
                                Margin = new MarginPadding { Top = 20 },
                                Spacing = new Vector2(20, 0),
                                AutoSizeAxes = Axes.Both,
                            }
                        }
                    }
                };

                titleBinding.BindValueChanged(_ => setMetadata(metadata.Source));
                artistBinding.BindValueChanged(_ => setMetadata(metadata.Source), true);

                // no difficulty means it can't have a status to show
                if (beatmapInfo.Version == null)
                    StatusPill.Hide();

                addInfoLabels();
            }

            private static Drawable createStarRatingDisplay(StarDifficulty difficulty) => difficulty.Stars > 0
                ? new StarRatingDisplay(difficulty)
                {
                    Margin = new MarginPadding { Bottom = 5 }
                }
                : Empty();

            private void setMetadata(string source)
            {
                ArtistLabel.Text = artistBinding.Value;
                TitleLabel.Text = string.IsNullOrEmpty(source) ? titleBinding.Value : source + " — " + titleBinding.Value;
            }

            private void addInfoLabels()
            {
                if (beatmap.Beatmap?.HitObjects?.Any() != true)
                    return;

                infoLabelContainer.Children = new Drawable[]
                {
                    new InfoLabel(new BeatmapStatistic
                    {
                        Name = "长度",
                        CreateIcon = () => new BeatmapStatisticIcon(BeatmapStatisticsIconType.Length),
                        Content = TimeSpan.FromMilliseconds(beatmap.BeatmapInfo.Length).ToString(@"m\:ss"),
                    }),
                    bpmLabelContainer = new Container
                    {
                        AutoSizeAxes = Axes.Both,
                    },
                    new FillFlowContainer
                    {
                        AutoSizeAxes = Axes.Both,
                        Spacing = new Vector2(20, 0),
                        Children = getRulesetInfoLabels()
                    }
                };

                settingChangeTracker = new ModSettingChangeTracker(mods);
                settingChangeTracker.SettingChanged += _ => refreshBPMLabel();

                refreshBPMLabel();
            }

            private InfoLabel[] getRulesetInfoLabels()
            {
                try
                {
                    IBeatmap playableBeatmap;

                    try
                    {
                        // Try to get the beatmap with the user's ruleset
                        playableBeatmap = beatmap.GetPlayableBeatmap(ruleset, Array.Empty<Mod>());
                    }
                    catch (BeatmapInvalidForRulesetException)
                    {
                        // Can't be converted to the user's ruleset, so use the beatmap's own ruleset
                        playableBeatmap = beatmap.GetPlayableBeatmap(beatmap.BeatmapInfo.Ruleset, Array.Empty<Mod>());
                    }

                    return playableBeatmap.GetStatistics().Select(s => new InfoLabel(s)).ToArray();
                }
                catch (Exception e)
                {
                    Logger.Error(e, "Could not load beatmap successfully!");
                }

                return Array.Empty<InfoLabel>();
            }

            private void refreshBPMLabel()
            {
                var b = beatmap.Beatmap;
                if (b == null)
                    return;

                // this doesn't consider mods which apply variable rates, yet.
                double rate = 1;
                foreach (var mod in mods.OfType<IApplicableToRate>())
                    rate = mod.ApplyToRate(0, rate);

                double bpmMax = b.ControlPointInfo.BPMMaximum * rate;
                double bpmMin = b.ControlPointInfo.BPMMinimum * rate;
                double mostCommonBPM = 60000 / b.GetMostCommonBeatLength() * rate;

                string labelText = Precision.AlmostEquals(bpmMin, bpmMax)
                    ? $"{bpmMin:0}"
                    : $"{bpmMin:0}-{bpmMax:0} (大多数为 {mostCommonBPM:0})";

                bpmLabelContainer.Child = new InfoLabel(new BeatmapStatistic
                {
                    Name = "BPM",
                    CreateIcon = () => new BeatmapStatisticIcon(BeatmapStatisticsIconType.Bpm),
                    Content = labelText
                });
            }

            private Drawable getMapper(BeatmapMetadata metadata)
            {
                if (metadata.Author == null)
                    return Empty();

                return new LinkFlowContainer(s =>
                {
<<<<<<< HEAD
                    new OsuSpriteText
                    {
                        Text = "谱师：",
                        Font = OsuFont.GetFont(size: 17),
                    },
                    new OsuSpriteText
                    {
                        Text = metadata.Author.Username,
                        Font = OsuFont.GetFont(weight: FontWeight.Bold, size: 17),
                    }
                };
=======
                    s.Font = OsuFont.GetFont(weight: FontWeight.Bold, size: 15);
                }).With(d =>
                {
                    d.AutoSizeAxes = Axes.Both;
                    d.AddText("mapped by ");
                    d.AddUserLink(metadata.Author);
                });
>>>>>>> 10f008ae
            }

            protected override void Dispose(bool isDisposing)
            {
                base.Dispose(isDisposing);
                settingChangeTracker?.Dispose();
            }

            public class InfoLabel : Container, IHasTooltip
            {
                public string TooltipText { get; }

                public InfoLabel(BeatmapStatistic statistic)
                {
                    TooltipText = statistic.Name;
                    AutoSizeAxes = Axes.Both;

                    Children = new Drawable[]
                    {
                        new Container
                        {
                            Anchor = Anchor.CentreLeft,
                            Origin = Anchor.CentreLeft,
                            Size = new Vector2(20),
                            Children = new[]
                            {
                                new SpriteIcon
                                {
                                    Anchor = Anchor.Centre,
                                    Origin = Anchor.Centre,
                                    RelativeSizeAxes = Axes.Both,
                                    Colour = Color4Extensions.FromHex(@"441288"),
                                    Icon = FontAwesome.Solid.Square,
                                    Rotation = 45,
                                },
                                new SpriteIcon
                                {
                                    Anchor = Anchor.Centre,
                                    Origin = Anchor.Centre,
                                    RelativeSizeAxes = Axes.Both,
                                    Colour = Color4Extensions.FromHex(@"f7dd55"),
                                    Icon = FontAwesome.Regular.Circle,
                                    Size = new Vector2(0.8f)
                                },
                                statistic.CreateIcon().With(i =>
                                {
                                    i.Anchor = Anchor.Centre;
                                    i.Origin = Anchor.Centre;
                                    i.RelativeSizeAxes = Axes.Both;
                                    i.Colour = Color4Extensions.FromHex(@"f7dd55");
                                    i.Size = new Vector2(0.64f);
                                }),
                            }
                        },
                        new OsuSpriteText
                        {
                            Anchor = Anchor.CentreLeft,
                            Origin = Anchor.CentreLeft,
                            Colour = new Color4(255, 221, 85, 255),
                            Font = OsuFont.GetFont(weight: FontWeight.Bold, size: 17),
                            Margin = new MarginPadding { Left = 30 },
                            Text = statistic.Content,
                        }
                    };
                }
            }

            private class DifficultyColourBar : Container
            {
                private readonly StarDifficulty difficulty;

                public DifficultyColourBar(StarDifficulty difficulty)
                {
                    this.difficulty = difficulty;
                }

                [BackgroundDependencyLoader]
                private void load(OsuColour colours)
                {
                    const float full_opacity_ratio = 0.7f;

                    var difficultyColour = colours.ForDifficultyRating(difficulty.DifficultyRating);

                    Children = new Drawable[]
                    {
                        new Box
                        {
                            RelativeSizeAxes = Axes.Both,
                            Colour = difficultyColour,
                            Width = full_opacity_ratio,
                        },
                        new Box
                        {
                            RelativeSizeAxes = Axes.Both,
                            RelativePositionAxes = Axes.Both,
                            Colour = difficultyColour,
                            Alpha = 0.5f,
                            X = full_opacity_ratio,
                            Width = 1 - full_opacity_ratio,
                        }
                    };
                }
            }
        }
    }
}<|MERGE_RESOLUTION|>--- conflicted
+++ resolved
@@ -414,27 +414,13 @@
 
                 return new LinkFlowContainer(s =>
                 {
-<<<<<<< HEAD
-                    new OsuSpriteText
-                    {
-                        Text = "谱师：",
-                        Font = OsuFont.GetFont(size: 17),
-                    },
-                    new OsuSpriteText
-                    {
-                        Text = metadata.Author.Username,
-                        Font = OsuFont.GetFont(weight: FontWeight.Bold, size: 17),
-                    }
-                };
-=======
                     s.Font = OsuFont.GetFont(weight: FontWeight.Bold, size: 15);
                 }).With(d =>
                 {
                     d.AutoSizeAxes = Axes.Both;
-                    d.AddText("mapped by ");
+                    d.AddText("谱师：");
                     d.AddUserLink(metadata.Author);
                 });
->>>>>>> 10f008ae
             }
 
             protected override void Dispose(bool isDisposing)
