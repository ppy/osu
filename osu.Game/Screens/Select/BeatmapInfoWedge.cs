--- conflicted
+++ resolved
@@ -394,11 +394,7 @@
                 if (Precision.AlmostEquals(bpmMin, bpmMax))
                     return $"{bpmMin:0}";
 
-<<<<<<< HEAD
-                return $"{bpmMin:0}-{bpmMax:0} (大多数为 {beatmap.ControlPointInfo.BPMMode:0})";
-=======
-                return $"{bpmMin:0}-{bpmMax:0} (mostly {60000 / beatmap.GetMostCommonBeatLength():0})";
->>>>>>> f36a9f2d
+                return $"{bpmMin:0}-{bpmMax:0} (大多数为 {60000 / beatmap.GetMostCommonBeatLength():0})";
             }
 
             private OsuSpriteText[] getMapper(BeatmapMetadata metadata)
