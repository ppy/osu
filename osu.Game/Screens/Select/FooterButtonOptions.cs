--- conflicted
+++ resolved
@@ -15,13 +15,8 @@
         {
             SelectedColour = colours.Blue;
             DeselectedColour = SelectedColour.Opacity(0.5f);
-<<<<<<< HEAD
             Text = @"选项";
-            Hotkey = Key.F3;
-=======
-            Text = @"options";
             Hotkey = GlobalAction.ToggleBeatmapOptions;
->>>>>>> bdd58103
         }
     }
 }