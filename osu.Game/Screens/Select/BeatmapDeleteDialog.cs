﻿// Copyright (c) ppy Pty Ltd <contact@ppy.sh>. Licensed under the MIT Licence.
// See the LICENCE file in the repository root for full licence text.

using osu.Framework.Allocation;
using osu.Game.Beatmaps;
using osu.Game.Overlays.Dialog;

namespace osu.Game.Screens.Select
{
    public class BeatmapDeleteDialog : DeleteConfirmationDialog
    {
        private readonly BeatmapSetInfo beatmapSet;

        public BeatmapDeleteDialog(BeatmapSetInfo beatmapSet)
        {
            this.beatmapSet = beatmapSet;
            BodyText = $@"{beatmapSet.Metadata.Artist} - {beatmapSet.Metadata.Title}";
        }

        [BackgroundDependencyLoader]
        private void load(BeatmapManager beatmapManager)
        {
<<<<<<< HEAD
            BodyText = $@"{beatmap.Metadata.Artist} - {beatmap.Metadata.Title}";

            Icon = FontAwesome.Regular.TrashAlt;
            HeaderText = @"是否删除";
            Buttons = new PopupDialogButton[]
            {
                new PopupDialogDangerousButton
                {
                    Text = @"是的。完全，删掉他。",
                    Action = () => manager?.Delete(beatmap),
                },
                new PopupDialogCancelButton
                {
                    Text = @"不是...是我点错了><!",
                },
            };
=======
            DeleteAction = () => beatmapManager.Delete(beatmapSet);
>>>>>>> 96bcfea2
        }
    }
}<|MERGE_RESOLUTION|>--- conflicted
+++ resolved
@@ -20,26 +20,7 @@
         [BackgroundDependencyLoader]
         private void load(BeatmapManager beatmapManager)
         {
-<<<<<<< HEAD
-            BodyText = $@"{beatmap.Metadata.Artist} - {beatmap.Metadata.Title}";
-
-            Icon = FontAwesome.Regular.TrashAlt;
-            HeaderText = @"是否删除";
-            Buttons = new PopupDialogButton[]
-            {
-                new PopupDialogDangerousButton
-                {
-                    Text = @"是的。完全，删掉他。",
-                    Action = () => manager?.Delete(beatmap),
-                },
-                new PopupDialogCancelButton
-                {
-                    Text = @"不是...是我点错了><!",
-                },
-            };
-=======
             DeleteAction = () => beatmapManager.Delete(beatmapSet);
->>>>>>> 96bcfea2
         }
     }
 }