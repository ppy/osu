--- conflicted
+++ resolved
@@ -28,13 +28,8 @@
             {
                 new PopupDialogOkButton
                 {
-<<<<<<< HEAD
-                    Text = @"是的,我确定",
-                    Action = () => manager.Delete(beatmap),
-=======
-                    Text = @"Yes. Totally. Delete it.",
+                    Text = @"是的。完全，删掉他。",
                     Action = () => manager?.Delete(beatmap),
->>>>>>> b85bdd60
                 },
                 new PopupDialogCancelButton
                 {
