--- conflicted
+++ resolved
@@ -68,14 +68,7 @@
         }
 
         [Resolved]
-<<<<<<< HEAD
-        private ScoreManager scoreManager { get; set; } = null!;
-
-        [Resolved]
         private IBindable<RulesetInfo?> ruleset { get; set; } = null!;
-=======
-        private IBindable<RulesetInfo> ruleset { get; set; } = null!;
->>>>>>> 573aaf66
 
         [Resolved]
         private IBindable<IReadOnlyList<Mod>> mods { get; set; } = null!;
