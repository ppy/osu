﻿// Copyright (c) ppy Pty Ltd <contact@ppy.sh>. Licensed under the MIT Licence.
// See the LICENCE file in the repository root for full licence text.

using osuTK;
using osuTK.Graphics;
using osu.Framework.Allocation;
using osu.Framework.Graphics;
using osu.Framework.Graphics.Containers;
using osu.Game.Graphics.Sprites;
using System.Linq;
using osu.Game.Online.API;
using osu.Framework.Graphics.Shapes;
using osu.Framework.Extensions.Color4Extensions;
using osu.Game.Screens.Select.Details;
using osu.Game.Beatmaps;
using osu.Game.Graphics;
using osu.Game.Graphics.Containers;
using osu.Game.Graphics.UserInterface;
using osu.Game.Online.API.Requests;
using osu.Game.Rulesets;
using osu.Game.Online;

namespace osu.Game.Screens.Select
{
    public class BeatmapDetails : Container
    {
        private const float spacing = 10;
        private const float transition_duration = 250;

        private readonly AdvancedStats advanced;
        private readonly UserRatings ratings;
        private readonly MetadataSection description, source, tags;
        private readonly Container failRetryContainer;
        private readonly FailRetryGraph failRetryGraph;
        private readonly LoadingLayer loading;

        [Resolved]
        private IAPIProvider api { get; set; }

        [Resolved]
        private RulesetStore rulesets { get; set; }

        private BeatmapInfo beatmap;

        public BeatmapInfo Beatmap
        {
            get => beatmap;
            set
            {
                if (value == beatmap) return;

                beatmap = value;

                Scheduler.AddOnce(updateStatistics);
            }
        }

        public BeatmapDetails()
        {
            Children = new Drawable[]
            {
                new Box
                {
                    RelativeSizeAxes = Axes.Both,
                    Colour = Color4.Black.Opacity(0.5f),
                },
                new Container
                {
                    RelativeSizeAxes = Axes.Both,
                    Padding = new MarginPadding { Horizontal = spacing },
                    Children = new Drawable[]
                    {
                        new GridContainer
                        {
                            RelativeSizeAxes = Axes.Both,
                            RowDimensions = new[]
                            {
                                new Dimension(GridSizeMode.AutoSize),
                                new Dimension()
                            },
                            Content = new[]
                            {
                                new Drawable[]
                                {
                                    new FillFlowContainer
                                    {
                                        RelativeSizeAxes = Axes.X,
                                        AutoSizeAxes = Axes.Y,
                                        Direction = FillDirection.Horizontal,
                                        Children = new Drawable[]
                                        {
                                            new FillFlowContainer
                                            {
                                                RelativeSizeAxes = Axes.X,
                                                AutoSizeAxes = Axes.Y,
                                                Width = 0.5f,
                                                Spacing = new Vector2(spacing),
                                                Padding = new MarginPadding { Right = spacing / 2 },
                                                Children = new[]
                                                {
                                                    new DetailBox().WithChild(advanced = new AdvancedStats
                                                    {
                                                        RelativeSizeAxes = Axes.X,
                                                        AutoSizeAxes = Axes.Y,
                                                        Padding = new MarginPadding { Horizontal = spacing, Top = spacing * 2, Bottom = spacing },
                                                    }),
                                                    new DetailBox().WithChild(new OnlineViewContainer(string.Empty)
                                                    {
                                                        RelativeSizeAxes = Axes.X,
                                                        Height = 134,
                                                        Padding = new MarginPadding { Horizontal = spacing, Top = spacing },
                                                        Child = ratings = new UserRatings
                                                        {
                                                            RelativeSizeAxes = Axes.Both,
                                                        },
                                                    }),
                                                },
                                            },
                                            new OsuScrollContainer
                                            {
                                                RelativeSizeAxes = Axes.Both,
                                                Width = 0.5f,
                                                ScrollbarVisible = false,
                                                Padding = new MarginPadding { Left = spacing / 2 },
                                                Child = new FillFlowContainer
                                                {
                                                    RelativeSizeAxes = Axes.X,
                                                    AutoSizeAxes = Axes.Y,
                                                    LayoutDuration = transition_duration,
                                                    LayoutEasing = Easing.OutQuad,
                                                    Spacing = new Vector2(spacing * 2),
                                                    Margin = new MarginPadding { Top = spacing * 2 },
                                                    Children = new[]
                                                    {
                                                        description = new MetadataSection("Description"),
                                                        source = new MetadataSection("Source"),
                                                        tags = new MetadataSection("Tags"),
                                                    },
                                                },
                                            },
                                        },
                                    },
                                },
                                new Drawable[]
                                {
                                    failRetryContainer = new OnlineViewContainer("Sign in to view more details")
                                    {
                                        RelativeSizeAxes = Axes.Both,
                                        Children = new Drawable[]
                                        {
<<<<<<< HEAD
                                            description = new MetadataSection("难度描述"),
                                            source = new MetadataSection("来源"),
                                            tags = new MetadataSection("标签"),
                                        },
                                    },
                                },
                            },
                        },
                        failRetryContainer = new Container
                        {
                            Anchor = Anchor.BottomLeft,
                            Origin = Anchor.BottomLeft,
                            RelativeSizeAxes = Axes.X,
                            Children = new Drawable[]
                            {
                                new OsuSpriteText
                                {
                                    Text = "失败点",
                                    Font = OsuFont.GetFont(weight: FontWeight.Bold, size: 18),//第一次翻译时修改
                                },
                                failRetryGraph = new FailRetryGraph
                                {
                                    RelativeSizeAxes = Axes.Both,
                                    Padding = new MarginPadding { Top = 14 + spacing / 2 },
                                },
                            },
=======
                                            new OsuSpriteText
                                            {
                                                Text = "Points of Failure",
                                                Font = OsuFont.GetFont(weight: FontWeight.Bold, size: 14),
                                            },
                                            failRetryGraph = new FailRetryGraph
                                            {
                                                RelativeSizeAxes = Axes.Both,
                                                Padding = new MarginPadding { Top = 14 + spacing / 2 },
                                            },
                                        },
                                    },
                                }
                            }
>>>>>>> bdd58103
                        },
                    },
                },
                loading = new LoadingLayer(true)
            };
        }

        private void updateStatistics()
        {
            advanced.Beatmap = Beatmap;
            description.Text = Beatmap?.Version;
            source.Text = Beatmap?.Metadata?.Source;
            tags.Text = Beatmap?.Metadata?.Tags;

            // metrics may have been previously fetched
            if (Beatmap?.BeatmapSet?.Metrics != null && Beatmap?.Metrics != null)
            {
                updateMetrics();
                return;
            }

            // for now, let's early abort if an OnlineBeatmapID is not present (should have been populated at import time).
            if (Beatmap?.OnlineBeatmapID == null || api.State.Value == APIState.Offline)
            {
                updateMetrics();
                return;
            }

            var requestedBeatmap = Beatmap;

            var lookup = new GetBeatmapRequest(requestedBeatmap);

            lookup.Success += res =>
            {
                Schedule(() =>
                {
                    if (beatmap != requestedBeatmap)
                        // the beatmap has been changed since we started the lookup.
                        return;

                    var b = res.ToBeatmap(rulesets);

                    if (requestedBeatmap.BeatmapSet == null)
                        requestedBeatmap.BeatmapSet = b.BeatmapSet;
                    else
                        requestedBeatmap.BeatmapSet.Metrics = b.BeatmapSet.Metrics;

                    requestedBeatmap.Metrics = b.Metrics;

                    updateMetrics();
                });
            };

            lookup.Failure += e =>
            {
                Schedule(() =>
                {
                    if (beatmap != requestedBeatmap)
                        // the beatmap has been changed since we started the lookup.
                        return;

                    updateMetrics();
                });
            };

            api.Queue(lookup);
            loading.Show();
        }

        private void updateMetrics()
        {
            var hasRatings = beatmap?.BeatmapSet?.Metrics?.Ratings?.Any() ?? false;
            var hasRetriesFails = (beatmap?.Metrics?.Retries?.Any() ?? false) || (beatmap?.Metrics?.Fails?.Any() ?? false);

            if (hasRatings)
            {
                ratings.Metrics = beatmap.BeatmapSet.Metrics;
                ratings.FadeIn(transition_duration);
            }
            else
            {
                // loading or just has no data server-side.
                ratings.Metrics = new BeatmapSetMetrics { Ratings = new int[10] };
                ratings.FadeTo(0.25f, transition_duration);
            }

            if (hasRetriesFails)
            {
                failRetryGraph.Metrics = beatmap.Metrics;
                failRetryContainer.FadeIn(transition_duration);
            }
            else
            {
                failRetryGraph.Metrics = new BeatmapMetrics
                {
                    Fails = new int[100],
                    Retries = new int[100],
                };
            }

            loading.Hide();
        }

        private class DetailBox : Container
        {
            private readonly Container content;
            protected override Container<Drawable> Content => content;

            public DetailBox()
            {
                RelativeSizeAxes = Axes.X;
                AutoSizeAxes = Axes.Y;

                InternalChildren = new Drawable[]
                {
                    new Box
                    {
                        RelativeSizeAxes = Axes.Both,
                        Colour = Color4.Black.Opacity(0.5f),
                    },
                    content = new Container
                    {
                        RelativeSizeAxes = Axes.X,
                        AutoSizeAxes = Axes.Y,
                    },
                };
            }
        }

        private class MetadataSection : Container
        {
            private readonly FillFlowContainer textContainer;
            private TextFlowContainer textFlow;

            public MetadataSection(string title)
            {
                Alpha = 0;
                RelativeSizeAxes = Axes.X;
                AutoSizeAxes = Axes.Y;

                InternalChild = textContainer = new FillFlowContainer
                {
                    Alpha = 0,
                    RelativeSizeAxes = Axes.X,
                    AutoSizeAxes = Axes.Y,
                    Spacing = new Vector2(spacing / 2),
                    Children = new Drawable[]
                    {
                        new Container
                        {
                            RelativeSizeAxes = Axes.X,
                            AutoSizeAxes = Axes.Y,
                            Child = new OsuSpriteText
                            {
                                Text = title,
                                Font = OsuFont.GetFont(weight: FontWeight.Bold, size: 18),
                            },
                        },
                    },
                };
            }

            public string Text
            {
                set
                {
                    if (string.IsNullOrEmpty(value))
                    {
                        this.FadeOut(transition_duration);
                        return;
                    }

                    this.FadeIn(transition_duration);

                    setTextAsync(value);
                }
            }

            private void setTextAsync(string text)
            {
                LoadComponentAsync(new OsuTextFlowContainer(s => s.Font = s.Font.With(size: 18))
                {
                    RelativeSizeAxes = Axes.X,
                    AutoSizeAxes = Axes.Y,
                    Colour = Color4.White.Opacity(0.75f),
                    Text = text
                }, loaded =>
                {
                    textFlow?.Expire();
                    textContainer.Add(textFlow = loaded);

                    // fade in if we haven't yet.
                    textContainer.FadeIn(transition_duration);
                });
            }
        }
    }
}<|MERGE_RESOLUTION|>--- conflicted
+++ resolved
@@ -132,9 +132,9 @@
                                                     Margin = new MarginPadding { Top = spacing * 2 },
                                                     Children = new[]
                                                     {
-                                                        description = new MetadataSection("Description"),
-                                                        source = new MetadataSection("Source"),
-                                                        tags = new MetadataSection("Tags"),
+                                                        description = new MetadataSection("描述"),
+                                                        source = new MetadataSection("来源"),
+                                                        tags = new MetadataSection("标签"),
                                                     },
                                                 },
                                             },
@@ -143,43 +143,15 @@
                                 },
                                 new Drawable[]
                                 {
-                                    failRetryContainer = new OnlineViewContainer("Sign in to view more details")
+                                    failRetryContainer = new OnlineViewContainer("请先登录来查看更多信息!")
                                     {
                                         RelativeSizeAxes = Axes.Both,
                                         Children = new Drawable[]
                                         {
-<<<<<<< HEAD
-                                            description = new MetadataSection("难度描述"),
-                                            source = new MetadataSection("来源"),
-                                            tags = new MetadataSection("标签"),
-                                        },
-                                    },
-                                },
-                            },
-                        },
-                        failRetryContainer = new Container
-                        {
-                            Anchor = Anchor.BottomLeft,
-                            Origin = Anchor.BottomLeft,
-                            RelativeSizeAxes = Axes.X,
-                            Children = new Drawable[]
-                            {
-                                new OsuSpriteText
-                                {
-                                    Text = "失败点",
-                                    Font = OsuFont.GetFont(weight: FontWeight.Bold, size: 18),//第一次翻译时修改
-                                },
-                                failRetryGraph = new FailRetryGraph
-                                {
-                                    RelativeSizeAxes = Axes.Both,
-                                    Padding = new MarginPadding { Top = 14 + spacing / 2 },
-                                },
-                            },
-=======
                                             new OsuSpriteText
                                             {
-                                                Text = "Points of Failure",
-                                                Font = OsuFont.GetFont(weight: FontWeight.Bold, size: 14),
+                                                Text = "失败点",
+                                                Font = OsuFont.GetFont(weight: FontWeight.Bold, size: 16),
                                             },
                                             failRetryGraph = new FailRetryGraph
                                             {
@@ -190,7 +162,6 @@
                                     },
                                 }
                             }
->>>>>>> bdd58103
                         },
                     },
                 },
