﻿// Copyright (c) ppy Pty Ltd <contact@ppy.sh>. Licensed under the MIT Licence.
// See the LICENCE file in the repository root for full licence text.

using System.Linq;
using osu.Framework.Allocation;
using osu.Framework.Extensions.Color4Extensions;
using osu.Framework.Graphics;
using osu.Framework.Graphics.Containers;
using osu.Framework.Graphics.Shapes;
using osu.Game.Beatmaps;
using osu.Game.Graphics;
using osu.Game.Graphics.Containers;
using osu.Game.Graphics.Sprites;
using osu.Game.Graphics.UserInterface;
using osu.Game.Online;
using osu.Game.Online.API;
using osu.Game.Online.API.Requests;
using osu.Game.Overlays.BeatmapSet;
using osu.Game.Resources.Localisation.Web;
using osu.Game.Screens.Select.Details;
using osuTK;
using osuTK.Graphics;

namespace osu.Game.Screens.Select
{
    public class BeatmapDetails : Container
    {
        private const float spacing = 10;
        private const float transition_duration = 250;

        private readonly AdvancedStats advanced;
        private readonly UserRatings ratingsDisplay;
        private readonly MetadataSection description, source, tags;
        private readonly Container failRetryContainer;
        private readonly FailRetryGraph failRetryGraph;
        private readonly LoadingLayer loading;

        [Resolved]
        private IAPIProvider api { get; set; }

        private IBeatmapInfo beatmapInfo;

        private APIFailTimes failTimes;

        private int[] ratings;

        public IBeatmapInfo BeatmapInfo
        {
            get => beatmapInfo;
            set
            {
                if (value == beatmapInfo) return;

                beatmapInfo = value;

                var onlineInfo = beatmapInfo as IBeatmapOnlineInfo;
                var onlineSetInfo = beatmapInfo.BeatmapSet as IBeatmapSetOnlineInfo;

                failTimes = onlineInfo?.FailTimes;
                ratings = onlineSetInfo?.Ratings;

                Scheduler.AddOnce(updateStatistics);
            }
        }

        public BeatmapDetails()
        {
            Children = new Drawable[]
            {
                new Box
                {
                    RelativeSizeAxes = Axes.Both,
                    Colour = Color4.Black.Opacity(0.5f),
                },
                new Container
                {
                    RelativeSizeAxes = Axes.Both,
                    Padding = new MarginPadding { Horizontal = spacing },
                    Children = new Drawable[]
                    {
                        new GridContainer
                        {
                            RelativeSizeAxes = Axes.Both,
                            RowDimensions = new[]
                            {
                                new Dimension(GridSizeMode.AutoSize),
                                new Dimension()
                            },
                            Content = new[]
                            {
                                new Drawable[]
                                {
                                    new FillFlowContainer
                                    {
                                        RelativeSizeAxes = Axes.X,
                                        AutoSizeAxes = Axes.Y,
                                        Direction = FillDirection.Horizontal,
                                        Children = new Drawable[]
                                        {
                                            new FillFlowContainer
                                            {
                                                RelativeSizeAxes = Axes.X,
                                                AutoSizeAxes = Axes.Y,
                                                Width = 0.5f,
                                                Spacing = new Vector2(spacing),
                                                Padding = new MarginPadding { Right = spacing / 2 },
                                                Children = new[]
                                                {
                                                    new DetailBox().WithChild(advanced = new AdvancedStats
                                                    {
                                                        RelativeSizeAxes = Axes.X,
                                                        AutoSizeAxes = Axes.Y,
                                                        Padding = new MarginPadding { Horizontal = spacing, Top = spacing * 2, Bottom = spacing },
                                                    }),
                                                    new DetailBox().WithChild(new OnlineViewContainer(string.Empty)
                                                    {
                                                        RelativeSizeAxes = Axes.X,
                                                        Height = 134,
                                                        Padding = new MarginPadding { Horizontal = spacing, Top = spacing },
                                                        Child = ratingsDisplay = new UserRatings
                                                        {
                                                            RelativeSizeAxes = Axes.Both,
                                                        },
                                                    }),
                                                },
                                            },
                                            new OsuScrollContainer
                                            {
                                                RelativeSizeAxes = Axes.Both,
                                                Width = 0.5f,
                                                ScrollbarVisible = false,
                                                Padding = new MarginPadding { Left = spacing / 2 },
                                                Child = new FillFlowContainer
                                                {
                                                    RelativeSizeAxes = Axes.X,
                                                    AutoSizeAxes = Axes.Y,
                                                    LayoutDuration = transition_duration,
                                                    LayoutEasing = Easing.OutQuad,
                                                    Children = new[]
                                                    {
                                                        description = new MetadataSection(MetadataType.Description),
                                                        source = new MetadataSection(MetadataType.Source),
                                                        tags = new MetadataSection(MetadataType.Tags),
                                                    },
                                                },
                                            },
                                        },
                                    },
                                },
                                new Drawable[]
                                {
                                    failRetryContainer = new OnlineViewContainer("请先登录来查看更多信息!")
                                    {
                                        RelativeSizeAxes = Axes.Both,
                                        Children = new Drawable[]
                                        {
                                            new OsuSpriteText
                                            {
<<<<<<< HEAD
                                                Text = "失败点",
                                                Font = OsuFont.GetFont(weight: FontWeight.Bold, size: 16),
=======
                                                Text = BeatmapsetsStrings.ShowInfoPointsOfFailure,
                                                Font = OsuFont.GetFont(weight: FontWeight.Bold, size: 14),
>>>>>>> ed894d64
                                            },
                                            failRetryGraph = new FailRetryGraph
                                            {
                                                RelativeSizeAxes = Axes.Both,
                                                Padding = new MarginPadding { Top = 14 + spacing / 2 },
                                            },
                                        },
                                    },
                                }
                            }
                        },
                    },
                },
                loading = new LoadingLayer(true)
            };
        }

        private void updateStatistics()
        {
            advanced.BeatmapInfo = BeatmapInfo;
            description.Text = BeatmapInfo?.DifficultyName;
            source.Text = BeatmapInfo?.Metadata.Source;
            tags.Text = BeatmapInfo?.Metadata.Tags;

            // failTimes may have been previously fetched
            if (ratings != null && failTimes != null)
            {
                updateMetrics();
                return;
            }

            // for now, let's early abort if an OnlineID is not present (should have been populated at import time).
            if (BeatmapInfo == null || BeatmapInfo.OnlineID <= 0 || api.State.Value == APIState.Offline)
            {
                updateMetrics();
                return;
            }

            var requestedBeatmap = BeatmapInfo;

            var lookup = new GetBeatmapRequest(requestedBeatmap);

            lookup.Success += res =>
            {
                Schedule(() =>
                {
                    if (beatmapInfo != requestedBeatmap)
                        // the beatmap has been changed since we started the lookup.
                        return;

                    ratings = res.BeatmapSet?.Ratings;
                    failTimes = res.FailTimes;

                    updateMetrics();
                });
            };

            lookup.Failure += e =>
            {
                Schedule(() =>
                {
                    if (beatmapInfo != requestedBeatmap)
                        // the beatmap has been changed since we started the lookup.
                        return;

                    updateMetrics();
                });
            };

            api.Queue(lookup);
            loading.Show();
        }

        private void updateMetrics()
        {
            bool hasMetrics = (failTimes?.Retries?.Any() ?? false) || (failTimes?.Fails?.Any() ?? false);

            if (ratings?.Any() ?? false)
            {
                ratingsDisplay.Ratings = ratings;
                ratingsDisplay.FadeIn(transition_duration);
            }
            else
            {
                // loading or just has no data server-side.
                ratingsDisplay.Ratings = new int[10];
                ratingsDisplay.FadeTo(0.25f, transition_duration);
            }

            if (hasMetrics)
            {
                failRetryGraph.FailTimes = failTimes;
                failRetryContainer.FadeIn(transition_duration);
            }
            else
            {
                failRetryGraph.FailTimes = new APIFailTimes
                {
                    Fails = new int[100],
                    Retries = new int[100],
                };
            }

            loading.Hide();
        }

        private class DetailBox : Container
        {
            private readonly Container content;
            protected override Container<Drawable> Content => content;

            public DetailBox()
            {
                RelativeSizeAxes = Axes.X;
                AutoSizeAxes = Axes.Y;

                InternalChildren = new Drawable[]
                {
                    new Box
                    {
                        RelativeSizeAxes = Axes.Both,
                        Colour = Color4.Black.Opacity(0.5f),
                    },
                    content = new Container
                    {
                        RelativeSizeAxes = Axes.X,
                        AutoSizeAxes = Axes.Y,
                    },
                };
            }
        }
    }
}<|MERGE_RESOLUTION|>--- conflicted
+++ resolved
@@ -156,13 +156,8 @@
                                         {
                                             new OsuSpriteText
                                             {
-<<<<<<< HEAD
-                                                Text = "失败点",
+                                                Text = BeatmapsetsStrings.ShowInfoPointsOfFailure,
                                                 Font = OsuFont.GetFont(weight: FontWeight.Bold, size: 16),
-=======
-                                                Text = BeatmapsetsStrings.ShowInfoPointsOfFailure,
-                                                Font = OsuFont.GetFont(weight: FontWeight.Bold, size: 14),
->>>>>>> ed894d64
                                             },
                                             failRetryGraph = new FailRetryGraph
                                             {
