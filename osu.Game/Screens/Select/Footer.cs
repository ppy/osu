--- conflicted
+++ resolved
@@ -50,8 +50,6 @@
             }
         }
 
-<<<<<<< HEAD
-=======
         private void updateModeLight()
         {
             var selectedButton = buttons.FirstOrDefault(b => b.Enabled.Value && b.IsHovered);
@@ -65,7 +63,6 @@
                 modeLight.FadeOut(TRANSITION_LENGTH, Easing.OutQuint);
         }
 
->>>>>>> 61bfd2f6
         public Footer()
         {
             RelativeSizeAxes = Axes.X;
@@ -77,9 +74,7 @@
                 backgroundColour = new Box
                 {
                     RelativeSizeAxes = Axes.Both,
-<<<<<<< HEAD
-                    Size = Vector2.One
-=======
+
                     Size = Vector2.One,
                     Colour = Color4.Black.Opacity(0.5f),
                 },
@@ -89,7 +84,6 @@
                     Height = 3,
                     Position = new Vector2(0, -3),
                     Colour = Color4.Black,
->>>>>>> 61bfd2f6
                 },
                 new FillFlowContainer
                 {
