--- conflicted
+++ resolved
@@ -17,32 +17,11 @@
 
         public BeatmapClearScoresDialog(BeatmapInfo beatmapInfo, Action onCompletion)
         {
-<<<<<<< HEAD
-            BodyText = beatmapInfo.GetDisplayTitle();
-            Icon = FontAwesome.Solid.Eraser;
-            HeaderText = @"是否要清理所有本地成绩?";
-            Buttons = new PopupDialogButton[]
-            {
-                new PopupDialogOkButton
-                {
-                    Text = @"是的,抹除这些黑历史",
-                    Action = () =>
-                    {
-                        Task.Run(() => scoreManager.Delete(beatmapInfo))
-                            .ContinueWith(_ => onCompletion);
-                    }
-                },
-                new PopupDialogCancelButton
-                {
-                    Text = @"我需要再想想",
-                },
-=======
-            BodyText = $"All local scores on {beatmapInfo.GetDisplayTitle()}";
+            BodyText = $"{beatmapInfo.GetDisplayTitle()}的所有本地成绩";
             DeleteAction = () =>
             {
                 Task.Run(() => scoreManager.Delete(beatmapInfo))
                     .ContinueWith(_ => onCompletion);
->>>>>>> 96bcfea2
             };
         }
     }
