--- conflicted
+++ resolved
@@ -140,12 +140,8 @@
                                             },
                                             new OsuSpriteText
                                             {
-<<<<<<< HEAD
-                                                Text = "分类依据",
-=======
                                                 Text = SortStrings.Default,
-                                                Font = OsuFont.GetFont(size: 14),
->>>>>>> ed894d64
+                                                Font = OsuFont.GetFont(size: 16),
                                                 Margin = new MarginPadding(5),
                                                 Anchor = Anchor.BottomRight,
                                                 Origin = Anchor.BottomRight,
