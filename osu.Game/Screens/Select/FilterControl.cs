--- conflicted
+++ resolved
@@ -120,38 +120,7 @@
                                         {
                                             new OsuTabControlCheckbox
                                             {
-<<<<<<< HEAD
-                                                new OsuTabControlCheckbox
-                                                {
-                                                    Text = "显示转谱",
-                                                    Current = config.GetBindable<bool>(OsuSetting.ShowConvertedBeatmaps),
-                                                    Anchor = Anchor.BottomRight,
-                                                    Origin = Anchor.BottomRight,
-                                                },
-                                                sortTabs = new OsuTabControl<SortMode>
-                                                {
-                                                    RelativeSizeAxes = Axes.X,
-                                                    Width = 0.5f,
-                                                    Height = 24,
-                                                    AutoSort = true,
-                                                    Anchor = Anchor.BottomRight,
-                                                    Origin = Anchor.BottomRight,
-                                                    AccentColour = colours.GreenLight,
-                                                    Current = { BindTarget = sortMode }
-                                                },
-                                                new OsuSpriteText
-                                                {
-                                                    Text = "排序方式",
-                                                    Font = OsuFont.GetFont(size: 14),
-                                                    Margin = new MarginPadding(5),
-                                                    Anchor = Anchor.BottomRight,
-                                                    Origin = Anchor.BottomRight,
-                                                },
-                                            }
-                                        },
-                                    }
-=======
-                                                Text = "Show converted",
+                                                Text = "显示转谱",
                                                 Current = config.GetBindable<bool>(OsuSetting.ShowConvertedBeatmaps),
                                                 Anchor = Anchor.BottomRight,
                                                 Origin = Anchor.BottomRight,
@@ -169,15 +138,13 @@
                                             },
                                             new OsuSpriteText
                                             {
-                                                Text = "Sort by",
-                                                Font = OsuFont.GetFont(size: 14),
+                                                Text = "分类依据",
                                                 Margin = new MarginPadding(5),
                                                 Anchor = Anchor.BottomRight,
                                                 Origin = Anchor.BottomRight,
                                             },
                                         }
                                     },
->>>>>>> e119b78e
                                 }
                             },
                             new Container
