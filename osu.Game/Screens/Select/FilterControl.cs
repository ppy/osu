﻿// Copyright (c) ppy Pty Ltd <contact@ppy.sh>. Licensed under the MIT Licence.
// See the LICENCE file in the repository root for full licence text.

using System;
using osuTK;
using osuTK.Graphics;
using osu.Framework.Allocation;
using osu.Framework.Bindables;
using osu.Framework.Graphics;
using osu.Framework.Graphics.Containers;
using osu.Framework.Graphics.UserInterface;
using osu.Game.Graphics;
using osu.Game.Graphics.UserInterface;
using osu.Game.Screens.Select.Filter;
using Container = osu.Framework.Graphics.Containers.Container;
using osu.Framework.Graphics.Shapes;
using osu.Game.Configuration;
using osu.Game.Rulesets;
using osu.Framework.Input.Events;

namespace osu.Game.Screens.Select
{
    public class FilterControl : Container
    {
        public const float HEIGHT = 100;

        public Action<FilterCriteria> FilterChanged;

        private readonly OsuTabControl<SortMode> sortTabs;

        private readonly TabControl<GroupMode> groupTabs;

        private Bindable<SortMode> sortMode;

        private Bindable<GroupMode> groupMode;

        public FilterCriteria CreateCriteria()
        {
            var query = searchTextBox.Text;

            var criteria = new FilterCriteria
            {
                Group = groupMode.Value,
                Sort = sortMode.Value,
                AllowConvertedBeatmaps = showConverted.Value,
                Ruleset = ruleset.Value,
            };

            if (!minimumStars.IsDefault)
                criteria.UserStarDifficulty.Min = minimumStars.Value;

            if (!maximumStars.IsDefault)
                criteria.UserStarDifficulty.Max = maximumStars.Value;

            FilterQueryParser.ApplyQueries(criteria, query);
            return criteria;
        }

        private readonly SeekLimitedSearchTextBox searchTextBox;

        public override bool ReceivePositionalInputAt(Vector2 screenSpacePos) =>
            base.ReceivePositionalInputAt(screenSpacePos) || groupTabs.ReceivePositionalInputAt(screenSpacePos) || sortTabs.ReceivePositionalInputAt(screenSpacePos);

        public FilterControl()
        {
            Children = new Drawable[]
            {
                new MfBgTriangles(),
                Background = new Box
                {
                    Colour = Color4.Black,
                    Alpha = 0.8f,
                    RelativeSizeAxes = Axes.Both,
                },
                new Container
                {
                    Padding = new MarginPadding(20),
                    RelativeSizeAxes = Axes.Both,
                    Width = 0.5f,
                    Anchor = Anchor.TopRight,
                    Origin = Anchor.TopRight,
                    Children = new Drawable[]
                    {
                        searchTextBox = new SeekLimitedSearchTextBox { RelativeSizeAxes = Axes.X },
                        new Box
                        {
                            RelativeSizeAxes = Axes.X,
                            Height = 1,
                            Colour = OsuColour.Gray(80),
                            Origin = Anchor.BottomLeft,
                            Anchor = Anchor.BottomLeft,
                        },
                        new FillFlowContainer
                        {
                            Anchor = Anchor.BottomRight,
                            Origin = Anchor.BottomRight,
                            Direction = FillDirection.Horizontal,
                            RelativeSizeAxes = Axes.X,
                            AutoSizeAxes = Axes.Y,
                            Children = new Drawable[]
                            {
                                groupTabs = new OsuTabControl<GroupMode>
                                {
                                    RelativeSizeAxes = Axes.X,
                                    Height = 24,
                                    Width = 0.5f,
                                    AutoSort = true,
                                },
                                //spriteText = new OsuSpriteText
                                //{
                                //    Font = @"Exo2.0-Bold",
                                //    Text = "Sort results by",
                                //    Size = 14,
                                //    Margin = new MarginPadding
                                //    {
                                //        Top = 5,
                                //        Bottom = 5
                                //    },
                                //},
                                sortTabs = new OsuTabControl<SortMode>
                                {
                                    RelativeSizeAxes = Axes.X,
                                    Width = 0.5f,
                                    Height = 24,
                                    AutoSort = true,
                                }
                            }
                        },
                    }
                }
            };

            searchTextBox.Current.ValueChanged += _ => FilterChanged?.Invoke(CreateCriteria());

            groupTabs.PinItem(GroupMode.All);
            groupTabs.PinItem(GroupMode.RecentlyPlayed);
        }

        public void Deactivate()
<<<<<<< HEAD
        {   
            searchTextBox.ReadOnly = true;
=======
        {
            searchTextBox.ReadOnly = true;

>>>>>>> eb2e8e50
            searchTextBox.HoldFocus = false;
            if (searchTextBox.HasFocus)
                GetContainingInputManager().ChangeFocus(searchTextBox);
        }

        public void Activate()
        {
            searchTextBox.ReadOnly = false;
            searchTextBox.HoldFocus = true;
        }

        private readonly IBindable<RulesetInfo> ruleset = new Bindable<RulesetInfo>();

        private readonly Bindable<bool> showConverted = new Bindable<bool>();
        private readonly Bindable<double> minimumStars = new BindableDouble();
        private readonly Bindable<double> maximumStars = new BindableDouble();

        public readonly Box Background;

        [BackgroundDependencyLoader(permitNulls: true)]
        private void load(OsuColour colours, IBindable<RulesetInfo> parentRuleset, OsuConfigManager config)
        {
            sortTabs.AccentColour = colours.GreenLight;

            config.BindWith(OsuSetting.ShowConvertedBeatmaps, showConverted);
            showConverted.ValueChanged += _ => updateCriteria();

            config.BindWith(OsuSetting.DisplayStarsMinimum, minimumStars);
            minimumStars.ValueChanged += _ => updateCriteria();

            config.BindWith(OsuSetting.DisplayStarsMaximum, maximumStars);
            maximumStars.ValueChanged += _ => updateCriteria();

            ruleset.BindTo(parentRuleset);
            ruleset.BindValueChanged(_ => updateCriteria());

            sortMode = config.GetBindable<SortMode>(OsuSetting.SongSelectSortingMode);
            groupMode = config.GetBindable<GroupMode>(OsuSetting.SongSelectGroupingMode);

            sortTabs.Current.BindTo(sortMode);
            groupTabs.Current.BindTo(groupMode);

            groupMode.BindValueChanged(_ => updateCriteria());
            sortMode.BindValueChanged(_ => updateCriteria());

            updateCriteria();
        }

        private void updateCriteria() => FilterChanged?.Invoke(CreateCriteria());

        protected override bool OnClick(ClickEvent e) => true;

        protected override bool OnHover(HoverEvent e) => true;
    }
}<|MERGE_RESOLUTION|>--- conflicted
+++ resolved
@@ -137,14 +137,9 @@
         }
 
         public void Deactivate()
-<<<<<<< HEAD
-        {   
-            searchTextBox.ReadOnly = true;
-=======
         {
             searchTextBox.ReadOnly = true;
 
->>>>>>> eb2e8e50
             searchTextBox.HoldFocus = false;
             if (searchTextBox.HasFocus)
                 GetContainingInputManager().ChangeFocus(searchTextBox);
