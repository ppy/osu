--- conflicted
+++ resolved
@@ -114,34 +114,6 @@
                             {
                                 new Container
                                 {
-<<<<<<< HEAD
-                                    Text = "显示转谱",
-                                    Current = config.GetBindable<bool>(OsuSetting.ShowConvertedBeatmaps),
-                                    Anchor = Anchor.BottomRight,
-                                    Origin = Anchor.BottomRight,
-                                },
-                                sortTabs = new OsuTabControl<SortMode>
-                                {
-                                    RelativeSizeAxes = Axes.X,
-                                    Width = 0.5f,
-                                    Height = 24,
-                                    AutoSort = true,
-                                    Anchor = Anchor.BottomRight,
-                                    Origin = Anchor.BottomRight,
-                                    AccentColour = colours.GreenLight,
-                                    Current = { BindTarget = sortMode }
-                                },
-                                new OsuSpriteText
-                                {
-                                    Text = "排序方式: ",
-                                    Font = OsuFont.GetFont(size: 18),
-                                    Margin = new MarginPadding(5),
-                                    Anchor = Anchor.BottomRight,
-                                    Origin = Anchor.BottomRight,
-                                },
-                            }
-                        },
-=======
                                     RelativeSizeAxes = Axes.Both,
                                     Children = new Drawable[]
                                     {
@@ -166,7 +138,7 @@
                                             {
                                                 new OsuTabControlCheckbox
                                                 {
-                                                    Text = "Show converted",
+                                                    Text = "显示转谱",
                                                     Current = config.GetBindable<bool>(OsuSetting.ShowConvertedBeatmaps),
                                                     Anchor = Anchor.BottomRight,
                                                     Origin = Anchor.BottomRight,
@@ -184,7 +156,7 @@
                                                 },
                                                 new OsuSpriteText
                                                 {
-                                                    Text = "Sort by",
+                                                    Text = "排序方式",
                                                     Font = OsuFont.GetFont(size: 14),
                                                     Margin = new MarginPadding(5),
                                                     Anchor = Anchor.BottomRight,
@@ -214,7 +186,6 @@
                                 }
                             },
                         }
->>>>>>> 58186fc4
                     }
                 }
             };
