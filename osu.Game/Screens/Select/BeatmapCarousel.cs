﻿// Copyright (c) ppy Pty Ltd <contact@ppy.sh>. Licensed under the MIT Licence.
// See the LICENCE file in the repository root for full licence text.

using osuTK;
using osu.Framework.Graphics;
using osu.Framework.Graphics.Containers;
using System;
using System.Collections.Generic;
using System.Linq;
using osu.Game.Configuration;
using osuTK.Input;
using osu.Framework.Utils;
using System.Diagnostics;
using osu.Framework.Allocation;
using osu.Framework.Bindables;
using osu.Framework.Caching;
using osu.Framework.Threading;
using osu.Framework.Extensions.IEnumerableExtensions;
using osu.Framework.Input.Bindings;
using osu.Framework.Input.Events;
using osu.Game.Beatmaps;
using osu.Game.Graphics.Containers;
using osu.Game.Graphics.Cursor;
using osu.Game.Input.Bindings;
using osu.Game.Screens.Select.Carousel;

namespace osu.Game.Screens.Select
{
    public class BeatmapCarousel : CompositeDrawable, IKeyBindingHandler<GlobalAction>
    {
        private const float bleed_top = FilterControl.HEIGHT;
        private const float bleed_bottom = Footer.HEIGHT;

        /// <summary>
        /// Triggered when the <see cref="BeatmapSets"/> loaded change and are completely loaded.
        /// </summary>
        public Action BeatmapSetsChanged;

        /// <summary>
        /// The currently selected beatmap.
        /// </summary>
        public BeatmapInfo SelectedBeatmap => selectedBeatmap?.Beatmap;

        private CarouselBeatmap selectedBeatmap => selectedBeatmapSet?.Beatmaps.FirstOrDefault(s => s.State.Value == CarouselItemState.Selected);

        /// <summary>
        /// The currently selected beatmap set.
        /// </summary>
        public BeatmapSetInfo SelectedBeatmapSet => selectedBeatmapSet?.BeatmapSet;

        private CarouselBeatmapSet selectedBeatmapSet;

        protected CarouselBeatmap LastNotNullSelectedBeatmap;

        /// <summary>
        /// Raised when the <see cref="SelectedBeatmap"/> is changed.
        /// </summary>
        public Action<BeatmapInfo> SelectionChanged;

        public override bool HandleNonPositionalInput => AllowSelection;
        public override bool HandlePositionalInput => AllowSelection;

        public override bool PropagatePositionalInputSubTree => AllowSelection;
        public override bool PropagateNonPositionalInputSubTree => AllowSelection;

        /// <summary>
        /// Whether carousel items have completed asynchronously loaded.
        /// </summary>
        public bool BeatmapSetsLoaded { get; private set; }

        private readonly CarouselScrollContainer scroll;

        private IEnumerable<CarouselBeatmapSet> beatmapSets => root.Children.OfType<CarouselBeatmapSet>();

        // todo: only used for testing, maybe remove.
        public IEnumerable<BeatmapSetInfo> BeatmapSets
        {
            get => beatmapSets.Select(g => g.BeatmapSet);
            set => loadBeatmapSets(value);
        }

        private void loadBeatmapSets(IEnumerable<BeatmapSetInfo> beatmapSets)
        {
            CarouselRoot newRoot = new CarouselRoot(this);

            beatmapSets.Select(createCarouselSet).Where(g => g != null).ForEach(newRoot.AddChild);
            newRoot.Filter(activeCriteria);

            // preload drawables as the ctor overhead is quite high currently.
            _ = newRoot.Drawables;

            root = newRoot;
            if (selectedBeatmapSet != null && !beatmapSets.Contains(selectedBeatmapSet.BeatmapSet))
                selectedBeatmapSet = null;

            scrollableContent.Clear(false);
            itemsCache.Invalidate();
            scrollPositionCache.Invalidate();

            // Run on late scheduler want to ensure this runs after all pending UpdateBeatmapSet / RemoveBeatmapSet operations are run.
            SchedulerAfterChildren.Add(() =>
            {
                BeatmapSetsChanged?.Invoke();
                BeatmapSetsLoaded = true;
            });
        }

        private readonly List<float> yPositions = new List<float>();
        private readonly Cached itemsCache = new Cached();
        private readonly Cached scrollPositionCache = new Cached();

        private readonly Container<DrawableCarouselItem> scrollableContent;

        public Bindable<bool> RightClickScrollingEnabled = new Bindable<bool>();

        public Bindable<RandomSelectAlgorithm> RandomAlgorithm = new Bindable<RandomSelectAlgorithm>();
        private readonly List<CarouselBeatmapSet> previouslyVisitedRandomSets = new List<CarouselBeatmapSet>();
        private readonly Stack<CarouselBeatmap> randomSelectedBeatmaps = new Stack<CarouselBeatmap>();

        protected List<DrawableCarouselItem> Items = new List<DrawableCarouselItem>();
        private CarouselRoot root;
        public bool AttemptSelectionOnFilter { get; private set; }

        public BeatmapCarousel()
        {
            root = new CarouselRoot(this);
            InternalChild = new OsuContextMenuContainer
            {
                RelativeSizeAxes = Axes.Both,
                Child = scroll = new CarouselScrollContainer
                {
                    Masking = false,
                    RelativeSizeAxes = Axes.Both,
                    Child = scrollableContent = new Container<DrawableCarouselItem>
                    {
                        RelativeSizeAxes = Axes.X,
                    }
                }
            };
        }

        [Resolved]
        private BeatmapManager beatmaps { get; set; }

        [BackgroundDependencyLoader(permitNulls: true)]
        private void load(OsuConfigManager config)
        {
            config.BindWith(OsuSetting.RandomSelectAlgorithm, RandomAlgorithm);
            config.BindWith(OsuSetting.SongSelectRightMouseScroll, RightClickScrollingEnabled);

            RightClickScrollingEnabled.ValueChanged += enabled => scroll.RightMouseScrollbar = enabled.NewValue;
            RightClickScrollingEnabled.TriggerChange();

            beatmaps.ItemAdded += beatmapAdded;
            beatmaps.ItemRemoved += beatmapRemoved;
            beatmaps.BeatmapHidden += beatmapHidden;
            beatmaps.BeatmapRestored += beatmapRestored;

            loadBeatmapSets(GetLoadableBeatmaps());
        }

        protected virtual IEnumerable<BeatmapSetInfo> GetLoadableBeatmaps() => beatmaps.GetAllUsableBeatmapSetsEnumerable();

        public void RemoveBeatmapSet(BeatmapSetInfo beatmapSet) => Schedule(() =>
        {
            var existingSet = beatmapSets.FirstOrDefault(b => b.BeatmapSet.ID == beatmapSet.ID);

            if (existingSet == null)
                return;

            root.RemoveChild(existingSet);
            itemsCache.Invalidate();
        });

        public void UpdateBeatmapSet(BeatmapSetInfo beatmapSet) => Schedule(() =>
        {
            int? previouslySelectedID = null;
            CarouselBeatmapSet existingSet = beatmapSets.FirstOrDefault(b => b.BeatmapSet.ID == beatmapSet.ID);

            // If the selected beatmap is about to be removed, store its ID so it can be re-selected if required
            if (existingSet?.State?.Value == CarouselItemState.Selected)
                previouslySelectedID = selectedBeatmap?.Beatmap.ID;

            var newSet = createCarouselSet(beatmapSet);

            if (existingSet != null)
                root.RemoveChild(existingSet);

            if (newSet == null)
            {
                itemsCache.Invalidate();
                return;
            }

            root.AddChild(newSet);

            // only reset scroll position if already near the scroll target.
            // without this, during a large beatmap import it is impossible to navigate the carousel.
            applyActiveCriteria(false, alwaysResetScrollPosition: false);

            //check if we can/need to maintain our current selection.
            if (previouslySelectedID != null)
                select((CarouselItem)newSet.Beatmaps.FirstOrDefault(b => b.Beatmap.ID == previouslySelectedID) ?? newSet);

            itemsCache.Invalidate();
            Schedule(() => BeatmapSetsChanged?.Invoke());
        });

        /// <summary>
        /// Selects a given beatmap on the carousel.
        /// </summary>
        /// <param name="beatmap">The beatmap to select.</param>
        /// <param name="bypassFilters">Whether to select the beatmap even if it is filtered (i.e., not visible on carousel).</param>
        /// <returns>True if a selection was made, False if it wasn't.</returns>
        public bool SelectBeatmap(BeatmapInfo beatmap, bool bypassFilters = true)
        {
            if (beatmap?.Hidden != false)
                return false;

            foreach (CarouselBeatmapSet set in beatmapSets)
            {
                if (!bypassFilters && set.Filtered.Value)
                    continue;

                var item = set.Beatmaps.FirstOrDefault(p => p.Beatmap.Equals(beatmap));

                if (item == null)
                    // The beatmap that needs to be selected doesn't exist in this set
                    continue;

                if (!bypassFilters && item.Filtered.Value)
                    return false;
<<<<<<< HEAD

                select(item);

=======

                select(item);

>>>>>>> e835f88c
                // if we got here and the set is filtered, it means we were bypassing filters.
                // in this case, reapplying the filter is necessary to ensure the panel is in the correct place
                // (since it is forcefully being included in the carousel).
                if (set.Filtered.Value)
                {
                    Debug.Assert(bypassFilters);

                    applyActiveCriteria(false);
                }

                return true;
            }

            return false;
        }

        /// <summary>
        /// Increment selection in the carousel in a chosen direction.
        /// </summary>
        /// <param name="direction">The direction to increment. Negative is backwards.</param>
        /// <param name="skipDifficulties">Whether to skip individual difficulties and only increment over full groups.</param>
        public void SelectNext(int direction = 1, bool skipDifficulties = true)
        {
            var visibleItems = Items.Where(s => !s.Item.Filtered.Value).ToList();

            if (!visibleItems.Any())
                return;

            DrawableCarouselItem drawable = null;

            if (selectedBeatmap != null && (drawable = selectedBeatmap.Drawables.FirstOrDefault()) == null)
                // if the selected beatmap isn't present yet, we can't correctly change selection.
                // we can fix this by changing this method to not reference drawables / Items in the first place.
                return;

            int originalIndex = visibleItems.IndexOf(drawable);
            int currentIndex = originalIndex;

            // local function to increment the index in the required direction, wrapping over extremities.
            int incrementIndex() => currentIndex = (currentIndex + direction + visibleItems.Count) % visibleItems.Count;

            while (incrementIndex() != originalIndex)
            {
                var item = visibleItems[currentIndex].Item;

                if (item.Filtered.Value || item.State.Value == CarouselItemState.Selected) continue;

                switch (item)
                {
                    case CarouselBeatmap beatmap:
                        if (skipDifficulties) continue;

                        select(beatmap);
                        return;

                    case CarouselBeatmapSet set:
                        if (skipDifficulties)
                            select(set);
                        else
                            select(direction > 0 ? set.Beatmaps.First(b => !b.Filtered.Value) : set.Beatmaps.Last(b => !b.Filtered.Value));
                        return;
                }
            }
        }

        /// <summary>
        /// Select the next beatmap in the random sequence.
        /// </summary>
        /// <returns>True if a selection could be made, else False.</returns>
        public bool SelectNextRandom()
        {
            var visibleSets = beatmapSets.Where(s => !s.Filtered.Value).ToList();
            if (!visibleSets.Any())
                return false;

            if (selectedBeatmap != null)
            {
                randomSelectedBeatmaps.Push(selectedBeatmap);

                // when performing a random, we want to add the current set to the previously visited list
                // else the user may be "randomised" to the existing selection.
                if (previouslyVisitedRandomSets.LastOrDefault() != selectedBeatmapSet)
                    previouslyVisitedRandomSets.Add(selectedBeatmapSet);
            }

            CarouselBeatmapSet set;

            if (RandomAlgorithm.Value == RandomSelectAlgorithm.RandomPermutation)
            {
                var notYetVisitedSets = visibleSets.Except(previouslyVisitedRandomSets).ToList();

                if (!notYetVisitedSets.Any())
                {
                    previouslyVisitedRandomSets.RemoveAll(s => visibleSets.Contains(s));
                    notYetVisitedSets = visibleSets;
                }

                set = notYetVisitedSets.ElementAt(RNG.Next(notYetVisitedSets.Count));
                previouslyVisitedRandomSets.Add(set);
            }
            else
                set = visibleSets.ElementAt(RNG.Next(visibleSets.Count));

            var visibleBeatmaps = set.Beatmaps.Where(s => !s.Filtered.Value).ToList();
            select(visibleBeatmaps[RNG.Next(visibleBeatmaps.Count)]);
            return true;
        }

        public void SelectPreviousRandom()
        {
            while (randomSelectedBeatmaps.Any())
            {
                var beatmap = randomSelectedBeatmaps.Pop();

                if (!beatmap.Filtered.Value)
                {
                    if (RandomAlgorithm.Value == RandomSelectAlgorithm.RandomPermutation)
                        previouslyVisitedRandomSets.Remove(selectedBeatmapSet);
                    select(beatmap);
                    break;
                }
            }
        }

        private void select(CarouselItem item)
        {
            if (!AllowSelection)
                return;

            if (item == null) return;

            item.State.Value = CarouselItemState.Selected;
        }

        private FilterCriteria activeCriteria = new FilterCriteria();

        protected ScheduledDelegate PendingFilter;

        public bool AllowSelection = true;

        /// <summary>
        /// Half the height of the visible content.
        /// <remarks>
        /// This is different from the height of <see cref="ScrollContainer{T}"/>.displayableContent, since
        /// the beatmap carousel bleeds into the <see cref="FilterControl"/> and the <see cref="Footer"/>
        /// </remarks>
        /// </summary>
        private float visibleHalfHeight => (DrawHeight + bleed_bottom + bleed_top) / 2;

        /// <summary>
        /// The position of the lower visible bound with respect to the current scroll position.
        /// </summary>
        private float visibleBottomBound => scroll.Current + DrawHeight + bleed_bottom;

        /// <summary>
        /// The position of the upper visible bound with respect to the current scroll position.
        /// </summary>
        private float visibleUpperBound => scroll.Current - bleed_top;

        public void FlushPendingFilterOperations()
        {
            if (PendingFilter?.Completed == false)
            {
                applyActiveCriteria(false);
                Update();
            }
        }

        public void Filter(FilterCriteria newCriteria, bool debounce = true)
        {
            if (newCriteria != null)
                activeCriteria = newCriteria;

            applyActiveCriteria(debounce);
        }

        private void applyActiveCriteria(bool debounce, bool alwaysResetScrollPosition = true)
        {
            if (root.Children.Any() != true) return;

            void perform()
            {
                PendingFilter = null;

                root.Filter(activeCriteria);
                itemsCache.Invalidate();

                if (alwaysResetScrollPosition || !scroll.UserScrolling)
                    ScrollToSelected();
            }

            PendingFilter?.Cancel();
            PendingFilter = null;

            if (debounce)
                PendingFilter = Scheduler.AddDelayed(perform, 250);
            else
                perform();
        }

        private float? scrollTarget;

        /// <summary>
        /// Scroll to the current <see cref="SelectedBeatmap"/>.
        /// </summary>
        public void ScrollToSelected() => scrollPositionCache.Invalidate();

        protected override bool OnKeyDown(KeyDownEvent e)
        {
            switch (e.Key)
            {
                case Key.Left:
                    SelectNext(-1, true);
                    return true;

                case Key.Right:
                    SelectNext(1, true);
                    return true;
            }

            return false;
        }

        public bool OnPressed(GlobalAction action)
        {
            switch (action)
            {
                case GlobalAction.SelectNext:
                    SelectNext(1, false);
                    return true;

                case GlobalAction.SelectPrevious:
                    SelectNext(-1, false);
                    return true;
            }

            return false;
        }

        public void OnReleased(GlobalAction action)
        {
        }

        protected override void Update()
        {
            base.Update();

            if (!itemsCache.IsValid)
                updateItems();

            // Remove all items that should no longer be on-screen
            scrollableContent.RemoveAll(p => p.Y < visibleUpperBound - p.DrawHeight || p.Y > visibleBottomBound || !p.IsPresent);

            // Find index range of all items that should be on-screen
            Trace.Assert(Items.Count == yPositions.Count);

            int firstIndex = yPositions.BinarySearch(visibleUpperBound - DrawableCarouselItem.MAX_HEIGHT);
            if (firstIndex < 0) firstIndex = ~firstIndex;
            int lastIndex = yPositions.BinarySearch(visibleBottomBound);
            if (lastIndex < 0) lastIndex = ~lastIndex;

            int notVisibleCount = 0;

            // Add those items within the previously found index range that should be displayed.
            for (int i = firstIndex; i < lastIndex; ++i)
            {
                DrawableCarouselItem item = Items[i];

                if (!item.Item.Visible)
                {
                    if (!item.IsPresent)
                        notVisibleCount++;
                    continue;
                }

                float depth = i + (item is DrawableCarouselBeatmapSet ? -Items.Count : 0);

                // Only add if we're not already part of the content.
                if (!scrollableContent.Contains(item))
                {
                    // Makes sure headers are always _below_ items,
                    // and depth flows downward.
                    item.Depth = depth;

                    switch (item.LoadState)
                    {
                        case LoadState.NotLoaded:
                            LoadComponentAsync(item);
                            break;

                        case LoadState.Loading:
                            break;

                        default:
                            scrollableContent.Add(item);
                            break;
                    }
                }
                else
                {
                    scrollableContent.ChangeChildDepth(item, depth);
                }
            }

            // this is not actually useful right now, but once we have groups may well be.
            if (notVisibleCount > 50)
                itemsCache.Invalidate();

            // Update externally controlled state of currently visible items
            // (e.g. x-offset and opacity).
            foreach (DrawableCarouselItem p in scrollableContent.Children)
                updateItem(p);
        }

        protected override void UpdateAfterChildren()
        {
            base.UpdateAfterChildren();

            if (!scrollPositionCache.IsValid)
                updateScrollPosition();
        }

        protected override void Dispose(bool isDisposing)
        {
            base.Dispose(isDisposing);

            if (beatmaps != null)
            {
                beatmaps.ItemAdded -= beatmapAdded;
                beatmaps.ItemRemoved -= beatmapRemoved;
                beatmaps.BeatmapHidden -= beatmapHidden;
                beatmaps.BeatmapRestored -= beatmapRestored;
            }

            // aggressively dispose "off-screen" items to reduce GC pressure.
            foreach (var i in Items)
                i.Dispose();
        }

        private void beatmapRemoved(BeatmapSetInfo item) => RemoveBeatmapSet(item);

        private void beatmapAdded(BeatmapSetInfo item) => UpdateBeatmapSet(item);

        private void beatmapRestored(BeatmapInfo b) => UpdateBeatmapSet(beatmaps.QueryBeatmapSet(s => s.ID == b.BeatmapSetInfoID));

        private void beatmapHidden(BeatmapInfo b) => UpdateBeatmapSet(beatmaps.QueryBeatmapSet(s => s.ID == b.BeatmapSetInfoID));

        private CarouselBeatmapSet createCarouselSet(BeatmapSetInfo beatmapSet)
        {
            if (beatmapSet.Beatmaps.All(b => b.Hidden))
                return null;

            // todo: remove the need for this.
            foreach (var b in beatmapSet.Beatmaps)
            {
                if (b.Metadata == null)
                    b.Metadata = beatmapSet.Metadata;
            }

            var set = new CarouselBeatmapSet(beatmapSet);

            foreach (var c in set.Beatmaps)
            {
                c.State.ValueChanged += state =>
                {
                    if (state.NewValue == CarouselItemState.Selected)
                    {
                        selectedBeatmapSet = set;
                        SelectionChanged?.Invoke(c.Beatmap);

                        LastNotNullSelectedBeatmap = c;

                        itemsCache.Invalidate();
                        ScrollToSelected();
                    }
                };
            }

            return set;
        }

        /// <summary>
        /// Computes the target Y positions for every item in the carousel.
        /// </summary>
        /// <returns>The Y position of the currently selected item.</returns>
        private void updateItems()
        {
            Items = root.Drawables.ToList();

            yPositions.Clear();

            float currentY = visibleHalfHeight;
            DrawableCarouselBeatmapSet lastSet = null;

            scrollTarget = null;

            foreach (DrawableCarouselItem d in Items)
            {
                if (d.IsPresent)
                {
                    switch (d)
                    {
                        case DrawableCarouselBeatmapSet set:
                        {
                            lastSet = set;

                            set.MoveToX(set.Item.State.Value == CarouselItemState.Selected ? -100 : 0, 500, Easing.OutExpo);
                            set.MoveToY(currentY, 750, Easing.OutExpo);
                            break;
                        }

                        case DrawableCarouselBeatmap beatmap:
                        {
                            if (beatmap.Item.State.Value == CarouselItemState.Selected)
                                scrollTarget = currentY + beatmap.DrawHeight / 2 - DrawHeight / 2;

                            void performMove(float y, float? startY = null)
                            {
                                if (startY != null) beatmap.MoveTo(new Vector2(0, startY.Value));
                                beatmap.MoveToX(beatmap.Item.State.Value == CarouselItemState.Selected ? -50 : 0, 500, Easing.OutExpo);
                                beatmap.MoveToY(y, 750, Easing.OutExpo);
                            }

                            Debug.Assert(lastSet != null);

                            float? setY = null;
                            if (!d.IsLoaded || beatmap.Alpha == 0) // can't use IsPresent due to DrawableCarouselItem override.
                                setY = lastSet.Y + lastSet.DrawHeight + 5;

                            if (d.IsLoaded)
                                performMove(currentY, setY);
                            else
                            {
                                float y = currentY;
                                d.OnLoadComplete += _ => performMove(y, setY);
                            }

                            break;
                        }
                    }
                }

                yPositions.Add(currentY);

                if (d.Item.Visible)
                    currentY += d.DrawHeight + 5;
            }

            currentY += visibleHalfHeight;
            scrollableContent.Height = currentY;

            if (BeatmapSetsLoaded && (selectedBeatmapSet == null || selectedBeatmap == null || selectedBeatmapSet.State.Value != CarouselItemState.Selected))
            {
                selectedBeatmapSet = null;
                SelectionChanged?.Invoke(null);
            }

            itemsCache.Validate();
        }

        private bool firstScroll = true;

        private void updateScrollPosition()
        {
            if (scrollTarget != null)
            {
                if (firstScroll)
                {
                    // reduce movement when first displaying the carousel.
                    scroll.ScrollTo(scrollTarget.Value - 200, false);
                    firstScroll = false;
                }

                scroll.ScrollTo(scrollTarget.Value);
                scrollPositionCache.Validate();
            }
        }

        /// <summary>
        /// Computes the x-offset of currently visible items. Makes the carousel appear round.
        /// </summary>
        /// <param name="dist">
        /// Vertical distance from the center of the carousel container
        /// ranging from -1 to 1.
        /// </param>
        /// <param name="halfHeight">Half the height of the carousel container.</param>
        private static float offsetX(float dist, float halfHeight)
        {
            // The radius of the circle the carousel moves on.
            const float circle_radius = 3;
            float discriminant = MathF.Max(0, circle_radius * circle_radius - dist * dist);
            float x = (circle_radius - MathF.Sqrt(discriminant)) * halfHeight;

            return 125 + x;
        }

        /// <summary>
        /// Update a item's x position and multiplicative alpha based on its y position and
        /// the current scroll position.
        /// </summary>
        /// <param name="p">The item to be updated.</param>
        private void updateItem(DrawableCarouselItem p)
        {
            float itemDrawY = p.Position.Y - visibleUpperBound + p.DrawHeight / 2;
            float dist = Math.Abs(1f - itemDrawY / visibleHalfHeight);

            // Setting the origin position serves as an additive position on top of potential
            // local transformation we may want to apply (e.g. when a item gets selected, we
            // may want to smoothly transform it leftwards.)
            p.OriginPosition = new Vector2(-offsetX(dist, visibleHalfHeight), 0);

            // We are applying a multiplicative alpha (which is internally done by nesting an
            // additional container and setting that container's alpha) such that we can
            // layer transformations on top, with a similar reasoning to the previous comment.
            p.SetMultiplicativeAlpha(Math.Clamp(1.75f - 1.5f * dist, 0, 1));
        }

        public void StartAllowingSelectionOnFiltered()
        {
            AttemptSelectionOnFilter = true;
        }

        private class CarouselRoot : CarouselGroupEagerSelect
        {
            private readonly BeatmapCarousel carousel;

            public CarouselRoot(BeatmapCarousel carousel)
            {
                this.carousel = carousel;
            }

            public override void Filter(FilterCriteria criteria) // override CarouselGroupEagerSelect's Filter function to bypass how CGES attempts selection after filter
            {
                base.Filter(criteria);
                // CarouselGroupEagerSelect would check if it's selected here before attempting selection. CarouselRoot should do it anyway because it's always "selected"
                // We still want to check if anything is already selected before we try selecting anything else tho
                if (Children.All(i => i.State.Value != CarouselItemState.Selected) && carousel.AttemptSelectionOnFilter)
                    PerformSelection();
            }

            protected override void PerformSelection()
            {
                if (LastSelected == null)
                    selectFromPreviousOrRandom();
                else
                    base.PerformSelection();
            }

            private void selectFromPreviousOrRandom()
            {
                if (carousel.LastNotNullSelectedBeatmap == null || carousel.LastNotNullSelectedBeatmap.Filtered.Value)
                    carousel.SelectNextRandom();
                else
                    carousel.LastNotNullSelectedBeatmap.State.Value = CarouselItemState.Selected;
            }
        }

        private class CarouselScrollContainer : OsuScrollContainer
        {
            private bool rightMouseScrollBlocked;

            /// <summary>
            /// Whether the last scroll event was user triggered, directly on the scroll container.
            /// </summary>
            public bool UserScrolling { get; private set; }

            protected override void OnUserScroll(float value, bool animated = true, double? distanceDecay = default)
            {
                UserScrolling = true;
                base.OnUserScroll(value, animated, distanceDecay);
            }

            public new void ScrollTo(float value, bool animated = true, double? distanceDecay = null)
            {
                UserScrolling = false;
                base.ScrollTo(value, animated, distanceDecay);
            }

            protected override bool OnMouseDown(MouseDownEvent e)
            {
                if (e.Button == MouseButton.Right)
                {
                    // we need to block right click absolute scrolling when hovering a carousel item so context menus can display.
                    // this can be reconsidered when we have an alternative to right click scrolling.
                    if (GetContainingInputManager().HoveredDrawables.OfType<DrawableCarouselItem>().Any())
                    {
                        rightMouseScrollBlocked = true;
                        return false;
                    }
                }

                rightMouseScrollBlocked = false;
                return base.OnMouseDown(e);
            }

            protected override bool OnDragStart(DragStartEvent e)
            {
                if (rightMouseScrollBlocked)
                    return false;

                return base.OnDragStart(e);
            }
        }
    }
}<|MERGE_RESOLUTION|>--- conflicted
+++ resolved
@@ -230,15 +230,9 @@
 
                 if (!bypassFilters && item.Filtered.Value)
                     return false;
-<<<<<<< HEAD
 
                 select(item);
 
-=======
-
-                select(item);
-
->>>>>>> e835f88c
                 // if we got here and the set is filtered, it means we were bypassing filters.
                 // in this case, reapplying the filter is necessary to ensure the panel is in the correct place
                 // (since it is forcefully being included in the carousel).
