--- conflicted
+++ resolved
@@ -759,13 +759,8 @@
 
             protected override void PerformSelection()
             {
-<<<<<<< HEAD
                 if (LastSelected == null || LastSelected.Filtered.Value)
-                    carousel.SelectNextRandom();
-=======
-                if (LastSelected == null)
                     carousel?.SelectNextRandom();
->>>>>>> 8136ea56
                 else
                     base.PerformSelection();
             }
