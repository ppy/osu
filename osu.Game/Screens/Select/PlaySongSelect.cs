--- conflicted
+++ resolved
@@ -96,11 +96,7 @@
                 {
                     notifications?.Post(new SimpleNotification
                     {
-<<<<<<< HEAD
-                        Text = "当前模式不支持自动播放!"
-=======
                         Text = NotificationsStrings.NoAutoplayMod
->>>>>>> d38316bf
                     });
                     return false;
                 }
