--- conflicted
+++ resolved
@@ -1,266 +1,90 @@
-﻿// Copyright (c) 2007-2017 ppy Pty Ltd <contact@ppy.sh>.
-// Licensed under the MIT Licence - https://raw.githubusercontent.com/ppy/osu-framework/master/LICENCE
-
-<<<<<<< HEAD
-using System;
-using System.Collections.Generic;
-using System.Linq;
-using System.Threading;
-using System.Threading.Tasks;
-using osu.Framework;
-using osu.Framework.Allocation;
-using osu.Framework.Audio;
-using osu.Framework.Audio.Sample;
-using osu.Framework.Audio.Track;
-using osu.Framework.Configuration;
-using osu.Framework.Screens;
-=======
-using OpenTK.Input;
-using osu.Framework.Allocation;
->>>>>>> 9bd19e99
-using osu.Framework.Graphics;
-using osu.Framework.Graphics.Containers;
-using osu.Framework.Graphics.Primitives;
-<<<<<<< HEAD
-using osu.Framework.Input;
-using osu.Framework.Threading;
-using osu.Game.Beatmaps;
-using osu.Game.Beatmaps.Drawables;
-using osu.Game.Database;
-using osu.Game.Graphics;
-using osu.Game.Graphics.Containers;
-using osu.Game.Modes;
-using osu.Game.Screens.Backgrounds;
-using osu.Game.Screens.Play;
-using OpenTK;
-using osu.Game.Screens.Play;
-using osu.Framework.Audio.Sample;
-using osu.Framework.Graphics.Transforms;
-using osu.Game.Beatmaps.Drawables;
-using osu.Game.Graphics.Containers;
-=======
-using osu.Framework.Screens;
-using osu.Game.Beatmaps;
->>>>>>> 9bd19e99
-using osu.Game.Graphics;
-using osu.Game.Overlays.Mods;
-using osu.Game.Screens.Edit;
-using osu.Game.Screens.Play;
-
-namespace osu.Game.Screens.Select
-{
-    public class PlaySongSelect : SongSelect
-    {
-        private OsuScreen player;
-        private readonly ModSelectOverlay modSelect;
-        private readonly BeatmapDetailArea beatmapDetails;
-
-        public PlaySongSelect()
-        {
-            FooterPanels.Add(modSelect = new ModSelectOverlay
-            {
-                RelativeSizeAxes = Axes.X,
-                Origin = Anchor.BottomCentre,
-                Anchor = Anchor.BottomCentre,
-            });
-
-            LeftContent.Add(beatmapDetails = new BeatmapDetailArea
-            {
-<<<<<<< HEAD
-                new ParallaxContainer
-                {
-                    Padding = new MarginPadding
-                    {
-                        Top = filter_height
-                    },
-                    ParallaxAmount = 0.005f,
-                    RelativeSizeAxes = Axes.Both,
-                    Children = new[]
-                    {
-                        new WedgeBackground
-                        {
-                            RelativeSizeAxes = Axes.Both,
-                            Padding = new MarginPadding
-                            {
-                                Right = carousel_width * 0.76f
-                            },
-                        },
-                    }
-                },
-                carousel = new CarouselContainer
-                {
-                    RelativeSizeAxes = Axes.Y,
-                    Size = new Vector2(carousel_width, 1),
-                    Anchor = Anchor.CentreRight,
-                    Origin = Anchor.CentreRight,
-                },
-                filter = new FilterControl
-                {
-                    RelativeSizeAxes = Axes.X,
-                    Height = filter_height,
-                    FilterChanged = () => filterChanged(),
-                    Exit = Exit,
-                },
-                beatmapInfoWedge = new BeatmapInfoWedge
-                {
-                    Alpha = 0,
-                    Size = wedged_container_size,
-                    RelativeSizeAxes = Axes.X,
-                    Margin = new MarginPadding
-                    {
-                        Top = 20,
-                        Right = 20,
-                    },
-                },
-                beatmapOptions = new BeatmapOptionsOverlay
-                {
-                    OnRemoveFromUnplayed = null,
-                    OnClearLocalScores = null,
-                    OnEdit = null,
-                    OnDelete = promptDelete,
-                    Margin = new MarginPadding
-                    {
-                        Bottom = 50,
-                    },
-                },
-                modSelect = new ModSelectOverlay
-                {
-                    RelativeSizeAxes = Axes.X,
-                    Origin = Anchor.BottomCentre,
-                    Anchor = Anchor.BottomCentre,
-                    Margin = new MarginPadding
-                    {
-                        Bottom = 50,
-                    },
-                },
-                footer = new Footer
-                {
-                    OnBack = Exit,
-                    OnStart = () =>
-                    {
-                        if (player != null || Beatmap == null)
-                            return;
-
-                        (player = new PlayerLoader(new Player
-                        {
-                            BeatmapInfo = carousel.SelectedGroup.SelectedPanel.Beatmap,
-                            PreferredPlayMode = playMode.Value
-                        })).LoadAsync(Game, l => Push(player));
-                    }
-                },
-            };
-
-            footer.AddButton(@"mods", colours.Yellow, modSelect.ToggleVisibility);
-            footer.AddButton(@"random", colours.Green, carousel.SelectRandom);
-            footer.AddButton(@"options", colours.Blue, beatmapOptions.ToggleVisibility);
-
-            if (osu != null)
-                playMode.BindTo(osu.PlayMode);
-            playMode.ValueChanged += playMode_ValueChanged;
-
-            if (database == null)
-                database = beatmaps;
-
-            database.BeatmapSetAdded += onBeatmapSetAdded;
-            database.BeatmapSetRemoved += onBeatmapSetRemoved;
-
-            trackManager = audio.Track;
-            dialogOverlay = dialog;
-
-            sampleChangeDifficulty = audio.Sample.Get(@"SongSelect/select-difficulty");
-            sampleChangeBeatmap = audio.Sample.Get(@"SongSelect/select-expand");
-
-            initialAddSetsTask = new CancellationTokenSource();
-
-            Task.Factory.StartNew(() => addBeatmapSets(game, initialAddSetsTask.Token), initialAddSetsTask.Token);
-=======
-                RelativeSizeAxes = Axes.Both,
-                Padding = new MarginPadding { Top = 10, Right = 5 },
-            });
->>>>>>> 9bd19e99
-        }
-
-        [BackgroundDependencyLoader]
-        private void load(OsuColour colours)
-        {
-<<<<<<< HEAD
-            filterTask?.Cancel();
-            filterTask = Scheduler.AddDelayed(() =>
-            {
-                filterTask = null;
-                var search = filter.Search;
-                BeatmapGroup newSelection = null;
-                carousel.Sort(filter.Sort);
-                foreach (var beatmapGroup in carousel)
-                {
-                    BeatmapFilter.Filter(
-                        beatmapGroup.BeatmapSet.Metadata,
-                        search,
-                        () =>
-                        {
-                            beatmapGroup.State = BeatmapGroupState.Collapsed;
-                            if (newSelection == null || beatmapGroup.BeatmapSet.OnlineBeatmapSetID == Beatmap.BeatmapSetInfo.OnlineBeatmapSetID)
-                                newSelection = beatmapGroup;
-                        },
-                        () => beatmapGroup.State = BeatmapGroupState.Hidden
-                    );
-                }
-
-                if (newSelection != null)
-                {
-                    if (newSelection.BeatmapPanels.Any(b => b.Beatmap.ID == Beatmap.BeatmapInfo.ID))
-                        carousel.SelectBeatmap(Beatmap.BeatmapInfo, false);
-                    else if (eagerSelection)
-                        carousel.SelectBeatmap(newSelection.BeatmapSet.Beatmaps[0], false);
-                }
-            }, debounce ? 250 : 0);
-=======
-            Footer.AddButton(@"mods", colours.Yellow, modSelect.ToggleVisibility, Key.F1, float.MaxValue);
-
-            BeatmapOptions.AddButton(@"Remove", @"from unplayed", FontAwesome.fa_times_circle_o, colours.Purple, null, Key.Number1);
-            BeatmapOptions.AddButton(@"Clear", @"local scores", FontAwesome.fa_eraser, colours.Purple, null, Key.Number2);
-            BeatmapOptions.AddButton(@"Edit", @"Beatmap", FontAwesome.fa_pencil, colours.Yellow, () =>
-            {
-                ValidForResume = false;
-                Push(new Editor());
-            }, Key.Number3);
->>>>>>> 9bd19e99
-        }
-
-        protected override void OnBeatmapChanged(WorkingBeatmap beatmap)
-        {
-            beatmap?.Mods.BindTo(modSelect.SelectedMods);
-
-            beatmapDetails.Beatmap = beatmap;
-
-            base.OnBeatmapChanged(beatmap);
-        }
-
-        protected override void OnResuming(Screen last)
-        {
-            player = null;
-            base.OnResuming(last);
-        }
-
-        protected override bool OnExiting(Screen next)
-        {
-            if (modSelect.State == Visibility.Visible)
-            {
-                modSelect.Hide();
-                return true;
-            }
-
-            return base.OnExiting(next);
-        }
-
-        protected override void OnSelected()
-        {
-            if (player != null) return;
-
-            (player = new PlayerLoader(new Player
-            {
-                Beatmap = Beatmap, //eagerly set this so it's present before push.
-            })).LoadAsync(Game, l => Push(player));
-        }
-    }
-}
+﻿// Copyright (c) 2007-2017 ppy Pty Ltd <contact@ppy.sh>.
+// Licensed under the MIT Licence - https://raw.githubusercontent.com/ppy/osu/master/LICENCE
+
+using OpenTK.Input;
+using osu.Framework.Allocation;
+using osu.Framework.Graphics;
+using osu.Framework.Graphics.Containers;
+using osu.Framework.Graphics.Primitives;
+using osu.Framework.Screens;
+using osu.Game.Beatmaps;
+using osu.Game.Graphics;
+using osu.Game.Overlays.Mods;
+using osu.Game.Screens.Edit;
+using osu.Game.Screens.Play;
+
+namespace osu.Game.Screens.Select
+{
+    public class PlaySongSelect : SongSelect
+    {
+        private OsuScreen player;
+        private readonly ModSelectOverlay modSelect;
+        private readonly BeatmapDetailArea beatmapDetails;
+
+        public PlaySongSelect()
+        {
+            FooterPanels.Add(modSelect = new ModSelectOverlay
+            {
+                RelativeSizeAxes = Axes.X,
+                Origin = Anchor.BottomCentre,
+                Anchor = Anchor.BottomCentre,
+            });
+
+            LeftContent.Add(beatmapDetails = new BeatmapDetailArea
+            {
+                RelativeSizeAxes = Axes.Both,
+                Padding = new MarginPadding { Top = 10, Right = 5 },
+            });
+        }
+
+        [BackgroundDependencyLoader]
+        private void load(OsuColour colours)
+        {
+            Footer.AddButton(@"mods", colours.Yellow, modSelect.ToggleVisibility, Key.F1, float.MaxValue);
+
+            BeatmapOptions.AddButton(@"Remove", @"from unplayed", FontAwesome.fa_times_circle_o, colours.Purple, null, Key.Number1);
+            BeatmapOptions.AddButton(@"Clear", @"local scores", FontAwesome.fa_eraser, colours.Purple, null, Key.Number2);
+            BeatmapOptions.AddButton(@"Edit", @"Beatmap", FontAwesome.fa_pencil, colours.Yellow, () =>
+            {
+                ValidForResume = false;
+                Push(new Editor());
+            }, Key.Number3);
+        }
+
+        protected override void OnBeatmapChanged(WorkingBeatmap beatmap)
+        {
+            beatmap?.Mods.BindTo(modSelect.SelectedMods);
+
+            beatmapDetails.Beatmap = beatmap;
+
+            base.OnBeatmapChanged(beatmap);
+        }
+
+        protected override void OnResuming(Screen last)
+        {
+            player = null;
+            base.OnResuming(last);
+        }
+
+        protected override bool OnExiting(Screen next)
+        {
+            if (modSelect.State == Visibility.Visible)
+            {
+                modSelect.Hide();
+                return true;
+            }
+
+            return base.OnExiting(next);
+        }
+
+        protected override void OnSelected()
+        {
+            if (player != null) return;
+
+            (player = new PlayerLoader(new Player
+            {
+                Beatmap = Beatmap, //eagerly set this so it's present before push.
+            })).LoadAsync(Game, l => Push(player));
+        }
+    }
+}