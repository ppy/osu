﻿//Copyright (c) 2007-2016 ppy Pty Ltd <contact@ppy.sh>.
//Licensed under the MIT Licence - https://raw.githubusercontent.com/ppy/osu/master/LICENCE

using System;
using System.Linq;
using System.Threading;
using System.Threading.Tasks;
using osu.Framework.Allocation;
using osu.Framework.Audio;
using osu.Framework.Audio.Track;
using osu.Framework.Configuration;
using osu.Framework.GameModes;
using osu.Framework.Graphics;
using osu.Framework.Graphics.Containers;
using osu.Framework.Graphics.Primitives;
using osu.Framework.Graphics.Sprites;
using osu.Framework.Graphics.UserInterface;
using osu.Game.Beatmaps;
using osu.Game.Database;
using osu.Game.Modes;
using osu.Game.Screens.Backgrounds;
using osu.Game.Graphics.UserInterface;
using OpenTK;
using OpenTK.Graphics;
using osu.Game.Screens.Play;
using osu.Framework;
using osu.Framework.Audio.Sample;
using osu.Framework.Graphics.Transformations;
using osu.Game.Beatmaps.Drawables;
using osu.Game.Graphics.Containers;
<<<<<<< HEAD
using osu.Game.Overlays.PopUpDialogs;
using osu.Game.Graphics;
=======
using osu.Framework.Input;
using OpenTK.Input;
>>>>>>> 3e42fa4f

namespace osu.Game.Screens.Select
{
    public class PlaySongSelect : OsuGameMode
    {
        private Bindable<PlayMode> playMode;
        private BeatmapDatabase database;
        protected override BackgroundMode CreateBackground() => new BackgroundModeBeatmap(Beatmap);

        private CarouselContainer carousel;
        private TrackManager trackManager;

        private static readonly Vector2 wedged_container_size = new Vector2(0.5f, 225);
        private static readonly Vector2 wedged_container_start_position = new Vector2(0, 50);
        private BeatmapInfoWedge beatmapInfoWedge;

        private static readonly Vector2 BACKGROUND_BLUR = new Vector2(20);
        private CancellationTokenSource initialAddSetsTask;

        private AudioSample sampleChangeDifficulty;
        private AudioSample sampleChangeBeatmap;

        private Box modeLight;

        private PlaySongSelectButtonContainer playSongSelectButtonContainer;
        private PlaySongSelectButton beatmapModsButton;
        private PlaySongSelectButton beatmapRandomButton;
        private PlaySongSelectButton beatmapOptionsButton;
        private const float play_song_select_button_width = 100;
        private const float play_song_select_button_height = 50;
        private const int mode_light_transition_time = 200;

        private SongSelectOptionsContainer songSelectOptionsContainer;
        private const float options_button_width = 140;
        private const float options_button_height = 125;

        private DeleteBeatmapDialog deleteBeatmapDialog;

        class WedgeBackground : Container
        {
            public WedgeBackground()
            {
                Children = new[]
                {
                    new Box
                    {
                        RelativeSizeAxes = Axes.Both,
                        Size = new Vector2(1, 0.5f),
                        Colour = new Color4(0, 0, 0, 0.5f),
                        Shear = new Vector2(0.15f, 0),
                        EdgeSmoothness = new Vector2(2, 0),
                    },
                    new Box
                    {
                        RelativeSizeAxes = Axes.Both,
                        RelativePositionAxes = Axes.Y,
                        Size = new Vector2(1, -0.5f),
                        Position = new Vector2(0, 1),
                        Colour = new Color4(0, 0, 0, 0.5f),
                        Shear = new Vector2(-0.15f, 0),
                        EdgeSmoothness = new Vector2(2, 0),
                    },
                };
            }
        }

        public PlaySongSelect()
        {
            const float carouselWidth = 640;
            const float bottomToolHeight = 50;
            Children = new Drawable[]
            {
                new ParallaxContainer
                {
                    ParallaxAmount = 0.005f,
                    RelativeSizeAxes = Axes.Both,
                    Children = new []
                    {
                        new WedgeBackground
                        {
                            RelativeSizeAxes = Axes.Both,
                            Padding = new MarginPadding { Right = carouselWidth * 0.76f },
                        },
                    }
                },
                deleteBeatmapDialog = new DeleteBeatmapDialog(),
                songSelectOptionsContainer = new SongSelectOptionsContainer
                {
                    Anchor = Anchor.BottomLeft,
                    Origin = Anchor.BottomLeft,
                    Position = new Vector2(0, -53),
                    Depth = -10,
                    Children = new SongSelectOptionsButton[]
                    {
                        new SongSelectOptionsButton
                        {
                            Icon = FontAwesome.fa_osu_cross_o,
                            TextLineA = "Remove",
                            TextLineB = "from Unplayed",
                            Size = new Vector2(options_button_width, options_button_height),
                            Colour = new Color4(103, 83, 196, 255),
                        },
                        new SongSelectOptionsButton
                        {
                            Icon = FontAwesome.fa_eraser,
                            TextLineA = "Clear",
                            TextLineB = "local scores",
                            Size = new Vector2(options_button_width, options_button_height),
                            Colour = new Color4(103, 83, 196, 255),
                        },
                        new SongSelectOptionsButton
                        {
                            Icon = FontAwesome.fa_pencil,
                            TextLineA = "Edit",
                            TextLineB = "Beatmap",
                            Size = new Vector2(options_button_width, options_button_height),
                            Colour = new Color4(227, 159, 12, 255),
                        },
                        new SongSelectOptionsButton
                        {
                            Icon = FontAwesome.fa_trash,
                            TextLineA = "Delete",
                            TextLineB = "Beatmap",
                            Size = new Vector2(options_button_width, options_button_height),
                            Colour = new Color4(238, 51, 153, 255),
                            Action = deleteBeatmapDialog.ToggleVisibility,
                        },
                    }
                },
                carousel = new CarouselContainer
                {
                    RelativeSizeAxes = Axes.Y,
                    Size = new Vector2(carouselWidth, 1),
                    Anchor = Anchor.CentreRight,
                    Origin = Anchor.CentreRight,
                },
                beatmapInfoWedge = new BeatmapInfoWedge
                {
                    Alpha = 0,
                    Position = wedged_container_start_position,
                    Size = wedged_container_size,
                    RelativeSizeAxes = Axes.X,
                    Margin = new MarginPadding { Top = 20, Right = 20, },
                },
                new Container
                {
                    RelativeSizeAxes = Axes.X,
                    Height = bottomToolHeight,
                    Anchor = Anchor.BottomCentre,
                    Origin = Anchor.BottomCentre,
                    Children = new Drawable[]
                    {
                        new Box
                        {
                            RelativeSizeAxes = Axes.Both,
                            Size = Vector2.One,
                            Colour = new Color4(0, 0, 0, 0.5f),
                        },
                        modeLight = new Box
                        {
                            RelativeSizeAxes = Axes.X,
                            Height = 3,
                            Alpha = 0f,
                            Position = new Vector2(0, -3),
                        },
                        new Button
                        {
                            Anchor = Anchor.CentreRight,
                            Origin = Anchor.CentreRight,
                            RelativeSizeAxes = Axes.Y,
                            Width = 100,
                            Text = "Play",
                            Colour = new Color4(238, 51, 153, 255),
                            Action = start
                        },
                        new FlowContainer
                        {
                            Anchor = Anchor.BottomLeft,
                            Origin = Anchor.BottomLeft,
                            RelativeSizeAxes = Axes.Y,
                            AutoSizeAxes = Axes.X,
                            Direction = FlowDirection.HorizontalOnly,
                            Spacing = new Vector2(80, 0),
                            Children = new Drawable[]
                            {
                                new BackButton
                                {
                                    Anchor = Anchor.BottomLeft,
                                    Origin = Anchor.BottomLeft,
                                    Action = Exit,
                                },
                                playSongSelectButtonContainer = new PlaySongSelectButtonContainer
                                {
                                    Children = new Drawable[]
                                    {
                                        beatmapModsButton = new PlaySongSelectButton
                                        {
                                            Text = "mods",
                                            Height = play_song_select_button_height,
                                            Width = play_song_select_button_width,
                                            SelectedColour = new Color4(238, 51, 153, 255),
                                            DeselectedColour = new Color4(125, 54, 82, 255),
                                            Action = deleteBeatmapDialog.ToggleVisibility,
                                        },
                                        beatmapRandomButton = new PlaySongSelectButton
                                        {
                                            Text = "random",
                                            Height = play_song_select_button_height,
                                            Width = play_song_select_button_width,
                                            SelectedColour = new Color4(165, 204, 0, 225),
                                            DeselectedColour = new Color4(79, 99, 8, 255),
                                            Action = carousel.SelectRandom,
                                        },
                                        beatmapOptionsButton = new PlaySongSelectButton
                                        {
                                            Text = "options",
                                            Height = play_song_select_button_height,
                                            Width = play_song_select_button_width,
                                            SelectedColour = new Color4(68, 170, 221, 225),
                                            DeselectedColour = new Color4(14, 116, 145, 255),
                                            Action = songSelectOptionsContainer.ToggleState,
                                        },
                                    }
                                }
                            }
                        }
                    }
                }
            };
        }

        Player player;

        private void start()
        {
            if (player != null)
                return;

            //in the future we may want to move this logic to a PlayerLoader gamemode or similar, so we can rely on the SongSelect transition
            //and provide a better loading experience (at the moment song select is still accepting input during preload).
            player = new Player
            {
                BeatmapInfo = carousel.SelectedGroup.SelectedPanel.Beatmap,
                PreferredPlayMode = playMode.Value
            };

            player.Preload(Game, delegate
            {
                if (!Push(player))
                {
                    player = null;
                    //error occured?
                }
            });
        }

        [BackgroundDependencyLoader(permitNulls: true)]
        private void load(BeatmapDatabase beatmaps, AudioManager audio, BaseGame game, OsuGame osuGame)
        {
            if (osuGame != null)
            {
                playMode = osuGame.PlayMode;
                playMode.ValueChanged += playMode_ValueChanged;
            }

            if (database == null)
                database = beatmaps;

            database.BeatmapSetAdded += onDatabaseOnBeatmapSetAdded;

            trackManager = audio.Track;

            sampleChangeDifficulty = audio.Sample.Get(@"SongSelect/select-difficulty");
            sampleChangeBeatmap = audio.Sample.Get(@"SongSelect/select-expand");

            playSongSelectButtonContainer.On_HoveredChanged += updateModeLight;

            initialAddSetsTask = new CancellationTokenSource();

            Task.Factory.StartNew(() => addBeatmapSets(game, initialAddSetsTask.Token), initialAddSetsTask.Token);
        }

        private void updateModeLight()
        {
            modeLight.FadeIn(mode_light_transition_time);
            modeLight.FadeColour(playSongSelectButtonContainer.HoveredButton.SelectedColour, mode_light_transition_time);
        }

        private void onDatabaseOnBeatmapSetAdded(BeatmapSetInfo s)
        {
            Schedule(() => addBeatmapSet(s, Game));
        }

        protected override void OnEntering(GameMode last)
        {
            base.OnEntering(last);
            ensurePlayingSelected();

            changeBackground(Beatmap);

            Content.FadeInFromZero(250);

            beatmapInfoWedge.MoveTo(wedged_container_start_position + new Vector2(-100, 50));
            beatmapInfoWedge.RotateTo(10);

            beatmapInfoWedge.MoveTo(wedged_container_start_position, 800, EasingTypes.OutQuint);
            beatmapInfoWedge.RotateTo(0, 800, EasingTypes.OutQuint);
        }

        protected override void OnResuming(GameMode last)
        {
            player = null;

            changeBackground(Beatmap);
            ensurePlayingSelected();
            base.OnResuming(last);

            Content.FadeIn(250);

            Content.ScaleTo(1, 250, EasingTypes.OutSine);
        }

        protected override void OnSuspending(GameMode next)
        {
            Content.ScaleTo(1.1f, 250, EasingTypes.InSine);

            Content.FadeOut(250);
            base.OnSuspending(next);
        }

        protected override bool OnExiting(GameMode next)
        {
            beatmapInfoWedge.MoveTo(wedged_container_start_position + new Vector2(-100, 50), 800, EasingTypes.InQuint);
            beatmapInfoWedge.RotateTo(10, 800, EasingTypes.InQuint);

            Content.FadeOut(100);
            return base.OnExiting(next);
        }

        protected override void Dispose(bool isDisposing)
        {
            base.Dispose(isDisposing);
            if (playMode != null)
                playMode.ValueChanged -= playMode_ValueChanged;

            database.BeatmapSetAdded -= onDatabaseOnBeatmapSetAdded;

            initialAddSetsTask.Cancel();
        }

        private void playMode_ValueChanged(object sender, EventArgs e)
        {
        }

        private void changeBackground(WorkingBeatmap beatmap)
        {
            if (beatmap == null)
                return;

            var backgroundModeBeatmap = Background as BackgroundModeBeatmap;
            if (backgroundModeBeatmap != null)
            {
                backgroundModeBeatmap.Beatmap = beatmap;
                // TODO: Remove this once we have non-nullable Beatmap
                (Background as BackgroundModeBeatmap)?.BlurTo(BACKGROUND_BLUR, 1000);
            }

            beatmapInfoWedge.UpdateBeatmap(beatmap);
        }

        /// <summary>
        /// The global Beatmap was changed.
        /// </summary>
        protected override void OnBeatmapChanged(WorkingBeatmap beatmap)
        {
            base.OnBeatmapChanged(beatmap);

            //todo: change background in selectionChanged instead; support per-difficulty backgrounds.
            changeBackground(beatmap);
            deleteBeatmapDialog.UpdateSelectedBeatmap(beatmap);
            selectBeatmap(beatmap.BeatmapInfo);
        }

        private void selectBeatmap(BeatmapInfo beatmap)
        {
            carousel.SelectBeatmap(beatmap);
        }

        /// <summary>
        /// selection has been changed as the result of interaction with the carousel.
        /// </summary>
        private void selectionChanged(BeatmapGroup group, BeatmapInfo beatmap)
        {
            bool beatmapSetChange = false;

            if (!beatmap.Equals(Beatmap?.BeatmapInfo))
            {
                if (beatmap.BeatmapSetID == Beatmap?.BeatmapInfo.BeatmapSetID)
                    sampleChangeDifficulty.Play();
                else
                {
                    sampleChangeBeatmap.Play();
                    beatmapSetChange = true;
                }
                Beatmap = database.GetWorkingBeatmap(beatmap, Beatmap);
            }
            ensurePlayingSelected(beatmapSetChange);
        }

        private async Task ensurePlayingSelected(bool preview = false)
        {
            AudioTrack track = null;

            await Task.Run(() => track = Beatmap?.Track);

            Schedule(delegate
            {
                if (track != null)
                {
                    trackManager.SetExclusive(track);
                    if (preview)
                        track.Seek(Beatmap.Beatmap.Metadata.PreviewTime);
                    track.Start();
                }
            });
        }

        private void addBeatmapSet(BeatmapSetInfo beatmapSet, BaseGame game)
        {
            beatmapSet = database.GetWithChildren<BeatmapSetInfo>(beatmapSet.BeatmapSetID);
            beatmapSet.Beatmaps.ForEach(b =>
            {
                database.GetChildren(b);
                if (b.Metadata == null) b.Metadata = beatmapSet.Metadata;
            });

            beatmapSet.Beatmaps = beatmapSet.Beatmaps.OrderBy(b => b.BaseDifficulty.OverallDifficulty).ToList();

            var beatmap = new WorkingBeatmap(beatmapSet.Beatmaps.FirstOrDefault(), beatmapSet, database);

            var group = new BeatmapGroup(beatmap) { SelectionChanged = selectionChanged };

            //for the time being, let's completely load the difficulty panels in the background.
            //this likely won't scale so well, but allows us to completely async the loading flow.
            Task.WhenAll(group.BeatmapPanels.Select(panel => panel.Preload(game))).ContinueWith(task => Schedule(delegate
            {
                carousel.AddGroup(group);

                if (Beatmap == null)
                    carousel.SelectBeatmap(beatmapSet.Beatmaps.First());
                else
                {
                    var panel = group.BeatmapPanels.FirstOrDefault(p => p.Beatmap.Equals(Beatmap.BeatmapInfo));
                    if (panel != null)
                        carousel.SelectGroup(group, panel);
                }
            }));
        }

        private void addBeatmapSets(BaseGame game, CancellationToken token)
        {
            foreach (var beatmapSet in database.Query<BeatmapSetInfo>())
            {
                if (token.IsCancellationRequested) return;
                addBeatmapSet(beatmapSet, game);
            }
        }

        protected override bool OnKeyDown(InputState state, KeyDownEventArgs args)
        {
            switch (args.Key)
            {
                case Key.Enter:
                    start();
                    return true;
            }

            return base.OnKeyDown(state, args);
        }
    }
}
<|MERGE_RESOLUTION|>--- conflicted
+++ resolved
@@ -1,518 +1,514 @@
-﻿//Copyright (c) 2007-2016 ppy Pty Ltd <contact@ppy.sh>.
-//Licensed under the MIT Licence - https://raw.githubusercontent.com/ppy/osu/master/LICENCE
-
-using System;
-using System.Linq;
-using System.Threading;
-using System.Threading.Tasks;
-using osu.Framework.Allocation;
-using osu.Framework.Audio;
-using osu.Framework.Audio.Track;
-using osu.Framework.Configuration;
-using osu.Framework.GameModes;
-using osu.Framework.Graphics;
-using osu.Framework.Graphics.Containers;
-using osu.Framework.Graphics.Primitives;
-using osu.Framework.Graphics.Sprites;
-using osu.Framework.Graphics.UserInterface;
-using osu.Game.Beatmaps;
-using osu.Game.Database;
-using osu.Game.Modes;
-using osu.Game.Screens.Backgrounds;
-using osu.Game.Graphics.UserInterface;
-using OpenTK;
-using OpenTK.Graphics;
-using osu.Game.Screens.Play;
-using osu.Framework;
-using osu.Framework.Audio.Sample;
-using osu.Framework.Graphics.Transformations;
-using osu.Game.Beatmaps.Drawables;
-using osu.Game.Graphics.Containers;
-<<<<<<< HEAD
-using osu.Game.Overlays.PopUpDialogs;
-using osu.Game.Graphics;
-=======
-using osu.Framework.Input;
-using OpenTK.Input;
->>>>>>> 3e42fa4f
-
-namespace osu.Game.Screens.Select
-{
-    public class PlaySongSelect : OsuGameMode
-    {
-        private Bindable<PlayMode> playMode;
-        private BeatmapDatabase database;
-        protected override BackgroundMode CreateBackground() => new BackgroundModeBeatmap(Beatmap);
-
-        private CarouselContainer carousel;
-        private TrackManager trackManager;
-
-        private static readonly Vector2 wedged_container_size = new Vector2(0.5f, 225);
-        private static readonly Vector2 wedged_container_start_position = new Vector2(0, 50);
-        private BeatmapInfoWedge beatmapInfoWedge;
-
-        private static readonly Vector2 BACKGROUND_BLUR = new Vector2(20);
-        private CancellationTokenSource initialAddSetsTask;
-
-        private AudioSample sampleChangeDifficulty;
-        private AudioSample sampleChangeBeatmap;
-
-        private Box modeLight;
-
-        private PlaySongSelectButtonContainer playSongSelectButtonContainer;
-        private PlaySongSelectButton beatmapModsButton;
-        private PlaySongSelectButton beatmapRandomButton;
-        private PlaySongSelectButton beatmapOptionsButton;
-        private const float play_song_select_button_width = 100;
-        private const float play_song_select_button_height = 50;
-        private const int mode_light_transition_time = 200;
-
-        private SongSelectOptionsContainer songSelectOptionsContainer;
-        private const float options_button_width = 140;
-        private const float options_button_height = 125;
-
-        private DeleteBeatmapDialog deleteBeatmapDialog;
-
-        class WedgeBackground : Container
-        {
-            public WedgeBackground()
-            {
-                Children = new[]
-                {
-                    new Box
-                    {
-                        RelativeSizeAxes = Axes.Both,
-                        Size = new Vector2(1, 0.5f),
-                        Colour = new Color4(0, 0, 0, 0.5f),
-                        Shear = new Vector2(0.15f, 0),
-                        EdgeSmoothness = new Vector2(2, 0),
-                    },
-                    new Box
-                    {
-                        RelativeSizeAxes = Axes.Both,
-                        RelativePositionAxes = Axes.Y,
-                        Size = new Vector2(1, -0.5f),
-                        Position = new Vector2(0, 1),
-                        Colour = new Color4(0, 0, 0, 0.5f),
-                        Shear = new Vector2(-0.15f, 0),
-                        EdgeSmoothness = new Vector2(2, 0),
-                    },
-                };
-            }
-        }
-
-        public PlaySongSelect()
-        {
-            const float carouselWidth = 640;
-            const float bottomToolHeight = 50;
-            Children = new Drawable[]
-            {
-                new ParallaxContainer
-                {
-                    ParallaxAmount = 0.005f,
-                    RelativeSizeAxes = Axes.Both,
-                    Children = new []
-                    {
-                        new WedgeBackground
-                        {
-                            RelativeSizeAxes = Axes.Both,
-                            Padding = new MarginPadding { Right = carouselWidth * 0.76f },
-                        },
-                    }
-                },
-                deleteBeatmapDialog = new DeleteBeatmapDialog(),
-                songSelectOptionsContainer = new SongSelectOptionsContainer
-                {
-                    Anchor = Anchor.BottomLeft,
-                    Origin = Anchor.BottomLeft,
-                    Position = new Vector2(0, -53),
-                    Depth = -10,
-                    Children = new SongSelectOptionsButton[]
-                    {
-                        new SongSelectOptionsButton
-                        {
-                            Icon = FontAwesome.fa_osu_cross_o,
-                            TextLineA = "Remove",
-                            TextLineB = "from Unplayed",
-                            Size = new Vector2(options_button_width, options_button_height),
-                            Colour = new Color4(103, 83, 196, 255),
-                        },
-                        new SongSelectOptionsButton
-                        {
-                            Icon = FontAwesome.fa_eraser,
-                            TextLineA = "Clear",
-                            TextLineB = "local scores",
-                            Size = new Vector2(options_button_width, options_button_height),
-                            Colour = new Color4(103, 83, 196, 255),
-                        },
-                        new SongSelectOptionsButton
-                        {
-                            Icon = FontAwesome.fa_pencil,
-                            TextLineA = "Edit",
-                            TextLineB = "Beatmap",
-                            Size = new Vector2(options_button_width, options_button_height),
-                            Colour = new Color4(227, 159, 12, 255),
-                        },
-                        new SongSelectOptionsButton
-                        {
-                            Icon = FontAwesome.fa_trash,
-                            TextLineA = "Delete",
-                            TextLineB = "Beatmap",
-                            Size = new Vector2(options_button_width, options_button_height),
-                            Colour = new Color4(238, 51, 153, 255),
-                            Action = deleteBeatmapDialog.ToggleVisibility,
-                        },
-                    }
-                },
-                carousel = new CarouselContainer
-                {
-                    RelativeSizeAxes = Axes.Y,
-                    Size = new Vector2(carouselWidth, 1),
-                    Anchor = Anchor.CentreRight,
-                    Origin = Anchor.CentreRight,
-                },
-                beatmapInfoWedge = new BeatmapInfoWedge
-                {
-                    Alpha = 0,
-                    Position = wedged_container_start_position,
-                    Size = wedged_container_size,
-                    RelativeSizeAxes = Axes.X,
-                    Margin = new MarginPadding { Top = 20, Right = 20, },
-                },
-                new Container
-                {
-                    RelativeSizeAxes = Axes.X,
-                    Height = bottomToolHeight,
-                    Anchor = Anchor.BottomCentre,
-                    Origin = Anchor.BottomCentre,
-                    Children = new Drawable[]
-                    {
-                        new Box
-                        {
-                            RelativeSizeAxes = Axes.Both,
-                            Size = Vector2.One,
-                            Colour = new Color4(0, 0, 0, 0.5f),
-                        },
-                        modeLight = new Box
-                        {
-                            RelativeSizeAxes = Axes.X,
-                            Height = 3,
-                            Alpha = 0f,
-                            Position = new Vector2(0, -3),
-                        },
-                        new Button
-                        {
-                            Anchor = Anchor.CentreRight,
-                            Origin = Anchor.CentreRight,
-                            RelativeSizeAxes = Axes.Y,
-                            Width = 100,
-                            Text = "Play",
-                            Colour = new Color4(238, 51, 153, 255),
-                            Action = start
-                        },
-                        new FlowContainer
-                        {
-                            Anchor = Anchor.BottomLeft,
-                            Origin = Anchor.BottomLeft,
-                            RelativeSizeAxes = Axes.Y,
-                            AutoSizeAxes = Axes.X,
-                            Direction = FlowDirection.HorizontalOnly,
-                            Spacing = new Vector2(80, 0),
-                            Children = new Drawable[]
-                            {
-                                new BackButton
-                                {
-                                    Anchor = Anchor.BottomLeft,
-                                    Origin = Anchor.BottomLeft,
-                                    Action = Exit,
-                                },
-                                playSongSelectButtonContainer = new PlaySongSelectButtonContainer
-                                {
-                                    Children = new Drawable[]
-                                    {
-                                        beatmapModsButton = new PlaySongSelectButton
-                                        {
-                                            Text = "mods",
-                                            Height = play_song_select_button_height,
-                                            Width = play_song_select_button_width,
-                                            SelectedColour = new Color4(238, 51, 153, 255),
-                                            DeselectedColour = new Color4(125, 54, 82, 255),
-                                            Action = deleteBeatmapDialog.ToggleVisibility,
-                                        },
-                                        beatmapRandomButton = new PlaySongSelectButton
-                                        {
-                                            Text = "random",
-                                            Height = play_song_select_button_height,
-                                            Width = play_song_select_button_width,
-                                            SelectedColour = new Color4(165, 204, 0, 225),
-                                            DeselectedColour = new Color4(79, 99, 8, 255),
-                                            Action = carousel.SelectRandom,
-                                        },
-                                        beatmapOptionsButton = new PlaySongSelectButton
-                                        {
-                                            Text = "options",
-                                            Height = play_song_select_button_height,
-                                            Width = play_song_select_button_width,
-                                            SelectedColour = new Color4(68, 170, 221, 225),
-                                            DeselectedColour = new Color4(14, 116, 145, 255),
-                                            Action = songSelectOptionsContainer.ToggleState,
-                                        },
-                                    }
-                                }
-                            }
-                        }
-                    }
-                }
-            };
-        }
-
-        Player player;
-
-        private void start()
-        {
-            if (player != null)
-                return;
-
-            //in the future we may want to move this logic to a PlayerLoader gamemode or similar, so we can rely on the SongSelect transition
-            //and provide a better loading experience (at the moment song select is still accepting input during preload).
-            player = new Player
-            {
-                BeatmapInfo = carousel.SelectedGroup.SelectedPanel.Beatmap,
-                PreferredPlayMode = playMode.Value
-            };
-
-            player.Preload(Game, delegate
-            {
-                if (!Push(player))
-                {
-                    player = null;
-                    //error occured?
-                }
-            });
-        }
-
-        [BackgroundDependencyLoader(permitNulls: true)]
-        private void load(BeatmapDatabase beatmaps, AudioManager audio, BaseGame game, OsuGame osuGame)
-        {
-            if (osuGame != null)
-            {
-                playMode = osuGame.PlayMode;
-                playMode.ValueChanged += playMode_ValueChanged;
-            }
-
-            if (database == null)
-                database = beatmaps;
-
-            database.BeatmapSetAdded += onDatabaseOnBeatmapSetAdded;
-
-            trackManager = audio.Track;
-
-            sampleChangeDifficulty = audio.Sample.Get(@"SongSelect/select-difficulty");
-            sampleChangeBeatmap = audio.Sample.Get(@"SongSelect/select-expand");
-
-            playSongSelectButtonContainer.On_HoveredChanged += updateModeLight;
-
-            initialAddSetsTask = new CancellationTokenSource();
-
-            Task.Factory.StartNew(() => addBeatmapSets(game, initialAddSetsTask.Token), initialAddSetsTask.Token);
-        }
-
-        private void updateModeLight()
-        {
-            modeLight.FadeIn(mode_light_transition_time);
-            modeLight.FadeColour(playSongSelectButtonContainer.HoveredButton.SelectedColour, mode_light_transition_time);
-        }
-
-        private void onDatabaseOnBeatmapSetAdded(BeatmapSetInfo s)
-        {
-            Schedule(() => addBeatmapSet(s, Game));
-        }
-
-        protected override void OnEntering(GameMode last)
-        {
-            base.OnEntering(last);
-            ensurePlayingSelected();
-
-            changeBackground(Beatmap);
-
-            Content.FadeInFromZero(250);
-
-            beatmapInfoWedge.MoveTo(wedged_container_start_position + new Vector2(-100, 50));
-            beatmapInfoWedge.RotateTo(10);
-
-            beatmapInfoWedge.MoveTo(wedged_container_start_position, 800, EasingTypes.OutQuint);
-            beatmapInfoWedge.RotateTo(0, 800, EasingTypes.OutQuint);
-        }
-
-        protected override void OnResuming(GameMode last)
-        {
-            player = null;
-
-            changeBackground(Beatmap);
-            ensurePlayingSelected();
-            base.OnResuming(last);
-
-            Content.FadeIn(250);
-
-            Content.ScaleTo(1, 250, EasingTypes.OutSine);
-        }
-
-        protected override void OnSuspending(GameMode next)
-        {
-            Content.ScaleTo(1.1f, 250, EasingTypes.InSine);
-
-            Content.FadeOut(250);
-            base.OnSuspending(next);
-        }
-
-        protected override bool OnExiting(GameMode next)
-        {
-            beatmapInfoWedge.MoveTo(wedged_container_start_position + new Vector2(-100, 50), 800, EasingTypes.InQuint);
-            beatmapInfoWedge.RotateTo(10, 800, EasingTypes.InQuint);
-
-            Content.FadeOut(100);
-            return base.OnExiting(next);
-        }
-
-        protected override void Dispose(bool isDisposing)
-        {
-            base.Dispose(isDisposing);
-            if (playMode != null)
-                playMode.ValueChanged -= playMode_ValueChanged;
-
-            database.BeatmapSetAdded -= onDatabaseOnBeatmapSetAdded;
-
-            initialAddSetsTask.Cancel();
-        }
-
-        private void playMode_ValueChanged(object sender, EventArgs e)
-        {
-        }
-
-        private void changeBackground(WorkingBeatmap beatmap)
-        {
-            if (beatmap == null)
-                return;
-
-            var backgroundModeBeatmap = Background as BackgroundModeBeatmap;
-            if (backgroundModeBeatmap != null)
-            {
-                backgroundModeBeatmap.Beatmap = beatmap;
-                // TODO: Remove this once we have non-nullable Beatmap
-                (Background as BackgroundModeBeatmap)?.BlurTo(BACKGROUND_BLUR, 1000);
-            }
-
-            beatmapInfoWedge.UpdateBeatmap(beatmap);
-        }
-
-        /// <summary>
-        /// The global Beatmap was changed.
-        /// </summary>
-        protected override void OnBeatmapChanged(WorkingBeatmap beatmap)
-        {
-            base.OnBeatmapChanged(beatmap);
-
-            //todo: change background in selectionChanged instead; support per-difficulty backgrounds.
-            changeBackground(beatmap);
-            deleteBeatmapDialog.UpdateSelectedBeatmap(beatmap);
-            selectBeatmap(beatmap.BeatmapInfo);
-        }
-
-        private void selectBeatmap(BeatmapInfo beatmap)
-        {
-            carousel.SelectBeatmap(beatmap);
-        }
-
-        /// <summary>
-        /// selection has been changed as the result of interaction with the carousel.
-        /// </summary>
-        private void selectionChanged(BeatmapGroup group, BeatmapInfo beatmap)
-        {
-            bool beatmapSetChange = false;
-
-            if (!beatmap.Equals(Beatmap?.BeatmapInfo))
-            {
-                if (beatmap.BeatmapSetID == Beatmap?.BeatmapInfo.BeatmapSetID)
-                    sampleChangeDifficulty.Play();
-                else
-                {
-                    sampleChangeBeatmap.Play();
-                    beatmapSetChange = true;
-                }
-                Beatmap = database.GetWorkingBeatmap(beatmap, Beatmap);
-            }
-            ensurePlayingSelected(beatmapSetChange);
-        }
-
-        private async Task ensurePlayingSelected(bool preview = false)
-        {
-            AudioTrack track = null;
-
-            await Task.Run(() => track = Beatmap?.Track);
-
-            Schedule(delegate
-            {
-                if (track != null)
-                {
-                    trackManager.SetExclusive(track);
-                    if (preview)
-                        track.Seek(Beatmap.Beatmap.Metadata.PreviewTime);
-                    track.Start();
-                }
-            });
-        }
-
-        private void addBeatmapSet(BeatmapSetInfo beatmapSet, BaseGame game)
-        {
-            beatmapSet = database.GetWithChildren<BeatmapSetInfo>(beatmapSet.BeatmapSetID);
-            beatmapSet.Beatmaps.ForEach(b =>
-            {
-                database.GetChildren(b);
-                if (b.Metadata == null) b.Metadata = beatmapSet.Metadata;
-            });
-
-            beatmapSet.Beatmaps = beatmapSet.Beatmaps.OrderBy(b => b.BaseDifficulty.OverallDifficulty).ToList();
-
-            var beatmap = new WorkingBeatmap(beatmapSet.Beatmaps.FirstOrDefault(), beatmapSet, database);
-
-            var group = new BeatmapGroup(beatmap) { SelectionChanged = selectionChanged };
-
-            //for the time being, let's completely load the difficulty panels in the background.
-            //this likely won't scale so well, but allows us to completely async the loading flow.
-            Task.WhenAll(group.BeatmapPanels.Select(panel => panel.Preload(game))).ContinueWith(task => Schedule(delegate
-            {
-                carousel.AddGroup(group);
-
-                if (Beatmap == null)
-                    carousel.SelectBeatmap(beatmapSet.Beatmaps.First());
-                else
-                {
-                    var panel = group.BeatmapPanels.FirstOrDefault(p => p.Beatmap.Equals(Beatmap.BeatmapInfo));
-                    if (panel != null)
-                        carousel.SelectGroup(group, panel);
-                }
-            }));
-        }
-
-        private void addBeatmapSets(BaseGame game, CancellationToken token)
-        {
-            foreach (var beatmapSet in database.Query<BeatmapSetInfo>())
-            {
-                if (token.IsCancellationRequested) return;
-                addBeatmapSet(beatmapSet, game);
-            }
-        }
-
-        protected override bool OnKeyDown(InputState state, KeyDownEventArgs args)
-        {
-            switch (args.Key)
-            {
-                case Key.Enter:
-                    start();
-                    return true;
-            }
-
-            return base.OnKeyDown(state, args);
-        }
-    }
-}
+﻿//Copyright (c) 2007-2016 ppy Pty Ltd <contact@ppy.sh>.
+//Licensed under the MIT Licence - https://raw.githubusercontent.com/ppy/osu/master/LICENCE
+
+using System;
+using System.Linq;
+using System.Threading;
+using System.Threading.Tasks;
+using osu.Framework.Allocation;
+using osu.Framework.Audio;
+using osu.Framework.Audio.Track;
+using osu.Framework.Configuration;
+using osu.Framework.GameModes;
+using osu.Framework.Graphics;
+using osu.Framework.Graphics.Containers;
+using osu.Framework.Graphics.Primitives;
+using osu.Framework.Graphics.Sprites;
+using osu.Framework.Graphics.UserInterface;
+using osu.Game.Beatmaps;
+using osu.Game.Database;
+using osu.Game.Modes;
+using osu.Game.Screens.Backgrounds;
+using osu.Game.Graphics.UserInterface;
+using OpenTK;
+using OpenTK.Graphics;
+using osu.Game.Screens.Play;
+using osu.Framework;
+using osu.Framework.Audio.Sample;
+using osu.Framework.Graphics.Transformations;
+using osu.Game.Beatmaps.Drawables;
+using osu.Game.Graphics.Containers;
+using osu.Game.Overlays.PopUpDialogs;
+using osu.Game.Graphics;
+using osu.Framework.Input;
+using OpenTK.Input;
+
+namespace osu.Game.Screens.Select
+{
+    public class PlaySongSelect : OsuGameMode
+    {
+        private Bindable<PlayMode> playMode;
+        private BeatmapDatabase database;
+        protected override BackgroundMode CreateBackground() => new BackgroundModeBeatmap(Beatmap);
+
+        private CarouselContainer carousel;
+        private TrackManager trackManager;
+
+        private static readonly Vector2 wedged_container_size = new Vector2(0.5f, 225);
+        private static readonly Vector2 wedged_container_start_position = new Vector2(0, 50);
+        private BeatmapInfoWedge beatmapInfoWedge;
+
+        private static readonly Vector2 BACKGROUND_BLUR = new Vector2(20);
+        private CancellationTokenSource initialAddSetsTask;
+
+        private AudioSample sampleChangeDifficulty;
+        private AudioSample sampleChangeBeatmap;
+
+        private Box modeLight;
+
+        private PlaySongSelectButtonContainer playSongSelectButtonContainer;
+        private PlaySongSelectButton beatmapModsButton;
+        private PlaySongSelectButton beatmapRandomButton;
+        private PlaySongSelectButton beatmapOptionsButton;
+        private const float play_song_select_button_width = 100;
+        private const float play_song_select_button_height = 50;
+        private const int mode_light_transition_time = 200;
+
+        private SongSelectOptionsContainer songSelectOptionsContainer;
+        private const float options_button_width = 140;
+        private const float options_button_height = 125;
+
+        private DeleteBeatmapDialog deleteBeatmapDialog;
+
+        class WedgeBackground : Container
+        {
+            public WedgeBackground()
+            {
+                Children = new[]
+                {
+                    new Box
+                    {
+                        RelativeSizeAxes = Axes.Both,
+                        Size = new Vector2(1, 0.5f),
+                        Colour = new Color4(0, 0, 0, 0.5f),
+                        Shear = new Vector2(0.15f, 0),
+                        EdgeSmoothness = new Vector2(2, 0),
+                    },
+                    new Box
+                    {
+                        RelativeSizeAxes = Axes.Both,
+                        RelativePositionAxes = Axes.Y,
+                        Size = new Vector2(1, -0.5f),
+                        Position = new Vector2(0, 1),
+                        Colour = new Color4(0, 0, 0, 0.5f),
+                        Shear = new Vector2(-0.15f, 0),
+                        EdgeSmoothness = new Vector2(2, 0),
+                    },
+                };
+            }
+        }
+
+        public PlaySongSelect()
+        {
+            const float carouselWidth = 640;
+            const float bottomToolHeight = 50;
+            Children = new Drawable[]
+            {
+                new ParallaxContainer
+                {
+                    ParallaxAmount = 0.005f,
+                    RelativeSizeAxes = Axes.Both,
+                    Children = new []
+                    {
+                        new WedgeBackground
+                        {
+                            RelativeSizeAxes = Axes.Both,
+                            Padding = new MarginPadding { Right = carouselWidth * 0.76f },
+                        },
+                    }
+                },
+                deleteBeatmapDialog = new DeleteBeatmapDialog(),
+                songSelectOptionsContainer = new SongSelectOptionsContainer
+                {
+                    Anchor = Anchor.BottomLeft,
+                    Origin = Anchor.BottomLeft,
+                    Position = new Vector2(0, -53),
+                    Depth = -10,
+                    Children = new SongSelectOptionsButton[]
+                    {
+                        new SongSelectOptionsButton
+                        {
+                            Icon = FontAwesome.fa_osu_cross_o,
+                            TextLineA = "Remove",
+                            TextLineB = "from Unplayed",
+                            Size = new Vector2(options_button_width, options_button_height),
+                            Colour = new Color4(103, 83, 196, 255),
+                        },
+                        new SongSelectOptionsButton
+                        {
+                            Icon = FontAwesome.fa_eraser,
+                            TextLineA = "Clear",
+                            TextLineB = "local scores",
+                            Size = new Vector2(options_button_width, options_button_height),
+                            Colour = new Color4(103, 83, 196, 255),
+                        },
+                        new SongSelectOptionsButton
+                        {
+                            Icon = FontAwesome.fa_pencil,
+                            TextLineA = "Edit",
+                            TextLineB = "Beatmap",
+                            Size = new Vector2(options_button_width, options_button_height),
+                            Colour = new Color4(227, 159, 12, 255),
+                        },
+                        new SongSelectOptionsButton
+                        {
+                            Icon = FontAwesome.fa_trash,
+                            TextLineA = "Delete",
+                            TextLineB = "Beatmap",
+                            Size = new Vector2(options_button_width, options_button_height),
+                            Colour = new Color4(238, 51, 153, 255),
+                            Action = deleteBeatmapDialog.ToggleVisibility,
+                        },
+                    }
+                },
+                carousel = new CarouselContainer
+                {
+                    RelativeSizeAxes = Axes.Y,
+                    Size = new Vector2(carouselWidth, 1),
+                    Anchor = Anchor.CentreRight,
+                    Origin = Anchor.CentreRight,
+                },
+                beatmapInfoWedge = new BeatmapInfoWedge
+                {
+                    Alpha = 0,
+                    Position = wedged_container_start_position,
+                    Size = wedged_container_size,
+                    RelativeSizeAxes = Axes.X,
+                    Margin = new MarginPadding { Top = 20, Right = 20, },
+                },
+                new Container
+                {
+                    RelativeSizeAxes = Axes.X,
+                    Height = bottomToolHeight,
+                    Anchor = Anchor.BottomCentre,
+                    Origin = Anchor.BottomCentre,
+                    Children = new Drawable[]
+                    {
+                        new Box
+                        {
+                            RelativeSizeAxes = Axes.Both,
+                            Size = Vector2.One,
+                            Colour = new Color4(0, 0, 0, 0.5f),
+                        },
+                        modeLight = new Box
+                        {
+                            RelativeSizeAxes = Axes.X,
+                            Height = 3,
+                            Alpha = 0f,
+                            Position = new Vector2(0, -3),
+                        },
+                        new Button
+                        {
+                            Anchor = Anchor.CentreRight,
+                            Origin = Anchor.CentreRight,
+                            RelativeSizeAxes = Axes.Y,
+                            Width = 100,
+                            Text = "Play",
+                            Colour = new Color4(238, 51, 153, 255),
+                            Action = start
+                        },
+                        new FlowContainer
+                        {
+                            Anchor = Anchor.BottomLeft,
+                            Origin = Anchor.BottomLeft,
+                            RelativeSizeAxes = Axes.Y,
+                            AutoSizeAxes = Axes.X,
+                            Direction = FlowDirection.HorizontalOnly,
+                            Spacing = new Vector2(80, 0),
+                            Children = new Drawable[]
+                            {
+                                new BackButton
+                                {
+                                    Anchor = Anchor.BottomLeft,
+                                    Origin = Anchor.BottomLeft,
+                                    Action = Exit,
+                                },
+                                playSongSelectButtonContainer = new PlaySongSelectButtonContainer
+                                {
+                                    Children = new Drawable[]
+                                    {
+                                        beatmapModsButton = new PlaySongSelectButton
+                                        {
+                                            Text = "mods",
+                                            Height = play_song_select_button_height,
+                                            Width = play_song_select_button_width,
+                                            SelectedColour = new Color4(238, 51, 153, 255),
+                                            DeselectedColour = new Color4(125, 54, 82, 255),
+                                        },
+                                        beatmapRandomButton = new PlaySongSelectButton
+                                        {
+                                            Text = "random",
+                                            Height = play_song_select_button_height,
+                                            Width = play_song_select_button_width,
+                                            SelectedColour = new Color4(165, 204, 0, 225),
+                                            DeselectedColour = new Color4(79, 99, 8, 255),
+                                            Action = carousel.SelectRandom,
+                                        },
+                                        beatmapOptionsButton = new PlaySongSelectButton
+                                        {
+                                            Text = "options",
+                                            Height = play_song_select_button_height,
+                                            Width = play_song_select_button_width,
+                                            SelectedColour = new Color4(68, 170, 221, 225),
+                                            DeselectedColour = new Color4(14, 116, 145, 255),
+                                            Action = songSelectOptionsContainer.ToggleState,
+                                        },
+                                    }
+                                }
+                            }
+                        }
+                    }
+                }
+            };
+        }
+
+        Player player;
+
+        private void start()
+        {
+            if (player != null)
+                return;
+
+            //in the future we may want to move this logic to a PlayerLoader gamemode or similar, so we can rely on the SongSelect transition
+            //and provide a better loading experience (at the moment song select is still accepting input during preload).
+            player = new Player
+            {
+                BeatmapInfo = carousel.SelectedGroup.SelectedPanel.Beatmap,
+                PreferredPlayMode = playMode.Value
+            };
+
+            player.Preload(Game, delegate
+            {
+                if (!Push(player))
+                {
+                    player = null;
+                    //error occured?
+                }
+            });
+        }
+
+        [BackgroundDependencyLoader(permitNulls: true)]
+        private void load(BeatmapDatabase beatmaps, AudioManager audio, BaseGame game, OsuGame osuGame)
+        {
+            if (osuGame != null)
+            {
+                playMode = osuGame.PlayMode;
+                playMode.ValueChanged += playMode_ValueChanged;
+            }
+
+            if (database == null)
+                database = beatmaps;
+
+            database.BeatmapSetAdded += onDatabaseOnBeatmapSetAdded;
+
+            trackManager = audio.Track;
+
+            sampleChangeDifficulty = audio.Sample.Get(@"SongSelect/select-difficulty");
+            sampleChangeBeatmap = audio.Sample.Get(@"SongSelect/select-expand");
+
+            playSongSelectButtonContainer.On_HoveredChanged += updateModeLight;
+
+            initialAddSetsTask = new CancellationTokenSource();
+
+            Task.Factory.StartNew(() => addBeatmapSets(game, initialAddSetsTask.Token), initialAddSetsTask.Token);
+        }
+
+        private void updateModeLight()
+        {
+            modeLight.FadeIn(mode_light_transition_time);
+            modeLight.FadeColour(playSongSelectButtonContainer.HoveredButton.SelectedColour, mode_light_transition_time);
+        }
+
+        private void onDatabaseOnBeatmapSetAdded(BeatmapSetInfo s)
+        {
+            Schedule(() => addBeatmapSet(s, Game));
+        }
+
+        protected override void OnEntering(GameMode last)
+        {
+            base.OnEntering(last);
+            ensurePlayingSelected();
+
+            changeBackground(Beatmap);
+
+            Content.FadeInFromZero(250);
+
+            beatmapInfoWedge.MoveTo(wedged_container_start_position + new Vector2(-100, 50));
+            beatmapInfoWedge.RotateTo(10);
+
+            beatmapInfoWedge.MoveTo(wedged_container_start_position, 800, EasingTypes.OutQuint);
+            beatmapInfoWedge.RotateTo(0, 800, EasingTypes.OutQuint);
+        }
+
+        protected override void OnResuming(GameMode last)
+        {
+            player = null;
+
+            changeBackground(Beatmap);
+            ensurePlayingSelected();
+            base.OnResuming(last);
+
+            Content.FadeIn(250);
+
+            Content.ScaleTo(1, 250, EasingTypes.OutSine);
+        }
+
+        protected override void OnSuspending(GameMode next)
+        {
+            Content.ScaleTo(1.1f, 250, EasingTypes.InSine);
+
+            Content.FadeOut(250);
+            base.OnSuspending(next);
+        }
+
+        protected override bool OnExiting(GameMode next)
+        {
+            beatmapInfoWedge.MoveTo(wedged_container_start_position + new Vector2(-100, 50), 800, EasingTypes.InQuint);
+            beatmapInfoWedge.RotateTo(10, 800, EasingTypes.InQuint);
+
+            Content.FadeOut(100);
+            return base.OnExiting(next);
+        }
+
+        protected override void Dispose(bool isDisposing)
+        {
+            base.Dispose(isDisposing);
+            if (playMode != null)
+                playMode.ValueChanged -= playMode_ValueChanged;
+
+            database.BeatmapSetAdded -= onDatabaseOnBeatmapSetAdded;
+
+            initialAddSetsTask.Cancel();
+        }
+
+        private void playMode_ValueChanged(object sender, EventArgs e)
+        {
+        }
+
+        private void changeBackground(WorkingBeatmap beatmap)
+        {
+            if (beatmap == null)
+                return;
+
+            var backgroundModeBeatmap = Background as BackgroundModeBeatmap;
+            if (backgroundModeBeatmap != null)
+            {
+                backgroundModeBeatmap.Beatmap = beatmap;
+                // TODO: Remove this once we have non-nullable Beatmap
+                (Background as BackgroundModeBeatmap)?.BlurTo(BACKGROUND_BLUR, 1000);
+            }
+
+            beatmapInfoWedge.UpdateBeatmap(beatmap);
+        }
+
+        /// <summary>
+        /// The global Beatmap was changed.
+        /// </summary>
+        protected override void OnBeatmapChanged(WorkingBeatmap beatmap)
+        {
+            base.OnBeatmapChanged(beatmap);
+
+            //todo: change background in selectionChanged instead; support per-difficulty backgrounds.
+            changeBackground(beatmap);
+            deleteBeatmapDialog.UpdateSelectedBeatmap(beatmap);
+            selectBeatmap(beatmap.BeatmapInfo);
+        }
+
+        private void selectBeatmap(BeatmapInfo beatmap)
+        {
+            carousel.SelectBeatmap(beatmap);
+        }
+
+        /// <summary>
+        /// selection has been changed as the result of interaction with the carousel.
+        /// </summary>
+        private void selectionChanged(BeatmapGroup group, BeatmapInfo beatmap)
+        {
+            bool beatmapSetChange = false;
+
+            if (!beatmap.Equals(Beatmap?.BeatmapInfo))
+            {
+                if (beatmap.BeatmapSetID == Beatmap?.BeatmapInfo.BeatmapSetID)
+                    sampleChangeDifficulty.Play();
+                else
+                {
+                    sampleChangeBeatmap.Play();
+                    beatmapSetChange = true;
+                }
+                Beatmap = database.GetWorkingBeatmap(beatmap, Beatmap);
+            }
+            ensurePlayingSelected(beatmapSetChange);
+        }
+
+        private async Task ensurePlayingSelected(bool preview = false)
+        {
+            AudioTrack track = null;
+
+            await Task.Run(() => track = Beatmap?.Track);
+
+            Schedule(delegate
+            {
+                if (track != null)
+                {
+                    trackManager.SetExclusive(track);
+                    if (preview)
+                        track.Seek(Beatmap.Beatmap.Metadata.PreviewTime);
+                    track.Start();
+                }
+            });
+        }
+
+        private void addBeatmapSet(BeatmapSetInfo beatmapSet, BaseGame game)
+        {
+            beatmapSet = database.GetWithChildren<BeatmapSetInfo>(beatmapSet.BeatmapSetID);
+            beatmapSet.Beatmaps.ForEach(b =>
+            {
+                database.GetChildren(b);
+                if (b.Metadata == null) b.Metadata = beatmapSet.Metadata;
+            });
+
+            beatmapSet.Beatmaps = beatmapSet.Beatmaps.OrderBy(b => b.BaseDifficulty.OverallDifficulty).ToList();
+
+            var beatmap = new WorkingBeatmap(beatmapSet.Beatmaps.FirstOrDefault(), beatmapSet, database);
+
+            var group = new BeatmapGroup(beatmap) { SelectionChanged = selectionChanged };
+
+            //for the time being, let's completely load the difficulty panels in the background.
+            //this likely won't scale so well, but allows us to completely async the loading flow.
+            Task.WhenAll(group.BeatmapPanels.Select(panel => panel.Preload(game))).ContinueWith(task => Schedule(delegate
+            {
+                carousel.AddGroup(group);
+
+                if (Beatmap == null)
+                    carousel.SelectBeatmap(beatmapSet.Beatmaps.First());
+                else
+                {
+                    var panel = group.BeatmapPanels.FirstOrDefault(p => p.Beatmap.Equals(Beatmap.BeatmapInfo));
+                    if (panel != null)
+                        carousel.SelectGroup(group, panel);
+                }
+            }));
+        }
+
+        private void addBeatmapSets(BaseGame game, CancellationToken token)
+        {
+            foreach (var beatmapSet in database.Query<BeatmapSetInfo>())
+            {
+                if (token.IsCancellationRequested) return;
+                addBeatmapSet(beatmapSet, game);
+            }
+        }
+
+        protected override bool OnKeyDown(InputState state, KeyDownEventArgs args)
+        {
+            switch (args.Key)
+            {
+                case Key.Enter:
+                    start();
+                    return true;
+            }
+
+            return base.OnKeyDown(state, args);
+        }
+    }
+}