﻿// Copyright (c) ppy Pty Ltd <contact@ppy.sh>. Licensed under the MIT Licence.
// See the LICENCE file in the repository root for full licence text.

using System.Collections.Generic;
using System.Linq;
using osu.Framework.Allocation;
using osu.Framework.Graphics.Sprites;
using osu.Framework.Input.Events;
using osu.Framework.Screens;
using osu.Game.Graphics;
using osu.Game.Overlays;
using osu.Game.Overlays.Notifications;
using osu.Game.Rulesets.Mods;
using osu.Game.Scoring;
using osu.Game.Screens.LLin;
using osu.Game.Screens.Play;
using osu.Game.Screens.Ranking;
using osu.Game.Users;
using osu.Game.Utils;
using osuTK.Input;

namespace osu.Game.Screens.Select
{
    public class PlaySongSelect : SongSelect
    {
        private OsuScreen? playerLoader;

        [Resolved(CanBeNull = true)]
        private INotificationOverlay? notifications { get; set; }

        public override bool AllowExternalScreenChange => true;

        protected override UserActivity InitialActivity => new UserActivity.ChoosingBeatmap();

        private PlayBeatmapDetailArea playBeatmapDetailArea = null!;

        [BackgroundDependencyLoader]
        private void load(OsuColour colours)
        {
<<<<<<< HEAD
            BeatmapOptions.AddButton(@"编辑", @"该谱面", FontAwesome.Solid.PencilAlt, colours.Yellow, () => Edit());

            Footer.AddButton(new FooterButtonOpenInMvis { Action = openInMvis }, null);

            ((PlayBeatmapDetailArea)BeatmapDetails).Leaderboard.ScoreSelected += PresentScore;
=======
            BeatmapOptions.AddButton(@"Edit", @"beatmap", FontAwesome.Solid.PencilAlt, colours.Yellow, () => Edit());
>>>>>>> 96bcfea2
        }

        private void openInMvis() =>
            this.Push(new LLinScreen());

        protected void PresentScore(ScoreInfo score) =>
            FinaliseSelection(score.BeatmapInfo, score.Ruleset, () => this.Push(new SoloResultsScreen(score, false)));

        protected override BeatmapDetailArea CreateBeatmapDetailArea()
        {
            playBeatmapDetailArea = new PlayBeatmapDetailArea
            {
                Leaderboard =
                {
                    ScoreSelected = PresentScore
                }
            };

            return playBeatmapDetailArea;
        }

        protected override bool OnKeyDown(KeyDownEvent e)
        {
            switch (e.Key)
            {
                case Key.Enter:
                case Key.KeypadEnter:
                    // this is a special hard-coded case; we can't rely on OnPressed (of SongSelect) as GlobalActionContainer is
                    // matching with exact modifier consideration (so Ctrl+Enter would be ignored).
                    FinaliseSelection();
                    return true;
            }

            return base.OnKeyDown(e);
        }

        private IReadOnlyList<Mod>? modsAtGameplayStart;

        private ModAutoplay? getAutoplayMod() => Ruleset.Value.CreateInstance().GetAutoplayMod();

        protected override bool OnStart()
        {
            if (playerLoader != null) return false;

            modsAtGameplayStart = Mods.Value;

            // Ctrl+Enter should start map with autoplay enabled.
            if (GetContainingInputManager().CurrentState?.Keyboard.ControlPressed == true)
            {
                var autoInstance = getAutoplayMod();

                if (autoInstance == null)
                {
                    notifications?.Post(new SimpleNotification
                    {
                        Text = "当前模式不支持自动播放!"
                    });
                    return false;
                }

                var mods = Mods.Value.Append(autoInstance).ToArray();

                //if (!mods.Any(m => m is ModAutoplay) || !mods.Any(m => m is ModDance))
                if (!ModUtils.CheckCompatibleSet(mods, out var invalid))
                    mods = mods.Except(invalid).Append(autoInstance).ToArray();

                Mods.Value = mods;
            }

            SampleConfirm?.Play();

            this.Push(playerLoader = new PlayerLoader(createPlayer));
            return true;

            Player createPlayer()
            {
                Player player;

                var replayGeneratingMod = Mods.Value.OfType<ICreateReplayData>().FirstOrDefault();

                if (replayGeneratingMod != null)
                {
                    player = new ReplayPlayer((beatmap, mods) => replayGeneratingMod.CreateScoreFromReplayData(beatmap, mods))
                    {
                        LeaderboardScores = { BindTarget = playBeatmapDetailArea.Leaderboard.Scores }
                    };
                }
                else
                {
                    player = new SoloPlayer
                    {
                        LeaderboardScores = { BindTarget = playBeatmapDetailArea.Leaderboard.Scores }
                    };
                }

                return player;
            }
        }

        public override void OnResuming(ScreenTransitionEvent e)
        {
            base.OnResuming(e);

            if (playerLoader != null)
            {
                Mods.Value = modsAtGameplayStart;
                playerLoader = null;
            }
        }
    }
}<|MERGE_RESOLUTION|>--- conflicted
+++ resolved
@@ -37,15 +37,9 @@
         [BackgroundDependencyLoader]
         private void load(OsuColour colours)
         {
-<<<<<<< HEAD
             BeatmapOptions.AddButton(@"编辑", @"该谱面", FontAwesome.Solid.PencilAlt, colours.Yellow, () => Edit());
 
             Footer.AddButton(new FooterButtonOpenInMvis { Action = openInMvis }, null);
-
-            ((PlayBeatmapDetailArea)BeatmapDetails).Leaderboard.ScoreSelected += PresentScore;
-=======
-            BeatmapOptions.AddButton(@"Edit", @"beatmap", FontAwesome.Solid.PencilAlt, colours.Yellow, () => Edit());
->>>>>>> 96bcfea2
         }
 
         private void openInMvis() =>
