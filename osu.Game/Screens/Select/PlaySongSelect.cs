--- conflicted
+++ resolved
@@ -33,15 +33,7 @@
         [BackgroundDependencyLoader]
         private void load(OsuColour colours)
         {
-<<<<<<< HEAD
-            BeatmapOptions.AddButton(@"编辑", @"该谱面", FontAwesome.Solid.PencilAlt, colours.Yellow, () =>
-            {
-                ValidForResume = false;
-                Edit();
-            });
-=======
-            BeatmapOptions.AddButton(@"Edit", @"beatmap", FontAwesome.Solid.PencilAlt, colours.Yellow, () => Edit());
->>>>>>> 16f55de4
+            BeatmapOptions.AddButton(@"编辑", @"该谱面", FontAwesome.Solid.PencilAlt, colours.Yellow, () => Edit());
 
             Footer.AddButton(new FooterButtonOpenInMvis { Action = openInMvis });
 
