﻿// Copyright (c) ppy Pty Ltd <contact@ppy.sh>. Licensed under the MIT Licence.
// See the LICENCE file in the repository root for full licence text.

using System.Collections.Generic;
using System.Linq;
using JetBrains.Annotations;
using osu.Framework.Allocation;
using osu.Framework.Bindables;
using osu.Framework.Extensions.Color4Extensions;
using osu.Framework.Extensions.IEnumerableExtensions;
using osu.Framework.Graphics;
using osu.Framework.Graphics.Containers;
using osu.Framework.Graphics.Sprites;
using osu.Framework.Graphics.Textures;
using osu.Framework.Platform;
using osu.Framework.Screens;
using osu.Framework.Utils;
using osu.Game.Configuration;
using osu.Game.Graphics;
using osu.Game.Graphics.Containers;
using osu.Game.Online.API;
using osuTK;
using osuTK.Graphics;
using osu.Game.Users;

namespace osu.Game.Screens.Menu
{
    public class Disclaimer : StartupScreen
    {
        private SpriteIcon icon;
        private Color4 iconColour;
        private LinkFlowContainer textFlow;
        private LinkFlowContainer supportFlow;

        private Drawable heart;

        private const float icon_y = -85;
        private const float icon_size = 30;

        private readonly OsuScreen nextScreen;
        private readonly bool showDisclaimer;

        private readonly Bindable<User> currentUser = new Bindable<User>();
        private FillFlowContainer fill;

<<<<<<< HEAD
        [CanBeNull]
        private Sprite avatarSprite;

        public Disclaimer(OsuScreen nextScreen = null, bool showDisclaimer = false)
=======
        private readonly List<Drawable> expendableText = new List<Drawable>();

        public Disclaimer(OsuScreen nextScreen = null)
>>>>>>> ace57a9e
        {
            this.showDisclaimer = showDisclaimer;
            this.nextScreen = nextScreen;
            ValidForResume = false;
        }

        [Resolved]
        private IAPIProvider api { get; set; }

        [Resolved]
        private Storage storage { get; set; }

        [Resolved(CanBeNull = true)]
        private OsuGame game { get; set; }

        [Resolved]
        private GameHost host { get; set; }

        [Resolved]
        private MConfigManager mConfig { get; set; }

        private bool enableAvatarSprite;

        [BackgroundDependencyLoader]
        private void load(OsuColour colours, TextureStore textures, Storage storage, OsuGame game, CustomStore customStorage)
        {
            textures.AddStore(new TextureLoaderStore(customStorage));
            enableAvatarSprite = mConfig.Get<bool>(MSetting.UseCustomGreetingPicture);

            InternalChildren = new Drawable[]
            {
                icon = new SpriteIcon
                {
                    Anchor = Anchor.Centre,
                    Origin = Anchor.Centre,
                    Icon = OsuIcon.Logo,
                    Size = new Vector2(icon_size),
                    Y = icon_y,
                },
                fill = new FillFlowContainer
                {
                    RelativeSizeAxes = Axes.X,
                    AutoSizeAxes = Axes.Y,
                    Direction = FillDirection.Vertical,
                    Y = icon_y,
                    Anchor = Anchor.Centre,
                    Origin = Anchor.TopCentre,
                    Children = new Drawable[]
                    {
                        textFlow = new LinkFlowContainer
                        {
                            Width = 680,
                            AutoSizeAxes = Axes.Y,
                            TextAnchor = Anchor.TopCentre,
                            Anchor = Anchor.TopCentre,
                            Origin = Anchor.TopCentre,
                            Spacing = new Vector2(0, 2),
                        },
                    }
                },
                supportFlow = new LinkFlowContainer
                {
                    RelativeSizeAxes = Axes.X,
                    AutoSizeAxes = Axes.Y,
                    TextAnchor = Anchor.BottomCentre,
                    Anchor = Anchor.BottomCentre,
                    Origin = Anchor.BottomCentre,
                    Padding = new MarginPadding(20),
                    Alpha = 0,
                    Spacing = new Vector2(0, 2),
                },
            };

<<<<<<< HEAD
            if (enableAvatarSprite)
                AddInternal(avatarSprite = new Sprite
                {
                    Size = new Vector2(400),
                    FillMode = FillMode.Fill,
                    Anchor = Anchor.Centre,
                    Origin = Anchor.Centre,
                    Texture = textures.Get("avatarlogo"),
                    Alpha = 0,
                    Depth = float.MaxValue
                });

            game.SetWindowIcon(mConfig.Get<string>(MSetting.CustomWindowIconPath));
=======
            textFlow.AddText("this is osu!", t => t.Font = t.Font.With(Typeface.Torus, 30, FontWeight.Regular));

            expendableText.AddRange(textFlow.AddText("lazer", t =>
            {
                t.Font = t.Font.With(Typeface.Torus, 30, FontWeight.Regular);
                t.Colour = colours.PinkLight;
            }));

            static void formatRegular(SpriteText t) => t.Font = OsuFont.GetFont(size: 20, weight: FontWeight.Regular);
            static void formatSemiBold(SpriteText t) => t.Font = OsuFont.GetFont(size: 20, weight: FontWeight.SemiBold);
>>>>>>> ace57a9e

            textFlow.NewParagraph();
            textFlow.NewParagraph();
            textFlow.AddText("注意, 这是一个", t => t.Font = t.Font.With(Typeface.Torus, 30, FontWeight.Light));
            textFlow.AddText("分支版本", t => t.Font = t.Font.With(Typeface.Torus, 30, FontWeight.SemiBold));

<<<<<<< HEAD
            textFlow.AddParagraph("一些功能可能不会像预期或最新版的那样工作", t => t.Font = t.Font.With(size: 25));
            textFlow.NewParagraph();

            static void format(SpriteText t) => t.Font = OsuFont.GetFont(size: 20, weight: FontWeight.SemiBold);
=======
            textFlow.AddText("the next ", formatRegular);
            textFlow.AddText("major update", t =>
            {
                t.Font = t.Font.With(Typeface.Torus, 20, FontWeight.SemiBold);
                t.Colour = colours.Pink;
            });
            expendableText.AddRange(textFlow.AddText(" coming to osu!", formatRegular));
            textFlow.AddText(".", formatRegular);

            textFlow.NewParagraph();
            textFlow.NewParagraph();
>>>>>>> ace57a9e

            textFlow.AddParagraph("today's tip:", formatSemiBold);
            textFlow.AddParagraph(getRandomTip(), formatRegular);
            textFlow.NewParagraph();

            textFlow.NewParagraph();

            iconColour = colours.Yellow;

            // manually transfer the user once, but only do the final bind in LoadComplete to avoid thread woes (API scheduler could run while this screen is still loading).
            // the manual transfer is here to ensure all text content is loaded ahead of time as this is very early in the game load process and we want to avoid stutters.
            currentUser.Value = api.LocalUser.Value;
            currentUser.BindValueChanged(e =>
            {
                supportFlow.Children.ForEach(d => d.FadeOut().Expire());

                if (e.NewValue.IsSupporter)
                {
<<<<<<< HEAD
                    supportFlow.AddText("感谢支持osu!", format);
                }
                else
                {
                    supportFlow.AddText("您也可以考虑成为一名", format);
                    supportFlow.AddLink("osu!supporter", "https://osu.ppy.sh/home/support", creationParameters: format);
                    supportFlow.AddText("来支持游戏的开发", format);
=======
                    supportFlow.AddText("Eternal thanks to you for supporting osu!", formatSemiBold);
                }
                else
                {
                    supportFlow.AddText("Consider becoming an ", formatSemiBold);
                    supportFlow.AddLink("osu!supporter", "https://osu.ppy.sh/home/support", formatSemiBold);
                    supportFlow.AddText(" to help support osu!'s development", formatSemiBold);
>>>>>>> ace57a9e
                }

                heart = supportFlow.AddIcon(FontAwesome.Solid.Heart, t =>
                {
                    t.Padding = new MarginPadding { Left = 5, Top = 3 };
                    t.Font = t.Font.With(size: 20);
                    t.Origin = Anchor.Centre;
                    t.Colour = colours.Pink;
                }).First();

                if (IsLoaded)
                    animateHeart();

                if (supportFlow.IsPresent)
                    supportFlow.FadeInFromZero(500);
            }, true);
        }

        protected override void LoadComplete()
        {
            base.LoadComplete();
            if (nextScreen != null)
                LoadComponentAsync(nextScreen);

            ((IBindable<User>)currentUser).BindTo(api.LocalUser);
        }

        public override void OnEntering(IScreen last)
        {
            base.OnEntering(last);
            game?.TransformWindowOpacity(1, 300);

            icon.RotateTo(10);
            icon.FadeOut();
            icon.ScaleTo(0.5f);

            fill.FadeOut();

            var displayDelay = enableAvatarSprite ? 1000 : 0;
            bool fadeInWindowOnEnter = mConfig.Get<bool>(MSetting.FadeInWindowWhenEntering) && host.Window is SDL2DesktopWindow;
            avatarSprite?.FadeIn(fadeInWindowOnEnter ? 0 : 500);

            if (showDisclaimer) //显示Disclaimer时要提供的动画过程
            {
<<<<<<< HEAD
                this.Delay(displayDelay).Schedule(() =>
                {
                    avatarSprite?.FadeColour(Color4.Gray.Opacity(0.15f), 500);
                    icon.Delay(1000 - displayDelay).FadeIn(500).ScaleTo(1, 500, Easing.OutQuint);
                    fill.Delay(1000 - displayDelay).FadeIn(500);
=======
                icon.FadeColour(iconColour, 200, Easing.OutQuint);
                icon.MoveToY(icon_y * 1.3f, 500, Easing.OutCirc)
                    .RotateTo(-360, 520, Easing.OutQuint)
                    .Then()
                    .MoveToY(icon_y, 160, Easing.InQuart)
                    .FadeColour(Color4.White, 160);

                using (BeginDelayedSequence(520 + 160))
                {
                    fill.MoveToOffset(new Vector2(0, 15), 160, Easing.OutQuart);
                    Schedule(() => expendableText.ForEach(t =>
                    {
                        t.FadeOut(100);
                        t.ScaleTo(new Vector2(0, 1), 100, Easing.OutQuart);
                    }));
                }
            }
>>>>>>> ace57a9e

                    using (BeginDelayedSequence(3000 - displayDelay, true))
                    {
                        icon.FadeColour(iconColour, 200, Easing.OutQuint);
                        icon.MoveToY(icon_y * 1.3f, 500, Easing.OutCirc)
                            .RotateTo(-360, 520, Easing.OutQuint)
                            .Then()
                            .MoveToY(icon_y, 160, Easing.InQuart)
                            .FadeColour(Color4.White, 160);

                        fill.Delay(520 + 160).MoveToOffset(new Vector2(0, 15), 160, Easing.OutQuart);
                    }

                    supportFlow.FadeOut().Delay(2000 - displayDelay).FadeIn(500);
                    double delay = 1000 - displayDelay;
                    foreach (var c in textFlow.Children)
                        c.FadeTo(0.001f).Delay(delay += 20).FadeIn(500);

                    animateHeart();
                });

                this
                    .FadeInFromZero(fadeInWindowOnEnter ? 0 : 500)
                    .Then(5500)
                    .FadeOut(250)
                    .ScaleTo(0.9f, 250, Easing.InQuint)
                    .Then(1000)
                    .Finally(d =>
                    {
                        if (nextScreen != null)
                            this.Push(nextScreen);
                    });
            }
            else //不显示时
            {
                if (enableAvatarSprite)
                    this
                        .FadeInFromZero(fadeInWindowOnEnter ? 0 : 500)
                        .Then(2000)
                        .FadeOut(250)
                        .ScaleTo(0.9f, 250, Easing.InQuint)
                        .Then(1000)
                        .Finally(d =>
                        {
                            if (nextScreen != null)
                                this.Push(nextScreen);
                        });
                else if (nextScreen != null)
                    this.Push(nextScreen);
            }
        }

        private string getRandomTip()
        {
            string[] tips =
            {
                "您可以在游戏中的任何位置按Ctrl+T来切换顶栏!",
                "您可以在游戏中的任何位置按Ctrl+O来访问设置!",
                "所有设置都是动态的，并实时生效。试试在游戏时时更改皮肤!",
                "每一次更新都会携带全新的功能。确保您的游戏为最新版本!",
                "如果您发现UI太大或太小，那么试试更改设置中的界面缩放!",
                "试着调整“屏幕缩放”模式，即使在全屏模式下也可以更改游戏或UI区域！",
                "目前，osu!direct对所有使用lazer的用户可用。您可以使用Ctrl+D在任何地方访问它！",
                "看到回放界面下面的时间条没？拖动他试试！",
                "多线程模式允许您即使在低帧数的情况下也能拥有准确的判定！",
                "在mod选择面板中向下滚动可以找到一堆有趣的新mod！",
                "大部分web内容(玩家资料,在线排名等)在游戏内已有原生支持！点点看顶栏上的图标！",
                "右键一个谱面可以选择查看在线信息，隐藏该谱面甚至删除单个难度！",
                "所有删除操作在退出游戏前都是临时的！您可以在“维护”设置中选择恢复被意外删除的内容！",
                "看看多人游戏中的“时移”玩法，他具备房间排行榜和游玩列表的功能！",
                "您可以在游戏中按Ctrl+F11来切换高级fps显示功能！",
                "并使用Ctrl+F2来查看详细性能记录！",
                "看看\"游玩列表\"系统, 他允许用户创建自己的自定义排行榜和永久排行榜!",
                "owo"
            };

            return tips[RNG.Next(0, tips.Length)];
        }

        private void animateHeart()
        {
            heart.FlashColour(Color4.White, 750, Easing.OutQuint).Loop();
        }
    }
}<|MERGE_RESOLUTION|>--- conflicted
+++ resolved
@@ -3,19 +3,14 @@
 
 using System.Collections.Generic;
 using System.Linq;
-using JetBrains.Annotations;
 using osu.Framework.Allocation;
 using osu.Framework.Bindables;
-using osu.Framework.Extensions.Color4Extensions;
 using osu.Framework.Extensions.IEnumerableExtensions;
 using osu.Framework.Graphics;
 using osu.Framework.Graphics.Containers;
 using osu.Framework.Graphics.Sprites;
-using osu.Framework.Graphics.Textures;
-using osu.Framework.Platform;
 using osu.Framework.Screens;
 using osu.Framework.Utils;
-using osu.Game.Configuration;
 using osu.Game.Graphics;
 using osu.Game.Graphics.Containers;
 using osu.Game.Online.API;
@@ -38,23 +33,14 @@
         private const float icon_size = 30;
 
         private readonly OsuScreen nextScreen;
-        private readonly bool showDisclaimer;
 
         private readonly Bindable<User> currentUser = new Bindable<User>();
         private FillFlowContainer fill;
 
-<<<<<<< HEAD
-        [CanBeNull]
-        private Sprite avatarSprite;
-
-        public Disclaimer(OsuScreen nextScreen = null, bool showDisclaimer = false)
-=======
         private readonly List<Drawable> expendableText = new List<Drawable>();
 
-        public Disclaimer(OsuScreen nextScreen = null)
->>>>>>> ace57a9e
-        {
-            this.showDisclaimer = showDisclaimer;
+        public Disclaimer(OsuScreen nextScreen = null, bool showDisclaimer = true)
+        {
             this.nextScreen = nextScreen;
             ValidForResume = false;
         }
@@ -62,26 +48,12 @@
         [Resolved]
         private IAPIProvider api { get; set; }
 
-        [Resolved]
-        private Storage storage { get; set; }
-
-        [Resolved(CanBeNull = true)]
+        [Resolved(canBeNull: true)]
         private OsuGame game { get; set; }
 
-        [Resolved]
-        private GameHost host { get; set; }
-
-        [Resolved]
-        private MConfigManager mConfig { get; set; }
-
-        private bool enableAvatarSprite;
-
         [BackgroundDependencyLoader]
-        private void load(OsuColour colours, TextureStore textures, Storage storage, OsuGame game, CustomStore customStorage)
-        {
-            textures.AddStore(new TextureLoaderStore(customStorage));
-            enableAvatarSprite = mConfig.Get<bool>(MSetting.UseCustomGreetingPicture);
-
+        private void load(OsuColour colours)
+        {
             InternalChildren = new Drawable[]
             {
                 icon = new SpriteIcon
@@ -126,21 +98,6 @@
                 },
             };
 
-<<<<<<< HEAD
-            if (enableAvatarSprite)
-                AddInternal(avatarSprite = new Sprite
-                {
-                    Size = new Vector2(400),
-                    FillMode = FillMode.Fill,
-                    Anchor = Anchor.Centre,
-                    Origin = Anchor.Centre,
-                    Texture = textures.Get("avatarlogo"),
-                    Alpha = 0,
-                    Depth = float.MaxValue
-                });
-
-            game.SetWindowIcon(mConfig.Get<string>(MSetting.CustomWindowIconPath));
-=======
             textFlow.AddText("this is osu!", t => t.Font = t.Font.With(Typeface.Torus, 30, FontWeight.Regular));
 
             expendableText.AddRange(textFlow.AddText("lazer", t =>
@@ -151,19 +108,9 @@
 
             static void formatRegular(SpriteText t) => t.Font = OsuFont.GetFont(size: 20, weight: FontWeight.Regular);
             static void formatSemiBold(SpriteText t) => t.Font = OsuFont.GetFont(size: 20, weight: FontWeight.SemiBold);
->>>>>>> ace57a9e
-
-            textFlow.NewParagraph();
-            textFlow.NewParagraph();
-            textFlow.AddText("注意, 这是一个", t => t.Font = t.Font.With(Typeface.Torus, 30, FontWeight.Light));
-            textFlow.AddText("分支版本", t => t.Font = t.Font.With(Typeface.Torus, 30, FontWeight.SemiBold));
-
-<<<<<<< HEAD
-            textFlow.AddParagraph("一些功能可能不会像预期或最新版的那样工作", t => t.Font = t.Font.With(size: 25));
-            textFlow.NewParagraph();
-
-            static void format(SpriteText t) => t.Font = OsuFont.GetFont(size: 20, weight: FontWeight.SemiBold);
-=======
+
+            textFlow.NewParagraph();
+
             textFlow.AddText("the next ", formatRegular);
             textFlow.AddText("major update", t =>
             {
@@ -175,7 +122,6 @@
 
             textFlow.NewParagraph();
             textFlow.NewParagraph();
->>>>>>> ace57a9e
 
             textFlow.AddParagraph("today's tip:", formatSemiBold);
             textFlow.AddParagraph(getRandomTip(), formatRegular);
@@ -194,15 +140,6 @@
 
                 if (e.NewValue.IsSupporter)
                 {
-<<<<<<< HEAD
-                    supportFlow.AddText("感谢支持osu!", format);
-                }
-                else
-                {
-                    supportFlow.AddText("您也可以考虑成为一名", format);
-                    supportFlow.AddLink("osu!supporter", "https://osu.ppy.sh/home/support", creationParameters: format);
-                    supportFlow.AddText("来支持游戏的开发", format);
-=======
                     supportFlow.AddText("Eternal thanks to you for supporting osu!", formatSemiBold);
                 }
                 else
@@ -210,7 +147,6 @@
                     supportFlow.AddText("Consider becoming an ", formatSemiBold);
                     supportFlow.AddLink("osu!supporter", "https://osu.ppy.sh/home/support", formatSemiBold);
                     supportFlow.AddText(" to help support osu!'s development", formatSemiBold);
->>>>>>> ace57a9e
                 }
 
                 heart = supportFlow.AddIcon(FontAwesome.Solid.Heart, t =>
@@ -247,21 +183,10 @@
             icon.FadeOut();
             icon.ScaleTo(0.5f);
 
-            fill.FadeOut();
-
-            var displayDelay = enableAvatarSprite ? 1000 : 0;
-            bool fadeInWindowOnEnter = mConfig.Get<bool>(MSetting.FadeInWindowWhenEntering) && host.Window is SDL2DesktopWindow;
-            avatarSprite?.FadeIn(fadeInWindowOnEnter ? 0 : 500);
-
-            if (showDisclaimer) //显示Disclaimer时要提供的动画过程
-            {
-<<<<<<< HEAD
-                this.Delay(displayDelay).Schedule(() =>
-                {
-                    avatarSprite?.FadeColour(Color4.Gray.Opacity(0.15f), 500);
-                    icon.Delay(1000 - displayDelay).FadeIn(500).ScaleTo(1, 500, Easing.OutQuint);
-                    fill.Delay(1000 - displayDelay).FadeIn(500);
-=======
+            icon.Delay(500).FadeIn(500).ScaleTo(1, 500, Easing.OutQuint);
+
+            using (BeginDelayedSequence(3000, true))
+            {
                 icon.FadeColour(iconColour, 200, Easing.OutQuint);
                 icon.MoveToY(icon_y * 1.3f, 500, Easing.OutCirc)
                     .RotateTo(-360, 520, Easing.OutQuint)
@@ -279,81 +204,46 @@
                     }));
                 }
             }
->>>>>>> ace57a9e
-
-                    using (BeginDelayedSequence(3000 - displayDelay, true))
-                    {
-                        icon.FadeColour(iconColour, 200, Easing.OutQuint);
-                        icon.MoveToY(icon_y * 1.3f, 500, Easing.OutCirc)
-                            .RotateTo(-360, 520, Easing.OutQuint)
-                            .Then()
-                            .MoveToY(icon_y, 160, Easing.InQuart)
-                            .FadeColour(Color4.White, 160);
-
-                        fill.Delay(520 + 160).MoveToOffset(new Vector2(0, 15), 160, Easing.OutQuart);
-                    }
-
-                    supportFlow.FadeOut().Delay(2000 - displayDelay).FadeIn(500);
-                    double delay = 1000 - displayDelay;
-                    foreach (var c in textFlow.Children)
-                        c.FadeTo(0.001f).Delay(delay += 20).FadeIn(500);
-
-                    animateHeart();
+
+            supportFlow.FadeOut().Delay(2000).FadeIn(500);
+            double delay = 500;
+            foreach (var c in textFlow.Children)
+                c.FadeTo(0.001f).Delay(delay += 20).FadeIn(500);
+
+            animateHeart();
+
+            this
+                .FadeInFromZero(500)
+                .Then(5500)
+                .FadeOut(250)
+                .ScaleTo(0.9f, 250, Easing.InQuint)
+                .Finally(d =>
+                {
+                    if (nextScreen != null)
+                        this.Push(nextScreen);
                 });
-
-                this
-                    .FadeInFromZero(fadeInWindowOnEnter ? 0 : 500)
-                    .Then(5500)
-                    .FadeOut(250)
-                    .ScaleTo(0.9f, 250, Easing.InQuint)
-                    .Then(1000)
-                    .Finally(d =>
-                    {
-                        if (nextScreen != null)
-                            this.Push(nextScreen);
-                    });
-            }
-            else //不显示时
-            {
-                if (enableAvatarSprite)
-                    this
-                        .FadeInFromZero(fadeInWindowOnEnter ? 0 : 500)
-                        .Then(2000)
-                        .FadeOut(250)
-                        .ScaleTo(0.9f, 250, Easing.InQuint)
-                        .Then(1000)
-                        .Finally(d =>
-                        {
-                            if (nextScreen != null)
-                                this.Push(nextScreen);
-                        });
-                else if (nextScreen != null)
-                    this.Push(nextScreen);
-            }
         }
 
         private string getRandomTip()
         {
             string[] tips =
             {
-                "您可以在游戏中的任何位置按Ctrl+T来切换顶栏!",
-                "您可以在游戏中的任何位置按Ctrl+O来访问设置!",
-                "所有设置都是动态的，并实时生效。试试在游戏时时更改皮肤!",
-                "每一次更新都会携带全新的功能。确保您的游戏为最新版本!",
-                "如果您发现UI太大或太小，那么试试更改设置中的界面缩放!",
-                "试着调整“屏幕缩放”模式，即使在全屏模式下也可以更改游戏或UI区域！",
-                "目前，osu!direct对所有使用lazer的用户可用。您可以使用Ctrl+D在任何地方访问它！",
-                "看到回放界面下面的时间条没？拖动他试试！",
-                "多线程模式允许您即使在低帧数的情况下也能拥有准确的判定！",
-                "在mod选择面板中向下滚动可以找到一堆有趣的新mod！",
-                "大部分web内容(玩家资料,在线排名等)在游戏内已有原生支持！点点看顶栏上的图标！",
-                "右键一个谱面可以选择查看在线信息，隐藏该谱面甚至删除单个难度！",
-                "所有删除操作在退出游戏前都是临时的！您可以在“维护”设置中选择恢复被意外删除的内容！",
-                "看看多人游戏中的“时移”玩法，他具备房间排行榜和游玩列表的功能！",
-                "您可以在游戏中按Ctrl+F11来切换高级fps显示功能！",
-                "并使用Ctrl+F2来查看详细性能记录！",
-                "看看\"游玩列表\"系统, 他允许用户创建自己的自定义排行榜和永久排行榜!",
-                "owo"
+                "You can press Ctrl-T anywhere in the game to toggle the toolbar!",
+                "You can press Ctrl-O anywhere in the game to access options!",
+                "All settings are dynamic and take effect in real-time. Try pausing and changing the skin while playing!",
+                "New features are coming online every update. Make sure to stay up-to-date!",
+                "If you find the UI too large or small, try adjusting UI scale in settings!",
+                "Try adjusting the \"Screen Scaling\" mode to change your gameplay or UI area, even in fullscreen!",
+                "For now, what used to be \"osu!direct\" is available to all users on lazer. You can access it anywhere using Ctrl-D!",
+                "Seeking in replays is available by dragging on the difficulty bar at the bottom of the screen!",
+                "Multithreading support means that even with low \"FPS\" your input and judgements will be accurate!",
+                "Try scrolling down in the mod select panel to find a bunch of new fun mods!",
+                "Most of the web content (profiles, rankings, etc.) are available natively in-game from the icons on the toolbar!",
+                "Get more details, hide or delete a beatmap by right-clicking on its panel at song select!",
+                "All delete operations are temporary until exiting. Restore accidentally deleted content from the maintenance settings!",
+                "Check out the \"playlists\" system, which lets users create their own custom and permanent leaderboards!",
+                "Toggle advanced frame / thread statistics with Ctrl-F11!",
+                "Take a look under the hood at performance counters and enable verbose performance logging with Ctrl-F2!",
             };
 
             return tips[RNG.Next(0, tips.Length)];
