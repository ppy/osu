--- conflicted
+++ resolved
@@ -167,11 +167,7 @@
                 t.Font = t.Font.With(Typeface.Torus, 20, FontWeight.SemiBold);
                 t.Colour = colours.Pink;
             });
-<<<<<<< HEAD
-            expendableText.AddRange(textFlow.AddText("即将到来！", formatRegular));
-=======
-            expendableText.Add(textFlow.AddText(" coming to osu!", formatRegular));
->>>>>>> f6c19c95
+            expendableText.Add(textFlow.AddText("即将到来!", formatRegular));
             textFlow.AddText(".", formatRegular);
 
             textFlow.NewParagraph();
@@ -244,7 +240,6 @@
 
                 using (BeginDelayedSequence(3000, true))
                 {
-<<<<<<< HEAD
                     icon.FadeColour(iconColour, 200, Easing.OutQuint);
                     icon.MoveToY(icon_y * 1.3f, 500, Easing.OutCirc)
                         .RotateTo(-360, 520, Easing.OutQuint)
@@ -252,11 +247,9 @@
                         .MoveToY(icon_y, 160, Easing.InQuart)
                         .FadeColour(Color4.White, 160);
 
-                    using (BeginDelayedSequence(520 + 160))
-=======
+                    //using (BeginDelayedSequence(520 + 160))
                     fill.MoveToOffset(new Vector2(0, 15), 160, Easing.OutQuart);
                     Schedule(() => expendableText.SelectMany(t => t.Drawables).ForEach(t =>
->>>>>>> f6c19c95
                     {
                         fill.MoveToOffset(new Vector2(0, 15), 160, Easing.OutQuart);
                         Schedule(() => expendableText.ForEach(t =>
@@ -264,7 +257,7 @@
                             t.FadeOut(100);
                             t.ScaleTo(new Vector2(0, 1), 100, Easing.OutQuart);
                         }));
-                    }
+                    }));
                 }
 
                 supportFlow.FadeOut().Delay(2000).FadeIn(500);
