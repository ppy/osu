--- conflicted
+++ resolved
@@ -19,11 +19,8 @@
 using osu.Game.Graphics;
 using osu.Game.Graphics.Containers;
 using osu.Game.Online.API;
-<<<<<<< HEAD
+using osu.Game.Online.API.Requests.Responses;
 using osu.Game.Screens.Backgrounds;
-=======
-using osu.Game.Online.API.Requests.Responses;
->>>>>>> f208a931
 using osuTK;
 using osuTK.Graphics;
 
@@ -328,6 +325,10 @@
                 "您可以在游戏中按Ctrl+F11来切换高级fps显示功能！",
                 "使用Ctrl+F2来查看详细性能记录！",
                 "看看\"游玩列表\"系统, 他允许用户创建自己的自定义排行榜和永久排行榜!",
+                "使用linux游玩以获得更好的体验（） ——翎",
+                "原来，你也玩osu",
+                "选择ppy，选择成功！",
+                "I use Arch btw.",
                 "owo"
             };
 
