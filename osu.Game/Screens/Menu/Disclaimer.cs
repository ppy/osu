﻿// Copyright (c) ppy Pty Ltd <contact@ppy.sh>. Licensed under the MIT Licence.
// See the LICENCE file in the repository root for full licence text.

using System.Linq;
using osu.Framework.Allocation;
using osu.Framework.Bindables;
using osu.Framework.Extensions.IEnumerableExtensions;
using osu.Framework.Graphics;
using osu.Framework.Graphics.Containers;
using osu.Framework.Graphics.Sprites;
using osu.Framework.Screens;
using osu.Framework.Utils;
using osu.Game.Graphics;
using osu.Game.Graphics.Containers;
using osu.Game.Online.API;
using osuTK;
using osuTK.Graphics;
using osu.Game.Users;

namespace osu.Game.Screens.Menu
{
    public class Disclaimer : StartupScreen
    {
        private SpriteIcon icon;
        private Color4 iconColour;
        private LinkFlowContainer textFlow;
        private LinkFlowContainer supportFlow;

        private Drawable heart;

        private const float icon_y = -85;
        private const float icon_size = 30;

        private readonly OsuScreen nextScreen;

        private readonly Bindable<User> currentUser = new Bindable<User>();
        private FillFlowContainer fill;

        public Disclaimer(OsuScreen nextScreen = null)
        {
            this.nextScreen = nextScreen;
            ValidForResume = false;
        }

        [Resolved]
        private IAPIProvider api { get; set; }

        [BackgroundDependencyLoader]
        private void load(OsuColour colours)
        {
            InternalChildren = new Drawable[]
            {
                icon = new SpriteIcon
                {
                    Anchor = Anchor.Centre,
                    Origin = Anchor.Centre,
                    Icon = FontAwesome.Solid.Flask,
                    Size = new Vector2(icon_size),
                    Y = icon_y,
                },
                fill = new FillFlowContainer
                {
                    RelativeSizeAxes = Axes.X,
                    AutoSizeAxes = Axes.Y,
                    Direction = FillDirection.Vertical,
                    Y = icon_y,
                    Anchor = Anchor.Centre,
                    Origin = Anchor.TopCentre,
                    Children = new Drawable[]
                    {
                        textFlow = new LinkFlowContainer
                        {
                            RelativeSizeAxes = Axes.X,
                            AutoSizeAxes = Axes.Y,
                            TextAnchor = Anchor.TopCentre,
                            Anchor = Anchor.TopCentre,
                            Origin = Anchor.TopCentre,
                            Spacing = new Vector2(0, 2),
                            LayoutDuration = 2000,
                            LayoutEasing = Easing.OutQuint
                        },
                        supportFlow = new LinkFlowContainer
                        {
                            RelativeSizeAxes = Axes.X,
                            AutoSizeAxes = Axes.Y,
                            TextAnchor = Anchor.TopCentre,
                            Anchor = Anchor.TopCentre,
                            Origin = Anchor.TopCentre,
                            Alpha = 0,
                            Spacing = new Vector2(0, 2),
                        },
                    }
                }
            };

            textFlow.NewParagraph();
            textFlow.NewParagraph();
            textFlow.AddText("注意, 这是一个", t => t.Font = t.Font.With(Typeface.Torus, 30, FontWeight.Light));
            textFlow.AddText("分支版本", t => t.Font = t.Font.With(Typeface.Torus, 30, FontWeight.SemiBold));

            textFlow.AddParagraph("一些功能可能不会像预期或最新版的那样工作", t => t.Font = t.Font.With(size: 25));
            textFlow.NewParagraph();

            static void format(SpriteText t) => t.Font = OsuFont.GetFont(size: 20, weight: FontWeight.SemiBold);

            textFlow.AddParagraph(getRandomTip(), t => t.Font = t.Font.With(Typeface.Torus, 20, FontWeight.SemiBold));
            textFlow.NewParagraph();

            textFlow.NewParagraph();

            iconColour = colours.Yellow;

            // manually transfer the user once, but only do the final bind in LoadComplete to avoid thread woes (API scheduler could run while this screen is still loading).
            // the manual transfer is here to ensure all text content is loaded ahead of time as this is very early in the game load process and we want to avoid stutters.
            currentUser.Value = api.LocalUser.Value;
            currentUser.BindValueChanged(e =>
            {
                supportFlow.Children.ForEach(d => d.FadeOut().Expire());

                if (e.NewValue.IsSupporter)
                {
                    supportFlow.AddText("感谢支持osu!", format);
                }
                else
                {
                    supportFlow.AddText("您也可以考虑成为一名", format);
                    supportFlow.AddLink("osu!supporter", "https://osu.ppy.sh/home/support", creationParameters: format);
                    supportFlow.AddText("来支持游戏的开发", format);
                }

                heart = supportFlow.AddIcon(FontAwesome.Solid.Heart, t =>
                {
                    t.Padding = new MarginPadding { Left = 5, Top = 3 };
                    t.Font = t.Font.With(size: 12);
                    t.Origin = Anchor.Centre;
                    t.Colour = colours.Pink;
                }).First();

                if (IsLoaded)
                    animateHeart();

                if (supportFlow.IsPresent)
                    supportFlow.FadeInFromZero(500);
            }, true);
        }

        protected override void LoadComplete()
        {
            base.LoadComplete();
            if (nextScreen != null)
                LoadComponentAsync(nextScreen);

            ((IBindable<User>)currentUser).BindTo(api.LocalUser);
        }

        public override void OnEntering(IScreen last)
        {
            base.OnEntering(last);

            icon.RotateTo(10);
            icon.FadeOut();
            icon.ScaleTo(0.5f);

            icon.Delay(500).FadeIn(500).ScaleTo(1, 500, Easing.OutQuint);

            using (BeginDelayedSequence(3000, true))
            {
                icon.FadeColour(iconColour, 200, Easing.OutQuint);
                icon.MoveToY(icon_y * 1.3f, 500, Easing.OutCirc)
                    .RotateTo(-360, 520, Easing.OutQuint)
                    .Then()
                    .MoveToY(icon_y, 160, Easing.InQuart)
                    .FadeColour(Color4.White, 160);

                fill.Delay(520 + 160).MoveToOffset(new Vector2(0, 15), 160, Easing.OutQuart);
            }

            supportFlow.FadeOut().Delay(2000).FadeIn(500);
            double delay = 500;
            foreach (var c in textFlow.Children)
                c.FadeTo(0.001f).Delay(delay += 20).FadeIn(500);

            animateHeart();

            this
                .FadeInFromZero(500)
                .Then(5500)
                .FadeOut(250)
                .ScaleTo(0.9f, 250, Easing.InQuint)
                .Finally(d =>
                {
                    if (nextScreen != null)
                        this.Push(nextScreen);
                });
        }

        private string getRandomTip()
        {
            string[] tips =
            {
<<<<<<< HEAD
                "您可以在游戏中的任何位置按Ctrl+T来切换顶栏!",
                "您可以在游戏中的任何位置按Ctrl+O来访问设置!",
                "所有设置都是动态的，并实时生效。试试在游戏时时更改皮肤!",
                "每一次更新都会携带全新的功能。确保您的游戏为最新版本!",
                "如果您发现UI太大或太小，那么试试更改设置中的界面缩放!",
                "试着调整“屏幕缩放”模式，即使在全屏模式下也可以更改游戏或UI区域！",
                "目前，osu!direct对所有使用lazer的用户可用。您可以使用Ctrl+D在任何地方访问它！",
                "看到回放界面下面的时间条没？拖动他试试！",
                "多线程模式允许您即使在低帧数的情况下也能拥有准确的判定！",
                "在mod选择面板中向下滚动可以找到一堆有趣的新mod！",
                "大部分web内容(玩家资料,在线排名等)在游戏内已有原生支持！点点看顶栏上的图标！",
                "右键一个谱面可以选择查看在线信息，隐藏该谱面甚至删除单个难度！",
                "所有删除操作在退出游戏前都是临时的！您可以在“维护”设置中选择恢复被意外删除的内容！",
                "看看多人游戏中的“时移”玩法，他具备房间排行榜和游玩列表的功能！",
                "您可以在游戏中按Ctrl+F11来切换高级fps显示功能！",
                "深入了解性能计数器，并使用Ctrl+F2启用详细的性能记录！", //本句机翻(*懒*)
                "owo"
=======
                "You can press Ctrl-T anywhere in the game to toggle the toolbar!",
                "You can press Ctrl-O anywhere in the game to access options!",
                "All settings are dynamic and take effect in real-time. Try pausing and changing the skin while playing!",
                "New features are coming online every update. Make sure to stay up-to-date!",
                "If you find the UI too large or small, try adjusting UI scale in settings!",
                "Try adjusting the \"Screen Scaling\" mode to change your gameplay or UI area, even in fullscreen!",
                "For now, osu!direct is available to all users on lazer. You can access it anywhere using Ctrl-D!",
                "Seeking in replays is available by dragging on the difficulty bar at the bottom of the screen!",
                "Multithreading support means that even with low \"FPS\" your input and judgements will be accurate!",
                "Try scrolling down in the mod select panel to find a bunch of new fun mods!",
                "Most of the web content (profiles, rankings, etc.) are available natively in-game from the icons on the toolbar!",
                "Get more details, hide or delete a beatmap by right-clicking on its panel at song select!",
                "All delete operations are temporary until exiting. Restore accidentally deleted content from the maintenance settings!",
                "Check out the \"playlists\" system, which lets users create their own custom and permanent leaderboards!",
                "Toggle advanced frame / thread statistics with Ctrl-F11!",
                "Take a look under the hood at performance counters and enable verbose performance logging with Ctrl-F2!",
>>>>>>> 4e21bd01
            };

            return tips[RNG.Next(0, tips.Length)];
        }

        private void animateHeart()
        {
            heart.FlashColour(Color4.White, 750, Easing.OutQuint).Loop();
        }
    }
}<|MERGE_RESOLUTION|>--- conflicted
+++ resolved
@@ -198,7 +198,6 @@
         {
             string[] tips =
             {
-<<<<<<< HEAD
                 "您可以在游戏中的任何位置按Ctrl+T来切换顶栏!",
                 "您可以在游戏中的任何位置按Ctrl+O来访问设置!",
                 "所有设置都是动态的，并实时生效。试试在游戏时时更改皮肤!",
@@ -215,25 +214,8 @@
                 "看看多人游戏中的“时移”玩法，他具备房间排行榜和游玩列表的功能！",
                 "您可以在游戏中按Ctrl+F11来切换高级fps显示功能！",
                 "深入了解性能计数器，并使用Ctrl+F2启用详细的性能记录！", //本句机翻(*懒*)
+                "看看\"游玩列表\"系统, 他允许用户创建自己的自定义排行榜和永久排行榜!",
                 "owo"
-=======
-                "You can press Ctrl-T anywhere in the game to toggle the toolbar!",
-                "You can press Ctrl-O anywhere in the game to access options!",
-                "All settings are dynamic and take effect in real-time. Try pausing and changing the skin while playing!",
-                "New features are coming online every update. Make sure to stay up-to-date!",
-                "If you find the UI too large or small, try adjusting UI scale in settings!",
-                "Try adjusting the \"Screen Scaling\" mode to change your gameplay or UI area, even in fullscreen!",
-                "For now, osu!direct is available to all users on lazer. You can access it anywhere using Ctrl-D!",
-                "Seeking in replays is available by dragging on the difficulty bar at the bottom of the screen!",
-                "Multithreading support means that even with low \"FPS\" your input and judgements will be accurate!",
-                "Try scrolling down in the mod select panel to find a bunch of new fun mods!",
-                "Most of the web content (profiles, rankings, etc.) are available natively in-game from the icons on the toolbar!",
-                "Get more details, hide or delete a beatmap by right-clicking on its panel at song select!",
-                "All delete operations are temporary until exiting. Restore accidentally deleted content from the maintenance settings!",
-                "Check out the \"playlists\" system, which lets users create their own custom and permanent leaderboards!",
-                "Toggle advanced frame / thread statistics with Ctrl-F11!",
-                "Take a look under the hood at performance counters and enable verbose performance logging with Ctrl-F2!",
->>>>>>> 4e21bd01
             };
 
             return tips[RNG.Next(0, tips.Length)];
