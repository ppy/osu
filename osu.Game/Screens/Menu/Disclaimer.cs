﻿// Copyright (c) ppy Pty Ltd <contact@ppy.sh>. Licensed under the MIT Licence.
// See the LICENCE file in the repository root for full licence text.

#nullable disable

using System.Collections.Generic;
using System.Linq;
using osu.Framework.Allocation;
using osu.Framework.Bindables;
using osu.Framework.Extensions.Color4Extensions;
using osu.Framework.Extensions.IEnumerableExtensions;
using osu.Framework.Graphics;
using osu.Framework.Graphics.Containers;
using osu.Framework.Graphics.Shapes;
using osu.Framework.Graphics.Sprites;
using osu.Framework.Graphics.Textures;
using osu.Framework.Screens;
using osu.Framework.Utils;
using osu.Game.Configuration;
using osu.Game.Graphics;
using osu.Game.Graphics.Containers;
using osu.Game.Online.API;
using osu.Game.Online.API.Requests.Responses;
using osu.Game.Screens.Backgrounds;
using osuTK;
using osuTK.Graphics;

namespace osu.Game.Screens.Menu
{
    public partial class Disclaimer : StartupScreen
    {
        protected override BackgroundScreen CreateBackground() => new BackgroundScreenPureColor(backgroundColor);

        private SpriteIcon icon;
        private Color4 iconColour;
        private LinkFlowContainer textFlow;
        private LinkFlowContainer supportFlow;

        private Drawable heart;

        private const float icon_y = -85;
        private const float icon_size = 30;

        private readonly OsuScreen nextScreen;

        private readonly Bindable<APIUser> currentUser = new Bindable<APIUser>();
        private FillFlowContainer fill;

        private readonly List<ITextPart> expendableText = new List<ITextPart>();

        private Texture avatarTexture;

        private bool showDisclaimer;
        private readonly Color4 backgroundColor;

        public Disclaimer(OsuScreen nextScreen = null, bool showDisclaimer = true, Color4 backgroundColor = new Color4())
        {
            this.nextScreen = nextScreen;
            this.showDisclaimer = showDisclaimer;
            this.backgroundColor = backgroundColor;
            ValidForResume = false;
        }

        [Resolved]
        private IAPIProvider api { get; set; }

        [Resolved(canBeNull: true)]
        private OsuGame game { get; set; }

        [BackgroundDependencyLoader]
        private void load(OsuColour colours, LargeTextureStore largeTextureStore, MConfigManager mConfig)
        {
            bool enableAvatarSprite = mConfig.Get<bool>(MSetting.UseCustomGreetingPicture);

            showDisclaimer = !mConfig.Get<bool>(MSetting.DoNotShowDisclaimer) && showDisclaimer;

            InternalChildren = new Drawable[]
            {
                icon = new SpriteIcon
                {
                    Anchor = Anchor.Centre,
                    Origin = Anchor.Centre,
                    Icon = OsuIcon.Logo,
                    Size = new Vector2(icon_size),
                    Y = icon_y,
                },
                fill = new FillFlowContainer
                {
                    RelativeSizeAxes = Axes.X,
                    AutoSizeAxes = Axes.Y,
                    Direction = FillDirection.Vertical,
                    Y = icon_y,
                    Anchor = Anchor.Centre,
                    Origin = Anchor.TopCentre,
                    Children = new Drawable[]
                    {
                        textFlow = new LinkFlowContainer
                        {
                            Width = 680,
                            AutoSizeAxes = Axes.Y,
                            TextAnchor = Anchor.TopCentre,
                            Anchor = Anchor.TopCentre,
                            Origin = Anchor.TopCentre,
                            Spacing = new Vector2(0, 2),
                        },
                    }
                },
                supportFlow = new LinkFlowContainer
                {
                    RelativeSizeAxes = Axes.X,
                    AutoSizeAxes = Axes.Y,
                    TextAnchor = Anchor.BottomCentre,
                    Anchor = Anchor.BottomCentre,
                    Origin = Anchor.BottomCentre,
                    Padding = new MarginPadding(20),
                    Alpha = 0,
                    Spacing = new Vector2(0, 2),
                },
            };

            if (enableAvatarSprite)
            {
                avatarTexture = largeTextureStore.Get("startup");

                if (!avatarTexture.Available)
                    avatarTexture = largeTextureStore.Get("avatarlogo");

                AddInternal(new Sprite
                {
                    Size = new Vector2(400),
                    FillMode = FillMode.Fill,
                    Anchor = Anchor.Centre,
                    Origin = Anchor.Centre,
                    Texture = avatarTexture,
                    Depth = float.MaxValue
                });
            }

            if (showDisclaimer)
            {
                AddInternal(new Box
                {
                    RelativeSizeAxes = Axes.Both,
                    Colour = Color4.Black.Opacity(0.7f),
                    Depth = float.MaxValue,
                    Anchor = Anchor.Centre,
                    Origin = Anchor.Centre,
                    Scale = new Vector2(1.5f)
                });
            }

            game?.SetWindowIcon(mConfig.Get<string>(MSetting.CustomWindowIconPath));

            textFlow.AddText("这就是 osu!", t => t.Font = t.Font.With(Typeface.Torus, 30, FontWeight.Regular));

            expendableText.Add(textFlow.AddText("lazer", t =>
            {
                t.Font = t.Font.With(Typeface.Torus, 30, FontWeight.Regular);
                t.Colour = colours.PinkLight;
            }));

            static void formatRegular(SpriteText t) => t.Font = OsuFont.GetFont(size: 20, weight: FontWeight.Regular);
            static void formatSemiBold(SpriteText t) => t.Font = OsuFont.GetFont(size: 20, weight: FontWeight.SemiBold);

            textFlow.NewParagraph();

            textFlow.AddText("下一个osu!的", formatRegular);
            textFlow.AddText("重大更新", t =>
            {
                t.Font = t.Font.With(Typeface.Torus, 20, FontWeight.SemiBold);
                t.Colour = colours.Pink;
            });
            expendableText.Add(textFlow.AddText("即将到来!", formatRegular));
            textFlow.AddText(".", formatRegular);

            textFlow.NewParagraph();
            textFlow.NewParagraph();

            textFlow.AddParagraph("今日提示:", formatSemiBold);
            textFlow.AddParagraph(getRandomTip(), formatRegular);
            textFlow.NewParagraph();

            textFlow.NewParagraph();

            iconColour = colours.Yellow;

            // manually transfer the user once, but only do the final bind in LoadComplete to avoid thread woes (API scheduler could run while this screen is still loading).
            // the manual transfer is here to ensure all text content is loaded ahead of time as this is very early in the game load process and we want to avoid stutters.
            currentUser.Value = api.LocalUser.Value;
            currentUser.BindValueChanged(e =>
            {
                supportFlow.Children.ForEach(d => d.FadeOut().Expire());

                if (e.NewValue.IsSupporter)
                {
                    supportFlow.AddText("感谢支持osu!", formatSemiBold);
                }
                else
                {
                    supportFlow.AddText("您也可以考虑成为一名", formatSemiBold);
                    supportFlow.AddLink("osu!supporter", "https://osu.ppy.sh/home/support", formatSemiBold);
                    supportFlow.AddText("来支持游戏的开发", formatSemiBold);
                }

                supportFlow.AddIcon(FontAwesome.Solid.Heart, t =>
                {
                    heart = t;

                    t.Padding = new MarginPadding { Left = 5, Top = 3 };
                    t.Font = t.Font.With(size: 20);
                    t.Origin = Anchor.Centre;
                    t.Colour = colours.Pink;

                    Schedule(() => heart?.FlashColour(Color4.White, 750, Easing.OutQuint).Loop());
                });

                if (supportFlow.IsPresent)
                    supportFlow.FadeInFromZero(500);
            }, true);
        }

        protected override void LoadComplete()
        {
            base.LoadComplete();
            if (nextScreen != null)
                LoadComponentAsync(nextScreen);

            ((IBindable<APIUser>)currentUser).BindTo(api.LocalUser);
        }

        public override void OnSuspending(ScreenTransitionEvent e)
        {
            base.OnSuspending(e);

            // Once this screen has finished being displayed, we don't want to unnecessarily handle user change events.
            currentUser.UnbindAll();
        }

        public override void OnEntering(ScreenTransitionEvent e)
        {
            base.OnEntering(e);

            icon.RotateTo(10);
            icon.FadeOut();
            icon.ScaleTo(0.5f);

            icon.Delay(500).FadeIn(500).ScaleTo(1, 500, Easing.OutQuint);

            if (showDisclaimer)
            {
                //显示Disclaimer
                using (BeginDelayedSequence(3000))
                {
                    icon.FadeColour(iconColour, 200, Easing.OutQuint);
                    icon.MoveToY(icon_y * 1.3f, 500, Easing.OutCirc)
                        .RotateTo(-360, 520, Easing.OutQuint)
                        .Then()
                        .MoveToY(icon_y, 160, Easing.InQuart)
                        .FadeColour(Color4.White, 160);

                    using (BeginDelayedSequence(520 + 160))
                    {
                        fill.MoveToOffset(new Vector2(0, 15), 160, Easing.OutQuart);
                        Schedule(() => expendableText.SelectMany(t => t.Drawables).ForEach(t =>
                        {
                            t.FadeOut(100);
                            t.ScaleTo(new Vector2(0, 1), 100, Easing.OutQuart);
                        }));
                    }
                }

                supportFlow.FadeOut().Delay(2000).FadeIn(500);
                double delay = 500;
                foreach (var c in textFlow.Children)
                    c.FadeTo(0.001f).Delay(delay += 20).FadeIn(500);

                this
                    .FadeInFromZero(500)
                    .Then(5500)
                    .FadeOut(250)
                    .ScaleTo(0.9f, 250, Easing.InQuint)
                    .Finally(d =>
                    {
                        if (nextScreen != null)
                            this.Push(nextScreen);
                    });
            }
            else
            {
                //不显示Disclaimer
                bool instantPush = avatarTexture == null;

                icon.FadeOut();
                textFlow.FadeOut();
                supportFlow.FadeOut();

                if (!instantPush)
                    supportFlow.FadeIn(500);

                this
                    .FadeInFromZero(instantPush ? 0 : 500)
                    .Then(instantPush ? 0 : 2500)
                    .FadeOut(250)
                    .ScaleTo(0.9f, 250, Easing.InQuint)
                    .Finally(d =>
                    {
                        if (nextScreen != null)
                            this.Push(nextScreen);
                    });
            }
        }

        private string getRandomTip()
        {
            string[] tips =
            {
<<<<<<< HEAD
                "您可以在游戏中的任何位置按Ctrl+T来切换顶栏!",
                "您可以在游戏中的任何位置按Ctrl+O来访问设置!",
                "所有设置都是动态的，并实时生效。试试在游戏时时更改皮肤!",
                "每一次更新都会携带全新的功能。确保您的游戏为最新版本!",
                "如果您发现UI太大或太小，那么试试更改设置中的界面缩放!",
                "试着调整“屏幕缩放”模式，即使在全屏模式下也可以更改游戏或UI区域！",
                "osu!direct对所有用户可用。您可以使用Ctrl+D在任何地方访问它！",
                "看到回放界面下面的时间条没？拖动他试试！",
                "多线程模式允许您即使在低帧数的情况下也能拥有准确的判定！",
                "在mod选择面板中向下滚动可以找到一堆有趣的新mod！",
                "大部分web内容(玩家资料,在线排名等)在游戏内已有原生支持！点点看顶栏上的图标！",
                "右键一个谱面可以选择查看在线信息，隐藏该谱面甚至删除单个难度！",
                "所有删除操作在退出游戏前都是临时的！您可以在“维护”设置中选择恢复被意外删除的内容！",
                "看看多人游戏中的“时移”玩法，他具备房间排行榜和游玩列表的功能！",
                "您可以在游戏中按Ctrl+F11来切换高级fps显示功能！",
                "使用Ctrl+F2来查看详细性能记录！",
                "看看\"游玩列表\"系统, 他允许用户创建自己的自定义排行榜和永久排行榜!",
                "使用linux游玩以获得更好的体验 ——翎",
                "原来，你也玩osu",
                "选择ppy，选择成功！",
                "owo"
=======
                "You can press Ctrl-T anywhere in the game to toggle the toolbar!",
                "You can press Ctrl-O anywhere in the game to access options!",
                "All settings are dynamic and take effect in real-time. Try pausing and changing the skin while playing!",
                "New features are coming online every update. Make sure to stay up-to-date!",
                "If you find the UI too large or small, try adjusting UI scale in settings!",
                "Try adjusting the \"Screen Scaling\" mode to change your gameplay or UI area, even in fullscreen!",
                "What used to be \"osu!direct\" is available to all users just like on the website. You can access it anywhere using Ctrl-B!",
                "Seeking in replays is available by dragging on the difficulty bar at the bottom of the screen!",
                "Multithreading support means that even with low \"FPS\" your input and judgements will be accurate!",
                "Try scrolling down in the mod select panel to find a bunch of new fun mods!",
                "Most of the web content (profiles, rankings, etc.) are available natively in-game from the icons on the toolbar!",
                "Get more details, hide or delete a beatmap by right-clicking on its panel at song select!",
                "All delete operations are temporary until exiting. Restore accidentally deleted content from the maintenance settings!",
                "Check out the \"playlists\" system, which lets users create their own custom and permanent leaderboards!",
                "Toggle advanced frame / thread statistics with Ctrl-F11!",
                "Take a look under the hood at performance counters and enable verbose performance logging with Ctrl-F2!",
>>>>>>> b7d2e0ae
            };

            return tips[RNG.Next(0, tips.Length)];
        }
    }
}<|MERGE_RESOLUTION|>--- conflicted
+++ resolved
@@ -314,29 +314,6 @@
         {
             string[] tips =
             {
-<<<<<<< HEAD
-                "您可以在游戏中的任何位置按Ctrl+T来切换顶栏!",
-                "您可以在游戏中的任何位置按Ctrl+O来访问设置!",
-                "所有设置都是动态的，并实时生效。试试在游戏时时更改皮肤!",
-                "每一次更新都会携带全新的功能。确保您的游戏为最新版本!",
-                "如果您发现UI太大或太小，那么试试更改设置中的界面缩放!",
-                "试着调整“屏幕缩放”模式，即使在全屏模式下也可以更改游戏或UI区域！",
-                "osu!direct对所有用户可用。您可以使用Ctrl+D在任何地方访问它！",
-                "看到回放界面下面的时间条没？拖动他试试！",
-                "多线程模式允许您即使在低帧数的情况下也能拥有准确的判定！",
-                "在mod选择面板中向下滚动可以找到一堆有趣的新mod！",
-                "大部分web内容(玩家资料,在线排名等)在游戏内已有原生支持！点点看顶栏上的图标！",
-                "右键一个谱面可以选择查看在线信息，隐藏该谱面甚至删除单个难度！",
-                "所有删除操作在退出游戏前都是临时的！您可以在“维护”设置中选择恢复被意外删除的内容！",
-                "看看多人游戏中的“时移”玩法，他具备房间排行榜和游玩列表的功能！",
-                "您可以在游戏中按Ctrl+F11来切换高级fps显示功能！",
-                "使用Ctrl+F2来查看详细性能记录！",
-                "看看\"游玩列表\"系统, 他允许用户创建自己的自定义排行榜和永久排行榜!",
-                "使用linux游玩以获得更好的体验 ——翎",
-                "原来，你也玩osu",
-                "选择ppy，选择成功！",
-                "owo"
-=======
                 "You can press Ctrl-T anywhere in the game to toggle the toolbar!",
                 "You can press Ctrl-O anywhere in the game to access options!",
                 "All settings are dynamic and take effect in real-time. Try pausing and changing the skin while playing!",
@@ -353,7 +330,6 @@
                 "Check out the \"playlists\" system, which lets users create their own custom and permanent leaderboards!",
                 "Toggle advanced frame / thread statistics with Ctrl-F11!",
                 "Take a look under the hood at performance counters and enable verbose performance logging with Ctrl-F2!",
->>>>>>> b7d2e0ae
             };
 
             return tips[RNG.Next(0, tips.Length)];
