--- conflicted
+++ resolved
@@ -325,7 +325,6 @@
             intro.Delay(length + fade).FadeOut();
         }
 
-<<<<<<< HEAD
         public void PlayIntroCN()
         {
             const double length = 3150;
@@ -336,10 +335,9 @@
             introCN.Start(length);
             introCN.Delay(length + fade).FadeOut();
         }
-=======
+
         [Resolved]
         private MusicController musicController { get; set; }
->>>>>>> ebed7d09
 
         protected override void Update()
         {
