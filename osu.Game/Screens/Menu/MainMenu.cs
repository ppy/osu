--- conflicted
+++ resolved
@@ -187,7 +187,6 @@
             return s;
         }
 
-<<<<<<< HEAD
         private Screen consumeMvis()
         {
             var s = mvisScreen;
@@ -201,10 +200,8 @@
             purePlayerScreen = null;
             return s;
         }
-=======
         [Resolved]
         private Storage storage { get; set; }
->>>>>>> 38361902
 
         public override void OnEntering(IScreen last)
         {
@@ -321,33 +318,5 @@
             this.FadeOut(3000);
             return base.OnExiting(next);
         }
-<<<<<<< HEAD
-
-        private class ConfirmExitDialog : PopupDialog
-        {
-            public ConfirmExitDialog(Action confirm, Action cancel)
-            {
-                HeaderText = "真的要退出吗?";
-                BodyText = "这是最后一次确认的机会了";
-
-                Icon = FontAwesome.Solid.ExclamationTriangle;
-
-                Buttons = new PopupDialogButton[]
-                {
-                    new PopupDialogOkButton
-                    {
-                        Text = @"再见",
-                        Action = confirm
-                    },
-                    new PopupDialogCancelButton
-                    {
-                        Text = @"再玩一会",
-                        Action = cancel
-                    },
-                };
-            }
-        }
-=======
->>>>>>> 38361902
     }
 }