--- conflicted
+++ resolved
@@ -108,15 +108,10 @@
                                 this.Push(new Editor());
                             },
                             OnSolo = onSolo,
-<<<<<<< HEAD
                             OnMvisButton = onMvis,
                             OnImportButton = onImport,
-                            OnMultiplayer = () => this.Push(new RealtimeMultiplayer()),
-                            OnTimeshift = () => this.Push(new TimeshiftMultiplayer()),
-=======
                             OnMultiplayer = () => this.Push(new Multiplayer()),
                             OnPlaylists = () => this.Push(new Playlists()),
->>>>>>> d155f2c0
                             OnExit = confirmAndExit,
                         }
                     }
