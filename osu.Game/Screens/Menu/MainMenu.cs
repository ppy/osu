--- conflicted
+++ resolved
@@ -178,13 +178,8 @@
 
         public override void OnEntering(ScreenTransitionEvent e)
         {
-<<<<<<< HEAD
-            base.OnEntering(last);
+            base.OnEntering(e);
             Buttons.FadeInFromZero(500);
-=======
-            base.OnEntering(e);
-            buttons.FadeInFromZero(500);
->>>>>>> 000c1527
 
             if (e.Last is IntroScreen && musicController.TrackLoaded)
             {
