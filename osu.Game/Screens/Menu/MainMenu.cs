--- conflicted
+++ resolved
@@ -108,14 +108,10 @@
                                 this.Push(new Editor());
                             },
                             OnSolo = onSolo,
-<<<<<<< HEAD
                             OnMvisButton = onMvis,
                             OnImportButton = onImport,
-                            OnMulti = delegate { this.Push(new Multiplayer()); },
-=======
                             OnMultiplayer = () => this.Push(new RealtimeMultiplayer()),
                             OnTimeshift = () => this.Push(new TimeshiftMultiplayer()),
->>>>>>> 4e21bd01
                             OnExit = confirmAndExit,
                         }
                     }
@@ -146,13 +142,8 @@
             };
 
             buttons.OnSettings = () => settings?.ToggleVisibility();
-<<<<<<< HEAD
-            buttons.OnChart = () => rankings?.ShowSpotlights();
             buttons.OnBeatmapListing = () => beatmapListing?.ToggleVisibility();
             buttons.OnMfMenuButton = () => mfoverlay?.ToggleVisibility();
-=======
-            buttons.OnBeatmapListing = () => beatmapListing?.ToggleVisibility();
->>>>>>> 4e21bd01
 
             LoadComponentAsync(background = new BackgroundScreenDefault());
             preloadScreens();
