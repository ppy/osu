--- conflicted
+++ resolved
@@ -163,13 +163,10 @@
             Buttons.OnSettings = () => settings?.ToggleVisibility();
             Buttons.OnBeatmapListing = () => beatmapListing?.ToggleVisibility();
 
-<<<<<<< HEAD
             LoadComponentAsync(background = new BackgroundScreenDefault(config.Get<BackgroundSource>(OsuSetting.MenuBackgroundSource) != BackgroundSource.LoaderBackground
                                                                         || config.Get<Configuration.IntroSequence>(OsuSetting.IntroSequence) != Configuration.IntroSequence.SkippedIntro));
-            preloadScreens();
-=======
+
             preloadSongSelect();
->>>>>>> 315a73fb
         }
 
         [Resolved(canBeNull: true)]
@@ -185,7 +182,7 @@
             performer?.PerformFromScreen(menu => menu.Exit());
         }
 
-        private void preloadScreens()
+        private void preloadSongSelect()
         {
             if (songSelect == null)
                 LoadComponentAsync(songSelect = new PlaySongSelect());
