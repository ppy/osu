--- conflicted
+++ resolved
@@ -109,13 +109,9 @@
                                 Beatmap.SetDefault();
                                 this.Push(new Editor());
                             },
-<<<<<<< HEAD
-                            OnSolo = onSolo,
                             OnMvisButton = onMvis,
                             OnImportButton = onImport,
-=======
                             OnSolo = loadSoloSongSelect,
->>>>>>> f6baf49a
                             OnMultiplayer = () => this.Push(new Multiplayer()),
                             OnPlaylists = () => this.Push(new Playlists()),
                             OnExit = confirmAndExit,
