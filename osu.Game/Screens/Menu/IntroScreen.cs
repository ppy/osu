// Copyright (c) ppy Pty Ltd <contact@ppy.sh>. Licensed under the MIT Licence.
// See the LICENCE file in the repository root for full licence text.

using System;
using System.Linq;
<<<<<<< HEAD
using osu.Framework;
=======
using JetBrains.Annotations;
>>>>>>> e925c416
using osu.Framework.Allocation;
using osu.Framework.Audio;
using osu.Framework.Audio.Sample;
using osu.Framework.Audio.Track;
using osu.Framework.Bindables;
using osu.Framework.Graphics;
using osu.Framework.Screens;
using osu.Framework.Utils;
using osu.Game.Beatmaps;
using osu.Game.Configuration;
using osu.Game.IO.Archives;
using osu.Game.Overlays;
using osu.Game.Screens.Backgrounds;
using osu.Game.Skinning;
using osuTK;
using osuTK.Graphics;

namespace osu.Game.Screens.Menu
{
    public abstract class IntroScreen : StartupScreen
    {
        /// <summary>
        /// Whether we have loaded the menu previously.
        /// </summary>
        public bool DidLoadMenu { get; private set; }

        /// <summary>
        /// A hash used to find the associated beatmap if already imported.
        /// </summary>
        protected abstract string BeatmapHash { get; }

        /// <summary>
        /// A source file to use as an import source if the intro beatmap is not yet present.
        /// Should be within the "Tracks" namespace of game resources.
        /// </summary>
        protected abstract string BeatmapFile { get; }

        protected IBindable<bool> MenuVoice { get; private set; }

        protected IBindable<bool> MenuMusic { get; private set; }

        private WorkingBeatmap initialBeatmap;

        protected ITrack Track { get; private set; }

        private const int exit_delay = 3000;

        private Sample seeya;

        protected virtual string SeeyaSampleName => "Intro/seeya";

        private LeasedBindable<WorkingBeatmap> beatmap;

        private OsuScreen nextScreen;

        protected BeatmapSetInfo SetInfo;

        [Resolved]
        private AudioManager audio { get; set; }

        [Resolved]
        private MusicController musicController { get; set; }

<<<<<<< HEAD
        [Resolved(CanBeNull = true)]
        private OsuGame game { get; set; }

        [Resolved]
        private MConfigManager mConfig { get; set; }

        private BeatmapManager beatmaps { get; set; }
=======
        [CanBeNull]
        private readonly Func<OsuScreen> createNextScreen;
>>>>>>> e925c416

        /// <summary>
        /// Whether the <see cref="Track"/> is provided by osu! resources, rather than a user beatmap.
        /// Only valid during or after <see cref="LogoArriving"/>.
        /// </summary>
        protected bool UsingThemedIntro { get; private set; }

        protected IntroScreen([CanBeNull] Func<MainMenu> createNextScreen = null)
        {
            this.createNextScreen = createNextScreen;
        }

        [BackgroundDependencyLoader]
        private void load(OsuConfigManager config, SkinManager skinManager, BeatmapManager beatmaps, Framework.Game game)
        {
            // prevent user from changing beatmap while the intro is still runnning.
            beatmap = Beatmap.BeginLease(false);
            this.beatmaps = beatmaps;

            MenuVoice = config.GetBindable<bool>(OsuSetting.MenuVoice);
            MenuMusic = config.GetBindable<bool>(OsuSetting.MenuMusic);
            seeya = audio.Samples.Get(SeeyaSampleName);

            BeatmapSetInfo setInfo = null;

            if (!MenuMusic.Value)
            {
                var sets = beatmaps.GetAllUsableBeatmapSets(IncludedDetails.Minimal);

                if (sets.Count > 0)
                {
                    setInfo = beatmaps.QueryBeatmapSet(s => s.ID == sets[RNG.Next(0, sets.Count - 1)].ID);
                    initialBeatmap = beatmaps.GetWorkingBeatmap(setInfo.Beatmaps[0]);
                }
            }

            // we generally want a song to be playing on startup, so use the intro music even if a user has specified not to if no other track is available.
            if (setInfo == null)
            {
                if (!loadThemedIntro())
                {
                    // if we detect that the theme track or beatmap is unavailable this is either first startup or things are in a bad state.
                    // this could happen if a user has nuked their files store. for now, reimport to repair this.
                    var import = beatmaps.Import(new ZipArchiveReader(game.Resources.GetStream($"Tracks/{BeatmapFile}"), BeatmapFile)).Result;

                    import.PerformWrite(b =>
                    {
                        b.Protected = true;
                        beatmaps.Update(b);
                    });

                    loadThemedIntro();
                }
            }

            bool loadThemedIntro()
            {
                setInfo = beatmaps.QueryBeatmapSets(b => b.Hash == BeatmapHash, IncludedDetails.AllButRuleset).FirstOrDefault();

                if (setInfo == null)
                    return false;

                initialBeatmap = beatmaps.GetWorkingBeatmap(setInfo.Beatmaps[0]);

                return UsingThemedIntro = initialBeatmap != null;
            }
        }

        public override void OnResuming(IScreen last)
        {
            this.FadeIn(300);

            double fadeOutTime = exit_delay;

            var track = musicController.CurrentTrack;

            // ensure the track doesn't change or loop as we are exiting.
            track.Looping = false;
            Beatmap.Disabled = true;

            // we also handle the exit transition.
            if (MenuVoice.Value)
            {
                seeya.Play();

                // if playing the outro voice, we have more time to have fun with the background track.
                // initially fade to almost silent then ramp out over the remaining time.
                const double initial_fade = 200;
                track
                    .VolumeTo(0.03f, initial_fade).Then()
                    .VolumeTo(0, fadeOutTime - initial_fade, Easing.In);
            }
            else
            {
                fadeOutTime = 500;

                // if outro voice is turned off, just do a simple fade out.
                track.VolumeTo(0, fadeOutTime, Easing.Out);
            }

            if (mConfig.Get<bool>(MSetting.FadeOutWindowWhenExiting)
                && RuntimeInfo.IsDesktop)
            {
                game?.TransformWindowOpacity(0, fadeOutTime - 1);
            }

            //don't want to fade out completely else we will stop running updates.
            Game.FadeTo(0.01f, fadeOutTime).OnComplete(_ => this.Exit());

            base.OnResuming(last);
        }

        public override void OnSuspending(IScreen next)
        {
            base.OnSuspending(next);
            initialBeatmap = null;
        }

        protected override BackgroundScreen CreateBackground() => new BackgroundScreenBlack();

        protected virtual void StartTrack()
        {
            // Only start the current track if it is the menu music. A beatmap's track is started when entering the Main Menu.
            if (UsingThemedIntro)
                Track.Start();
        }

        protected void RandomBeatmaps()
        {
            var sets = beatmaps.GetAllUsableBeatmapSets(IncludedDetails.Minimal);

            if (sets.Count > 0)
            {
                SetInfo = beatmaps.QueryBeatmapSet(s => s.ID == sets[RNG.Next(0, sets.Count - 1)].ID);
                initialBeatmap = beatmaps.GetWorkingBeatmap(SetInfo.Beatmaps[0]);
            }
        }

        protected override void LogoArriving(OsuLogo logo, bool resuming)
        {
            base.LogoArriving(logo, resuming);

            logo.Colour = Color4.White;
            logo.Triangles = false;
            logo.Ripple = false;

            if (!resuming)
            {
                beatmap.Value = initialBeatmap;
                Track = initialBeatmap.Track;

                // ensure the track starts at maximum volume
                musicController.CurrentTrack.FinishTransforms();

                logo.MoveTo(new Vector2(0.5f));
                logo.ScaleTo(Vector2.One);
                logo.Hide();
            }
            else
            {
                const int quick_appear = 350;
                var initialMovementTime = logo.Alpha > 0.2f ? quick_appear : 0;

                logo.MoveTo(new Vector2(0.5f), initialMovementTime, Easing.OutQuint);

                logo
                    .ScaleTo(1, initialMovementTime, Easing.OutQuint)
                    .FadeIn(quick_appear, Easing.OutQuint)
                    .Then()
                    .RotateTo(20, exit_delay * 1.5f)
                    .FadeOut(exit_delay);
            }
        }

        protected void PrepareMenuLoad()
        {
            nextScreen = createNextScreen?.Invoke();

            if (nextScreen != null)
                LoadComponentAsync(nextScreen);
        }

        protected virtual void LoadMenu()
        {
            beatmap.Return();

            DidLoadMenu = true;
            if (nextScreen != null)
                this.Push(nextScreen);
        }
    }
}<|MERGE_RESOLUTION|>--- conflicted
+++ resolved
@@ -3,11 +3,8 @@
 
 using System;
 using System.Linq;
-<<<<<<< HEAD
 using osu.Framework;
-=======
 using JetBrains.Annotations;
->>>>>>> e925c416
 using osu.Framework.Allocation;
 using osu.Framework.Audio;
 using osu.Framework.Audio.Sample;
@@ -71,7 +68,6 @@
         [Resolved]
         private MusicController musicController { get; set; }
 
-<<<<<<< HEAD
         [Resolved(CanBeNull = true)]
         private OsuGame game { get; set; }
 
@@ -79,10 +75,9 @@
         private MConfigManager mConfig { get; set; }
 
         private BeatmapManager beatmaps { get; set; }
-=======
+
         [CanBeNull]
         private readonly Func<OsuScreen> createNextScreen;
->>>>>>> e925c416
 
         /// <summary>
         /// Whether the <see cref="Track"/> is provided by osu! resources, rather than a user beatmap.
