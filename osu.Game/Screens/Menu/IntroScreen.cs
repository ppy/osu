--- conflicted
+++ resolved
@@ -76,13 +76,9 @@
             MenuVoice = config.GetBindable<bool>(OsuSetting.MenuVoice);
             MenuMusic = config.GetBindable<bool>(OsuSetting.MenuMusic);
 
-<<<<<<< HEAD
-            seeya = audio.Samples.Get(@"Intro/seeya");
-=======
             seeya = audio.Samples.Get(SeeyaSampleName);
 
             BeatmapSetInfo setInfo = null;
->>>>>>> a4254802
 
             if (!MenuMusic.Value)
             {
