// Copyright (c) ppy Pty Ltd <contact@ppy.sh>. Licensed under the MIT Licence.
// See the LICENCE file in the repository root for full licence text.

using osu.Framework.Allocation;
using osu.Framework.Audio;
using osu.Framework.Audio.Sample;
using osu.Framework.Audio.Track;
using osu.Framework.Bindables;
using osu.Framework.Graphics;
using osu.Framework.Utils;
using osu.Framework.Screens;
using osu.Game.Beatmaps;
using osu.Game.Configuration;
using osu.Game.IO.Archives;
using osu.Game.Overlays;
using osu.Game.Screens.Backgrounds;
using osu.Game.Skinning;
using osuTK;
using osuTK.Graphics;

namespace osu.Game.Screens.Menu
{
    public abstract class IntroScreen : StartupScreen
    {
        /// <summary>
        /// Whether we have loaded the menu previously.
        /// </summary>
        public bool DidLoadMenu { get; private set; }

        /// <summary>
        /// A hash used to find the associated beatmap if already imported.
        /// </summary>
        protected abstract string BeatmapHash { get; }

        /// <summary>
        /// A source file to use as an import source if the intro beatmap is not yet present.
        /// Should be within the "Tracks" namespace of game resources.
        /// </summary>
        protected abstract string BeatmapFile { get; }

        protected IBindable<bool> MenuVoice { get; private set; }

        protected IBindable<bool> MenuMusic { get; private set; }

        private WorkingBeatmap initialBeatmap;

        protected ITrack Track { get; private set; }

        private const int exit_delay = 3000;

        private SampleChannel seeya;

        protected virtual string SeeyaSampleName => "Intro/seeya";

        private LeasedBindable<WorkingBeatmap> beatmap;

        private MainMenu mainMenu;

        protected BeatmapSetInfo setInfo = null;

        [Resolved]
        private AudioManager audio { get; set; }

        [Resolved]
<<<<<<< HEAD
        private BeatmapManager beatmapManager { get; set; }
=======
        private MusicController musicController { get; set; }
>>>>>>> ebed7d09

        /// <summary>
        /// Whether the <see cref="Track"/> is provided by osu! resources, rather than a user beatmap.
        /// Only valid during or after <see cref="LogoArriving"/>.
        /// </summary>
        protected bool UsingThemedIntro { get; private set; }

        [BackgroundDependencyLoader]
        private void load(OsuConfigManager config, SkinManager skinManager, BeatmapManager beatmaps, Framework.Game game)
        {
            // prevent user from changing beatmap while the intro is still runnning.
            beatmap = Beatmap.BeginLease(false);

            MenuVoice = config.GetBindable<bool>(OsuSetting.MenuVoice);
            MenuMusic = config.GetBindable<bool>(OsuSetting.MenuMusic);
            seeya = audio.Samples.Get(SeeyaSampleName);

            BeatmapSetInfo setInfo = null;

            if (!MenuMusic.Value)
            {
                var sets = beatmaps.GetAllUsableBeatmapSets(IncludedDetails.Minimal);

                if (sets.Count > 0)
                {
                    setInfo = beatmaps.QueryBeatmapSet(s => s.ID == sets[RNG.Next(0, sets.Count - 1)].ID);
                    initialBeatmap = beatmaps.GetWorkingBeatmap(setInfo.Beatmaps[0]);
                }
            }

            // we generally want a song to be playing on startup, so use the intro music even if a user has specified not to if no other track is available.
            if (setInfo == null)
            {
                if (!loadThemedIntro())
                {
                    // if we detect that the theme track or beatmap is unavailable this is either first startup or things are in a bad state.
                    // this could happen if a user has nuked their files store. for now, reimport to repair this.
                    var import = beatmaps.Import(new ZipArchiveReader(game.Resources.GetStream($"Tracks/{BeatmapFile}"), BeatmapFile)).Result;
                    import.Protected = true;
                    beatmaps.Update(import);

                    loadThemedIntro();
                }
            }

            bool loadThemedIntro()
            {
                setInfo = beatmaps.QueryBeatmapSet(b => b.Hash == BeatmapHash);

                if (setInfo != null)
                {
                    initialBeatmap = beatmaps.GetWorkingBeatmap(setInfo.Beatmaps[0]);
                }

                return UsingThemedIntro;
            }
        }

        public override void OnResuming(IScreen last)
        {
            this.FadeIn(300);

            double fadeOutTime = exit_delay;

            var track = musicController.CurrentTrack;

            // ensure the track doesn't change or loop as we are exiting.
            track.Looping = false;
            Beatmap.Disabled = true;

            // we also handle the exit transition.
            if (MenuVoice.Value)
            {
                seeya.Play();

                // if playing the outro voice, we have more time to have fun with the background track.
                // initially fade to almost silent then ramp out over the remaining time.
                const double initial_fade = 200;
                track
                    .VolumeTo(0.03f, initial_fade).Then()
                    .VolumeTo(0, fadeOutTime - initial_fade, Easing.In);
            }
            else
            {
                fadeOutTime = 500;

                // if outro voice is turned off, just do a simple fade out.
                track.VolumeTo(0, fadeOutTime, Easing.Out);
            }

            //don't want to fade out completely else we will stop running updates.
            Game.FadeTo(0.01f, fadeOutTime).OnComplete(_ => this.Exit());

            base.OnResuming(last);
        }

        public override void OnSuspending(IScreen next)
        {
            base.OnSuspending(next);
            initialBeatmap = null;
        }

        protected override BackgroundScreen CreateBackground() => new BackgroundScreenBlack();

        protected void StartTrack()
        {
            // Only start the current track if it is the menu music. A beatmap's track is started when entering the Main Menu.
            if (UsingThemedIntro)
                Track.Restart();
        }

        protected void RandomBeatmaps()
        {
            var sets = beatmapManager.GetAllUsableBeatmapSets(IncludedDetails.Minimal);

            if (sets.Count > 0)
            {
                setInfo = beatmapManager.QueryBeatmapSet(s => s.ID == sets[RNG.Next(0, sets.Count - 1)].ID);
                initialBeatmap = beatmapManager.GetWorkingBeatmap(setInfo.Beatmaps[0]);
            }
        }

        protected override void LogoArriving(OsuLogo logo, bool resuming)
        {
            base.LogoArriving(logo, resuming);

            logo.Colour = Color4.White;
            logo.Triangles = false;
            logo.Ripple = false;

            if (!resuming)
            {
                beatmap.Value = initialBeatmap;
                Track = initialBeatmap.Track;
                UsingThemedIntro = !initialBeatmap.Track.IsDummyDevice;

                // ensure the track starts at maximum volume
                musicController.CurrentTrack.FinishTransforms();

                logo.MoveTo(new Vector2(0.5f));
                logo.ScaleTo(Vector2.One);
                logo.Hide();
            }
            else
            {
                const int quick_appear = 350;
                var initialMovementTime = logo.Alpha > 0.2f ? quick_appear : 0;

                logo.MoveTo(new Vector2(0.5f), initialMovementTime, Easing.OutQuint);

                logo
                    .ScaleTo(1, initialMovementTime, Easing.OutQuint)
                    .FadeIn(quick_appear, Easing.OutQuint)
                    .Then()
                    .RotateTo(20, exit_delay * 1.5f)
                    .FadeOut(exit_delay);
            }
        }

        protected void PrepareMenuLoad() => LoadComponentAsync(mainMenu = new MainMenu());

        protected virtual void LoadMenu()
        {
            beatmap.Return();

            DidLoadMenu = true;
            this.Push(mainMenu);
        }
    }
}<|MERGE_RESOLUTION|>--- conflicted
+++ resolved
@@ -62,11 +62,9 @@
         private AudioManager audio { get; set; }
 
         [Resolved]
-<<<<<<< HEAD
-        private BeatmapManager beatmapManager { get; set; }
-=======
         private MusicController musicController { get; set; }
->>>>>>> ebed7d09
+
+        private BeatmapManager beatmaps { get; set; }
 
         /// <summary>
         /// Whether the <see cref="Track"/> is provided by osu! resources, rather than a user beatmap.
@@ -79,6 +77,7 @@
         {
             // prevent user from changing beatmap while the intro is still runnning.
             beatmap = Beatmap.BeginLease(false);
+            this.beatmaps = beatmaps;
 
             MenuVoice = config.GetBindable<bool>(OsuSetting.MenuVoice);
             MenuMusic = config.GetBindable<bool>(OsuSetting.MenuMusic);
@@ -180,12 +179,12 @@
 
         protected void RandomBeatmaps()
         {
-            var sets = beatmapManager.GetAllUsableBeatmapSets(IncludedDetails.Minimal);
+            var sets = beatmaps.GetAllUsableBeatmapSets(IncludedDetails.Minimal);
 
             if (sets.Count > 0)
             {
-                setInfo = beatmapManager.QueryBeatmapSet(s => s.ID == sets[RNG.Next(0, sets.Count - 1)].ID);
-                initialBeatmap = beatmapManager.GetWorkingBeatmap(setInfo.Beatmaps[0]);
+                setInfo = beatmaps.QueryBeatmapSet(s => s.ID == sets[RNG.Next(0, sets.Count - 1)].ID);
+                initialBeatmap = beatmaps.GetWorkingBeatmap(setInfo.Beatmaps[0]);
             }
         }
 
