--- conflicted
+++ resolved
@@ -101,12 +101,9 @@
             MenuMusic = config.GetBindable<bool>(OsuSetting.MenuMusic);
             seeya = audio.Samples.Get(SeeyaSampleName);
 
-<<<<<<< HEAD
             ILive<BeatmapSetInfo> setInfo = null;
 
-=======
             // if the user has requested not to play theme music, we should attempt to find a random beatmap from their collection.
->>>>>>> 885a285d
             if (!MenuMusic.Value)
             {
                 realm.Run(r =>
@@ -159,7 +156,6 @@
             }
         }
 
-<<<<<<< HEAD
         private double fadeOutTime;
 
         public double FadeOutTime
@@ -170,7 +166,8 @@
 
                 return fadeOutTime;
             }
-=======
+        }
+
         public override void OnEntering(IScreen last)
         {
             base.OnEntering(last);
@@ -199,7 +196,6 @@
                     Text = "osu! doesn't seem to be able to play audio correctly.\n\nPlease try changing your audio device to a working setting."
                 });
             }, 5000);
->>>>>>> 885a285d
         }
 
         public override void OnResuming(IScreen last)
