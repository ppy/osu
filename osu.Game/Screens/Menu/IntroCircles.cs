--- conflicted
+++ resolved
@@ -20,16 +20,11 @@
 
         protected override string BeatmapFile => "circles.osz";
 
-<<<<<<< HEAD
         protected override BackgroundScreen CreateBackground() => new BackgroundScreenPureColor();
 
-        private const double delay_step_one = 2300;
-        private const double delay_step_two = 600;
-=======
         public const double TRACK_START_DELAY = 600;
 
         private const double delay_for_menu = 2900;
->>>>>>> 96bcfea2
 
         private Sample welcome;
         private readonly bool useTranslate;
