--- conflicted
+++ resolved
@@ -40,10 +40,6 @@
 
         public Action OnEdit;
         public Action OnExit;
-<<<<<<< HEAD
-=======
-        public Action OnBeatmapListing;
->>>>>>> eb2e8e50
         public Action OnSolo;
         public Action OnSettings;
         public Action OnMulti;
@@ -148,18 +144,12 @@
             buttonsPlay.Add(new Button(@"排名", @"button-generic-select", FontAwesome.Regular.ChartBar, new Color4(80, 53, 160, 255), () => OnChart?.Invoke()));
             buttonsPlay.ForEach(b => b.VisibleState = ButtonSystemState.Play);
 
-<<<<<<< HEAD
             buttonsP2C.Add(new Button(@"一个神秘的按钮", @"button-generic-select", FontAwesome.Solid.QuestionCircle, new Color4(0, 86, 73, 255), () => State = ButtonSystemState.Custom));
             buttonsP2C.ForEach(b => b.VisibleState = ButtonSystemState.Play);
 
             buttonsTopLevel.Add(new Button(@"游玩", @"button-play-select", OsuIcon.Logo, new Color4(102, 68, 204, 255), () => State = ButtonSystemState.Play, WEDGE_WIDTH, Key.P));
             buttonsTopLevel.Add(new Button(@"osu!编辑器", @"button-generic-select", OsuIcon.EditCircle, new Color4(238, 170, 0, 255), () => OnEdit?.Invoke(), 0, Key.E));
             buttonsTopLevel.Add(new Button(@"谱面列表", @"button-direct-select", OsuIcon.ChevronDownCircle, new Color4(165, 204, 0, 255), () => OnBeatmapListing?.Invoke(), 0, Key.D));
-=======
-            buttonsTopLevel.Add(new Button(@"play", @"button-play-select", OsuIcon.Logo, new Color4(102, 68, 204, 255), () => State = ButtonSystemState.Play, WEDGE_WIDTH, Key.P));
-            buttonsTopLevel.Add(new Button(@"osu!editor", @"button-generic-select", OsuIcon.EditCircle, new Color4(238, 170, 0, 255), () => OnEdit?.Invoke(), 0, Key.E));
-            buttonsTopLevel.Add(new Button(@"osu!direct", @"button-direct-select", OsuIcon.ChevronDownCircle, new Color4(165, 204, 0, 255), () => OnBeatmapListing?.Invoke(), 0, Key.D));
->>>>>>> eb2e8e50
 
             if (host.CanExit)
                 buttonsTopLevel.Add(new Button(@"退出", string.Empty, OsuIcon.CrossCircle, new Color4(238, 51, 153, 255), () => OnExit?.Invoke(), 0, Key.Q));
@@ -265,13 +255,9 @@
             }
         }
 
-<<<<<<< HEAD
-        public void OnReleased(GlobalAction action) { }
-=======
         public void OnReleased(GlobalAction action)
         {
         }
->>>>>>> eb2e8e50
 
         private bool goBack()
         {
