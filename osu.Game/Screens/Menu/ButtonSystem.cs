﻿// Copyright (c) ppy Pty Ltd <contact@ppy.sh>. Licensed under the MIT Licence.
// See the LICENCE file in the repository root for full licence text.

using System;
using System.Collections.Generic;
using System.Linq;
using osu.Framework;
using osu.Framework.Allocation;
using osu.Framework.Audio;
using osu.Framework.Audio.Sample;
using osu.Framework.Bindables;
using osu.Framework.Extensions.IEnumerableExtensions;
using osu.Framework.Graphics;
using osu.Framework.Graphics.Containers;
using osu.Framework.Graphics.Sprites;
using osu.Framework.Input.Bindings;
using osu.Framework.Input.Events;
using osu.Framework.Logging;
using osu.Framework.Platform;
using osu.Framework.Threading;
using osu.Game.Configuration;
using osu.Game.Graphics;
using osu.Game.Graphics.Containers;
using osu.Game.Input;
using osu.Game.Input.Bindings;
using osu.Game.Localisation;
using osu.Game.Online.API;
using osu.Game.Overlays;
using osu.Game.Overlays.Notifications;
using osuTK;
using osuTK.Graphics;
using osuTK.Input;

namespace osu.Game.Screens.Menu
{
    public class ButtonSystem : Container, IStateful<ButtonSystemState>, IKeyBindingHandler<GlobalAction>
    {
        public event Action<ButtonSystemState> StateChanged;

        private readonly IBindable<bool> isIdle = new BindableBool();

        public Action OnEdit;
        public Action OnExit;
        public Action OnSolo;
        public Action OnSettings;
        public Action OnMultiplayer;
        public Action OnPlaylists;

        public Action OnBeatmapListing;
        public Action OnImportButton;
        public Action OnReleaseNoteButton;

        public const float BUTTON_WIDTH = 140f;
        public const float WEDGE_WIDTH = 20;

        private OsuLogo logo;

        /// <summary>
        /// Assign the <see cref="OsuLogo"/> that this ButtonSystem should manage the position of.
        /// </summary>
        /// <param name="logo">The instance of the logo to be assigned. If null, we are suspending from the screen that uses this ButtonSystem.</param>
        public void SetOsuLogo(OsuLogo logo)
        {
            this.logo = logo;

            if (this.logo != null)
            {
                this.logo.Action = onOsuLogo;

                // osuLogo.SizeForFlow relies on loading to be complete.
                buttonArea.Flow.Position = new Vector2(WEDGE_WIDTH * 2 - (BUTTON_WIDTH + this.logo.SizeForFlow / 4), 0);

                updateLogoState();
            }
            else
            {
                // We should stop tracking as the facade is now out of scope.
                logoTrackingContainer.StopTracking();
            }
        }

        private readonly ButtonArea buttonArea;

        private readonly Button backButton;
        private readonly Button backButton1;

        private readonly Bindable<bool> optui = new Bindable<bool>();
        private readonly List<Button> buttonsTopLevel = new List<Button>();
        private readonly List<Button> buttonsPlay = new List<Button>();
        private readonly List<Button> buttonsP2C = new List<Button>();
        private readonly List<Button> buttonsCustom = new List<Button>();

        private Sample sampleBack;

        private readonly LogoTrackingContainer logoTrackingContainer;

        public ButtonSystem()
        {
            RelativeSizeAxes = Axes.Both;

            Child = logoTrackingContainer = new LogoTrackingContainer
            {
                RelativeSizeAxes = Axes.Both,
                Child = buttonArea = new ButtonArea()
            };

            buttonArea.AddRange(new Drawable[]
            {
                new Button(ButtonSystemStrings.Settings, string.Empty, FontAwesome.Solid.Cog, new Color4(85, 85, 85, 255), () => OnSettings?.Invoke(), -WEDGE_WIDTH, Key.O),
                backButton = new Button(ButtonSystemStrings.Back, @"button-back-select", OsuIcon.LeftCircle, new Color4(51, 58, 94, 255), () => State = ButtonSystemState.TopLevel, -WEDGE_WIDTH)
                {
                    VisibleState = ButtonSystemState.Play,
                },
                backButton1 = new Button(@"返回", @"button-back-select", OsuIcon.LeftCircle, new Color4(0, 86, 73, 255), () => State = ButtonSystemState.Play, -WEDGE_WIDTH)
                {
                    VisibleState = ButtonSystemState.Custom,
                },
                logoTrackingContainer.LogoFacade.With(d => d.Scale = new Vector2(0.74f))
            });

            buttonArea.Flow.CentreTarget = logoTrackingContainer.LogoFacade;
        }

        [Resolved(CanBeNull = true)]
        private OsuGame game { get; set; }

        [Resolved]
        private IAPIProvider api { get; set; }

        [Resolved(CanBeNull = true)]
        private NotificationOverlay notifications { get; set; }

        [Resolved(CanBeNull = true)]
        private LoginOverlay loginOverlay { get; set; }

        [BackgroundDependencyLoader(true)]
<<<<<<< HEAD
        private void load(AudioManager audio, IdleTracker idleTracker, GameHost host, LocalisationManager strings, MConfigManager config)
=======
        private void load(AudioManager audio, IdleTracker idleTracker, GameHost host)
>>>>>>> 66ed4270
        {
            buttonsCustom.Add(new Button(@"文件导入", @"button-solo-select", FontAwesome.Solid.File, new Color4(0, 86, 73, 255), () => OnImportButton?.Invoke()));
            buttonsCustom.Add(new Button(@"有关后续更新", @"button-solo-select", FontAwesome.Solid.StickyNote, new Color4(0, 86, 73, 255), () => OnReleaseNoteButton?.Invoke()));
            buttonsCustom.ForEach(b => b.VisibleState = ButtonSystemState.Custom);

            buttonsP2C.Add(new Button("最 高 机 密", "button-generic-select", FontAwesome.Solid.Question, new Color4(0, 86, 73, 255), () => State = ButtonSystemState.Custom));
            buttonsP2C.ForEach(b => b.VisibleState = ButtonSystemState.Play);

            buttonsPlay.Add(new Button(ButtonSystemStrings.Solo, @"button-solo-select", FontAwesome.Solid.User, new Color4(102, 68, 204, 255), () => OnSolo?.Invoke(), WEDGE_WIDTH, Key.P));
            buttonsPlay.Add(new Button(ButtonSystemStrings.Multi, @"button-generic-select", FontAwesome.Solid.Users, new Color4(94, 63, 186, 255), onMultiplayer, 0, Key.M));
            buttonsPlay.Add(new Button(ButtonSystemStrings.Playlists, @"button-generic-select", OsuIcon.Charts, new Color4(94, 63, 186, 255), onPlaylists, 0, Key.L));
            buttonsPlay.ForEach(b => b.VisibleState = ButtonSystemState.Play);

            buttonsTopLevel.Add(new Button(ButtonSystemStrings.Play, @"button-play-select", OsuIcon.Logo, new Color4(102, 68, 204, 255), () => State = ButtonSystemState.Play, WEDGE_WIDTH, Key.P));
            buttonsTopLevel.Add(new Button(ButtonSystemStrings.Edit, @"button-edit-select", OsuIcon.EditCircle, new Color4(238, 170, 0, 255), () => OnEdit?.Invoke(), 0, Key.E));
            buttonsTopLevel.Add(new Button(ButtonSystemStrings.Browse, @"button-direct-select", OsuIcon.ChevronDownCircle, new Color4(165, 204, 0, 255), () => OnBeatmapListing?.Invoke(), 0, Key.D));

            if (host.CanExit)
                buttonsTopLevel.Add(new Button(ButtonSystemStrings.Exit, string.Empty, OsuIcon.CrossCircle, new Color4(238, 51, 153, 255), () => OnExit?.Invoke(), 0, Key.Q));

            buttonArea.AddRange(buttonsCustom);
            buttonArea.AddRange(buttonsPlay);
            buttonArea.AddRange(buttonsP2C);
            buttonArea.AddRange(buttonsTopLevel);

            buttonArea.ForEach(b =>
            {
                if (b is Button)
                {
                    b.Origin = Anchor.CentreLeft;
                    b.Anchor = Anchor.CentreLeft;
                }
            });

            isIdle.ValueChanged += idle => updateIdleState(idle.NewValue);

            if (idleTracker != null) isIdle.BindTo(idleTracker.IsIdle);

            sampleBack = audio.Samples.Get(@"Menu/button-back-select");

            config.BindWith(MSetting.OptUI, optui);

            optui.ValueChanged += _ => updateButtons();
            StateChanged += _ => updateButtons();
            updateButtons();
        }

        private void updateButtons()
        {
            switch (optui.Value)
            {
                case true:
                    if (state == ButtonSystemState.Play)
                        buttonsP2C.ForEach(b => b.FadeIn(250));
                    break;

                case false:
                    buttonsP2C.ForEach(b => b.FadeOut(250));
                    if (state == ButtonSystemState.Custom)
                        backButton1.TriggerClick();
                    break;
            }
        }

        private void onMultiplayer()
        {
            if (api.State.Value != APIState.Online)
            {
                notifications?.Post(new SimpleNotification
                {
                    Text = "你需要登录才能进行多人游戏！",
                    Icon = FontAwesome.Solid.Globe,
                    Activated = () =>
                    {
                        loginOverlay?.Show();
                        return true;
                    }
                });

                return;
            }

            OnMultiplayer?.Invoke();
        }

        private void onPlaylists()
        {
            if (api.State.Value != APIState.Online)
            {
                notifications?.Post(new SimpleNotification
                {
                    Text = "你需要登录才能游玩谱面列表！",
                    Icon = FontAwesome.Solid.Globe,
                    Activated = () =>
                    {
                        loginOverlay?.Show();
                        return true;
                    }
                });

                return;
            }

            OnPlaylists?.Invoke();
        }

        private void updateIdleState(bool isIdle)
        {
            if (isIdle && State != ButtonSystemState.Exit && State != ButtonSystemState.EnteringMode)
                State = ButtonSystemState.Initial;
        }

        protected override bool OnKeyDown(KeyDownEvent e)
        {
            if (State == ButtonSystemState.Initial)
            {
                if (buttonsTopLevel.Any(b => e.Key == b.TriggerKey))
                {
                    logo?.TriggerClick();
                    return true;
                }
            }

            return base.OnKeyDown(e);
        }

        public bool OnPressed(KeyBindingPressEvent<GlobalAction> e)
        {
            if (e.Repeat)
                return false;

            switch (e.Action)
            {
                case GlobalAction.Back:
                    return goBack();

                case GlobalAction.Select:
                    logo?.TriggerClick();
                    return true;

                default:
                    return false;
            }
        }

        public void OnReleased(KeyBindingReleaseEvent<GlobalAction> e)
        {
        }

        private bool goBack()
        {
            switch (State)
            {
                case ButtonSystemState.TopLevel:
                    State = ButtonSystemState.Initial;
                    sampleBack?.Play();
                    return true;

                case ButtonSystemState.Play:
                    backButton.TriggerClick();
                    return true;

                case ButtonSystemState.Custom:
                    backButton1.TriggerClick();
                    return true;

                default:
                    return false;
            }
        }

        private bool onOsuLogo()
        {
            switch (state)
            {
                default:
                    return false;

                case ButtonSystemState.Initial:
                    State = ButtonSystemState.TopLevel;
                    return true;

                case ButtonSystemState.TopLevel:
                    buttonsTopLevel.First().TriggerClick();
                    return false;

                case ButtonSystemState.Play:
                    buttonsPlay.First().TriggerClick();
                    return false;

                case ButtonSystemState.Custom:
                    buttonsCustom.First().TriggerClick();
                    return false;
            }
        }

        private ButtonSystemState state = ButtonSystemState.Initial;

        public override bool HandleNonPositionalInput => state != ButtonSystemState.Exit;
        public override bool HandlePositionalInput => state != ButtonSystemState.Exit;

        public ButtonSystemState State
        {
            get => state;

            set
            {
                if (state == value) return;

                ButtonSystemState lastState = state;
                state = value;

                updateLogoState(lastState);

                Logger.Log($"{nameof(ButtonSystem)}'s state changed from {lastState} to {state}");

                using (buttonArea.BeginDelayedSequence(lastState == ButtonSystemState.Initial ? 150 : 0))
                {
                    buttonArea.ButtonSystemState = state;

                    foreach (var b in buttonArea.Children.OfType<Button>())
                        b.ButtonSystemState = state;
                }

                StateChanged?.Invoke(State);
            }
        }

        private ScheduledDelegate logoDelayedAction;

        private void updateLogoState(ButtonSystemState lastState = ButtonSystemState.Initial)
        {
            if (logo == null) return;

            switch (state)
            {
                case ButtonSystemState.Exit:
                case ButtonSystemState.Initial:
                    logoDelayedAction?.Cancel();
                    logoDelayedAction = Scheduler.AddDelayed(() =>
                    {
                        logoTrackingContainer.StopTracking();

                        game?.Toolbar.Hide();

                        logo.ClearTransforms(targetMember: nameof(Position));
                        logo.MoveTo(new Vector2(0.5f), 800, Easing.OutExpo);
                        logo.ScaleTo(1, 800, Easing.OutExpo);
                    }, buttonArea.Alpha * 150);
                    break;

                case ButtonSystemState.TopLevel:
                case ButtonSystemState.Play:
                    switch (lastState)
                    {
                        case ButtonSystemState.TopLevel: // coming from toplevel to play
                            break;

                        case ButtonSystemState.Initial:
                            logo.ClearTransforms(targetMember: nameof(Position));

                            bool impact = logo.Scale.X > 0.6f;

                            logo.ScaleTo(0.5f, 200, Easing.In);

                            logoTrackingContainer.StartTracking(logo, 200, Easing.In);

                            logoDelayedAction?.Cancel();
                            logoDelayedAction = Scheduler.AddDelayed(() =>
                            {
                                if (impact)
                                    logo.Impact();

                                game?.Toolbar.Show();
                            }, 200);
                            break;

                        default:
                            logo.ClearTransforms(targetMember: nameof(Position));
                            logoTrackingContainer.StartTracking(logo, 0, Easing.In);
                            logo.ScaleTo(0.5f, 200, Easing.OutQuint);
                            break;
                    }

                    break;

                case ButtonSystemState.EnteringMode:
                    logoTrackingContainer.StartTracking(logo, lastState == ButtonSystemState.Initial ? MainMenu.FADE_OUT_DURATION : 0, Easing.InSine);
                    break;
            }
        }
    }

    public enum ButtonSystemState
    {
        Exit,
        Initial,
        TopLevel,
        Play,
        EnteringMode,
        Custom
    }
}<|MERGE_RESOLUTION|>--- conflicted
+++ resolved
@@ -134,11 +134,7 @@
         private LoginOverlay loginOverlay { get; set; }
 
         [BackgroundDependencyLoader(true)]
-<<<<<<< HEAD
-        private void load(AudioManager audio, IdleTracker idleTracker, GameHost host, LocalisationManager strings, MConfigManager config)
-=======
-        private void load(AudioManager audio, IdleTracker idleTracker, GameHost host)
->>>>>>> 66ed4270
+        private void load(AudioManager audio, IdleTracker idleTracker, GameHost host, MConfigManager config)
         {
             buttonsCustom.Add(new Button(@"文件导入", @"button-solo-select", FontAwesome.Solid.File, new Color4(0, 86, 73, 255), () => OnImportButton?.Invoke()));
             buttonsCustom.Add(new Button(@"有关后续更新", @"button-solo-select", FontAwesome.Solid.StickyNote, new Color4(0, 86, 73, 255), () => OnReleaseNoteButton?.Invoke()));
