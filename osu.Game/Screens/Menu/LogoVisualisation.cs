﻿// Copyright (c) ppy Pty Ltd <contact@ppy.sh>. Licensed under the MIT Licence.
// See the LICENCE file in the repository root for full licence text.

using osuTK;
using osuTK.Graphics;
using osu.Framework.Graphics;
using osu.Framework.Graphics.Batches;
using osu.Framework.Graphics.Colour;
using osu.Framework.Graphics.OpenGL.Vertices;
using osu.Framework.Graphics.Primitives;
using osu.Framework.Graphics.Shaders;
using osu.Framework.Graphics.Textures;
using osu.Game.Beatmaps;
using osu.Game.Graphics;
using osu.Game.Skinning;
using osu.Game.Online.API;
using osu.Game.Users;
using System;
using osu.Framework.Allocation;
using osu.Framework.Bindables;
using osu.Framework.Extensions.Color4Extensions;
using osu.Framework.Utils;

namespace osu.Game.Screens.Menu
{
    public class LogoVisualisation : Drawable, IHasAccentColour
    {
        private readonly IBindable<WorkingBeatmap> beatmap = new Bindable<WorkingBeatmap>();

        /// <summary>
        /// The number of bars to jump each update iteration.
        /// </summary>
        private const int index_change = 5;

        /// <summary>
        /// The maximum length of each bar in the visualiser. Will be reduced when kiai is not activated.
        /// </summary>
        private const float bar_length = 600;

        /// <summary>
        /// The number of bars in one rotation of the visualiser.
        /// </summary>
        private const int bars_per_visualiser = 200;

        /// <summary>
        /// How many times we should stretch around the circumference (overlapping overselves).
        /// </summary>
        private const float visualiser_rounds = 5;

        /// <summary>
        /// How much should each bar go down each millisecond (based on a full bar).
        /// </summary>
        private const float decay_per_milisecond = 0.0024f;

        /// <summary>
        /// Number of milliseconds between each amplitude update.
        /// </summary>
        private const float time_between_updates = 50;

        /// <summary>
        /// The minimum amplitude to show a bar.
        /// </summary>
        private const float amplitude_dead_zone = 1f / bar_length;

        private int indexOffset;

        public Color4 AccentColour { get; set; }

        private readonly float[] frequencyAmplitudes = new float[256];

        private IShader shader;
        private readonly Texture texture;

        private Bindable<User> user;
        private Bindable<Skin> skin;

        public LogoVisualisation()
        {
            texture = Texture.WhitePixel;
            Blending = BlendingParameters.Additive;
        }

        [BackgroundDependencyLoader]
        private void load(ShaderManager shaders, IBindable<WorkingBeatmap> beatmap, IAPIProvider api, SkinManager skinManager)
        {
            this.beatmap.BindTo(beatmap);
            shader = shaders.Load(VertexShaderDescriptor.TEXTURE_2, FragmentShaderDescriptor.TEXTURE_ROUNDED);
            user = api.LocalUser.GetBoundCopy();
            skin = skinManager.CurrentSkin.GetBoundCopy();

            user.ValueChanged += _ => updateColour();
            skin.BindValueChanged(_ => updateColour(), true);
        }

        private void updateAmplitudes()
        {
            var track = beatmap.Value.TrackLoaded ? beatmap.Value.Track : null;
            var effect = beatmap.Value.BeatmapLoaded ? beatmap.Value.Beatmap?.ControlPointInfo.EffectPointAt(track?.CurrentTime ?? Time.Current) : null;

            float[] temporalAmplitudes = track?.CurrentAmplitudes.FrequencyAmplitudes;

            for (int i = 0; i < bars_per_visualiser; i++)
            {
                if (track?.IsRunning ?? false)
                {
                    float targetAmplitude = (temporalAmplitudes?[(i + indexOffset) % bars_per_visualiser] ?? 0) * (effect?.KiaiMode == true ? 1 : 0.5f);
                    if (targetAmplitude > frequencyAmplitudes[i])
                        frequencyAmplitudes[i] = targetAmplitude;
                }
                else
                {
                    int index = (i + index_change) % bars_per_visualiser;
                    if (frequencyAmplitudes[index] > frequencyAmplitudes[i])
                        frequencyAmplitudes[i] = frequencyAmplitudes[index];
                }
            }

            indexOffset = (indexOffset + index_change) % bars_per_visualiser;
        }

        private void updateColour()
        {
            Color4 defaultColour = Color4.White.Opacity(0.2f);

            if (user.Value?.IsSupporter ?? false)
                AccentColour = skin.Value.GetConfig<GlobalSkinColours, Color4>(GlobalSkinColours.MenuGlow)?.Value ?? defaultColour;
            else
                AccentColour = defaultColour;
        }

        protected override void LoadComplete()
        {
            base.LoadComplete();

            var delayed = Scheduler.AddDelayed(updateAmplitudes, time_between_updates, true);
            delayed.PerformRepeatCatchUpExecutions = false;
        }

        protected override void Update()
        {
            base.Update();

            float decayFactor = (float)Time.Elapsed * decay_per_milisecond;

            for (int i = 0; i < bars_per_visualiser; i++)
            {
                //3% of extra bar length to make it a little faster when bar is almost at it's minimum
                frequencyAmplitudes[i] -= decayFactor * (frequencyAmplitudes[i] + 0.03f);
                if (frequencyAmplitudes[i] < 0)
                    frequencyAmplitudes[i] = 0;
            }

            Invalidate(Invalidation.DrawNode);
        }

        protected override DrawNode CreateDrawNode() => new VisualisationDrawNode(this);

        private class VisualisationDrawNode : DrawNode
        {
            protected new LogoVisualisation Source => (LogoVisualisation)base.Source;

            private IShader shader;
            private Texture texture;

            // Assuming the logo is a circle, we don't need a second dimension.
            private float size;

            private Color4 colour;
            private float[] audioData;

            private readonly QuadBatch<TexturedVertex2D> vertexBatch = new QuadBatch<TexturedVertex2D>(100, 10);

            public VisualisationDrawNode(LogoVisualisation source)
                : base(source)
            {
            }

            public override void ApplyState()
            {
                base.ApplyState();

                shader = Source.shader;
                texture = Source.texture;
                size = Source.DrawSize.X;
                colour = Source.AccentColour;
                audioData = Source.frequencyAmplitudes;
            }

            public override void Draw(Action<TexturedVertex2D> vertexAction)
            {
                base.Draw(vertexAction);

                shader.Bind();

                Vector2 inflation = DrawInfo.MatrixInverse.ExtractScale().Xy;

                ColourInfo colourInfo = DrawColourInfo.Colour;
                colourInfo.ApplyChild(colour);

                if (audioData != null)
                {
                    for (int j = 0; j < visualiser_rounds; j++)
                    {
                        for (int i = 0; i < bars_per_visualiser; i++)
                        {
                            if (audioData[i] < amplitude_dead_zone)
                                continue;

                            float rotation = MathUtils.DegreesToRadians(i / (float)bars_per_visualiser * 360 + j * 360 / visualiser_rounds);
                            float rotationCos = MathF.Cos(rotation);
                            float rotationSin = MathF.Sin(rotation);
<<<<<<< HEAD
                            //taking the cos and sin to the 0..1 range
                            var barPosition = new Vector2(rotationCos / 2 + 0.5f, rotationSin / 2 + 0.5f) * size;

                            var barSize = new Vector2(size * MathF.Sqrt(2 * (1 - MathF.Cos(MathUtils.DegreesToRadians(360f / bars_per_visualiser)))) / 2f, bar_length * audioData[i]);
                            //The distance between the position and the sides of the bar.
=======
                            // taking the cos and sin to the 0..1 range
                            var barPosition = new Vector2(rotationCos / 2 + 0.5f, rotationSin / 2 + 0.5f) * size;

                            var barSize = new Vector2(size * MathF.Sqrt(2 * (1 - MathF.Cos(MathUtils.DegreesToRadians(360f / bars_per_visualiser)))) / 2f, bar_length * audioData[i]);
                            // The distance between the position and the sides of the bar.
>>>>>>> eb2e8e50
                            var bottomOffset = new Vector2(-rotationSin * barSize.X / 2, rotationCos * barSize.X / 2);
                            // The distance between the bottom side of the bar and the top side.
                            var amplitudeOffset = new Vector2(rotationCos * barSize.Y, rotationSin * barSize.Y);

                            var rectangle = new Quad(
                                Vector2Extensions.Transform(barPosition - bottomOffset, DrawInfo.Matrix),
                                Vector2Extensions.Transform(barPosition - bottomOffset + amplitudeOffset, DrawInfo.Matrix),
                                Vector2Extensions.Transform(barPosition + bottomOffset, DrawInfo.Matrix),
                                Vector2Extensions.Transform(barPosition + bottomOffset + amplitudeOffset, DrawInfo.Matrix)
                            );

                            DrawQuad(
                                texture,
                                rectangle,
                                colourInfo,
                                null,
                                vertexBatch.AddAction,
                                // barSize by itself will make it smooth more in the X axis than in the Y axis, this reverts that.
                                Vector2.Divide(inflation, barSize.Yx));
                        }
                    }
                }

                shader.Unbind();
            }

            protected override void Dispose(bool isDisposing)
            {
                base.Dispose(isDisposing);

                vertexBatch.Dispose();
            }
        }
    }
}<|MERGE_RESOLUTION|>--- conflicted
+++ resolved
@@ -209,19 +209,11 @@
                             float rotation = MathUtils.DegreesToRadians(i / (float)bars_per_visualiser * 360 + j * 360 / visualiser_rounds);
                             float rotationCos = MathF.Cos(rotation);
                             float rotationSin = MathF.Sin(rotation);
-<<<<<<< HEAD
-                            //taking the cos and sin to the 0..1 range
-                            var barPosition = new Vector2(rotationCos / 2 + 0.5f, rotationSin / 2 + 0.5f) * size;
-
-                            var barSize = new Vector2(size * MathF.Sqrt(2 * (1 - MathF.Cos(MathUtils.DegreesToRadians(360f / bars_per_visualiser)))) / 2f, bar_length * audioData[i]);
-                            //The distance between the position and the sides of the bar.
-=======
                             // taking the cos and sin to the 0..1 range
                             var barPosition = new Vector2(rotationCos / 2 + 0.5f, rotationSin / 2 + 0.5f) * size;
 
                             var barSize = new Vector2(size * MathF.Sqrt(2 * (1 - MathF.Cos(MathUtils.DegreesToRadians(360f / bars_per_visualiser)))) / 2f, bar_length * audioData[i]);
                             // The distance between the position and the sides of the bar.
->>>>>>> eb2e8e50
                             var bottomOffset = new Vector2(-rotationSin * barSize.X / 2, rotationCos * barSize.X / 2);
                             // The distance between the bottom side of the bar and the top side.
                             var amplitudeOffset = new Vector2(rotationCos * barSize.Y, rotationSin * barSize.Y);
