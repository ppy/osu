--- conflicted
+++ resolved
@@ -23,14 +23,9 @@
                 {
                     Label = "Bank名",
                 },
-                volume = new SliderWithTextBoxInput<int>("Volume")
+                volume = new SliderWithTextBoxInput<int>("音量")
                 {
-<<<<<<< HEAD
-                    Bindable = new SampleControlPoint().SampleVolumeBindable,
-                    LabelText = "音量",
-=======
                     Current = new SampleControlPoint().SampleVolumeBindable,
->>>>>>> d0447d78
                 }
             });
         }
