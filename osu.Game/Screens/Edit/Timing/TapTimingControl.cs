// Copyright (c) ppy Pty Ltd <contact@ppy.sh>. Licensed under the MIT Licence.
// See the LICENCE file in the repository root for full licence text.

#nullable enable

using System.Linq;
using osu.Framework.Allocation;
using osu.Framework.Bindables;
using osu.Framework.Graphics;
using osu.Framework.Graphics.Containers;
using osu.Framework.Graphics.Shapes;
using osu.Framework.Graphics.Sprites;
using osu.Framework.Input.Events;
using osu.Game.Beatmaps.ControlPoints;
using osu.Game.Graphics;
using osu.Game.Graphics.UserInterface;
using osu.Game.Graphics.UserInterfaceV2;
using osu.Game.Overlays;
using osuTK;

namespace osu.Game.Screens.Edit.Timing
{
    public class TapTimingControl : CompositeDrawable
    {
        [Resolved]
        private EditorClock editorClock { get; set; } = null!;

        [Resolved]
        private EditorBeatmap beatmap { get; set; } = null!;

        [Resolved]
        private Bindable<ControlPointGroup> selectedGroup { get; set; } = null!;

        private readonly BindableBool isHandlingTapping = new BindableBool();

        private MetronomeDisplay metronome = null!;

        [BackgroundDependencyLoader]
        private void load(OverlayColourProvider colourProvider, OsuColour colours)
        {
            const float padding = 10;

            RelativeSizeAxes = Axes.X;
            AutoSizeAxes = Axes.Y;

            CornerRadius = LabelledDrawable<Drawable>.CORNER_RADIUS;
            Masking = true;

            InternalChildren = new Drawable[]
            {
                new Box
                {
                    Colour = colourProvider.Background4,
                    RelativeSizeAxes = Axes.Both,
                },
                new GridContainer
                {
                    RelativeSizeAxes = Axes.X,
                    AutoSizeAxes = Axes.Y,
                    RowDimensions = new[]
                    {
                        new Dimension(GridSizeMode.Absolute, 200),
                        new Dimension(GridSizeMode.Absolute, 50),
                        new Dimension(GridSizeMode.Absolute, TapButton.SIZE + padding),
                    },
                    Content = new[]
                    {
                        new Drawable[]
                        {
                            new Container
                            {
                                RelativeSizeAxes = Axes.Both,
                                Padding = new MarginPadding(padding),
                                Children = new Drawable[]
                                {
                                    new GridContainer
                                    {
                                        RelativeSizeAxes = Axes.Both,
                                        ColumnDimensions = new[]
                                        {
                                            new Dimension(GridSizeMode.AutoSize),
                                            new Dimension()
                                        },
                                        Content = new[]
                                        {
                                            new Drawable[]
                                            {
                                                metronome = new MetronomeDisplay
                                                {
                                                    Anchor = Anchor.CentreLeft,
                                                    Origin = Anchor.CentreLeft,
                                                },
                                                new WaveformComparisonDisplay(),
                                            }
                                        },
                                    }
                                }
                            },
                        },
                        new Drawable[]
                        {
                            new Container
                            {
                                RelativeSizeAxes = Axes.Both,
                                Padding = new MarginPadding { Bottom = padding, Horizontal = padding },
                                Children = new Drawable[]
                                {
                                    new TimingAdjustButton(1)
                                    {
<<<<<<< HEAD
                                        Text = "重置",
                                        BackgroundColour = colours.Pink,
                                        RelativeSizeAxes = Axes.X,
                                        Width = 0.3f,
                                        Action = reset,
=======
                                        Text = "Offset",
                                        RelativeSizeAxes = Axes.Both,
                                        Size = new Vector2(0.48f, 1),
                                        Action = adjustOffset,
>>>>>>> 953ca8c2
                                    },
                                    new TimingAdjustButton(0.1)
                                    {
                                        Anchor = Anchor.TopRight,
                                        Origin = Anchor.TopRight,
<<<<<<< HEAD
                                        Text = "从头开始播放",
                                        RelativeSizeAxes = Axes.X,
                                        BackgroundColour = colourProvider.Background1,
                                        Width = 0.68f,
                                        Action = tap,
=======
                                        Text = "BPM",
                                        RelativeSizeAxes = Axes.Both,
                                        Size = new Vector2(0.48f, 1),
                                        Action = adjustBpm,
                                    }
                                }
                            },
                        },
                        new Drawable[]
                        {
                            new Container
                            {
                                RelativeSizeAxes = Axes.Both,
                                Padding = new MarginPadding { Bottom = padding, Horizontal = padding },
                                Children = new Drawable[]
                                {
                                    new Container
                                    {
                                        RelativeSizeAxes = Axes.Y,
                                        Anchor = Anchor.Centre,
                                        Origin = Anchor.CentreRight,
                                        Height = 0.98f,
                                        Width = TapButton.SIZE / 1.3f,
                                        Masking = true,
                                        CornerRadius = 15,
                                        Children = new Drawable[]
                                        {
                                            new InlineButton(FontAwesome.Solid.Stop, Anchor.TopLeft)
                                            {
                                                BackgroundColour = colourProvider.Background1,
                                                RelativeSizeAxes = Axes.Both,
                                                Height = 0.49f,
                                                Action = reset,
                                            },
                                            new InlineButton(FontAwesome.Solid.Play, Anchor.BottomLeft)
                                            {
                                                BackgroundColour = colourProvider.Background1,
                                                RelativeSizeAxes = Axes.Both,
                                                Height = 0.49f,
                                                Anchor = Anchor.BottomLeft,
                                                Origin = Anchor.BottomLeft,
                                                Action = start,
                                            },
                                        },
                                    },
                                    new TapButton
                                    {
                                        Anchor = Anchor.Centre,
                                        Origin = Anchor.Centre,
                                        IsHandlingTapping = { BindTarget = isHandlingTapping }
>>>>>>> 953ca8c2
                                    }
                                }
                            },
                        },
                    }
                },
            };

            isHandlingTapping.BindValueChanged(handling =>
            {
                metronome.EnableClicking = !handling.NewValue;

                if (handling.NewValue)
                    start();
            }, true);
        }

        private void start()
        {
            editorClock.Seek(selectedGroup.Value.Time);
            editorClock.Start();
        }

        private void reset()
        {
            editorClock.Stop();
            editorClock.Seek(selectedGroup.Value.Time);
        }

        private void adjustOffset(double adjust)
        {
            // VERY TEMPORARY
            var currentGroupItems = selectedGroup.Value.ControlPoints.ToArray();

            beatmap.ControlPointInfo.RemoveGroup(selectedGroup.Value);

            double newOffset = selectedGroup.Value.Time + adjust;

            foreach (var cp in currentGroupItems)
                beatmap.ControlPointInfo.Add(newOffset, cp);

            // the control point might not necessarily exist yet, if currentGroupItems was empty.
            selectedGroup.Value = beatmap.ControlPointInfo.GroupAt(newOffset, true);

            if (!editorClock.IsRunning)
                editorClock.Seek(newOffset);
        }

        private void adjustBpm(double adjust)
        {
            var timing = selectedGroup.Value.ControlPoints.OfType<TimingControlPoint>().FirstOrDefault();

            if (timing == null)
                return;

            timing.BeatLength = 60000 / (timing.BPM + adjust);
        }

        private class InlineButton : OsuButton
        {
            private readonly IconUsage icon;
            private readonly Anchor anchor;

            private SpriteIcon spriteIcon = null!;

            [Resolved]
            private OverlayColourProvider colourProvider { get; set; } = null!;

            public InlineButton(IconUsage icon, Anchor anchor)
            {
                this.icon = icon;
                this.anchor = anchor;
            }

            protected override void LoadComplete()
            {
                base.LoadComplete();

                Content.CornerRadius = 0;
                Content.Masking = false;

                BackgroundColour = colourProvider.Background2;

                Content.Add(new Container
                {
                    RelativeSizeAxes = Axes.Both,
                    Padding = new MarginPadding(15),
                    Children = new Drawable[]
                    {
                        spriteIcon = new SpriteIcon
                        {
                            Icon = icon,
                            Size = new Vector2(22),
                            Anchor = anchor,
                            Origin = anchor,
                            Colour = colourProvider.Background1,
                        },
                    }
                });
            }

            protected override bool OnMouseDown(MouseDownEvent e)
            {
                // scale looks bad so don't call base.
                return false;
            }

            protected override bool OnHover(HoverEvent e)
            {
                spriteIcon.FadeColour(colourProvider.Content2, 200, Easing.OutQuint);
                return base.OnHover(e);
            }

            protected override void OnHoverLost(HoverLostEvent e)
            {
                spriteIcon.FadeColour(colourProvider.Background1, 200, Easing.OutQuint);
                base.OnHoverLost(e);
            }
        }
    }
}<|MERGE_RESOLUTION|>--- conflicted
+++ resolved
@@ -107,30 +107,15 @@
                                 {
                                     new TimingAdjustButton(1)
                                     {
-<<<<<<< HEAD
-                                        Text = "重置",
-                                        BackgroundColour = colours.Pink,
-                                        RelativeSizeAxes = Axes.X,
-                                        Width = 0.3f,
-                                        Action = reset,
-=======
-                                        Text = "Offset",
+                                        Text = "偏移",
                                         RelativeSizeAxes = Axes.Both,
                                         Size = new Vector2(0.48f, 1),
                                         Action = adjustOffset,
->>>>>>> 953ca8c2
                                     },
                                     new TimingAdjustButton(0.1)
                                     {
                                         Anchor = Anchor.TopRight,
                                         Origin = Anchor.TopRight,
-<<<<<<< HEAD
-                                        Text = "从头开始播放",
-                                        RelativeSizeAxes = Axes.X,
-                                        BackgroundColour = colourProvider.Background1,
-                                        Width = 0.68f,
-                                        Action = tap,
-=======
                                         Text = "BPM",
                                         RelativeSizeAxes = Axes.Both,
                                         Size = new Vector2(0.48f, 1),
@@ -181,7 +166,6 @@
                                         Anchor = Anchor.Centre,
                                         Origin = Anchor.Centre,
                                         IsHandlingTapping = { BindTarget = isHandlingTapping }
->>>>>>> 953ca8c2
                                     }
                                 }
                             },
