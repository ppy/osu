﻿// Copyright (c) ppy Pty Ltd <contact@ppy.sh>. Licensed under the MIT Licence.
// See the LICENCE file in the repository root for full licence text.

using osu.Framework.Allocation;
using osu.Framework.Bindables;
using osu.Framework.Graphics;
using osu.Framework.Graphics.Containers;
using osu.Game.Beatmaps.ControlPoints;

namespace osu.Game.Screens.Edit.Timing
{
    public partial class TimingScreen : EditorScreenWithTimeline
    {
        [Cached]
        public readonly Bindable<ControlPointGroup> SelectedGroup = new Bindable<ControlPointGroup>();

        [Resolved]
        private EditorClock? editorClock { get; set; }

        public TimingScreen()
            : base(EditorScreenMode.Timing)
        {
        }

        protected override Drawable CreateMainContent() => new GridContainer
        {
            RelativeSizeAxes = Axes.Both,
            ColumnDimensions = new[]
            {
                new Dimension(),
                new Dimension(GridSizeMode.Absolute, 350),
            },
            Content = new[]
            {
                new Drawable[]
                {
                    new ControlPointList(),
                    new ControlPointSettings(),
                },
            }
        };

        protected override void LoadComplete()
        {
<<<<<<< HEAD
            private OsuButton deleteButton = null!;
            private ControlPointTable table = null!;
            private OsuScrollContainer scroll = null!;
            private RoundedButton addButton = null!;

            private readonly IBindableList<ControlPointGroup> controlPointGroups = new BindableList<ControlPointGroup>();

            [Resolved]
            private EditorClock clock { get; set; } = null!;

            [Resolved]
            protected EditorBeatmap Beatmap { get; private set; } = null!;

            [Resolved]
            private Bindable<ControlPointGroup?> selectedGroup { get; set; } = null!;

            [Resolved]
            private IEditorChangeHandler? changeHandler { get; set; }

            [BackgroundDependencyLoader]
            private void load(OverlayColourProvider colours)
            {
                RelativeSizeAxes = Axes.Both;

                const float margins = 10;
                InternalChildren = new Drawable[]
                {
                    new Box
                    {
                        Colour = colours.Background4,
                        RelativeSizeAxes = Axes.Both,
                    },
                    new Box
                    {
                        Colour = colours.Background3,
                        RelativeSizeAxes = Axes.Y,
                        Width = ControlPointTable.TIMING_COLUMN_WIDTH + margins,
                    },
                    scroll = new OsuScrollContainer
                    {
                        RelativeSizeAxes = Axes.Both,
                        Child = table = new ControlPointTable(),
                    },
                    new FillFlowContainer
                    {
                        AutoSizeAxes = Axes.Both,
                        Anchor = Anchor.BottomRight,
                        Origin = Anchor.BottomRight,
                        Direction = FillDirection.Horizontal,
                        Margin = new MarginPadding(margins),
                        Spacing = new Vector2(5),
                        Children = new Drawable[]
                        {
                            deleteButton = new RoundedButton
                            {
                                Text = "-",
                                Size = new Vector2(30, 30),
                                Action = delete,
                                Anchor = Anchor.BottomRight,
                                Origin = Anchor.BottomRight,
                            },
                            addButton = new RoundedButton
                            {
                                Action = addNew,
                                Size = new Vector2(160, 30),
                                Anchor = Anchor.BottomRight,
                                Origin = Anchor.BottomRight,
                            },
                        }
                    },
                };
            }

            protected override void LoadComplete()
            {
                base.LoadComplete();

                selectedGroup.BindValueChanged(selected =>
                {
                    deleteButton.Enabled.Value = selected.NewValue != null;

                    addButton.Text = selected.NewValue != null
                        ? "+ 克隆到当前时间"
                        : "+ 添加在当前时间";
                }, true);

                controlPointGroups.BindTo(Beatmap.ControlPointInfo.Groups);
                controlPointGroups.BindCollectionChanged((_, _) =>
                {
                    table.ControlGroups = controlPointGroups;
                    changeHandler?.SaveState();
                }, true);
=======
            base.LoadComplete();
>>>>>>> 778cde89

            if (editorClock != null)
            {
                // When entering the timing screen, let's choose the closest valid timing point.
                // This will emulate the osu-stable behaviour where a metronome and timing information
                // are presented on entering the screen.
                var nearestTimingPoint = EditorBeatmap.ControlPointInfo.TimingPointAt(editorClock.CurrentTime);
                SelectedGroup.Value = EditorBeatmap.ControlPointInfo.GroupAt(nearestTimingPoint.Time);
            }
        }
    }
}<|MERGE_RESOLUTION|>--- conflicted
+++ resolved
@@ -42,102 +42,7 @@
 
         protected override void LoadComplete()
         {
-<<<<<<< HEAD
-            private OsuButton deleteButton = null!;
-            private ControlPointTable table = null!;
-            private OsuScrollContainer scroll = null!;
-            private RoundedButton addButton = null!;
-
-            private readonly IBindableList<ControlPointGroup> controlPointGroups = new BindableList<ControlPointGroup>();
-
-            [Resolved]
-            private EditorClock clock { get; set; } = null!;
-
-            [Resolved]
-            protected EditorBeatmap Beatmap { get; private set; } = null!;
-
-            [Resolved]
-            private Bindable<ControlPointGroup?> selectedGroup { get; set; } = null!;
-
-            [Resolved]
-            private IEditorChangeHandler? changeHandler { get; set; }
-
-            [BackgroundDependencyLoader]
-            private void load(OverlayColourProvider colours)
-            {
-                RelativeSizeAxes = Axes.Both;
-
-                const float margins = 10;
-                InternalChildren = new Drawable[]
-                {
-                    new Box
-                    {
-                        Colour = colours.Background4,
-                        RelativeSizeAxes = Axes.Both,
-                    },
-                    new Box
-                    {
-                        Colour = colours.Background3,
-                        RelativeSizeAxes = Axes.Y,
-                        Width = ControlPointTable.TIMING_COLUMN_WIDTH + margins,
-                    },
-                    scroll = new OsuScrollContainer
-                    {
-                        RelativeSizeAxes = Axes.Both,
-                        Child = table = new ControlPointTable(),
-                    },
-                    new FillFlowContainer
-                    {
-                        AutoSizeAxes = Axes.Both,
-                        Anchor = Anchor.BottomRight,
-                        Origin = Anchor.BottomRight,
-                        Direction = FillDirection.Horizontal,
-                        Margin = new MarginPadding(margins),
-                        Spacing = new Vector2(5),
-                        Children = new Drawable[]
-                        {
-                            deleteButton = new RoundedButton
-                            {
-                                Text = "-",
-                                Size = new Vector2(30, 30),
-                                Action = delete,
-                                Anchor = Anchor.BottomRight,
-                                Origin = Anchor.BottomRight,
-                            },
-                            addButton = new RoundedButton
-                            {
-                                Action = addNew,
-                                Size = new Vector2(160, 30),
-                                Anchor = Anchor.BottomRight,
-                                Origin = Anchor.BottomRight,
-                            },
-                        }
-                    },
-                };
-            }
-
-            protected override void LoadComplete()
-            {
-                base.LoadComplete();
-
-                selectedGroup.BindValueChanged(selected =>
-                {
-                    deleteButton.Enabled.Value = selected.NewValue != null;
-
-                    addButton.Text = selected.NewValue != null
-                        ? "+ 克隆到当前时间"
-                        : "+ 添加在当前时间";
-                }, true);
-
-                controlPointGroups.BindTo(Beatmap.ControlPointInfo.Groups);
-                controlPointGroups.BindCollectionChanged((_, _) =>
-                {
-                    table.ControlGroups = controlPointGroups;
-                    changeHandler?.SaveState();
-                }, true);
-=======
             base.LoadComplete();
->>>>>>> 778cde89
 
             if (editorClock != null)
             {
