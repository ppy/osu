--- conflicted
+++ resolved
@@ -73,14 +73,9 @@
             var columns = new List<TableColumn>
             {
                 new TableColumn(string.Empty, Anchor.Centre, new Dimension(GridSizeMode.AutoSize)),
-<<<<<<< HEAD
                 new TableColumn("时间", Anchor.Centre, new Dimension(GridSizeMode.AutoSize)),
-                new TableColumn("属性", Anchor.Centre),
-=======
-                new TableColumn("Time", Anchor.Centre, new Dimension(GridSizeMode.AutoSize)),
                 new TableColumn(),
-                new TableColumn("Attributes", Anchor.CentreLeft),
->>>>>>> f36a9f2d
+                new TableColumn("属性", Anchor.CentreLeft),
             };
 
             return columns.ToArray();
@@ -156,15 +151,10 @@
                         return new RowAttribute("editor.controlPoint.difficulty", () => $"{difficulty.SpeedMultiplier:n2}x", colour);
 
                     case EffectControlPoint effect:
-<<<<<<< HEAD
-                        return new RowAttribute("editor.controlPoint.effect", () => $"{(effect.KiaiMode ? "高潮 " : "")}{(effect.OmitFirstBarLine ? "NoBarLine " : "")}", colour);
-                    //return new RowAttribute("editor.controlPoint.effect", () => $"{(effect.KiaiMode ? "editor.controlPoint.effect.kiai" : "")}{(effect.OmitFirstBarLine ? "editor.controlPoint.effect.noBarLine" : "")} ", colour);
-=======
-                        return new RowAttribute("effect", () => string.Join(" ",
-                            effect.KiaiMode ? "Kiai" : string.Empty,
+                        return new RowAttribute("editor.controlPoint.effect", () => string.Join(" ",
+                            effect.KiaiMode ? "高潮" : string.Empty,
                             effect.OmitFirstBarLine ? "NoBarLine" : string.Empty
                         ).Trim(), colour);
->>>>>>> f36a9f2d
 
                     case SampleControlPoint sample:
                         return new RowAttribute("editor.controlPoint.sample", () => $"{sample.SampleBank} {sample.SampleVolume}%", colour);
