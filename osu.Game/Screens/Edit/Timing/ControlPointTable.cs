// Copyright (c) ppy Pty Ltd <contact@ppy.sh>. Licensed under the MIT Licence.
// See the LICENCE file in the repository root for full licence text.

using System.Collections.Generic;
using System.Linq;
using osu.Framework.Allocation;
using osu.Framework.Bindables;
using osu.Framework.Extensions;
using osu.Framework.Graphics;
using osu.Framework.Graphics.Containers;
using osu.Game.Beatmaps.ControlPoints;
using osu.Game.Extensions;
using osu.Game.Graphics;
using osu.Game.Graphics.Sprites;
using osuTK;
using osuTK.Graphics;

namespace osu.Game.Screens.Edit.Timing
{
    public class ControlPointTable : EditorTable
    {
        [Resolved]
        private Bindable<ControlPointGroup> selectedGroup { get; set; }

        [Resolved]
        private EditorClock clock { get; set; }

        public IEnumerable<ControlPointGroup> ControlGroups
        {
            set
            {
                Content = null;
                BackgroundFlow.Clear();

                if (value?.Any() != true)
                    return;

                foreach (var group in value)
                {
                    BackgroundFlow.Add(new RowBackground(group)
                    {
                        Action = () =>
                        {
                            selectedGroup.Value = group;
                            clock.SeekSmoothlyTo(group.Time);
                        }
                    });
                }

                Columns = createHeaders();
                Content = value.Select((g, i) => createContent(i, g)).ToArray().ToRectangular();
            }
        }

        protected override void LoadComplete()
        {
            base.LoadComplete();

            selectedGroup.BindValueChanged(group =>
            {
                foreach (var b in BackgroundFlow) b.Selected = b.Item == group.NewValue;
            }, true);
        }

        private TableColumn[] createHeaders()
        {
            var columns = new List<TableColumn>
            {
                new TableColumn(string.Empty, Anchor.Centre, new Dimension(GridSizeMode.AutoSize)),
                new TableColumn("时间", Anchor.Centre, new Dimension(GridSizeMode.AutoSize)),
                new TableColumn(),
                new TableColumn("属性", Anchor.CentreLeft),
            };

            return columns.ToArray();
        }

        private Drawable[] createContent(int index, ControlPointGroup group) => new Drawable[]
        {
            new OsuSpriteText
            {
                Text = $"#{index + 1}",
                Font = OsuFont.GetFont(size: TEXT_SIZE, weight: FontWeight.Bold),
                Margin = new MarginPadding(10)
            },
            new OsuSpriteText
            {
                Text = group.Time.ToEditorFormattedString(),
                Font = OsuFont.GetFont(size: TEXT_SIZE, weight: FontWeight.Bold)
            },
            null,
            new ControlGroupAttributes(group),
        };

        private class ControlGroupAttributes : CompositeDrawable
        {
            private readonly IBindableList<ControlPoint> controlPoints = new BindableList<ControlPoint>();

            private readonly FillFlowContainer fill;

            public ControlGroupAttributes(ControlPointGroup group)
            {
                RelativeSizeAxes = Axes.Both;
                InternalChild = fill = new FillFlowContainer
                {
                    RelativeSizeAxes = Axes.Both,
                    Direction = FillDirection.Horizontal,
                    Spacing = new Vector2(2)
                };

                controlPoints.BindTo(group.ControlPoints);
            }

            [Resolved]
            private OsuColour colours { get; set; }

            [BackgroundDependencyLoader]
            private void load()
            {
                createChildren();
            }

            protected override void LoadComplete()
            {
                base.LoadComplete();
                controlPoints.CollectionChanged += (_, __) => createChildren();
            }

            private void createChildren()
            {
                fill.ChildrenEnumerable = controlPoints.Select(createAttribute).Where(c => c != null);
            }

            private Drawable createAttribute(ControlPoint controlPoint)
            {
                Color4 colour = controlPoint.GetRepresentingColour(colours);

                switch (controlPoint)
                {
                    case TimingControlPoint timing:
                        return new RowAttribute("Timing", () => $"{60000 / timing.BeatLength:n1}bpm {timing.TimeSignature}", colour);

                    case DifficultyControlPoint difficulty:

                        return new RowAttribute("难度 / 绿线", () => $"{difficulty.SpeedMultiplier:n2}x", colour);

                    case EffectControlPoint effect:
                        return new RowAttribute("效果", () => string.Join(" ",
                            effect.KiaiMode ? "高潮" : string.Empty,
                            effect.OmitFirstBarLine ? "NoBarLine" : string.Empty
                        ).Trim(), colour);

                    case SampleControlPoint sample:
                        return new RowAttribute("音效", () => $"{sample.SampleBank} {sample.SampleVolume}%", colour);
                }

                return null;
            }
        }
<<<<<<< HEAD

        protected override Drawable CreateHeader(int index, TableColumn column) => new HeaderText(column?.Header ?? string.Empty);

        private class HeaderText : OsuSpriteText
        {
            public HeaderText(string text)
            {
                Text = text.ToUpper();
                Font = OsuFont.GetFont(size: 18, weight: FontWeight.Bold);
            }
        }

        public class RowBackground : OsuClickableContainer
        {
            private readonly ControlPointGroup controlGroup;
            private const int fade_duration = 100;

            private readonly Box hoveredBackground;

            [Resolved]
            private EditorClock clock { get; set; }

            [Resolved]
            private Bindable<ControlPointGroup> selectedGroup { get; set; }

            public RowBackground(ControlPointGroup controlGroup)
            {
                this.controlGroup = controlGroup;
                RelativeSizeAxes = Axes.X;
                Height = 25;

                AlwaysPresent = true;

                CornerRadius = 3;
                Masking = true;

                Children = new Drawable[]
                {
                    hoveredBackground = new Box
                    {
                        RelativeSizeAxes = Axes.Both,
                        Alpha = 0,
                    },
                };

                Action = () =>
                {
                    selectedGroup.Value = controlGroup;
                    clock.SeekSmoothlyTo(controlGroup.Time);
                };
            }

            private Color4 colourHover;
            private Color4 colourSelected;

            [BackgroundDependencyLoader]
            private void load(OsuColour colours)
            {
                hoveredBackground.Colour = colourHover = colours.BlueDarker;
                colourSelected = colours.YellowDarker;
            }

            protected override void LoadComplete()
            {
                base.LoadComplete();

                selectedGroup.BindValueChanged(group => { Selected = controlGroup == group.NewValue; }, true);
            }

            private bool selected;

            protected bool Selected
            {
                get => selected;
                set
                {
                    if (value == selected)
                        return;

                    selected = value;
                    updateState();
                }
            }

            protected override bool OnHover(HoverEvent e)
            {
                updateState();
                return base.OnHover(e);
            }

            protected override void OnHoverLost(HoverLostEvent e)
            {
                updateState();
                base.OnHoverLost(e);
            }

            private void updateState()
            {
                hoveredBackground.FadeColour(selected ? colourSelected : colourHover, 450, Easing.OutQuint);

                if (selected || IsHovered)
                    hoveredBackground.FadeIn(fade_duration, Easing.OutQuint);
                else
                    hoveredBackground.FadeOut(fade_duration, Easing.OutQuint);
            }
        }
=======
>>>>>>> dc899515
    }
}<|MERGE_RESOLUTION|>--- conflicted
+++ resolved
@@ -157,114 +157,5 @@
                 return null;
             }
         }
-<<<<<<< HEAD
-
-        protected override Drawable CreateHeader(int index, TableColumn column) => new HeaderText(column?.Header ?? string.Empty);
-
-        private class HeaderText : OsuSpriteText
-        {
-            public HeaderText(string text)
-            {
-                Text = text.ToUpper();
-                Font = OsuFont.GetFont(size: 18, weight: FontWeight.Bold);
-            }
-        }
-
-        public class RowBackground : OsuClickableContainer
-        {
-            private readonly ControlPointGroup controlGroup;
-            private const int fade_duration = 100;
-
-            private readonly Box hoveredBackground;
-
-            [Resolved]
-            private EditorClock clock { get; set; }
-
-            [Resolved]
-            private Bindable<ControlPointGroup> selectedGroup { get; set; }
-
-            public RowBackground(ControlPointGroup controlGroup)
-            {
-                this.controlGroup = controlGroup;
-                RelativeSizeAxes = Axes.X;
-                Height = 25;
-
-                AlwaysPresent = true;
-
-                CornerRadius = 3;
-                Masking = true;
-
-                Children = new Drawable[]
-                {
-                    hoveredBackground = new Box
-                    {
-                        RelativeSizeAxes = Axes.Both,
-                        Alpha = 0,
-                    },
-                };
-
-                Action = () =>
-                {
-                    selectedGroup.Value = controlGroup;
-                    clock.SeekSmoothlyTo(controlGroup.Time);
-                };
-            }
-
-            private Color4 colourHover;
-            private Color4 colourSelected;
-
-            [BackgroundDependencyLoader]
-            private void load(OsuColour colours)
-            {
-                hoveredBackground.Colour = colourHover = colours.BlueDarker;
-                colourSelected = colours.YellowDarker;
-            }
-
-            protected override void LoadComplete()
-            {
-                base.LoadComplete();
-
-                selectedGroup.BindValueChanged(group => { Selected = controlGroup == group.NewValue; }, true);
-            }
-
-            private bool selected;
-
-            protected bool Selected
-            {
-                get => selected;
-                set
-                {
-                    if (value == selected)
-                        return;
-
-                    selected = value;
-                    updateState();
-                }
-            }
-
-            protected override bool OnHover(HoverEvent e)
-            {
-                updateState();
-                return base.OnHover(e);
-            }
-
-            protected override void OnHoverLost(HoverLostEvent e)
-            {
-                updateState();
-                base.OnHoverLost(e);
-            }
-
-            private void updateState()
-            {
-                hoveredBackground.FadeColour(selected ? colourSelected : colourHover, 450, Easing.OutQuint);
-
-                if (selected || IsHovered)
-                    hoveredBackground.FadeIn(fade_duration, Easing.OutQuint);
-                else
-                    hoveredBackground.FadeOut(fade_duration, Easing.OutQuint);
-            }
-        }
-=======
->>>>>>> dc899515
     }
 }