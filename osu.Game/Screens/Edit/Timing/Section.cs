--- conflicted
+++ resolved
@@ -56,13 +56,9 @@
                     {
                         checkbox = new OsuCheckbox
                         {
-<<<<<<< HEAD
-                            LabelText = typeof(T).Name.Replace(nameof(Beatmaps.ControlPoints.ControlPoint), string.Empty).ToLower()
-=======
                             Anchor = Anchor.CentreLeft,
                             Origin = Anchor.CentreLeft,
                             LabelText = typeof(T).Name.Replace(nameof(Beatmaps.ControlPoints.ControlPoint), string.Empty)
->>>>>>> 6b6f4479
                         }
                     }
                 },
