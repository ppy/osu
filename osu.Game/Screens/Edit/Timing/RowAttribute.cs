// Copyright (c) ppy Pty Ltd <contact@ppy.sh>. Licensed under the MIT Licence.
// See the LICENCE file in the repository root for full licence text.

using osu.Framework.Allocation;
using osu.Framework.Graphics;
using osu.Framework.Graphics.Containers;
using osu.Framework.Graphics.Shapes;
using osu.Game.Beatmaps.ControlPoints;
using osu.Game.Graphics;
using osu.Game.Graphics.Sprites;
using osu.Game.Overlays;
using osuTK;

namespace osu.Game.Screens.Edit.Timing
{
    public class RowAttribute : CompositeDrawable
    {
        protected readonly ControlPoint Point;

        private readonly string label;

        protected FillFlowContainer Content { get; private set; }

        public RowAttribute(ControlPoint point, string label)
        {
            Point = point;

            this.label = label;
        }

        [BackgroundDependencyLoader]
        private void load(OsuColour colours, OverlayColourProvider overlayColours)
        {
            AutoSizeAxes = Axes.X;

            Height = 20;

            Anchor = Anchor.CentreLeft;
            Origin = Anchor.CentreLeft;

            Masking = true;
            CornerRadius = 3;

            InternalChildren = new Drawable[]
            {
                new Box
                {
                    Colour = overlayColours.Background4,
                    RelativeSizeAxes = Axes.Both,
                },
                Content = new FillFlowContainer
                {
<<<<<<< HEAD
                    Padding = new MarginPadding(2),
                    Anchor = Anchor.Centre,
                    Origin = Anchor.Centre,
                    Font = OsuFont.Default.With(weight: FontWeight.SemiBold, size: 15),
                    Text = header,
                    Colour = colours.Gray0
                },
=======
                    RelativeSizeAxes = Axes.Y,
                    AutoSizeAxes = Axes.X,
                    Direction = FillDirection.Horizontal,
                    Margin = new MarginPadding { Horizontal = 5 },
                    Spacing = new Vector2(5),
                    Children = new Drawable[]
                    {
                        new Circle
                        {
                            Anchor = Anchor.CentreLeft,
                            Origin = Anchor.CentreLeft,
                            Colour = Point.GetRepresentingColour(colours),
                            RelativeSizeAxes = Axes.Y,
                            Size = new Vector2(4, 0.6f),
                        },
                        new OsuSpriteText
                        {
                            Anchor = Anchor.CentreLeft,
                            Origin = Anchor.CentreLeft,
                            Padding = new MarginPadding(3),
                            Font = OsuFont.Default.With(weight: FontWeight.Bold, size: 12),
                            Text = label,
                        },
                    },
                }
>>>>>>> 6b6f4479
            };
        }
    }
}<|MERGE_RESOLUTION|>--- conflicted
+++ resolved
@@ -50,15 +50,6 @@
                 },
                 Content = new FillFlowContainer
                 {
-<<<<<<< HEAD
-                    Padding = new MarginPadding(2),
-                    Anchor = Anchor.Centre,
-                    Origin = Anchor.Centre,
-                    Font = OsuFont.Default.With(weight: FontWeight.SemiBold, size: 15),
-                    Text = header,
-                    Colour = colours.Gray0
-                },
-=======
                     RelativeSizeAxes = Axes.Y,
                     AutoSizeAxes = Axes.X,
                     Direction = FillDirection.Horizontal,
@@ -79,12 +70,11 @@
                             Anchor = Anchor.CentreLeft,
                             Origin = Anchor.CentreLeft,
                             Padding = new MarginPadding(3),
-                            Font = OsuFont.Default.With(weight: FontWeight.Bold, size: 12),
+                            Font = OsuFont.Default.With(weight: FontWeight.Bold, size: 15),
                             Text = label,
                         },
                     },
                 }
->>>>>>> 6b6f4479
             };
         }
     }
