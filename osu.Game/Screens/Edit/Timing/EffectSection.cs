--- conflicted
+++ resolved
@@ -21,18 +21,13 @@
         {
             Flow.AddRange(new Drawable[]
             {
-<<<<<<< HEAD
-                kiai = new LabelledSwitchButton { Label = "高潮/副歌" },
-                omitBarLine = new LabelledSwitchButton { Label = "移除第一条横线" },
-=======
-                kiai = new LabelledSwitchButton { Label = "Kiai Time" },
+                kiai = new LabelledSwitchButton { Label = "高潮、副歌" },
                 omitBarLine = new LabelledSwitchButton { Label = "Skip Bar Line" },
-                scrollSpeedSlider = new SliderWithTextBoxInput<double>("Scroll Speed")
+                scrollSpeedSlider = new SliderWithTextBoxInput<double>("滚动速度")
                 {
                     Current = new EffectControlPoint().ScrollSpeedBindable,
                     KeyboardStep = 0.1f
                 }
->>>>>>> e925c416
             });
         }
 
