--- conflicted
+++ resolved
@@ -220,42 +220,13 @@
 
         private void addRotationComponents()
         {
-<<<<<<< HEAD
-            const float separation = 40;
-
             addButton(FontAwesome.Solid.Undo, "逆时针旋转90°", () => OnRotation?.Invoke(-90));
             addButton(FontAwesome.Solid.Redo, "顺时针旋转90°", () => OnRotation?.Invoke(90));
-
-            AddRangeInternal(new Drawable[]
-            {
-                new Box
-                {
-                    Depth = float.MaxValue,
-                    Colour = colours.YellowLight,
-                    Blending = BlendingParameters.Additive,
-                    Alpha = 0.3f,
-                    Size = new Vector2(BORDER_RADIUS, separation),
-                    Anchor = Anchor.TopCentre,
-                    Origin = Anchor.BottomCentre,
-                },
-                new SelectionBoxDragHandleButton(FontAwesome.Solid.Redo, "自由旋转")
-                {
-                    Anchor = Anchor.TopCentre,
-                    Y = -separation,
-                    HandleDrag = e => OnRotation?.Invoke(convertDragEventToAngleOfRotation(e)),
-                    OperationStarted = operationStarted,
-                    OperationEnded = operationEnded
-                }
-            });
-=======
-            addButton(FontAwesome.Solid.Undo, "Rotate 90 degrees counter-clockwise", () => OnRotation?.Invoke(-90));
-            addButton(FontAwesome.Solid.Redo, "Rotate 90 degrees clockwise", () => OnRotation?.Invoke(90));
 
             addRotateHandle(Anchor.TopLeft);
             addRotateHandle(Anchor.TopRight);
             addRotateHandle(Anchor.BottomLeft);
             addRotateHandle(Anchor.BottomRight);
->>>>>>> 10f008ae
         }
 
         private void addYScaleComponents()
