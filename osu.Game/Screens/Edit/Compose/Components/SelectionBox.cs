// Copyright (c) ppy Pty Ltd <contact@ppy.sh>. Licensed under the MIT Licence.
// See the LICENCE file in the repository root for full licence text.

using System;
using osu.Framework.Allocation;
using osu.Framework.Graphics;
using osu.Framework.Graphics.Containers;
using osu.Framework.Graphics.Shapes;
using osu.Framework.Graphics.Sprites;
using osu.Framework.Input.Events;
using osu.Game.Graphics;
using osu.Game.Graphics.Sprites;
using osuTK;
using osuTK.Input;

namespace osu.Game.Screens.Edit.Compose.Components
{
    [Cached]
    public class SelectionBox : CompositeDrawable
    {
        public const float BORDER_RADIUS = 3;

        public Func<float, bool> OnRotation;
        public Func<Vector2, Anchor, bool> OnScale;
        public Func<Direction, bool, bool> OnFlip;
        public Func<bool> OnReverse;

        public Action OperationStarted;
        public Action OperationEnded;

        private bool canReverse;

        /// <summary>
        /// Whether pattern reversing support should be enabled.
        /// </summary>
        public bool CanReverse
        {
            get => canReverse;
            set
            {
                if (canReverse == value) return;

                canReverse = value;
                recreate();
            }
        }

        private bool canRotate;

        /// <summary>
        /// Whether rotation support should be enabled.
        /// </summary>
        public bool CanRotate
        {
            get => canRotate;
            set
            {
                if (canRotate == value) return;

                canRotate = value;
                recreate();
            }
        }

        private bool canScaleX;

        /// <summary>
        /// Whether horizontal scaling support should be enabled.
        /// </summary>
        public bool CanScaleX
        {
            get => canScaleX;
            set
            {
                if (canScaleX == value) return;

                canScaleX = value;
                recreate();
            }
        }

        private bool canScaleY;

        /// <summary>
        /// Whether vertical scaling support should be enabled.
        /// </summary>
        public bool CanScaleY
        {
            get => canScaleY;
            set
            {
                if (canScaleY == value) return;

                canScaleY = value;
                recreate();
            }
        }

        private bool canFlipX;

        /// <summary>
        /// Whether horizontal flipping support should be enabled.
        /// </summary>
        public bool CanFlipX
        {
            get => canFlipX;
            set
            {
                if (canFlipX == value) return;

                canFlipX = value;
                recreate();
            }
        }

        private bool canFlipY;

        /// <summary>
        /// Whether vertical flipping support should be enabled.
        /// </summary>
        public bool CanFlipY
        {
            get => canFlipY;
            set
            {
                if (canFlipY == value) return;

                canFlipY = value;
                recreate();
            }
        }

        private string text;

        public string Text
        {
            get => text;
            set
            {
                if (value == text)
                    return;

                text = value;
                if (selectionDetailsText != null)
                    selectionDetailsText.Text = value;
            }
        }

        private SelectionBoxDragHandleContainer dragHandles;
        private FillFlowContainer buttons;

        private OsuSpriteText selectionDetailsText;

        [Resolved]
        private OsuColour colours { get; set; }

        [BackgroundDependencyLoader]
        private void load() => recreate();

        protected override bool OnKeyDown(KeyDownEvent e)
        {
            if (e.Repeat || !e.ControlPressed)
                return false;

            bool runOperationFromHotkey(Func<bool> operation)
            {
                operationStarted();
                bool result = operation?.Invoke() ?? false;
                operationEnded();

                return result;
            }

            switch (e.Key)
            {
                case Key.G:
                    return CanReverse && runOperationFromHotkey(OnReverse);
            }

            return base.OnKeyDown(e);
        }

        private void recreate()
        {
            if (LoadState < LoadState.Loading)
                return;

            InternalChildren = new Drawable[]
            {
                new Container
                {
                    Name = "info text",
                    AutoSizeAxes = Axes.Both,
                    Children = new Drawable[]
                    {
                        new Box
                        {
                            Colour = colours.YellowDark,
                            RelativeSizeAxes = Axes.Both,
                        },
                        selectionDetailsText = new OsuSpriteText
                        {
                            Padding = new MarginPadding(2),
                            Colour = colours.Gray0,
                            Font = OsuFont.Default.With(size: 11),
                            Text = text,
                        }
                    }
                },
                new Container
                {
                    Masking = true,
                    BorderThickness = BORDER_RADIUS,
                    BorderColour = colours.YellowDark,
                    RelativeSizeAxes = Axes.Both,
                    Children = new Drawable[]
                    {
                        new Box
                        {
                            RelativeSizeAxes = Axes.Both,

                            AlwaysPresent = true,
                            Alpha = 0
                        },
                    }
                },
                dragHandles = new SelectionBoxDragHandleContainer
                {
                    RelativeSizeAxes = Axes.Both,
                    // ensures that the centres of all drag handles line up with the middle of the selection box border.
                    Padding = new MarginPadding(BORDER_RADIUS / 2)
                },
                buttons = new FillFlowContainer
                {
                    Y = 20,
                    AutoSizeAxes = Axes.Both,
                    Direction = FillDirection.Horizontal,
                    Anchor = Anchor.BottomCentre,
                    Origin = Anchor.Centre
                }
            };

            if (CanScaleX) addXScaleComponents();
            if (CanScaleX && CanScaleY) addFullScaleComponents();
            if (CanScaleY) addYScaleComponents();
            if (CanFlipX) addXFlipComponents();
            if (CanFlipY) addYFlipComponents();
            if (CanRotate) addRotationComponents();
            if (CanReverse) addButton(FontAwesome.Solid.Backward, "反转 (Ctrl-G)", () => OnReverse?.Invoke());
        }

        private void addRotationComponents()
        {
            addButton(FontAwesome.Solid.Undo, "逆时针旋转90°", () => OnRotation?.Invoke(-90));
            addButton(FontAwesome.Solid.Redo, "顺时针旋转90°", () => OnRotation?.Invoke(90));

            addRotateHandle(Anchor.TopLeft);
            addRotateHandle(Anchor.TopRight);
            addRotateHandle(Anchor.BottomLeft);
            addRotateHandle(Anchor.BottomRight);
        }

        private void addYScaleComponents()
        {
            addScaleHandle(Anchor.TopCentre);
            addScaleHandle(Anchor.BottomCentre);
        }

        private void addFullScaleComponents()
        {
            addScaleHandle(Anchor.TopLeft);
            addScaleHandle(Anchor.TopRight);
            addScaleHandle(Anchor.BottomLeft);
            addScaleHandle(Anchor.BottomRight);
        }

        private void addXScaleComponents()
        {
            addScaleHandle(Anchor.CentreLeft);
            addScaleHandle(Anchor.CentreRight);
        }

        private void addXFlipComponents()
        {
<<<<<<< HEAD
            addButton(FontAwesome.Solid.ArrowsAltH, "水平翻转 (Ctrl-H)", () => OnFlip?.Invoke(Direction.Horizontal));
=======
            addButton(FontAwesome.Solid.ArrowsAltH, "Flip horizontally", () => OnFlip?.Invoke(Direction.Horizontal, false));
>>>>>>> 66ed4270
        }

        private void addYFlipComponents()
        {
<<<<<<< HEAD
            addButton(FontAwesome.Solid.ArrowsAltV, "垂直翻转 (Ctrl-J)", () => OnFlip?.Invoke(Direction.Vertical));
=======
            addButton(FontAwesome.Solid.ArrowsAltV, "Flip vertically", () => OnFlip?.Invoke(Direction.Vertical, false));
>>>>>>> 66ed4270
        }

        private void addButton(IconUsage icon, string tooltip, Action action)
        {
            var button = new SelectionBoxButton(icon, tooltip)
            {
                Action = action
            };

            button.OperationStarted += operationStarted;
            button.OperationEnded += operationEnded;
            buttons.Add(button);
        }

        private void addScaleHandle(Anchor anchor)
        {
            var handle = new SelectionBoxScaleHandle
            {
                Anchor = anchor,
                HandleScale = (delta, a) => OnScale?.Invoke(delta, a)
            };

            handle.OperationStarted += operationStarted;
            handle.OperationEnded += operationEnded;
            dragHandles.AddScaleHandle(handle);
        }

        private void addRotateHandle(Anchor anchor)
        {
            var handle = new SelectionBoxRotationHandle
            {
                Anchor = anchor,
                HandleRotate = angle => OnRotation?.Invoke(angle)
            };

            handle.OperationStarted += operationStarted;
            handle.OperationEnded += operationEnded;
            dragHandles.AddRotationHandle(handle);
        }

        private int activeOperations;

        private float convertDragEventToAngleOfRotation(DragEvent e)
        {
            // Adjust coordinate system to the center of SelectionBox
            float startAngle = MathF.Atan2(e.LastMousePosition.Y - DrawHeight / 2, e.LastMousePosition.X - DrawWidth / 2);
            float endAngle = MathF.Atan2(e.MousePosition.Y - DrawHeight / 2, e.MousePosition.X - DrawWidth / 2);

            return (endAngle - startAngle) * 180 / MathF.PI;
        }

        private void operationEnded()
        {
            if (--activeOperations == 0)
                OperationEnded?.Invoke();
        }

        private void operationStarted()
        {
            if (activeOperations++ == 0)
                OperationStarted?.Invoke();
        }
    }
}<|MERGE_RESOLUTION|>--- conflicted
+++ resolved
@@ -282,20 +282,12 @@
 
         private void addXFlipComponents()
         {
-<<<<<<< HEAD
-            addButton(FontAwesome.Solid.ArrowsAltH, "水平翻转 (Ctrl-H)", () => OnFlip?.Invoke(Direction.Horizontal));
-=======
-            addButton(FontAwesome.Solid.ArrowsAltH, "Flip horizontally", () => OnFlip?.Invoke(Direction.Horizontal, false));
->>>>>>> 66ed4270
+            addButton(FontAwesome.Solid.ArrowsAltH, "水平翻转", () => OnFlip?.Invoke(Direction.Horizontal, false));
         }
 
         private void addYFlipComponents()
         {
-<<<<<<< HEAD
-            addButton(FontAwesome.Solid.ArrowsAltV, "垂直翻转 (Ctrl-J)", () => OnFlip?.Invoke(Direction.Vertical));
-=======
-            addButton(FontAwesome.Solid.ArrowsAltV, "Flip vertically", () => OnFlip?.Invoke(Direction.Vertical, false));
->>>>>>> 66ed4270
+            addButton(FontAwesome.Solid.ArrowsAltV, "垂直翻转", () => OnFlip?.Invoke(Direction.Vertical, false));
         }
 
         private void addButton(IconUsage icon, string tooltip, Action action)
