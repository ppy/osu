--- conflicted
+++ resolved
@@ -327,133 +327,8 @@
             if (selectedBlueprints.Count == 0)
                 return;
 
-<<<<<<< HEAD
-            // Move the rectangle to cover the hitobjects
-            var topLeft = new Vector2(float.MaxValue, float.MaxValue);
-            var bottomRight = new Vector2(float.MinValue, float.MinValue);
-
-            foreach (var blueprint in selectedBlueprints)
-            {
-                topLeft = Vector2.ComponentMin(topLeft, ToLocalSpace(blueprint.SelectionQuad.TopLeft));
-                bottomRight = Vector2.ComponentMax(bottomRight, ToLocalSpace(blueprint.SelectionQuad.BottomRight));
-            }
-
-            topLeft -= new Vector2(5);
-            bottomRight += new Vector2(5);
-
-            content.Size = bottomRight - topLeft;
-            content.Position = topLeft;
-        }
-
-        #endregion
-
-        #region Sample Changes
-
-        /// <summary>
-        /// Adds a hit sample to all selected <see cref="HitObject"/>s.
-        /// </summary>
-        /// <param name="sampleName">The name of the hit sample.</param>
-        public void AddHitSample(string sampleName)
-        {
-            EditorBeatmap.PerformOnSelection(h =>
-            {
-                // Make sure there isn't already an existing sample
-                if (h.Samples.Any(s => s.Name == sampleName))
-                    return;
-
-                h.Samples.Add(new HitSampleInfo(sampleName));
-            });
-        }
-
-        /// <summary>
-        /// Set the new combo state of all selected <see cref="HitObject"/>s.
-        /// </summary>
-        /// <param name="state">Whether to set or unset.</param>
-        /// <exception cref="InvalidOperationException">Throws if any selected object doesn't implement <see cref="IHasComboInformation"/></exception>
-        public void SetNewCombo(bool state)
-        {
-            EditorBeatmap.PerformOnSelection(h =>
-            {
-                var comboInfo = h as IHasComboInformation;
-
-                if (comboInfo == null || comboInfo.NewCombo == state) return;
-
-                comboInfo.NewCombo = state;
-                EditorBeatmap.Update(h);
-            });
-        }
-
-        /// <summary>
-        /// Removes a hit sample from all selected <see cref="HitObject"/>s.
-        /// </summary>
-        /// <param name="sampleName">The name of the hit sample.</param>
-        public void RemoveHitSample(string sampleName)
-        {
-            EditorBeatmap.PerformOnSelection(h => h.SamplesBindable.RemoveAll(s => s.Name == sampleName));
-        }
-
-        #endregion
-
-        #region Selection State
-
-        /// <summary>
-        /// The state of "new combo" for all selected hitobjects.
-        /// </summary>
-        public readonly Bindable<TernaryState> SelectionNewComboState = new Bindable<TernaryState>();
-
-        /// <summary>
-        /// The state of each sample type for all selected hitobjects. Keys match with <see cref="HitSampleInfo"/> constant specifications.
-        /// </summary>
-        public readonly Dictionary<string, Bindable<TernaryState>> SelectionSampleStates = new Dictionary<string, Bindable<TernaryState>>();
-
-        /// <summary>
-        /// Set up ternary state bindables and bind them to selection/hitobject changes (in both directions)
-        /// Sample名称在这里指定
-        /// </summary>
-        private void createStateBindables()
-        {
-            foreach (var sampleName in HitSampleInfo.AllAdditions)
-            {
-                var bindable = new Bindable<TernaryState>
-                {
-                    Description = sampleName.Replace("hit", string.Empty).Titleize()
-                };
-
-                bindable.ValueChanged += state =>
-                {
-                    switch (state.NewValue)
-                    {
-                        case TernaryState.False:
-                            RemoveHitSample(sampleName);
-                            break;
-
-                        case TernaryState.True:
-                            AddHitSample(sampleName);
-                            break;
-                    }
-                };
-
-                SelectionSampleStates[sampleName] = bindable;
-            }
-
-            // new combo
-            SelectionNewComboState.ValueChanged += state =>
-            {
-                switch (state.NewValue)
-                {
-                    case TernaryState.False:
-                        SetNewCombo(false);
-                        break;
-
-                    case TernaryState.True:
-                        SetNewCombo(true);
-                        break;
-                }
-            };
-=======
             // Move the rectangle to cover the items
             RectangleF selectionRect = ToLocalSpace(selectedBlueprints[0].SelectionQuad).AABBFloat;
->>>>>>> d6f2e0de
 
             for (int i = 1; i < selectedBlueprints.Count; i++)
                 selectionRect = RectangleF.Union(selectionRect, ToLocalSpace(selectedBlueprints[i].SelectionQuad).AABBFloat);
@@ -479,30 +354,10 @@
 
                 items.AddRange(GetContextMenuItemsForSelection(SelectedBlueprints));
 
-<<<<<<< HEAD
-                if (selectedBlueprints.All(b => b.HitObject is IHasComboInformation))
-                {
-                    items.Add(new TernaryStateMenuItem("新连击") { State = { BindTarget = SelectionNewComboState } });
-                }
-
-                if (selectedBlueprints.Count == 1)
-                    items.AddRange(selectedBlueprints[0].ContextMenuItems);
-
-                items.AddRange(new[]
-                {
-                    new OsuMenuItem("音效")
-                    {
-                        Items = SelectionSampleStates.Select(kvp =>
-                            new TernaryStateMenuItem(ComposeBlueprintContainer.getNameForSample(kvp.Value.Description)) { State = { BindTarget = kvp.Value } }).ToArray()
-                    },
-                    new OsuMenuItem("删除", MenuItemType.Destructive, deleteSelected),
-                });
-=======
                 if (SelectedBlueprints.Count == 1)
                     items.AddRange(SelectedBlueprints[0].ContextMenuItems);
 
-                items.Add(new OsuMenuItem("Delete", MenuItemType.Destructive, DeleteSelected));
->>>>>>> d6f2e0de
+                items.Add(new OsuMenuItem("删除", MenuItemType.Destructive, DeleteSelected));
 
                 return items.ToArray();
             }
