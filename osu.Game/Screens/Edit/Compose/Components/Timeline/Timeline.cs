// Copyright (c) ppy Pty Ltd <contact@ppy.sh>. Licensed under the MIT Licence.
// See the LICENCE file in the repository root for full licence text.

using System;
using osu.Framework.Allocation;
using osu.Framework.Audio.Track;
using osu.Framework.Bindables;
using osu.Framework.Extensions.Color4Extensions;
using osu.Framework.Graphics;
using osu.Framework.Graphics.Audio;
using osu.Framework.Graphics.Containers;
using osu.Framework.Input.Events;
using osu.Game.Beatmaps;
using osu.Game.Configuration;
using osu.Game.Graphics;
using osu.Game.Rulesets.Edit;
using osuTK;

namespace osu.Game.Screens.Edit.Compose.Components.Timeline
{
    [Cached(typeof(IPositionSnapProvider))]
    [Cached]
    public class Timeline : ZoomableScrollContainer, IPositionSnapProvider
    {
        public readonly Bindable<bool> WaveformVisible = new Bindable<bool>();

        public readonly Bindable<bool> ControlPointsVisible = new Bindable<bool>();

        public readonly Bindable<bool> TicksVisible = new Bindable<bool>();

        public readonly IBindable<WorkingBeatmap> Beatmap = new Bindable<WorkingBeatmap>();

        [Resolved]
        private EditorClock editorClock { get; set; }

        /// <summary>
        /// The timeline's scroll position in the last frame.
        /// </summary>
        private float lastScrollPosition;

        /// <summary>
        /// The track time in the last frame.
        /// </summary>
        private double lastTrackTime;

        /// <summary>
        /// Whether the user is currently dragging the timeline.
        /// </summary>
        private bool handlingDragInput;

        /// <summary>
        /// Whether the track was playing before a user drag event.
        /// </summary>
        private bool trackWasPlaying;

        private Track track;

        public Timeline()
        {
            ZoomDuration = 200;
            ZoomEasing = Easing.OutQuint;
            ScrollbarVisible = false;
        }

        private WaveformGraph waveform;

        private TimelineTickDisplay ticks;

        private TimelineControlPointDisplay controlPoints;

        private Bindable<float> waveformOpacity;

        [BackgroundDependencyLoader]
        private void load(IBindable<WorkingBeatmap> beatmap, OsuColour colours, OsuConfigManager config)
        {
            AddRange(new Drawable[]
            {
                new Container
                {
                    RelativeSizeAxes = Axes.Both,
                    Depth = float.MaxValue,
                    Children = new Drawable[]
                    {
                        waveform = new WaveformGraph
                        {
                            RelativeSizeAxes = Axes.Both,
                            BaseColour = colours.Blue.Opacity(0.2f),
                            LowColour = colours.BlueLighter,
                            MidColour = colours.BlueDark,
                            HighColour = colours.BlueDarker,
                        },
                        ticks = new TimelineTickDisplay(),
                        controlPoints = new TimelineControlPointDisplay(),
                    }
                },
            });

            // We don't want the centre marker to scroll
            AddInternal(new CentreMarker { Depth = float.MaxValue });

            waveformOpacity = config.GetBindable<float>(OsuSetting.EditorWaveformOpacity);
            waveformOpacity.BindValueChanged(_ => updateWaveformOpacity(), true);

            WaveformVisible.ValueChanged += _ => updateWaveformOpacity();
            ControlPointsVisible.ValueChanged += visible => controlPoints.FadeTo(visible.NewValue ? 1 : 0, 200, Easing.OutQuint);
            TicksVisible.ValueChanged += visible => ticks.FadeTo(visible.NewValue ? 1 : 0, 200, Easing.OutQuint);

            Beatmap.BindTo(beatmap);
            Beatmap.BindValueChanged(b =>
            {
                waveform.Waveform = b.NewValue.Waveform;
                track = b.NewValue.Track;

                // todo: i don't think this is safe, the track may not be loaded yet.
                if (track.Length > 0)
                {
                    MaxZoom = getZoomLevelForVisibleMilliseconds(500);
                    MinZoom = getZoomLevelForVisibleMilliseconds(10000);
                    Zoom = getZoomLevelForVisibleMilliseconds(2000);
                }
            }, true);
        }

        private void updateWaveformOpacity() =>
            waveform.FadeTo(WaveformVisible.Value ? waveformOpacity.Value : 0, 200, Easing.OutQuint);

        private float getZoomLevelForVisibleMilliseconds(double milliseconds) => Math.Max(1, (float)(track.Length / milliseconds));

        protected override void Update()
        {
            base.Update();

            // The extrema of track time should be positioned at the centre of the container when scrolled to the start or end
            Content.Margin = new MarginPadding { Horizontal = DrawWidth / 2 };

            // This needs to happen after transforms are updated, but before the scroll position is updated in base.UpdateAfterChildren
            if (editorClock.IsRunning)
                scrollToTrackTime();
        }

        protected override bool OnScroll(ScrollEvent e)
        {
            // if this is not a precision scroll event, let the editor handle the seek itself (for snapping support)
            if (!e.AltPressed && !e.IsPrecise)
                return false;

            return base.OnScroll(e);
        }

        protected override void UpdateAfterChildren()
        {
            base.UpdateAfterChildren();

            if (handlingDragInput)
                seekTrackToCurrent();
            else if (!editorClock.IsRunning)
            {
                // The track isn't running. There are three cases we have to be wary of:
                // 1) The user flick-drags on this timeline and we are applying an interpolated seek on the clock, until interrupted by 2 or 3.
                // 2) The user changes the track time through some other means (scrolling in the editor or overview timeline; clicking a hitobject etc.). We want the timeline to track the clock's time.
                // 3) An ongoing seek transform is running from an external seek. We want the timeline to track the clock's time.

                // The simplest way to cover the first two cases is by checking whether the scroll position has changed and the audio hasn't been changed externally
                // Checking IsSeeking covers the third case, where the transform may not have been applied yet.
                if (Current != lastScrollPosition && editorClock.CurrentTime == lastTrackTime && !editorClock.IsSeeking)
                    seekTrackToCurrent();
                else
                    scrollToTrackTime();
            }

            lastScrollPosition = Current;
            lastTrackTime = editorClock.CurrentTime;
        }

        private void seekTrackToCurrent()
        {
            if (!track.IsLoaded)
                return;

<<<<<<< HEAD
            double target = Current / Content.DrawWidth * track.Length;

            adjustableClock.Seek(Math.Min(track.Length, target));
=======
            editorClock.Seek(Current / Content.DrawWidth * track.Length);
>>>>>>> 5a7e4164
        }

        private void scrollToTrackTime()
        {
            if (!track.IsLoaded || track.Length == 0)
                return;

            // covers the case where the user starts playback after a drag is in progress.
            // we want to ensure the clock is always stopped during drags to avoid weird audio playback.
            if (handlingDragInput)
                editorClock.Stop();

            ScrollTo((float)(editorClock.CurrentTime / track.Length) * Content.DrawWidth, false);
        }

        protected override bool OnMouseDown(MouseDownEvent e)
        {
            if (base.OnMouseDown(e))
            {
                beginUserDrag();
                return true;
            }

            return false;
        }

        protected override void OnMouseUp(MouseUpEvent e)
        {
            endUserDrag();
            base.OnMouseUp(e);
        }

        private void beginUserDrag()
        {
            handlingDragInput = true;
            trackWasPlaying = editorClock.IsRunning;
            editorClock.Stop();
        }

        private void endUserDrag()
        {
            handlingDragInput = false;
            if (trackWasPlaying)
                editorClock.Start();
        }

        [Resolved]
        private EditorBeatmap beatmap { get; set; }

        [Resolved]
        private IBeatSnapProvider beatSnapProvider { get; set; }

        /// <summary>
        /// The total amount of time visible on the timeline.
        /// </summary>
        public double VisibleRange => track.Length / Zoom;

        public SnapResult SnapScreenSpacePositionToValidPosition(Vector2 screenSpacePosition) =>
            new SnapResult(screenSpacePosition, null);

        public SnapResult SnapScreenSpacePositionToValidTime(Vector2 screenSpacePosition) =>
            new SnapResult(screenSpacePosition, beatSnapProvider.SnapTime(getTimeFromPosition(Content.ToLocalSpace(screenSpacePosition))));

        private double getTimeFromPosition(Vector2 localPosition) =>
            (localPosition.X / Content.DrawWidth) * track.Length;

        public float GetBeatSnapDistanceAt(double referenceTime) => throw new NotImplementedException();

        public float DurationToDistance(double referenceTime, double duration) => throw new NotImplementedException();

        public double DistanceToDuration(double referenceTime, float distance) => throw new NotImplementedException();

        public double GetSnappedDurationFromDistance(double referenceTime, float distance) => throw new NotImplementedException();

        public float GetSnappedDistanceFromDistance(double referenceTime, float distance) => throw new NotImplementedException();
    }
}<|MERGE_RESOLUTION|>--- conflicted
+++ resolved
@@ -177,13 +177,8 @@
             if (!track.IsLoaded)
                 return;
 
-<<<<<<< HEAD
             double target = Current / Content.DrawWidth * track.Length;
-
-            adjustableClock.Seek(Math.Min(track.Length, target));
-=======
-            editorClock.Seek(Current / Content.DrawWidth * track.Length);
->>>>>>> 5a7e4164
+            editorClock.Seek(Math.Min(track.Length, target));
         }
 
         private void scrollToTrackTime()
