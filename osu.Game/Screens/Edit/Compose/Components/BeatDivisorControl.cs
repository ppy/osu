--- conflicted
+++ resolved
@@ -127,11 +127,7 @@
                             new TextFlowContainer(s => s.Font = s.Font.With(size: 18))
                             {
                                 Padding = new MarginPadding { Horizontal = 15 },
-<<<<<<< HEAD
                                 Text = "节拍细分",
-=======
-                                Text = "beat snap",
->>>>>>> 1813d73d
                                 RelativeSizeAxes = Axes.X,
                                 TextAnchor = Anchor.TopCentre
                             },
