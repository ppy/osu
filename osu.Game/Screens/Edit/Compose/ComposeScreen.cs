// Copyright (c) ppy Pty Ltd <contact@ppy.sh>. Licensed under the MIT Licence.
// See the LICENCE file in the repository root for full licence text.

#nullable disable

using System.Diagnostics;
using System.Linq;
using osu.Framework.Allocation;
using osu.Framework.Bindables;
using osu.Framework.Graphics;
using osu.Framework.Graphics.Containers;
using osu.Framework.Platform;
using osu.Game.Beatmaps;
using osu.Game.Configuration;
using osu.Game.Extensions;
using osu.Game.IO.Serialization;
using osu.Game.Rulesets;
using osu.Game.Rulesets.Edit;
using osu.Game.Screens.Edit.Changes;
using osu.Game.Screens.Edit.Compose.Components.Timeline;

namespace osu.Game.Screens.Edit.Compose
{
    public partial class ComposeScreen : EditorScreenWithTimeline, IGameplaySettings
    {
        [Resolved]
        private Clipboard hostClipboard { get; set; } = null!;

        [Resolved]
        private EditorClock clock { get; set; }

        [Resolved]
        private IGameplaySettings globalGameplaySettings { get; set; }

<<<<<<< HEAD
        [Resolved(canBeNull: true)]
        private HitObjectChangeHandler changeHandler { get; set; }
=======
        [Resolved]
        private IBeatSnapProvider beatSnapProvider { get; set; }
>>>>>>> ccb47baa

        private Bindable<string> clipboard { get; set; }

        private HitObjectComposer composer;

        public ComposeScreen()
            : base(EditorScreenMode.Compose)
        {
        }

        private Ruleset ruleset;

        protected override IReadOnlyDependencyContainer CreateChildDependencies(IReadOnlyDependencyContainer parent)
        {
            var dependencies = new DependencyContainer(base.CreateChildDependencies(parent));

            ruleset = parent.Get<IBindable<WorkingBeatmap>>().Value.BeatmapInfo.Ruleset.CreateInstance();
            composer = ruleset?.CreateHitObjectComposer();

            // make the composer available to the timeline and other components in this screen.
            if (composer != null)
                dependencies.CacheAs(composer);

            return dependencies;
        }

        protected override Drawable CreateMainContent()
        {
            if (ruleset == null || composer == null)
                return new ScreenWhiteBox.UnderConstructionMessage(ruleset == null ? "This beatmap" : $"{ruleset.Description}'s composer");

            return wrapSkinnableContent(composer);
        }

        protected override Drawable CreateTimelineContent()
        {
            if (ruleset == null || composer == null)
                return base.CreateTimelineContent();

            TimelineBreakDisplay breakDisplay = new TimelineBreakDisplay
            {
                RelativeSizeAxes = Axes.Both,
                Anchor = Anchor.CentreLeft,
                Origin = Anchor.CentreLeft,
                Height = 0.75f,
            };

            return wrapSkinnableContent(new Container
            {
                RelativeSizeAxes = Axes.Both,
                Children = new[]
                {
                    // We want to display this below hitobjects to better expose placement objects visually.
                    // It needs to be above the blueprint container to handle drags on breaks though.
                    breakDisplay.CreateProxy(),
                    new TimelineBlueprintContainer(composer),
                    breakDisplay
                }
            });
        }

        private Drawable wrapSkinnableContent(Drawable content)
        {
            Debug.Assert(ruleset != null);

            return new EditorSkinProvidingContainer(EditorBeatmap).WithChild(content);
        }

        [BackgroundDependencyLoader]
        private void load(EditorClipboard clipboard)
        {
            this.clipboard = clipboard.Content.GetBoundCopy();
        }

        protected override void LoadComplete()
        {
            base.LoadComplete();

            // May be null in the case of a ruleset that doesn't have editor support, see CreateMainContent().
            if (composer == null)
                return;

            EditorBeatmap.SelectedHitObjects.BindCollectionChanged((_, _) => updateClipboardActionAvailability());
            clipboard.BindValueChanged(_ => updateClipboardActionAvailability());
            composer.OnLoadComplete += _ => updateClipboardActionAvailability();
            updateClipboardActionAvailability();
        }

        #region Clipboard operations

        public override void Cut()
        {
            if (!CanCut.Value)
                return;

            Copy();
            new RemoveRangeHitObjectChange(EditorBeatmap, EditorBeatmap.SelectedHitObjects.ToArray()).Apply(changeHandler, true);
        }

        public override void Copy()
        {
            // on stable, pressing Ctrl-C would copy the current timestamp to system clipboard
            // regardless of whether anything was even selected at all.
            // UX-wise this is generally strange and unexpected, but make it work anyways to preserve muscle memory.
            // note that this means that `getTimestamp()` must handle no-selection case, too.
            hostClipboard.SetText(getTimestamp());

            if (CanCopy.Value)
                clipboard.Value = new ClipboardContent(EditorBeatmap).Serialize();
        }

        public override void Paste()
        {
            if (!CanPaste.Value)
                return;

            var objects = clipboard.Value.Deserialize<ClipboardContent>().HitObjects;

            Debug.Assert(objects.Any());

            double timeOffset = beatSnapProvider.SnapTime(clock.CurrentTime) - objects.Min(o => o.StartTime);

            foreach (var h in objects)
                h.StartTime += timeOffset;

            EditorBeatmap.BeginChange();

            EditorBeatmap.SelectedHitObjects.Clear();

            new AddRangeHitObjectChange(EditorBeatmap, objects).Apply(changeHandler);
            EditorBeatmap.SelectedHitObjects.AddRange(objects);

            EditorBeatmap.EndChange();
        }

        private void updateClipboardActionAvailability()
        {
            CanCut.Value = CanCopy.Value = EditorBeatmap.SelectedHitObjects.Any();
            CanPaste.Value = composer.IsLoaded && !string.IsNullOrEmpty(clipboard.Value);
        }

        private string getTimestamp()
        {
            if (composer == null)
                return string.Empty;

            double displayTime = EditorBeatmap.SelectedHitObjects.MinBy(h => h.StartTime)?.StartTime ?? clock.CurrentTime;
            string selectionAsString = composer.ConvertSelectionToString();

            return !string.IsNullOrEmpty(selectionAsString)
                ? $"{displayTime.ToEditorFormattedString()} ({selectionAsString}) - "
                : $"{displayTime.ToEditorFormattedString()} - ";
        }

        #endregion

        // Combo colour normalisation should not be applied in the editor.
        // Note this doesn't affect editor test mode.
        IBindable<float> IGameplaySettings.ComboColourNormalisationAmount => new Bindable<float>();

        // Arguable.
        IBindable<float> IGameplaySettings.PositionalHitsoundsLevel => globalGameplaySettings.PositionalHitsoundsLevel;
    }
}<|MERGE_RESOLUTION|>--- conflicted
+++ resolved
@@ -32,13 +32,11 @@
         [Resolved]
         private IGameplaySettings globalGameplaySettings { get; set; }
 
-<<<<<<< HEAD
+        [Resolved]
+        private IBeatSnapProvider beatSnapProvider { get; set; }
+
         [Resolved(canBeNull: true)]
         private HitObjectChangeHandler changeHandler { get; set; }
-=======
-        [Resolved]
-        private IBeatSnapProvider beatSnapProvider { get; set; }
->>>>>>> ccb47baa
 
         private Bindable<string> clipboard { get; set; }
 
