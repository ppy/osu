// Copyright (c) ppy Pty Ltd <contact@ppy.sh>. Licensed under the MIT Licence.
// See the LICENCE file in the repository root for full licence text.

using System;
using System.Collections.Generic;
using System.Linq;
using osu.Framework.Allocation;
using osu.Framework.Input.Bindings;
using osu.Framework.Input.Events;
using osu.Framework.Screens;
using osu.Game.Beatmaps;
using osu.Game.Input.Bindings;
using osu.Game.Overlays;
using osu.Game.Rulesets.Judgements;
using osu.Game.Rulesets.Mods;
using osu.Game.Rulesets.Objects;
using osu.Game.Rulesets.Objects.Drawables;
using osu.Game.Scoring;
using osu.Game.Screens.Play;
using osu.Game.Screens.Ranking;
using osu.Game.Screens.Select.Leaderboards;
using osu.Game.Users;

namespace osu.Game.Screens.Edit.GameplayTest
{
    public partial class EditorPlayer : Player, IKeyBindingHandler<GlobalAction>
    {
        private readonly Editor editor;
        private readonly EditorState editorState;

        protected override UserActivity InitialActivity => new UserActivity.TestingBeatmap(Beatmap.Value.BeatmapInfo);

        [Resolved]
        private MusicController musicController { get; set; } = null!;

        [Cached(typeof(IGameplayLeaderboardProvider))]
        private EmptyGameplayLeaderboardProvider leaderboardProvider = new EmptyGameplayLeaderboardProvider();

        public EditorPlayer(Editor editor)
            : base(new PlayerConfiguration { ShowResults = false })
        {
            this.editor = editor;
            editorState = editor.GetState();
        }

        protected override GameplayClockContainer CreateGameplayClockContainer(WorkingBeatmap beatmap, double gameplayStart)
        {
            var masterGameplayClockContainer = new MasterGameplayClockContainer(beatmap, gameplayStart);

            // Only reset the time to the current point if the editor is later than the normal start time (and the first object).
            // This allows more sane test playing from the start of the beatmap (ie. correctly adding lead-in time).
            if (editorState.Time > gameplayStart && editorState.Time > DrawableRuleset.Objects.FirstOrDefault()?.StartTime)
                masterGameplayClockContainer.Reset(editorState.Time);

            return masterGameplayClockContainer;
        }

        protected override void LoadAsyncComplete()
        {
            base.LoadAsyncComplete();

            if (!LoadedBeatmapSuccessfully)
                return;

            // This hack needs to be called to install its hooks before drawable hit objects get the chance to run update logic,
            // because it will not work otherwise due to being too late (various effects of the objects getting missed will have already taken place).
            preventMissOnPreviousHitObjects();
        }

        protected override void LoadComplete()
        {
            base.LoadComplete();

            // this will notify components such as the skin's combo counter, which needs to happen on the update thread
            // and therefore can't happen alongside `preventMissOnPreviousHitObjects()` in `LoadAsyncComplete()`
            markPreviousObjectsHit();

            ScoreProcessor.HasCompleted.BindValueChanged(completed =>
            {
                if (completed.NewValue)
                {
                    Scheduler.AddDelayed(() =>
                    {
                        if (this.IsCurrentScreen())
                            this.Exit();
                    }, RESULTS_DISPLAY_DELAY);
                }
            });
        }

        private void markPreviousObjectsHit()
        {
            foreach (var hitObject in enumerateHitObjects(DrawableRuleset.Objects, editorState.Time))
            {
                var judgement = hitObject.Judgement;
                // this is very dodgy because there's no guarantee that `JudgementResult` is the correct result type for the object.
                // however, instantiating the correct one is difficult here, because `JudgementResult`s are constructed by DHOs
                // and because of pooling we don't *have* a DHO to use here.
                // this basically mostly attempts to fill holes in `ScoreProcessor` tallies
                // so that gameplay can actually complete at the end of the map when entering gameplay test midway through it, and not much else.
                var result = new JudgementResult(hitObject, judgement)
                {
                    Type = judgement.MaxResult,
                    GameplayRate = GameplayClockContainer.GetTrueGameplayRate(),
                };

                HealthProcessor.ApplyResult(result);
                ScoreProcessor.ApplyResult(result);
            }

            static IEnumerable<HitObject> enumerateHitObjects(IEnumerable<HitObject> hitObjects, double cutoffTime)
            {
                foreach (var hitObject in hitObjects)
                {
                    foreach (var nested in enumerateHitObjects(hitObject.NestedHitObjects, cutoffTime))
                    {
                        if (nested.GetEndTime() < cutoffTime)
                            yield return nested;
                    }

                    if (hitObject.GetEndTime() < cutoffTime)
                        yield return hitObject;
                }
            }
        }

        private void preventMissOnPreviousHitObjects()
        {
            void preventMiss(HitObject hitObject)
            {
                var drawableObject = DrawableRuleset.Playfield.HitObjectContainer
                                                    .AliveObjects
                                                    .SingleOrDefault(it => it.HitObject == hitObject);

                if (drawableObject != null)
                    preventMissOnDrawable(drawableObject);
            }

            void preventMissOnDrawable(DrawableHitObject drawableObject)
            {
                foreach (var nested in drawableObject.NestedHitObjects)
                    preventMissOnDrawable(nested);

                if (drawableObject.Entry != null && drawableObject.HitObject.GetEndTime() < editorState.Time)
                {
                    var result = drawableObject.CreateResult(drawableObject.HitObject.Judgement);
                    result.Type = result.Judgement.MaxResult;
                    drawableObject.Entry.Result = result;
                }
            }

            void removeListener()
            {
                if (!DrawableRuleset.Playfield.IsLoaded)
                {
                    Schedule(removeListener);
                    return;
                }

                DrawableRuleset.Playfield.HitObjectUsageBegan -= preventMiss;
            }

            DrawableRuleset.Playfield.HitObjectUsageBegan += preventMiss;

            Schedule(removeListener);
        }

        protected override void PrepareReplay()
        {
            // don't record replays.
        }

        protected override bool CheckModsAllowFailure() => false; // never fail.

        public bool OnPressed(KeyBindingPressEvent<GlobalAction> e)
        {
            if (e.Repeat)
                return false;

            switch (e.Action)
            {
                case GlobalAction.EditorTestPlayToggleAutoplay:
                    toggleAutoplay();
                    return true;

                case GlobalAction.EditorTestPlayToggleQuickPause:
                    toggleQuickPause();
                    return true;

                case GlobalAction.EditorTestPlayQuickExitToInitialTime:
                    quickExit(false);
                    return true;

                case GlobalAction.EditorTestPlayQuickExitToCurrentTime:
                    quickExit(true);
                    return true;

                default:
                    return false;
            }
        }

        public void OnReleased(KeyBindingReleaseEvent<GlobalAction> e)
        {
        }

        private void toggleAutoplay()
        {
            if (GameplayClockContainer.IsPaused.Value)
                return;
<<<<<<< HEAD

=======
                
>>>>>>> 96c66a11
            if (DrawableRuleset.ReplayScore == null)
            {
                var autoplay = Ruleset.Value.CreateInstance().GetAutoplayMod();
                if (autoplay == null)
                    return;

                var score = autoplay.CreateScoreFromReplayData(GameplayState.Beatmap, [autoplay]);

                // remove past frames to prevent replay frame handler from seeking back to start in an attempt to play back the entirety of the replay.
                score.Replay.Frames.RemoveAll(f => f.Time <= GameplayClockContainer.CurrentTime);

                DrawableRuleset.SetReplayScore(score);
                // Without this schedule, the `GlobalCursorDisplay.Update()` machinery will fade the gameplay cursor out, but we still want it to show.
                Schedule(() => DrawableRuleset.Cursor?.Show());
            }
            else
                DrawableRuleset.SetReplayScore(null);
        }

        private void toggleQuickPause()
        {
            if (GameplayClockContainer.IsPaused.Value)
                GameplayClockContainer.Start();
            else
                GameplayClockContainer.Stop();
        }

        private void quickExit(bool useCurrentTime)
        {
            if (useCurrentTime)
                editorState.Time = GameplayClockContainer.CurrentTime;

            editor.RestoreState(editorState);
            this.Exit();
        }

        public override void OnEntering(ScreenTransitionEvent e)
        {
            base.OnEntering(e);

            // finish alpha transforms on entering to avoid gameplay starting in a half-hidden state.
            // the finish calls are purposefully not propagated to children to avoid messing up their state.
            FinishTransforms();
            GameplayClockContainer.FinishTransforms(false, nameof(Alpha));
        }

        public override bool OnExiting(ScreenExitEvent e)
        {
            musicController.Stop();

            editor.RestoreState(editorState);
            return base.OnExiting(e);
        }

        protected override ResultsScreen CreateResults(ScoreInfo score) => throw new NotSupportedException();
    }
}<|MERGE_RESOLUTION|>--- conflicted
+++ resolved
@@ -36,6 +36,8 @@
         [Cached(typeof(IGameplayLeaderboardProvider))]
         private EmptyGameplayLeaderboardProvider leaderboardProvider = new EmptyGameplayLeaderboardProvider();
 
+        private bool quickPauseActive;
+
         public EditorPlayer(Editor editor)
             : base(new PlayerConfiguration { ShowResults = false })
         {
@@ -180,10 +182,16 @@
             switch (e.Action)
             {
                 case GlobalAction.EditorTestPlayToggleAutoplay:
+                    if (GameplayClockContainer.IsPaused.Value && !quickPauseActive)
+                        return false;
+
                     toggleAutoplay();
                     return true;
 
                 case GlobalAction.EditorTestPlayToggleQuickPause:
+                    if (GameplayClockContainer.IsPaused.Value && !quickPauseActive)
+                        return false;
+
                     toggleQuickPause();
                     return true;
 
@@ -206,13 +214,6 @@
 
         private void toggleAutoplay()
         {
-            if (GameplayClockContainer.IsPaused.Value)
-                return;
-<<<<<<< HEAD
-
-=======
-                
->>>>>>> 96c66a11
             if (DrawableRuleset.ReplayScore == null)
             {
                 var autoplay = Ruleset.Value.CreateInstance().GetAutoplayMod();
@@ -234,10 +235,12 @@
 
         private void toggleQuickPause()
         {
-            if (GameplayClockContainer.IsPaused.Value)
+            quickPauseActive = !quickPauseActive;
+
+            if (quickPauseActive)
+                GameplayClockContainer.Stop();
+            else
                 GameplayClockContainer.Start();
-            else
-                GameplayClockContainer.Stop();
         }
 
         private void quickExit(bool useCurrentTime)
