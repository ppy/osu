// Copyright (c) ppy Pty Ltd <contact@ppy.sh>. Licensed under the MIT Licence.
// See the LICENCE file in the repository root for full licence text.

#nullable disable

using System.Collections.Generic;
using osu.Framework.Bindables;
using osu.Framework.Graphics.UserInterface;
using osu.Game.Graphics.UserInterface;
using osu.Game.Localisation;

namespace osu.Game.Screens.Edit
{
    internal class WaveformOpacityMenuItem : MenuItem
    {
        private readonly Bindable<float> waveformOpacity;

        private readonly Dictionary<float, TernaryStateRadioMenuItem> menuItemLookup = new Dictionary<float, TernaryStateRadioMenuItem>();

        public WaveformOpacityMenuItem(Bindable<float> waveformOpacity)
<<<<<<< HEAD
            : base("波形图不透明度")
=======
            : base(EditorStrings.WaveformOpacity)
>>>>>>> d38316bf
        {
            Items = new[]
            {
                createMenuItem(0.25f),
                createMenuItem(0.5f),
                createMenuItem(0.75f),
                createMenuItem(1f),
            };

            this.waveformOpacity = waveformOpacity;
            waveformOpacity.BindValueChanged(opacity =>
            {
                foreach (var kvp in menuItemLookup)
                    kvp.Value.State.Value = kvp.Key == opacity.NewValue ? TernaryState.True : TernaryState.False;
            }, true);
        }

        private TernaryStateRadioMenuItem createMenuItem(float opacity)
        {
            var item = new TernaryStateRadioMenuItem($"{opacity * 100}%", MenuItemType.Standard, _ => updateOpacity(opacity));
            menuItemLookup[opacity] = item;
            return item;
        }

        private void updateOpacity(float opacity) => waveformOpacity.Value = opacity;
    }
}<|MERGE_RESOLUTION|>--- conflicted
+++ resolved
@@ -18,11 +18,7 @@
         private readonly Dictionary<float, TernaryStateRadioMenuItem> menuItemLookup = new Dictionary<float, TernaryStateRadioMenuItem>();
 
         public WaveformOpacityMenuItem(Bindable<float> waveformOpacity)
-<<<<<<< HEAD
-            : base("波形图不透明度")
-=======
             : base(EditorStrings.WaveformOpacity)
->>>>>>> d38316bf
         {
             Items = new[]
             {
