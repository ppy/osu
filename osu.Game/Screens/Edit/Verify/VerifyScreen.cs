// Copyright (c) ppy Pty Ltd <contact@ppy.sh>. Licensed under the MIT Licence.
// See the LICENCE file in the repository root for full licence text.

using osu.Framework.Allocation;
using osu.Framework.Bindables;
using osu.Framework.Graphics;
using osu.Framework.Graphics.Containers;
using osu.Game.Beatmaps;
using osu.Game.Rulesets.Edit.Checks.Components;

namespace osu.Game.Screens.Edit.Verify
{
    [Cached]
    public class VerifyScreen : EditorRoundedScreen
    {
        public readonly Bindable<Issue> SelectedIssue = new Bindable<Issue>();

        public readonly Bindable<DifficultyRating> InterpretedDifficulty = new Bindable<DifficultyRating>();

        public readonly BindableList<IssueType> HiddenIssueTypes = new BindableList<IssueType> { IssueType.Negligible };

        public IssueList IssueList { get; private set; }

        public VerifyScreen()
            : base(EditorScreenMode.Verify)
        {
        }

        [BackgroundDependencyLoader]
        private void load()
        {
            InterpretedDifficulty.Default = EditorBeatmap.BeatmapInfo.DifficultyRating;
            InterpretedDifficulty.SetDefault();

            IssueList = new IssueList();
            Child = new Container
            {
                RelativeSizeAxes = Axes.Both,
                Child = new GridContainer
                {
                    RelativeSizeAxes = Axes.Both,
                    ColumnDimensions = new[]
                    {
                        new Dimension(),
                        new Dimension(GridSizeMode.Absolute, 200),
                    },
                    Content = new[]
                    {
                        new Drawable[]
                        {
                            IssueList,
                            new IssueSettings(),
                        },
                    }
                }
            };
        }
<<<<<<< HEAD

        public class IssueList : CompositeDrawable
        {
            private IssueTable table;

            [Resolved]
            private EditorClock clock { get; set; }

            [Resolved]
            private IBindable<WorkingBeatmap> workingBeatmap { get; set; }

            [Resolved]
            private EditorBeatmap beatmap { get; set; }

            [Resolved]
            private Bindable<Issue> selectedIssue { get; set; }

            private IBeatmapVerifier rulesetVerifier;
            private BeatmapVerifier generalVerifier;

            [BackgroundDependencyLoader]
            private void load(OverlayColourProvider colours)
            {
                generalVerifier = new BeatmapVerifier();
                rulesetVerifier = beatmap.BeatmapInfo.Ruleset?.CreateInstance()?.CreateBeatmapVerifier();

                RelativeSizeAxes = Axes.Both;

                InternalChildren = new Drawable[]
                {
                    new Box
                    {
                        Colour = colours.Background2,
                        RelativeSizeAxes = Axes.Both,
                    },
                    new OsuScrollContainer
                    {
                        RelativeSizeAxes = Axes.Both,
                        Child = table = new IssueTable(),
                    },
                    new FillFlowContainer
                    {
                        AutoSizeAxes = Axes.Both,
                        Anchor = Anchor.BottomRight,
                        Origin = Anchor.BottomRight,
                        Margin = new MarginPadding(20),
                        Children = new Drawable[]
                        {
                            new TriangleButton
                            {
                                Text = "刷新",
                                Action = refresh,
                                Size = new Vector2(120, 40),
                                Anchor = Anchor.BottomRight,
                                Origin = Anchor.BottomRight,
                            },
                        }
                    },
                };
            }

            protected override void LoadComplete()
            {
                base.LoadComplete();

                refresh();
            }

            private void refresh()
            {
                var issues = generalVerifier.Run(beatmap, workingBeatmap.Value);

                if (rulesetVerifier != null)
                    issues = issues.Concat(rulesetVerifier.Run(beatmap, workingBeatmap.Value));

                table.Issues = issues
                               .OrderBy(issue => issue.Template.Type)
                               .ThenBy(issue => issue.Check.Metadata.Category);
            }
        }
=======
>>>>>>> 10f008ae
    }
}<|MERGE_RESOLUTION|>--- conflicted
+++ resolved
@@ -55,88 +55,5 @@
                 }
             };
         }
-<<<<<<< HEAD
-
-        public class IssueList : CompositeDrawable
-        {
-            private IssueTable table;
-
-            [Resolved]
-            private EditorClock clock { get; set; }
-
-            [Resolved]
-            private IBindable<WorkingBeatmap> workingBeatmap { get; set; }
-
-            [Resolved]
-            private EditorBeatmap beatmap { get; set; }
-
-            [Resolved]
-            private Bindable<Issue> selectedIssue { get; set; }
-
-            private IBeatmapVerifier rulesetVerifier;
-            private BeatmapVerifier generalVerifier;
-
-            [BackgroundDependencyLoader]
-            private void load(OverlayColourProvider colours)
-            {
-                generalVerifier = new BeatmapVerifier();
-                rulesetVerifier = beatmap.BeatmapInfo.Ruleset?.CreateInstance()?.CreateBeatmapVerifier();
-
-                RelativeSizeAxes = Axes.Both;
-
-                InternalChildren = new Drawable[]
-                {
-                    new Box
-                    {
-                        Colour = colours.Background2,
-                        RelativeSizeAxes = Axes.Both,
-                    },
-                    new OsuScrollContainer
-                    {
-                        RelativeSizeAxes = Axes.Both,
-                        Child = table = new IssueTable(),
-                    },
-                    new FillFlowContainer
-                    {
-                        AutoSizeAxes = Axes.Both,
-                        Anchor = Anchor.BottomRight,
-                        Origin = Anchor.BottomRight,
-                        Margin = new MarginPadding(20),
-                        Children = new Drawable[]
-                        {
-                            new TriangleButton
-                            {
-                                Text = "刷新",
-                                Action = refresh,
-                                Size = new Vector2(120, 40),
-                                Anchor = Anchor.BottomRight,
-                                Origin = Anchor.BottomRight,
-                            },
-                        }
-                    },
-                };
-            }
-
-            protected override void LoadComplete()
-            {
-                base.LoadComplete();
-
-                refresh();
-            }
-
-            private void refresh()
-            {
-                var issues = generalVerifier.Run(beatmap, workingBeatmap.Value);
-
-                if (rulesetVerifier != null)
-                    issues = issues.Concat(rulesetVerifier.Run(beatmap, workingBeatmap.Value));
-
-                table.Issues = issues
-                               .OrderBy(issue => issue.Template.Type)
-                               .ThenBy(issue => issue.Check.Metadata.Category);
-            }
-        }
-=======
->>>>>>> 10f008ae
     }
 }