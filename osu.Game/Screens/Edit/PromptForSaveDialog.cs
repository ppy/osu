// Copyright (c) ppy Pty Ltd <contact@ppy.sh>. Licensed under the MIT Licence.
// See the LICENCE file in the repository root for full licence text.

using System;
using osu.Framework.Graphics.Sprites;
using osu.Game.Overlays.Dialog;

namespace osu.Game.Screens.Edit
{
    public class PromptForSaveDialog : PopupDialog
    {
        public PromptForSaveDialog(Action exit, Action saveAndExit, Action cancel)
        {
            HeaderText = "你要保存你的更改吗?";

            Icon = FontAwesome.Regular.Save;

            Buttons = new PopupDialogButton[]
            {
                new PopupDialogCancelButton
                {
                    Text = @"是的，保存。",
                    Action = saveAndExit
                },
                new PopupDialogOkButton
                {
                    Text = @"忘了这事吧，不保存。",
                    Action = exit
                },
                new PopupDialogCancelButton
                {
<<<<<<< HEAD
                    Text = @"我点错了，继续编辑。",
=======
                    Text = @"Oops, continue editing",
                    Action = cancel
>>>>>>> 87434333
                },
            };
        }
    }
}<|MERGE_RESOLUTION|>--- conflicted
+++ resolved
@@ -29,12 +29,8 @@
                 },
                 new PopupDialogCancelButton
                 {
-<<<<<<< HEAD
                     Text = @"我点错了，继续编辑。",
-=======
-                    Text = @"Oops, continue editing",
                     Action = cancel
->>>>>>> 87434333
                 },
             };
         }
