﻿// Copyright (c) ppy Pty Ltd <contact@ppy.sh>. Licensed under the MIT Licence.
// See the LICENCE file in the repository root for full licence text.

#nullable disable

using System;
using System.Collections.Generic;
using System.Linq;
using JetBrains.Annotations;
using osu.Framework;
using osu.Framework.Allocation;
using osu.Framework.Audio;
using osu.Framework.Audio.Track;
using osu.Framework.Bindables;
using osu.Framework.Graphics;
using osu.Framework.Graphics.Containers;
using osu.Framework.Graphics.UserInterface;
using osu.Framework.Input;
using osu.Framework.Input.Bindings;
using osu.Framework.Input.Events;
using osu.Framework.Localisation;
using osu.Framework.Logging;
using osu.Framework.Platform;
using osu.Framework.Screens;
using osu.Framework.Testing;
using osu.Framework.Threading;
using osu.Framework.Timing;
using osu.Game.Audio;
using osu.Game.Beatmaps;
using osu.Game.Beatmaps.ControlPoints;
using osu.Game.Configuration;
using osu.Game.Database;
using osu.Game.Graphics.Cursor;
using osu.Game.Graphics.UserInterface;
using osu.Game.Input.Bindings;
using osu.Game.Localisation;
using osu.Game.Online.API;
using osu.Game.Overlays;
using osu.Game.Overlays.Notifications;
using osu.Game.Overlays.OSD;
using osu.Game.Rulesets;
using osu.Game.Rulesets.Edit;
using osu.Game.Rulesets.Objects;
using osu.Game.Screens.Edit.Components.Menus;
using osu.Game.Screens.Edit.Compose;
using osu.Game.Screens.Edit.Compose.Components.Timeline;
using osu.Game.Screens.Edit.Design;
using osu.Game.Screens.Edit.GameplayTest;
using osu.Game.Screens.Edit.Setup;
using osu.Game.Screens.Edit.Timing;
using osu.Game.Screens.Edit.Verify;
using osu.Game.Screens.Play;
using osu.Game.Users;
using osuTK.Graphics;
using osuTK.Input;
using CommonStrings = osu.Game.Resources.Localisation.Web.CommonStrings;

namespace osu.Game.Screens.Edit
{
    [Cached(typeof(IBeatSnapProvider))]
    [Cached]
    public class Editor : ScreenWithBeatmapBackground, IKeyBindingHandler<GlobalAction>, IKeyBindingHandler<PlatformAction>, IBeatSnapProvider, ISamplePlaybackDisabler, IBeatSyncProvider
    {
        public override float BackgroundParallaxAmount => 0.1f;

        public override bool AllowBackButton => false;

        public override bool HideOverlaysOnEnter => true;

        public override bool DisallowExternalBeatmapRulesetChanges => true;

        public override bool? AllowTrackAdjustments => false;

        protected override bool PlayExitSound => !ExitConfirmed && !switchingDifficulty;

        protected bool HasUnsavedChanges
        {
            get
            {
                if (!canSave)
                    return false;

                return lastSavedHash != changeHandler?.CurrentStateHash;
            }
        }

        [Resolved]
        private BeatmapManager beatmapManager { get; set; }

        [Resolved]
        private RulesetStore rulesets { get; set; }

        [Resolved]
        private Storage storage { get; set; }

        [Resolved(canBeNull: true)]
        private IDialogOverlay dialogOverlay { get; set; }

        [Resolved(canBeNull: true)]
        private INotificationOverlay notifications { get; set; }

        public readonly Bindable<EditorScreenMode> Mode = new Bindable<EditorScreenMode>();

        public IBindable<bool> SamplePlaybackDisabled => samplePlaybackDisabled;

        /// <summary>
        /// Ensure all asynchronously loading pieces of the editor are in a good state.
        /// This exists here for convenience for tests, not for actual use.
        /// Eventually we'd probably want a better way to signal this.
        /// </summary>
        public bool ReadyForUse
        {
            get
            {
                if (!workingBeatmapUpdated)
                    return false;

                if (currentScreen?.IsLoaded != true)
                    return false;

                if (currentScreen is EditorScreenWithTimeline)
                    return currentScreen.ChildrenOfType<TimelineArea>().FirstOrDefault()?.IsLoaded == true;

                return true;
            }
        }

        private bool workingBeatmapUpdated;

        private readonly Bindable<bool> samplePlaybackDisabled = new Bindable<bool>();

        private bool canSave;

        protected bool ExitConfirmed { get; private set; }

        private bool switchingDifficulty;

        private string lastSavedHash;

        private Container<EditorScreen> screenContainer;

        [CanBeNull]
        private readonly EditorLoader loader;

        private EditorScreen currentScreen;

        private readonly BindableBeatDivisor beatDivisor = new BindableBeatDivisor();
        private EditorClock clock;

        private IBeatmap playableBeatmap;
        private EditorBeatmap editorBeatmap;

        private BottomBar bottomBar;

        [CanBeNull] // Should be non-null once it can support custom rulesets.
        private EditorChangeHandler changeHandler;

        private DependencyContainer dependencies;

        private bool isNewBeatmap;

        protected override UserActivity InitialActivity => new UserActivity.Editing(Beatmap.Value.BeatmapInfo);

        protected override IReadOnlyDependencyContainer CreateChildDependencies(IReadOnlyDependencyContainer parent)
            => dependencies = new DependencyContainer(base.CreateChildDependencies(parent));

        [Resolved]
        private IAPIProvider api { get; set; }

        [Cached]
        public readonly EditorClipboard Clipboard = new EditorClipboard();

        [Cached]
        private readonly OverlayColourProvider colourProvider = new OverlayColourProvider(OverlayColourScheme.Aquamarine);

        [Resolved(canBeNull: true)]
        private OnScreenDisplay onScreenDisplay { get; set; }

        public Editor(EditorLoader loader = null)
        {
            this.loader = loader;
        }

        [BackgroundDependencyLoader]
        private void load(OsuConfigManager config)
        {
            var loadableBeatmap = Beatmap.Value;

            if (loadableBeatmap is DummyWorkingBeatmap)
            {
                isNewBeatmap = true;

                loadableBeatmap = beatmapManager.CreateNew(Ruleset.Value, api.LocalUser.Value);

                // required so we can get the track length in EditorClock.
                // this is ONLY safe because the track being provided is a `TrackVirtual` which we don't really care about disposing.
                loadableBeatmap.LoadTrack();

                // this is a bit haphazard, but guards against setting the lease Beatmap bindable if
                // the editor has already been exited.
                if (!ValidForPush)
                    return;
            }

            try
            {
                playableBeatmap = loadableBeatmap.GetPlayableBeatmap(loadableBeatmap.BeatmapInfo.Ruleset);

                // clone these locally for now to avoid incurring overhead on GetPlayableBeatmap usages.
                // eventually we will want to improve how/where this is done as there are issues with *not* cloning it in all cases.
                playableBeatmap.ControlPointInfo = playableBeatmap.ControlPointInfo.DeepClone();
            }
            catch (Exception e)
            {
                Logger.Error(e, "Could not load beatmap successfully!");
                // couldn't load, hard abort!
                this.Exit();
                return;
            }

            // Todo: should probably be done at a DrawableRuleset level to share logic with Player.
            clock = new EditorClock(playableBeatmap, beatDivisor);
            clock.ChangeSource(loadableBeatmap.Track);

            dependencies.CacheAs(clock);
            AddInternal(clock);

            clock.SeekingOrStopped.BindValueChanged(_ => updateSampleDisabledState());

            // todo: remove caching of this and consume via editorBeatmap?
            dependencies.Cache(beatDivisor);

            AddInternal(editorBeatmap = new EditorBeatmap(playableBeatmap, loadableBeatmap.GetSkin(), loadableBeatmap.BeatmapInfo));
            dependencies.CacheAs(editorBeatmap);

            editorBeatmap.UpdateInProgress.BindValueChanged(updateInProgress);

            canSave = editorBeatmap.BeatmapInfo.Ruleset.CreateInstance() is ILegacyRuleset;

            if (canSave)
            {
                changeHandler = new EditorChangeHandler(editorBeatmap);
                dependencies.CacheAs<IEditorChangeHandler>(changeHandler);
            }

            beatDivisor.Value = editorBeatmap.BeatmapInfo.BeatDivisor;
            beatDivisor.BindValueChanged(divisor => editorBeatmap.BeatmapInfo.BeatDivisor = divisor.NewValue);

            updateLastSavedHash();

            Schedule(() =>
            {
                // we need to avoid changing the beatmap from an asynchronous load thread. it can potentially cause weirdness including crashes.
                // this assumes that nothing during the rest of this load() method is accessing Beatmap.Value (loadableBeatmap should be preferred).
                // generally this is quite safe, as the actual load of editor content comes after menuBar.Mode.ValueChanged is fired in its own LoadComplete.
                Beatmap.Value = loadableBeatmap;
                workingBeatmapUpdated = true;
            });

            OsuMenuItem undoMenuItem;
            OsuMenuItem redoMenuItem;

            AddInternal(new OsuContextMenuContainer
            {
                RelativeSizeAxes = Axes.Both,
                Children = new Drawable[]
                {
                    new Container
                    {
                        Name = "Screen container",
                        RelativeSizeAxes = Axes.Both,
                        Padding = new MarginPadding { Top = 40, Bottom = 60 },
                        Child = screenContainer = new Container<EditorScreen>
                        {
                            RelativeSizeAxes = Axes.Both,
                            Masking = true
                        }
                    },
                    new Container
                    {
                        Name = "Top bar",
                        RelativeSizeAxes = Axes.X,
                        Height = 40,
                        Children = new Drawable[]
                        {
                            new EditorMenuBar
                            {
                                Anchor = Anchor.CentreLeft,
                                Origin = Anchor.CentreLeft,
                                RelativeSizeAxes = Axes.Both,
                                Items = new[]
                                {
                                    new MenuItem("文件")
                                    {
                                        Items = createFileMenuItems()
                                    },
                                    new MenuItem(CommonStrings.ButtonsEdit)
                                    {
                                        Items = new[]
                                        {
                                            undoMenuItem = new EditorMenuItem("撤销", MenuItemType.Standard, Undo),
                                            redoMenuItem = new EditorMenuItem("重做", MenuItemType.Standard, Redo),
                                            new EditorMenuItemSpacer(),
                                            cutMenuItem = new EditorMenuItem("剪切", MenuItemType.Standard, Cut),
                                            copyMenuItem = new EditorMenuItem("复制", MenuItemType.Standard, Copy),
                                            pasteMenuItem = new EditorMenuItem("粘贴", MenuItemType.Standard, Paste),
                                        }
                                    },
                                    new MenuItem("视图")
                                    {
                                        Items = new MenuItem[]
                                        {
                                            new WaveformOpacityMenuItem(config.GetBindable<float>(OsuSetting.EditorWaveformOpacity)),
                                        }
                                    }
                                }
                            },
                            new EditorScreenSwitcherControl
                            {
                                Anchor = Anchor.BottomRight,
                                Origin = Anchor.BottomRight,
                                X = -15,
                                Current = Mode,
                            },
                        },
                    },
                    bottomBar = new BottomBar(),
                }
            });

            changeHandler?.CanUndo.BindValueChanged(v => undoMenuItem.Action.Disabled = !v.NewValue, true);
            changeHandler?.CanRedo.BindValueChanged(v => redoMenuItem.Action.Disabled = !v.NewValue, true);
        }

        [Resolved]
        private MusicController musicController { get; set; }

        protected override void LoadComplete()
        {
            base.LoadComplete();
            setUpClipboardActionAvailability();

            Mode.Value = isNewBeatmap ? EditorScreenMode.SongSetup : EditorScreenMode.Compose;
            Mode.BindValueChanged(onModeChanged, true);

            musicController.TrackChanged += onTrackChanged;
        }

        protected override void Dispose(bool isDisposing)
        {
            base.Dispose(isDisposing);

            musicController.TrackChanged -= onTrackChanged;
        }

        private void onTrackChanged(WorkingBeatmap working, TrackChangeDirection direction) => clock.ChangeSource(working.Track);

        /// <summary>
        /// Creates an <see cref="EditorState"/> instance representing the current state of the editor.
        /// </summary>
        /// <param name="nextRuleset">
        /// The ruleset of the next beatmap to be shown, in the case of difficulty switch.
        /// <see langword="null"/> indicates that the beatmap will not be changing.
        /// </param>
        public EditorState GetState([CanBeNull] RulesetInfo nextRuleset = null) => new EditorState
        {
            Time = clock.CurrentTimeAccurate,
            ClipboardContent = nextRuleset == null || editorBeatmap.BeatmapInfo.Ruleset.ShortName == nextRuleset.ShortName ? Clipboard.Content.Value : string.Empty
        };

        /// <summary>
        /// Restore the editor to a provided state.
        /// </summary>
        /// <param name="state">The state to restore.</param>
        public void RestoreState([NotNull] EditorState state) => Schedule(() =>
        {
            clock.Seek(state.Time);
            Clipboard.Content.Value = state.ClipboardContent;
        });

        public void TestGameplay()
        {
            if (HasUnsavedChanges)
            {
                dialogOverlay.Push(new SaveBeforeGameplayTestDialog(() =>
                {
                    Save();
                    pushEditorPlayer();
                }));
            }
            else
            {
                pushEditorPlayer();
            }

            void pushEditorPlayer() => this.Push(new EditorPlayerLoader(this));
        }

        /// <summary>
        /// Saves the currently edited beatmap.
        /// </summary>
        /// <returns>Whether the save was successful.</returns>
        protected bool Save()
        {
            if (!canSave)
            {
                notifications?.Post(new SimpleErrorNotification { Text = "Saving is not supported for this ruleset yet, sorry!" });
                return false;
            }

            try
            {
                // save the loaded beatmap's data stream.
                beatmapManager.Save(editorBeatmap.BeatmapInfo, editorBeatmap.PlayableBeatmap, editorBeatmap.BeatmapSkin);
            }
            catch (Exception ex)
            {
                // can fail e.g. due to duplicated difficulty names.
                Logger.Error(ex, ex.Message);
                return false;
            }

            // no longer new after first user-triggered save.
            isNewBeatmap = false;
            updateLastSavedHash();
            onScreenDisplay?.Display(new BeatmapEditorToast(ToastStrings.BeatmapSaved, editorBeatmap.BeatmapInfo.GetDisplayTitle()));
            return true;
        }

        protected override void Update()
        {
            base.Update();
            clock.ProcessFrame();
        }

        public bool OnPressed(KeyBindingPressEvent<PlatformAction> e)
        {
            switch (e.Action)
            {
                case PlatformAction.Cut:
                    Cut();
                    return true;

                case PlatformAction.Copy:
                    Copy();
                    return true;

                case PlatformAction.Paste:
                    Paste();
                    return true;

                case PlatformAction.Undo:
                    Undo();
                    return true;

                case PlatformAction.Redo:
                    Redo();
                    return true;

                case PlatformAction.Save:
                    if (e.Repeat)
                        return false;

                    Save();
                    return true;
            }

            return false;
        }

        public void OnReleased(KeyBindingReleaseEvent<PlatformAction> e)
        {
        }

        protected override bool OnKeyDown(KeyDownEvent e)
        {
            if (e.ControlPressed || e.AltPressed || e.SuperPressed) return false;

            switch (e.Key)
            {
                case Key.Left:
                    seek(e, -1);
                    return true;

                case Key.Right:
                    seek(e, 1);
                    return true;

                // Track traversal keys.
                // Matching osu-stable implementations.
                case Key.Z:
                    // Seek to first object time, or track start if already there.
                    double? firstObjectTime = editorBeatmap.HitObjects.FirstOrDefault()?.StartTime;

                    if (firstObjectTime == null || clock.CurrentTime == firstObjectTime)
                        clock.Seek(0);
                    else
                        clock.Seek(firstObjectTime.Value);
                    return true;

                case Key.X:
                    // Restart playback from beginning of track.
                    clock.Seek(0);
                    clock.Start();
                    return true;

                case Key.C:
                    // Pause or resume.
                    if (clock.IsRunning)
                        clock.Stop();
                    else
                        clock.Start();
                    return true;

                case Key.V:
                    // Seek to last object time, or track end if already there.
                    // Note that in osu-stable subsequent presses when at track end won't return to last object.
                    // This has intentionally been changed to make it more useful.
                    double? lastObjectTime = editorBeatmap.HitObjects.LastOrDefault()?.GetEndTime();

                    if (lastObjectTime == null || clock.CurrentTime == lastObjectTime)
                        clock.Seek(clock.TrackLength);
                    else
                        clock.Seek(lastObjectTime.Value);
                    return true;
            }

            return base.OnKeyDown(e);
        }

        private double scrollAccumulation;

        protected override bool OnScroll(ScrollEvent e)
        {
            if (e.ControlPressed || e.AltPressed || e.SuperPressed)
                return false;

            const double precision = 1;

            double scrollComponent = e.ScrollDelta.X + e.ScrollDelta.Y;

            double scrollDirection = Math.Sign(scrollComponent);

            // this is a special case to handle the "pivot" scenario.
            // if we are precise scrolling in one direction then change our mind and scroll backwards,
            // the existing accumulation should be applied in the inverse direction to maintain responsiveness.
            if (scrollAccumulation != 0 && Math.Sign(scrollAccumulation) != scrollDirection)
                scrollAccumulation = scrollDirection * (precision - Math.Abs(scrollAccumulation));

            scrollAccumulation += scrollComponent;

            // because we are doing snapped seeking, we need to add up precise scrolls until they accumulate to an arbitrary cut-off.
            while (Math.Abs(scrollAccumulation) >= precision)
            {
                if (scrollAccumulation > 0)
                    seek(e, -1);
                else
                    seek(e, 1);

                scrollAccumulation = scrollAccumulation < 0 ? Math.Min(0, scrollAccumulation + precision) : Math.Max(0, scrollAccumulation - precision);
            }

            return true;
        }

        public bool OnPressed(KeyBindingPressEvent<GlobalAction> e)
        {
            if (e.Repeat)
                return false;

            switch (e.Action)
            {
                case GlobalAction.Back:
                    // as we don't want to display the back button, manual handling of exit action is required.
                    this.Exit();
                    return true;

                case GlobalAction.EditorComposeMode:
                    Mode.Value = EditorScreenMode.Compose;
                    return true;

                case GlobalAction.EditorDesignMode:
                    Mode.Value = EditorScreenMode.Design;
                    return true;

                case GlobalAction.EditorTimingMode:
                    Mode.Value = EditorScreenMode.Timing;
                    return true;

                case GlobalAction.EditorSetupMode:
                    Mode.Value = EditorScreenMode.SongSetup;
                    return true;

                case GlobalAction.EditorVerifyMode:
                    Mode.Value = EditorScreenMode.Verify;
                    return true;

                case GlobalAction.EditorTestGameplay:
                    bottomBar.TestGameplayButton.TriggerClick();
                    return true;

                default:
                    return false;
            }
        }

        public void OnReleased(KeyBindingReleaseEvent<GlobalAction> e)
        {
        }

        public override void OnEntering(ScreenTransitionEvent e)
        {
            base.OnEntering(e);
            dimBackground();
            resetTrack(true);
        }

        public override void OnResuming(ScreenTransitionEvent e)
        {
            base.OnResuming(e);
            dimBackground();
        }

        private void dimBackground()
        {
            ApplyToBackground(b =>
            {
                // todo: temporary. we want to be applying dim using the UserDimContainer eventually.
                b.FadeColour(Color4.DarkGray, 500);

                b.IgnoreUserSettings.Value = true;
                b.BlurAmount.Value = 0;
            });
        }

        public override bool OnExiting(ScreenExitEvent e)
        {
            if (!ExitConfirmed)
            {
                // dialog overlay may not be available in visual tests.
                if (dialogOverlay == null)
                {
                    confirmExit();
                    return true;
                }

                // if the dialog is already displayed, block exiting until the user explicitly makes a decision.
                if (dialogOverlay.CurrentDialog is PromptForSaveDialog)
                    return true;

                if (isNewBeatmap || HasUnsavedChanges)
                {
                    samplePlaybackDisabled.Value = true;
                    dialogOverlay?.Push(new PromptForSaveDialog(confirmExit, confirmExitWithSave, cancelExit));
                    return true;
                }
            }

            ApplyToBackground(b => b.FadeColour(Color4.White, 500));
            resetTrack();

            refetchBeatmap();

            return base.OnExiting(e);
        }

        public override void OnSuspending(ScreenTransitionEvent e)
        {
            base.OnSuspending(e);
            clock.Stop();
            refetchBeatmap();
        }

        private void refetchBeatmap()
        {
            // To update the game-wide beatmap with any changes, perform a re-fetch on exit/suspend.
            // This is required as the editor makes its local changes via EditorBeatmap
            // (which are not propagated outwards to a potentially cached WorkingBeatmap).
            var refetchedBeatmap = beatmapManager.GetWorkingBeatmap(Beatmap.Value.BeatmapInfo, true);

            if (!(refetchedBeatmap is DummyWorkingBeatmap))
            {
                Logger.Log("Editor providing re-fetched beatmap post edit session");
                Beatmap.Value = refetchedBeatmap;
            }
        }

        private void confirmExitWithSave()
        {
            Save();

            ExitConfirmed = true;
            this.Exit();
        }

        private void confirmExit()
        {
            // stop the track if playing to allow the parent screen to choose a suitable playback mode.
            Beatmap.Value.Track.Stop();

            if (isNewBeatmap)
            {
                // confirming exit without save means we should delete the new beatmap completely.
                if (playableBeatmap.BeatmapInfo.BeatmapSet != null)
                    beatmapManager.Delete(playableBeatmap.BeatmapInfo.BeatmapSet);

                // eagerly clear contents before restoring default beatmap to prevent value change callbacks from firing.
                ClearInternal();

                // in theory this shouldn't be required but due to EF core not sharing instance states 100%
                // MusicController is unaware of the changed DeletePending state.
                Beatmap.SetDefault();
            }

            ExitConfirmed = true;
            this.Exit();
        }

        #region Mute from update application

        private ScheduledDelegate temporaryMuteRestorationDelegate;
        private bool temporaryMuteFromUpdateInProgress;

        private void updateInProgress(ValueChangedEvent<bool> obj)
        {
            temporaryMuteFromUpdateInProgress = true;
            updateSampleDisabledState();

            // Debounce is arbitrarily high enough to avoid flip-flopping the value each other frame.
            temporaryMuteRestorationDelegate?.Cancel();
            temporaryMuteRestorationDelegate = Scheduler.AddDelayed(() =>
            {
                temporaryMuteFromUpdateInProgress = false;
                updateSampleDisabledState();
            }, 50);
        }

        #endregion

        #region Clipboard support

        private EditorMenuItem cutMenuItem;
        private EditorMenuItem copyMenuItem;
        private EditorMenuItem pasteMenuItem;

        private readonly BindableWithCurrent<bool> canCut = new BindableWithCurrent<bool>();
        private readonly BindableWithCurrent<bool> canCopy = new BindableWithCurrent<bool>();
        private readonly BindableWithCurrent<bool> canPaste = new BindableWithCurrent<bool>();

        private void setUpClipboardActionAvailability()
        {
            canCut.Current.BindValueChanged(cut => cutMenuItem.Action.Disabled = !cut.NewValue, true);
            canCopy.Current.BindValueChanged(copy => copyMenuItem.Action.Disabled = !copy.NewValue, true);
            canPaste.Current.BindValueChanged(paste => pasteMenuItem.Action.Disabled = !paste.NewValue, true);
        }

        private void rebindClipboardBindables()
        {
            canCut.Current = currentScreen.CanCut;
            canCopy.Current = currentScreen.CanCopy;
            canPaste.Current = currentScreen.CanPaste;
        }

        protected void Cut() => currentScreen?.Cut();

        protected void Copy() => currentScreen?.Copy();

        protected void Paste() => currentScreen?.Paste();

        #endregion

        protected void Undo() => changeHandler?.RestoreState(-1);

        protected void Redo() => changeHandler?.RestoreState(1);

        private void resetTrack(bool seekToStart = false)
        {
            Beatmap.Value.Track.Stop();

            if (seekToStart)
            {
                double targetTime = 0;

                if (Beatmap.Value.Beatmap.HitObjects.Count > 0)
                {
                    // seek to one beat length before the first hitobject
                    targetTime = Beatmap.Value.Beatmap.HitObjects[0].StartTime;
                    targetTime -= Beatmap.Value.Beatmap.ControlPointInfo.TimingPointAt(targetTime).BeatLength;
                }

                clock.Seek(Math.Max(0, targetTime));
            }
        }

        private void onModeChanged(ValueChangedEvent<EditorScreenMode> e)
        {
            var lastScreen = currentScreen;

            lastScreen?.Hide();

            try
            {
                if ((currentScreen = screenContainer.SingleOrDefault(s => s.Type == e.NewValue)) != null)
                {
                    screenContainer.ChangeChildDepth(currentScreen, lastScreen?.Depth + 1 ?? 0);

                    currentScreen.Show();
                    return;
                }

                switch (e.NewValue)
                {
                    case EditorScreenMode.SongSetup:
                        currentScreen = new SetupScreen();
                        break;

                    case EditorScreenMode.Compose:
                        currentScreen = new ComposeScreen();
                        break;

                    case EditorScreenMode.Design:
                        currentScreen = new DesignScreen();
                        break;

                    case EditorScreenMode.Timing:
                        currentScreen = new TimingScreen();
                        break;

                    case EditorScreenMode.Verify:
                        currentScreen = new VerifyScreen();
                        break;

                    default:
                        throw new InvalidOperationException("Editor menu bar switched to an unsupported mode");
                }

                LoadComponentAsync(currentScreen, newScreen =>
                {
                    if (newScreen == currentScreen)
                    {
                        screenContainer.Add(newScreen);
                        newScreen.Show();
                    }
                });
            }
            finally
            {
                updateSampleDisabledState();
                rebindClipboardBindables();
            }
        }

        private void updateSampleDisabledState()
        {
            samplePlaybackDisabled.Value = clock.SeekingOrStopped.Value
                                           || currentScreen is not ComposeScreen
                                           || temporaryMuteFromUpdateInProgress;
        }

        private void seek(UIEvent e, int direction)
        {
            double amount = e.ShiftPressed ? 4 : 1;

            bool trackPlaying = clock.IsRunning;

            if (trackPlaying)
            {
                // generally users are not looking to perform tiny seeks when the track is playing.
                // this multiplication undoes the division that will be applied in the underlying seek operation.
                // scale by BPM to keep the seek amount constant across all BPMs.
                var timingPoint = editorBeatmap.ControlPointInfo.TimingPointAt(clock.CurrentTimeAccurate);
                amount *= beatDivisor.Value * (timingPoint.BPM / 120);
            }

            if (direction < 1)
                clock.SeekBackward(!trackPlaying, amount);
            else
                clock.SeekForward(!trackPlaying, amount);
        }

        private void updateLastSavedHash()
        {
            lastSavedHash = changeHandler?.CurrentStateHash;
        }

        private List<MenuItem> createFileMenuItems() => new List<MenuItem>
        {
            new EditorMenuItem("Save", MenuItemType.Standard, () => Save()),
            new EditorMenuItem("Export package", MenuItemType.Standard, exportBeatmap) { Action = { Disabled = !RuntimeInfo.IsDesktop } },
            new EditorMenuItemSpacer(),
            createDifficultyCreationMenu(),
            createDifficultySwitchMenu(),
            new EditorMenuItemSpacer(),
            new EditorMenuItem("Delete difficulty", MenuItemType.Standard, deleteDifficulty) { Action = { Disabled = Beatmap.Value.BeatmapSetInfo.Beatmaps.Count < 2 } },
            new EditorMenuItemSpacer(),
            new EditorMenuItem("Exit", MenuItemType.Standard, this.Exit)
        };

        private void exportBeatmap()
        {
            Save();
            new LegacyBeatmapExporter(storage).Export(Beatmap.Value.BeatmapSetInfo);
        }

        /// <summary>
        /// Beatmaps of the currently edited set, grouped by ruleset and ordered by difficulty.
        /// </summary>
        private IOrderedEnumerable<IGrouping<RulesetInfo, BeatmapInfo>> groupedOrderedBeatmaps => Beatmap.Value.BeatmapSetInfo.Beatmaps
                                                                                                         .OrderBy(b => b.StarRating)
                                                                                                         .GroupBy(b => b.Ruleset)
                                                                                                         .OrderBy(group => group.Key);

        private void deleteDifficulty()
        {
            if (dialogOverlay == null)
                delete();
            else
                dialogOverlay.Push(new DeleteDifficultyConfirmationDialog(Beatmap.Value.BeatmapInfo, delete));

            void delete()
            {
<<<<<<< HEAD
                new EditorMenuItem("保存", MenuItemType.Standard, () => Save())
            };

            if (RuntimeInfo.IsDesktop)
                fileMenuItems.Add(new EditorMenuItem("导出图包", MenuItemType.Standard, exportBeatmap));
=======
                BeatmapInfo difficultyToDelete = playableBeatmap.BeatmapInfo;

                var difficultiesBeforeDeletion = groupedOrderedBeatmaps.SelectMany(g => g).ToList();

                beatmapManager.DeleteDifficultyImmediately(difficultyToDelete);
>>>>>>> 96bcfea2

                int deletedIndex = difficultiesBeforeDeletion.IndexOf(difficultyToDelete);
                // of note, we're still working with the cloned version, so indices are all prior to deletion.
                BeatmapInfo nextToShow = difficultiesBeforeDeletion[deletedIndex == 0 ? 1 : deletedIndex - 1];

                Beatmap.Value = beatmapManager.GetWorkingBeatmap(nextToShow);

<<<<<<< HEAD
            fileMenuItems.Add(new EditorMenuItemSpacer());
            fileMenuItems.Add(new EditorMenuItem("退出", MenuItemType.Standard, this.Exit));
            return fileMenuItems;
=======
                SwitchToDifficulty(nextToShow);
            }
>>>>>>> 96bcfea2
        }

        private EditorMenuItem createDifficultyCreationMenu()
        {
            var rulesetItems = new List<MenuItem>();

            foreach (var ruleset in rulesets.AvailableRulesets)
                rulesetItems.Add(new EditorMenuItem(ruleset.Name, MenuItemType.Standard, () => CreateNewDifficulty(ruleset)));

            return new EditorMenuItem("创建新难度") { Items = rulesetItems };
        }

        protected void CreateNewDifficulty(RulesetInfo rulesetInfo)
        {
            if (!rulesetInfo.Equals(editorBeatmap.BeatmapInfo.Ruleset))
            {
                switchToNewDifficulty(rulesetInfo, false);
                return;
            }

            dialogOverlay.Push(new CreateNewDifficultyDialog(createCopy => switchToNewDifficulty(rulesetInfo, createCopy)));
        }

        private void switchToNewDifficulty(RulesetInfo rulesetInfo, bool createCopy)
        {
            switchingDifficulty = true;
            loader?.ScheduleSwitchToNewDifficulty(editorBeatmap.BeatmapInfo, rulesetInfo, createCopy, GetState(rulesetInfo));
        }

        private EditorMenuItem createDifficultySwitchMenu()
        {
            var difficultyItems = new List<MenuItem>();

            foreach (var rulesetBeatmaps in groupedOrderedBeatmaps)
            {
                if (difficultyItems.Count > 0)
                    difficultyItems.Add(new EditorMenuItemSpacer());

                foreach (var beatmap in rulesetBeatmaps)
                {
                    bool isCurrentDifficulty = playableBeatmap.BeatmapInfo.Equals(beatmap);
                    difficultyItems.Add(new DifficultyMenuItem(beatmap, isCurrentDifficulty, SwitchToDifficulty));
                }
            }

            return new EditorMenuItem("更改难度") { Items = difficultyItems };
        }

        protected void SwitchToDifficulty(BeatmapInfo nextBeatmap) => loader?.ScheduleSwitchToExistingDifficulty(nextBeatmap, GetState(nextBeatmap.Ruleset));

        private void cancelExit()
        {
            updateSampleDisabledState();
            loader?.CancelPendingDifficultySwitch();
        }

        public double SnapTime(double time, double? referenceTime) => editorBeatmap.SnapTime(time, referenceTime);

        public double GetBeatLengthAtTime(double referenceTime) => editorBeatmap.GetBeatLengthAtTime(referenceTime);

        public int BeatDivisor => beatDivisor.Value;

        ControlPointInfo IBeatSyncProvider.ControlPoints => editorBeatmap.ControlPointInfo;
        IClock IBeatSyncProvider.Clock => clock;
        ChannelAmplitudes IHasAmplitudes.CurrentAmplitudes => Beatmap.Value.TrackLoaded ? Beatmap.Value.Track.CurrentAmplitudes : ChannelAmplitudes.Empty;

        private class BeatmapEditorToast : Toast
        {
            public BeatmapEditorToast(LocalisableString value, string beatmapDisplayName)
                : base(InputSettingsStrings.EditorSection, value, beatmapDisplayName)
            {
            }
        }
    }
}<|MERGE_RESOLUTION|>--- conflicted
+++ resolved
@@ -306,7 +306,7 @@
                                             pasteMenuItem = new EditorMenuItem("粘贴", MenuItemType.Standard, Paste),
                                         }
                                     },
-                                    new MenuItem("视图")
+                                    new MenuItem("View")
                                     {
                                         Items = new MenuItem[]
                                         {
@@ -404,7 +404,7 @@
         {
             if (!canSave)
             {
-                notifications?.Post(new SimpleErrorNotification { Text = "Saving is not supported for this ruleset yet, sorry!" });
+                notifications?.Post(new SimpleErrorNotification { Text = "此游戏模式不支持保存，非常抱歉！" });
                 return false;
             }
 
@@ -885,15 +885,15 @@
 
         private List<MenuItem> createFileMenuItems() => new List<MenuItem>
         {
-            new EditorMenuItem("Save", MenuItemType.Standard, () => Save()),
-            new EditorMenuItem("Export package", MenuItemType.Standard, exportBeatmap) { Action = { Disabled = !RuntimeInfo.IsDesktop } },
+            new EditorMenuItem("保存", MenuItemType.Standard, () => Save()),
+            new EditorMenuItem("导出图包", MenuItemType.Standard, exportBeatmap) { Action = { Disabled = !RuntimeInfo.IsDesktop } },
             new EditorMenuItemSpacer(),
             createDifficultyCreationMenu(),
             createDifficultySwitchMenu(),
             new EditorMenuItemSpacer(),
-            new EditorMenuItem("Delete difficulty", MenuItemType.Standard, deleteDifficulty) { Action = { Disabled = Beatmap.Value.BeatmapSetInfo.Beatmaps.Count < 2 } },
+            new EditorMenuItem("删除难度", MenuItemType.Standard, deleteDifficulty) { Action = { Disabled = Beatmap.Value.BeatmapSetInfo.Beatmaps.Count < 2 } },
             new EditorMenuItemSpacer(),
-            new EditorMenuItem("Exit", MenuItemType.Standard, this.Exit)
+            new EditorMenuItem("退出", MenuItemType.Standard, this.Exit)
         };
 
         private void exportBeatmap()
@@ -919,19 +919,11 @@
 
             void delete()
             {
-<<<<<<< HEAD
-                new EditorMenuItem("保存", MenuItemType.Standard, () => Save())
-            };
-
-            if (RuntimeInfo.IsDesktop)
-                fileMenuItems.Add(new EditorMenuItem("导出图包", MenuItemType.Standard, exportBeatmap));
-=======
                 BeatmapInfo difficultyToDelete = playableBeatmap.BeatmapInfo;
 
                 var difficultiesBeforeDeletion = groupedOrderedBeatmaps.SelectMany(g => g).ToList();
 
                 beatmapManager.DeleteDifficultyImmediately(difficultyToDelete);
->>>>>>> 96bcfea2
 
                 int deletedIndex = difficultiesBeforeDeletion.IndexOf(difficultyToDelete);
                 // of note, we're still working with the cloned version, so indices are all prior to deletion.
@@ -939,14 +931,8 @@
 
                 Beatmap.Value = beatmapManager.GetWorkingBeatmap(nextToShow);
 
-<<<<<<< HEAD
-            fileMenuItems.Add(new EditorMenuItemSpacer());
-            fileMenuItems.Add(new EditorMenuItem("退出", MenuItemType.Standard, this.Exit));
-            return fileMenuItems;
-=======
                 SwitchToDifficulty(nextToShow);
             }
->>>>>>> 96bcfea2
         }
 
         private EditorMenuItem createDifficultyCreationMenu()
