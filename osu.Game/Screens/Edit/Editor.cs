﻿// Copyright (c) ppy Pty Ltd <contact@ppy.sh>. Licensed under the MIT Licence.
// See the LICENCE file in the repository root for full licence text.

using System;
using System.Collections.Generic;
using System.Diagnostics;
using System.Linq;
using JetBrains.Annotations;
using osu.Framework;
using osu.Framework.Allocation;
using osu.Framework.Bindables;
using osu.Framework.Graphics;
using osu.Framework.Graphics.Containers;
using osu.Framework.Graphics.Shapes;
using osu.Framework.Graphics.UserInterface;
using osu.Framework.Input;
using osu.Framework.Input.Bindings;
using osu.Framework.Input.Events;
using osu.Framework.Logging;
using osu.Framework.Screens;
using osu.Game.Beatmaps;
using osu.Game.Configuration;
using osu.Game.Graphics;
using osu.Game.Graphics.Cursor;
using osu.Game.Graphics.UserInterface;
using osu.Game.Input.Bindings;
using osu.Game.IO.Serialization;
using osu.Game.Online.API;
using osu.Game.Overlays;
using osu.Game.Rulesets.Edit;
using osu.Game.Screens.Edit.Components;
using osu.Game.Screens.Edit.Components.Menus;
using osu.Game.Screens.Edit.Components.Timelines.Summary;
using osu.Game.Screens.Edit.Compose;
using osu.Game.Screens.Edit.Design;
using osu.Game.Screens.Edit.Setup;
using osu.Game.Screens.Edit.Timing;
using osu.Game.Screens.Edit.Verify;
using osu.Game.Screens.Play;
using osu.Game.Users;
using osuTK.Graphics;
using osuTK.Input;

namespace osu.Game.Screens.Edit
{
    [Cached(typeof(IBeatSnapProvider))]
    [Cached(typeof(ISamplePlaybackDisabler))]
    [Cached]
    public class Editor : ScreenWithBeatmapBackground, IKeyBindingHandler<GlobalAction>, IKeyBindingHandler<PlatformAction>, IBeatSnapProvider, ISamplePlaybackDisabler
    {
        public override float BackgroundParallaxAmount => 0.1f;

        public override bool AllowBackButton => false;

        public override bool HideOverlaysOnEnter => true;

        public override bool DisallowExternalBeatmapRulesetChanges => true;

        public override bool AllowTrackAdjustments => false;

        protected bool HasUnsavedChanges => lastSavedHash != changeHandler.CurrentStateHash;

        [Resolved]
        private BeatmapManager beatmapManager { get; set; }

        [Resolved(canBeNull: true)]
        private DialogOverlay dialogOverlay { get; set; }

        public IBindable<bool> SamplePlaybackDisabled => samplePlaybackDisabled;

        private readonly Bindable<bool> samplePlaybackDisabled = new Bindable<bool>();

        private bool exitConfirmed;

        private string lastSavedHash;

        private Container<EditorScreen> screenContainer;

        [CanBeNull]
        private readonly EditorLoader loader;

        private EditorScreen currentScreen;

        private readonly BindableBeatDivisor beatDivisor = new BindableBeatDivisor();
        private EditorClock clock;

        private IBeatmap playableBeatmap;
        private EditorBeatmap editorBeatmap;
        private EditorChangeHandler changeHandler;

        private EditorMenuBar menuBar;

        private DependencyContainer dependencies;

        private bool isNewBeatmap;

        protected override UserActivity InitialActivity => new UserActivity.Editing(Beatmap.Value.BeatmapInfo);

        protected override IReadOnlyDependencyContainer CreateChildDependencies(IReadOnlyDependencyContainer parent)
            => dependencies = new DependencyContainer(base.CreateChildDependencies(parent));

        [Resolved]
        private IAPIProvider api { get; set; }

        [Resolved]
        private MusicController music { get; set; }

        public Editor(EditorLoader loader = null)
        {
            this.loader = loader;
        }

        [BackgroundDependencyLoader]
        private void load(OsuColour colours, OsuConfigManager config)
        {
            var loadableBeatmap = Beatmap.Value;

            if (loadableBeatmap is DummyWorkingBeatmap)
            {
                isNewBeatmap = true;

                loadableBeatmap = beatmapManager.CreateNew(Ruleset.Value, api.LocalUser.Value);

                // required so we can get the track length in EditorClock.
                // this is safe as nothing has yet got a reference to this new beatmap.
                loadableBeatmap.LoadTrack();

                // this is a bit haphazard, but guards against setting the lease Beatmap bindable if
                // the editor has already been exited.
                if (!ValidForPush)
                    return;
            }

            try
            {
                playableBeatmap = loadableBeatmap.GetPlayableBeatmap(loadableBeatmap.BeatmapInfo.Ruleset);

                // clone these locally for now to avoid incurring overhead on GetPlayableBeatmap usages.
                // eventually we will want to improve how/where this is done as there are issues with *not* cloning it in all cases.
                playableBeatmap.ControlPointInfo = playableBeatmap.ControlPointInfo.DeepClone();
            }
            catch (Exception e)
            {
                Logger.Error(e, "Could not load beatmap successfully!");
                // couldn't load, hard abort!
                this.Exit();
                return;
            }

            beatDivisor.Value = playableBeatmap.BeatmapInfo.BeatDivisor;
            beatDivisor.BindValueChanged(divisor => playableBeatmap.BeatmapInfo.BeatDivisor = divisor.NewValue);

            // Todo: should probably be done at a DrawableRuleset level to share logic with Player.
            clock = new EditorClock(playableBeatmap, beatDivisor) { IsCoupled = false };
            clock.ChangeSource(loadableBeatmap.Track);

            dependencies.CacheAs(clock);
            AddInternal(clock);

            clock.SeekingOrStopped.BindValueChanged(_ => updateSampleDisabledState());

            // todo: remove caching of this and consume via editorBeatmap?
            dependencies.Cache(beatDivisor);

            AddInternal(editorBeatmap = new EditorBeatmap(playableBeatmap, loadableBeatmap.GetSkin()));
            dependencies.CacheAs(editorBeatmap);
            changeHandler = new EditorChangeHandler(editorBeatmap);
            dependencies.CacheAs<IEditorChangeHandler>(changeHandler);

            updateLastSavedHash();

            Schedule(() =>
            {
                // we need to avoid changing the beatmap from an asynchronous load thread. it can potentially cause weirdness including crashes.
                // this assumes that nothing during the rest of this load() method is accessing Beatmap.Value (loadableBeatmap should be preferred).
                // generally this is quite safe, as the actual load of editor content comes after menuBar.Mode.ValueChanged is fired in its own LoadComplete.
                Beatmap.Value = loadableBeatmap;
            });

            OsuMenuItem undoMenuItem;
            OsuMenuItem redoMenuItem;

            EditorMenuItem cutMenuItem;
            EditorMenuItem copyMenuItem;
            EditorMenuItem pasteMenuItem;

            AddInternal(new OsuContextMenuContainer
            {
                RelativeSizeAxes = Axes.Both,
                Children = new[]
                {
                    new Container
                    {
                        Name = "Screen container",
                        RelativeSizeAxes = Axes.Both,
                        Padding = new MarginPadding { Top = 40, Bottom = 60 },
                        Child = screenContainer = new Container<EditorScreen>
                        {
                            RelativeSizeAxes = Axes.Both,
                            Masking = true
                        }
                    },
                    new Container
                    {
                        Name = "Top bar",
                        RelativeSizeAxes = Axes.X,
                        Height = 40,
                        Child = menuBar = new EditorMenuBar
                        {
                            Anchor = Anchor.CentreLeft,
                            Origin = Anchor.CentreLeft,
                            RelativeSizeAxes = Axes.Both,
                            Mode = { Value = isNewBeatmap ? EditorScreenMode.SongSetup : EditorScreenMode.Compose },
                            Items = new[]
                            {
                                new MenuItem("文件")
                                {
                                    Items = createFileMenuItems()
                                },
                                new MenuItem("编辑")
                                {
                                    Items = new[]
                                    {
                                        undoMenuItem = new EditorMenuItem("撤销", MenuItemType.Standard, Undo),
                                        redoMenuItem = new EditorMenuItem("重做", MenuItemType.Standard, Redo),
                                        new EditorMenuItemSpacer(),
                                        cutMenuItem = new EditorMenuItem("剪切", MenuItemType.Standard, Cut),
                                        copyMenuItem = new EditorMenuItem("复制", MenuItemType.Standard, Copy),
                                        pasteMenuItem = new EditorMenuItem("粘贴", MenuItemType.Standard, Paste),
                                    }
                                },
                                new MenuItem("视图")
                                {
                                    Items = new MenuItem[]
                                    {
                                        new WaveformOpacityMenuItem(config.GetBindable<float>(OsuSetting.EditorWaveformOpacity)),
                                        new HitAnimationsMenuItem(config.GetBindable<bool>(OsuSetting.EditorHitAnimations))
                                    }
                                }
                            }
                        }
                    },
                    new Container
                    {
                        Name = "Bottom bar",
                        Anchor = Anchor.BottomLeft,
                        Origin = Anchor.BottomLeft,
                        RelativeSizeAxes = Axes.X,
                        Height = 60,
                        Children = new Drawable[]
                        {
                            new Box
                            {
                                RelativeSizeAxes = Axes.Both,
                                Colour = colours.Gray2
                            },
                            new Container
                            {
                                RelativeSizeAxes = Axes.Both,
                                Padding = new MarginPadding { Vertical = 5, Horizontal = 10 },
                                Child = new GridContainer
                                {
                                    RelativeSizeAxes = Axes.Both,
                                    ColumnDimensions = new[]
                                    {
                                        new Dimension(GridSizeMode.Absolute, 220),
                                        new Dimension(),
                                        new Dimension(GridSizeMode.Absolute, 220)
                                    },
                                    Content = new[]
                                    {
                                        new Drawable[]
                                        {
                                            new Container
                                            {
                                                RelativeSizeAxes = Axes.Both,
                                                Padding = new MarginPadding { Right = 10 },
                                                Child = new TimeInfoContainer { RelativeSizeAxes = Axes.Both },
                                            },
                                            new SummaryTimeline
                                            {
                                                RelativeSizeAxes = Axes.Both,
                                            },
                                            new Container
                                            {
                                                RelativeSizeAxes = Axes.Both,
                                                Padding = new MarginPadding { Left = 10 },
                                                Child = new PlaybackControl { RelativeSizeAxes = Axes.Both },
                                            }
                                        },
                                    }
                                },
                            }
                        }
                    },
                }
            });

            changeHandler.CanUndo.BindValueChanged(v => undoMenuItem.Action.Disabled = !v.NewValue, true);
            changeHandler.CanRedo.BindValueChanged(v => redoMenuItem.Action.Disabled = !v.NewValue, true);

            editorBeatmap.SelectedHitObjects.BindCollectionChanged((_, __) =>
            {
                var hasObjects = editorBeatmap.SelectedHitObjects.Count > 0;

                cutMenuItem.Action.Disabled = !hasObjects;
                copyMenuItem.Action.Disabled = !hasObjects;
            }, true);

            clipboard.BindValueChanged(content => pasteMenuItem.Action.Disabled = string.IsNullOrEmpty(content.NewValue));

            menuBar.Mode.ValueChanged += onModeChanged;
        }

        /// <summary>
        /// If the beatmap's track has changed, this method must be called to keep the editor in a valid state.
        /// </summary>
        public void UpdateClockSource() => clock.ChangeSource(Beatmap.Value.Track);

        protected void Save()
        {
            // no longer new after first user-triggered save.
            isNewBeatmap = false;

            // apply any set-level metadata changes.
            beatmapManager.Update(playableBeatmap.BeatmapInfo.BeatmapSet);

            // save the loaded beatmap's data stream.
            beatmapManager.Save(playableBeatmap.BeatmapInfo, editorBeatmap, editorBeatmap.BeatmapSkin);

            updateLastSavedHash();
        }

        protected override void Update()
        {
            base.Update();
            clock.ProcessFrame();
        }

        public bool OnPressed(PlatformAction action)
        {
            switch (action)
            {
                case PlatformAction.Cut:
                    Cut();
                    return true;

                case PlatformAction.Copy:
                    Copy();
                    return true;

                case PlatformAction.Paste:
                    Paste();
                    return true;

                case PlatformAction.Undo:
                    Undo();
                    return true;

                case PlatformAction.Redo:
                    Redo();
                    return true;

                case PlatformAction.Save:
                    Save();
                    return true;
            }

            return false;
        }

        public void OnReleased(PlatformAction action)
        {
        }

        protected override bool OnKeyDown(KeyDownEvent e)
        {
            switch (e.Key)
            {
                case Key.Left:
                    seek(e, -1);
                    return true;

                case Key.Right:
                    seek(e, 1);
                    return true;
            }

            return base.OnKeyDown(e);
        }

        private double scrollAccumulation;

        protected override bool OnScroll(ScrollEvent e)
        {
            if (e.ControlPressed || e.AltPressed || e.SuperPressed)
                return false;

            const double precision = 1;

            double scrollComponent = e.ScrollDelta.X + e.ScrollDelta.Y;

            double scrollDirection = Math.Sign(scrollComponent);

            // this is a special case to handle the "pivot" scenario.
            // if we are precise scrolling in one direction then change our mind and scroll backwards,
            // the existing accumulation should be applied in the inverse direction to maintain responsiveness.
            if (scrollAccumulation != 0 && Math.Sign(scrollAccumulation) != scrollDirection)
                scrollAccumulation = scrollDirection * (precision - Math.Abs(scrollAccumulation));

            scrollAccumulation += scrollComponent * (e.IsPrecise ? 0.1 : 1);

            // because we are doing snapped seeking, we need to add up precise scrolls until they accumulate to an arbitrary cut-off.
            while (Math.Abs(scrollAccumulation) >= precision)
            {
                if (scrollAccumulation > 0)
                    seek(e, -1);
                else
                    seek(e, 1);

                scrollAccumulation = scrollAccumulation < 0 ? Math.Min(0, scrollAccumulation + precision) : Math.Max(0, scrollAccumulation - precision);
            }

            return true;
        }

        public bool OnPressed(GlobalAction action)
        {
            switch (action)
            {
                case GlobalAction.Back:
                    // as we don't want to display the back button, manual handling of exit action is required.
                    this.Exit();
                    return true;

                case GlobalAction.EditorComposeMode:
                    menuBar.Mode.Value = EditorScreenMode.Compose;
                    return true;

                case GlobalAction.EditorDesignMode:
                    menuBar.Mode.Value = EditorScreenMode.Design;
                    return true;

                case GlobalAction.EditorTimingMode:
                    menuBar.Mode.Value = EditorScreenMode.Timing;
                    return true;

                case GlobalAction.EditorSetupMode:
                    menuBar.Mode.Value = EditorScreenMode.SongSetup;
                    return true;

                case GlobalAction.EditorVerifyMode:
                    menuBar.Mode.Value = EditorScreenMode.Verify;
                    return true;

                default:
                    return false;
            }
        }

        public void OnReleased(GlobalAction action)
        {
        }

        public override void OnEntering(IScreen last)
        {
            base.OnEntering(last);

            ApplyToBackground(b =>
            {
                // todo: temporary. we want to be applying dim using the UserDimContainer eventually.
                b.FadeColour(Color4.DarkGray, 500);

                b.IgnoreUserSettings.Value = true;
                b.BlurAmount.Value = 0;
            });

            resetTrack(true);
        }

        public override bool OnExiting(IScreen next)
        {
            if (!exitConfirmed)
            {
                // dialog overlay may not be available in visual tests.
                if (dialogOverlay == null)
                {
                    confirmExit();
                    return true;
                }

                // if the dialog is already displayed, confirm exit with no save.
                if (dialogOverlay.CurrentDialog is PromptForSaveDialog saveDialog)
                {
                    saveDialog.PerformOkAction();
                    return true;
                }

                if (isNewBeatmap || HasUnsavedChanges)
                {
                    dialogOverlay?.Push(new PromptForSaveDialog(confirmExit, confirmExitWithSave, cancelExit));
                    return true;
                }
            }

            ApplyToBackground(b => b.FadeColour(Color4.White, 500));
            resetTrack();

            // To update the game-wide beatmap with any changes, perform a re-fetch on exit.
            // This is required as the editor makes its local changes via EditorBeatmap
            // (which are not propagated outwards to a potentially cached WorkingBeatmap).
            var refetchedBeatmap = beatmapManager.GetWorkingBeatmap(Beatmap.Value.BeatmapInfo);

            if (!(refetchedBeatmap is DummyWorkingBeatmap))
                Beatmap.Value = refetchedBeatmap;

            return base.OnExiting(next);
        }

        private void confirmExitWithSave()
        {
            Save();

            exitConfirmed = true;
            this.Exit();
        }

        private void confirmExit()
        {
            // stop the track if playing to allow the parent screen to choose a suitable playback mode.
            Beatmap.Value.Track.Stop();

            if (isNewBeatmap)
            {
                // confirming exit without save means we should delete the new beatmap completely.
                beatmapManager.Delete(playableBeatmap.BeatmapInfo.BeatmapSet);

                // eagerly clear contents before restoring default beatmap to prevent value change callbacks from firing.
                ClearInternal();

                // in theory this shouldn't be required but due to EF core not sharing instance states 100%
                // MusicController is unaware of the changed DeletePending state.
                Beatmap.SetDefault();
            }

            exitConfirmed = true;
            this.Exit();
        }

        private readonly Bindable<string> clipboard = new Bindable<string>();

        protected void Cut()
        {
            Copy();
            editorBeatmap.RemoveRange(editorBeatmap.SelectedHitObjects.ToArray());
        }

        protected void Copy()
        {
            if (editorBeatmap.SelectedHitObjects.Count == 0)
                return;

            clipboard.Value = new ClipboardContent(editorBeatmap).Serialize();
        }

        protected void Paste()
        {
            if (string.IsNullOrEmpty(clipboard.Value))
                return;

            var objects = clipboard.Value.Deserialize<ClipboardContent>().HitObjects;

            Debug.Assert(objects.Any());

            double timeOffset = clock.CurrentTime - objects.Min(o => o.StartTime);

            foreach (var h in objects)
                h.StartTime += timeOffset;

            editorBeatmap.BeginChange();

            editorBeatmap.SelectedHitObjects.Clear();

            editorBeatmap.AddRange(objects);
            editorBeatmap.SelectedHitObjects.AddRange(objects);

            editorBeatmap.EndChange();
        }

        protected void Undo() => changeHandler.RestoreState(-1);

        protected void Redo() => changeHandler.RestoreState(1);

        private void resetTrack(bool seekToStart = false)
        {
            Beatmap.Value.Track.Stop();

            if (seekToStart)
            {
                double targetTime = 0;

                if (Beatmap.Value.Beatmap.HitObjects.Count > 0)
                {
                    // seek to one beat length before the first hitobject
                    targetTime = Beatmap.Value.Beatmap.HitObjects[0].StartTime;
                    targetTime -= Beatmap.Value.Beatmap.ControlPointInfo.TimingPointAt(targetTime).BeatLength;
                }

                clock.Seek(Math.Max(0, targetTime));
            }
        }

        private void onModeChanged(ValueChangedEvent<EditorScreenMode> e)
        {
            var lastScreen = currentScreen;

            lastScreen?.Hide();

            try
            {
                if ((currentScreen = screenContainer.SingleOrDefault(s => s.Type == e.NewValue)) != null)
                {
                    screenContainer.ChangeChildDepth(currentScreen, lastScreen?.Depth + 1 ?? 0);
                    currentScreen.Show();
                    return;
                }

                switch (e.NewValue)
                {
                    case EditorScreenMode.SongSetup:
                        currentScreen = new SetupScreen();
                        break;

                    case EditorScreenMode.Compose:
                        currentScreen = new ComposeScreen();
                        break;

                    case EditorScreenMode.Design:
                        currentScreen = new DesignScreen();
                        break;

                    case EditorScreenMode.Timing:
                        currentScreen = new TimingScreen();
                        break;

                    case EditorScreenMode.Verify:
                        currentScreen = new VerifyScreen();
                        break;

                    default:
                        throw new InvalidOperationException("Editor menu bar switched to an unsupported mode");
                }

                LoadComponentAsync(currentScreen, newScreen =>
                {
                    if (newScreen == currentScreen)
                    {
                        screenContainer.Add(newScreen);
                        newScreen.Show();
                    }
                });
            }
            finally
            {
                updateSampleDisabledState();
            }
        }

        private void updateSampleDisabledState()
        {
            samplePlaybackDisabled.Value = clock.SeekingOrStopped.Value || !(currentScreen is ComposeScreen);
        }

        private void seek(UIEvent e, int direction)
        {
            double amount = e.ShiftPressed ? 4 : 1;

            bool trackPlaying = clock.IsRunning;

            if (trackPlaying)
            {
                // generally users are not looking to perform tiny seeks when the track is playing,
                // so seeks should always be by one full beat, bypassing the beatDivisor.
                // this multiplication undoes the division that will be applied in the underlying seek operation.
                amount *= beatDivisor.Value;
            }

            if (direction < 1)
                clock.SeekBackward(!trackPlaying, amount);
            else
                clock.SeekForward(!trackPlaying, amount);
        }

        private void exportBeatmap()
        {
            Save();
            beatmapManager.Export(Beatmap.Value.BeatmapSetInfo);
        }

        private void updateLastSavedHash()
        {
            lastSavedHash = changeHandler.CurrentStateHash;
        }

        private List<MenuItem> createFileMenuItems()
        {
            var fileMenuItems = new List<MenuItem>
            {
                new EditorMenuItem("保存", MenuItemType.Standard, Save)
            };

            if (RuntimeInfo.IsDesktop)
                fileMenuItems.Add(new EditorMenuItem("导出图包", MenuItemType.Standard, exportBeatmap));

            fileMenuItems.Add(new EditorMenuItemSpacer());
<<<<<<< HEAD
            fileMenuItems.Add(new EditorMenuItem("退出", MenuItemType.Standard, this.Exit));
=======

            var beatmapSet = beatmapManager.QueryBeatmapSet(bs => bs.ID == Beatmap.Value.BeatmapSetInfo.ID) ?? playableBeatmap.BeatmapInfo.BeatmapSet;

            var difficultyItems = new List<MenuItem>();

            foreach (var rulesetBeatmaps in beatmapSet.Beatmaps.GroupBy(b => b.RulesetID).OrderBy(group => group.Key))
            {
                if (difficultyItems.Count > 0)
                    difficultyItems.Add(new EditorMenuItemSpacer());

                foreach (var beatmap in rulesetBeatmaps.OrderBy(b => b.StarDifficulty))
                    difficultyItems.Add(createDifficultyMenuItem(beatmap));
            }

            fileMenuItems.Add(new EditorMenuItem("Change difficulty") { Items = difficultyItems });

            fileMenuItems.Add(new EditorMenuItemSpacer());
            fileMenuItems.Add(new EditorMenuItem("Exit", MenuItemType.Standard, this.Exit));
>>>>>>> 87434333
            return fileMenuItems;
        }

        private DifficultyMenuItem createDifficultyMenuItem(BeatmapInfo beatmapInfo)
        {
            bool isCurrentDifficulty = playableBeatmap.BeatmapInfo.Equals(beatmapInfo);
            return new DifficultyMenuItem(beatmapInfo, isCurrentDifficulty, switchToDifficulty);
        }

        private void switchToDifficulty(BeatmapInfo beatmapInfo) => loader?.ScheduleDifficultySwitch(beatmapInfo);

        private void cancelExit() => loader?.CancelPendingDifficultySwitch();

        public double SnapTime(double time, double? referenceTime) => editorBeatmap.SnapTime(time, referenceTime);

        public double GetBeatLengthAtTime(double referenceTime) => editorBeatmap.GetBeatLengthAtTime(referenceTime);

        public int BeatDivisor => beatDivisor.Value;
    }
}<|MERGE_RESOLUTION|>--- conflicted
+++ resolved
@@ -713,9 +713,6 @@
                 fileMenuItems.Add(new EditorMenuItem("导出图包", MenuItemType.Standard, exportBeatmap));
 
             fileMenuItems.Add(new EditorMenuItemSpacer());
-<<<<<<< HEAD
-            fileMenuItems.Add(new EditorMenuItem("退出", MenuItemType.Standard, this.Exit));
-=======
 
             var beatmapSet = beatmapManager.QueryBeatmapSet(bs => bs.ID == Beatmap.Value.BeatmapSetInfo.ID) ?? playableBeatmap.BeatmapInfo.BeatmapSet;
 
@@ -730,11 +727,10 @@
                     difficultyItems.Add(createDifficultyMenuItem(beatmap));
             }
 
-            fileMenuItems.Add(new EditorMenuItem("Change difficulty") { Items = difficultyItems });
+            fileMenuItems.Add(new EditorMenuItem("改变难度") { Items = difficultyItems });
 
             fileMenuItems.Add(new EditorMenuItemSpacer());
-            fileMenuItems.Add(new EditorMenuItem("Exit", MenuItemType.Standard, this.Exit));
->>>>>>> 87434333
+            fileMenuItems.Add(new EditorMenuItem("退出", MenuItemType.Standard, this.Exit));
             return fileMenuItems;
         }
 
