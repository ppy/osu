﻿// Copyright (c) ppy Pty Ltd <contact@ppy.sh>. Licensed under the MIT Licence.
// See the LICENCE file in the repository root for full licence text.

using System;
using System.Collections.Generic;
using osu.Framework;
using osu.Framework.Allocation;
using osu.Framework.Bindables;
using osu.Framework.Graphics;
using osu.Framework.Graphics.Containers;
using osu.Framework.Graphics.Shapes;
using osu.Framework.Graphics.UserInterface;
using osu.Framework.Input;
using osu.Framework.Input.Bindings;
using osu.Framework.Input.Events;
using osu.Framework.Logging;
using osu.Framework.Platform;
using osu.Framework.Screens;
using osu.Framework.Timing;
using osu.Game.Beatmaps;
using osu.Game.Graphics;
using osu.Game.Graphics.Cursor;
using osu.Game.Graphics.UserInterface;
using osu.Game.Input.Bindings;
using osu.Game.Online.API;
using osu.Game.Overlays;
using osu.Game.Rulesets.Edit;
using osu.Game.Screens.Edit.Components;
using osu.Game.Screens.Edit.Components.Menus;
using osu.Game.Screens.Edit.Components.Timelines.Summary;
using osu.Game.Screens.Edit.Compose;
using osu.Game.Screens.Edit.Design;
using osu.Game.Screens.Edit.Setup;
using osu.Game.Screens.Edit.Timing;
using osu.Game.Screens.Play;
using osu.Game.Users;
using osuTK.Graphics;
using osuTK.Input;

namespace osu.Game.Screens.Edit
{
    [Cached(typeof(IBeatSnapProvider))]
    public class Editor : ScreenWithBeatmapBackground, IKeyBindingHandler<GlobalAction>, IKeyBindingHandler<PlatformAction>, IBeatSnapProvider
    {
        public override float BackgroundParallaxAmount => 0.1f;

        public override bool AllowBackButton => false;

        public override bool HideOverlaysOnEnter => true;

        public override bool DisallowExternalBeatmapRulesetChanges => true;

        public override bool AllowRateAdjustments => false;

        protected bool HasUnsavedChanges => lastSavedHash != changeHandler.CurrentStateHash;

        [Resolved]
        private BeatmapManager beatmapManager { get; set; }

        [Resolved(canBeNull: true)]
        private DialogOverlay dialogOverlay { get; set; }

        private bool exitConfirmed;

        private string lastSavedHash;

        private Box bottomBackground;
        private Container screenContainer;

        private EditorScreen currentScreen;

        private readonly BindableBeatDivisor beatDivisor = new BindableBeatDivisor();
        private EditorClock clock;

        private IBeatmap playableBeatmap;
        private EditorBeatmap editorBeatmap;
        private EditorChangeHandler changeHandler;

        private DependencyContainer dependencies;

        protected override UserActivity InitialActivity => new UserActivity.Editing(Beatmap.Value.BeatmapInfo);

        protected override IReadOnlyDependencyContainer CreateChildDependencies(IReadOnlyDependencyContainer parent)
            => dependencies = new DependencyContainer(base.CreateChildDependencies(parent));

        [Resolved]
        private IAPIProvider api { get; set; }

        [BackgroundDependencyLoader]
        private void load(OsuColour colours, GameHost host)
        {
            beatDivisor.Value = Beatmap.Value.BeatmapInfo.BeatDivisor;
            beatDivisor.BindValueChanged(divisor => Beatmap.Value.BeatmapInfo.BeatDivisor = divisor.NewValue);

            // Todo: should probably be done at a DrawableRuleset level to share logic with Player.
            var sourceClock = (IAdjustableClock)Beatmap.Value.Track ?? new StopwatchClock();
            clock = new EditorClock(Beatmap.Value, beatDivisor) { IsCoupled = false };
            clock.ChangeSource(sourceClock);

            dependencies.CacheAs(clock);
            AddInternal(clock);

            // todo: remove caching of this and consume via editorBeatmap?
            dependencies.Cache(beatDivisor);

            bool isNewBeatmap = false;

            if (Beatmap.Value is DummyWorkingBeatmap)
            {
                isNewBeatmap = true;
                Beatmap.Value = beatmapManager.CreateNew(Ruleset.Value, api.LocalUser.Value);
            }

            try
            {
                playableBeatmap = Beatmap.Value.GetPlayableBeatmap(Beatmap.Value.BeatmapInfo.Ruleset);
            }
            catch (Exception e)
            {
                Logger.Error(e, "Could not load beatmap successfully!");
                // couldn't load, hard abort!
                this.Exit();
                return;
            }

            AddInternal(editorBeatmap = new EditorBeatmap(playableBeatmap, Beatmap.Value.Skin));
            dependencies.CacheAs(editorBeatmap);
            changeHandler = new EditorChangeHandler(editorBeatmap);
            dependencies.CacheAs<IEditorChangeHandler>(changeHandler);

            updateLastSavedHash();

            EditorMenuBar menuBar;
            OsuMenuItem undoMenuItem;
            OsuMenuItem redoMenuItem;

            var fileMenuItems = new List<MenuItem>
            {
<<<<<<< HEAD
                new EditorMenuItem("保存", MenuItemType.Standard, saveBeatmap)
=======
                new EditorMenuItem("Save", MenuItemType.Standard, Save)
>>>>>>> 58186fc4
            };

            if (RuntimeInfo.IsDesktop)
                fileMenuItems.Add(new EditorMenuItem("导出图包", MenuItemType.Standard, exportBeatmap));

            fileMenuItems.Add(new EditorMenuItemSpacer());
            fileMenuItems.Add(new EditorMenuItem("退出", MenuItemType.Standard, this.Exit));

            AddInternal(new OsuContextMenuContainer
            {
                RelativeSizeAxes = Axes.Both,
                Children = new[]
                {
                    new Container
                    {
                        Name = "Screen container",
                        RelativeSizeAxes = Axes.Both,
                        Padding = new MarginPadding { Top = 40, Bottom = 60 },
                        Child = screenContainer = new Container
                        {
                            RelativeSizeAxes = Axes.Both,
                            Masking = true
                        }
                    },
                    new Container
                    {
                        Name = "Top bar",
                        RelativeSizeAxes = Axes.X,
                        Height = 40,
                        Child = menuBar = new EditorMenuBar
                        {
                            Anchor = Anchor.CentreLeft,
                            Origin = Anchor.CentreLeft,
                            RelativeSizeAxes = Axes.Both,
                            Mode = { Value = isNewBeatmap ? EditorScreenMode.SongSetup : EditorScreenMode.Compose },
                            Items = new[]
                            {
                                new MenuItem("文件")
                                {
                                    Items = fileMenuItems
                                },
                                new MenuItem("编辑")
                                {
                                    Items = new[]
                                    {
                                        undoMenuItem = new EditorMenuItem("撤销", MenuItemType.Standard, Undo),
                                        redoMenuItem = new EditorMenuItem("重做", MenuItemType.Standard, Redo)
                                    }
                                }
                            }
                        }
                    },
                    new Container
                    {
                        Name = "Bottom bar",
                        Anchor = Anchor.BottomLeft,
                        Origin = Anchor.BottomLeft,
                        RelativeSizeAxes = Axes.X,
                        Height = 60,
                        Children = new Drawable[]
                        {
                            bottomBackground = new Box { RelativeSizeAxes = Axes.Both },
                            new Container
                            {
                                RelativeSizeAxes = Axes.Both,
                                Padding = new MarginPadding { Vertical = 5, Horizontal = 10 },
                                Child = new GridContainer
                                {
                                    RelativeSizeAxes = Axes.Both,
                                    ColumnDimensions = new[]
                                    {
                                        new Dimension(GridSizeMode.Absolute, 220),
                                        new Dimension(),
                                        new Dimension(GridSizeMode.Absolute, 220)
                                    },
                                    Content = new[]
                                    {
                                        new Drawable[]
                                        {
                                            new Container
                                            {
                                                RelativeSizeAxes = Axes.Both,
                                                Padding = new MarginPadding { Right = 10 },
                                                Child = new TimeInfoContainer { RelativeSizeAxes = Axes.Both },
                                            },
                                            new SummaryTimeline
                                            {
                                                RelativeSizeAxes = Axes.Both,
                                            },
                                            new Container
                                            {
                                                RelativeSizeAxes = Axes.Both,
                                                Padding = new MarginPadding { Left = 10 },
                                                Child = new PlaybackControl { RelativeSizeAxes = Axes.Both },
                                            }
                                        },
                                    }
                                },
                            }
                        }
                    },
                }
            });

            changeHandler.CanUndo.BindValueChanged(v => undoMenuItem.Action.Disabled = !v.NewValue, true);
            changeHandler.CanRedo.BindValueChanged(v => redoMenuItem.Action.Disabled = !v.NewValue, true);

            menuBar.Mode.ValueChanged += onModeChanged;

            bottomBackground.Colour = colours.Gray2;
        }

        protected void Save()
        {
            // apply any set-level metadata changes.
            beatmapManager.Update(playableBeatmap.BeatmapInfo.BeatmapSet);

            // save the loaded beatmap's data stream.
            beatmapManager.Save(playableBeatmap.BeatmapInfo, editorBeatmap, editorBeatmap.BeatmapSkin);

            updateLastSavedHash();
        }

        protected override void Update()
        {
            base.Update();
            clock.ProcessFrame();
        }

        public bool OnPressed(PlatformAction action)
        {
            switch (action.ActionType)
            {
                case PlatformActionType.Undo:
                    Undo();
                    return true;

                case PlatformActionType.Redo:
                    Redo();
                    return true;

                case PlatformActionType.Save:
                    Save();
                    return true;
            }

            return false;
        }

        public void OnReleased(PlatformAction action)
        {
        }

        protected override bool OnKeyDown(KeyDownEvent e)
        {
            switch (e.Key)
            {
                case Key.Left:
                    seek(e, -1);
                    return true;

                case Key.Right:
                    seek(e, 1);
                    return true;
            }

            return base.OnKeyDown(e);
        }

        private double scrollAccumulation;

        protected override bool OnScroll(ScrollEvent e)
        {
            const double precision = 1;

            double scrollComponent = e.ScrollDelta.X + e.ScrollDelta.Y;

            double scrollDirection = Math.Sign(scrollComponent);

            // this is a special case to handle the "pivot" scenario.
            // if we are precise scrolling in one direction then change our mind and scroll backwards,
            // the existing accumulation should be applied in the inverse direction to maintain responsiveness.
            if (scrollAccumulation != 0 && Math.Sign(scrollAccumulation) != scrollDirection)
                scrollAccumulation = scrollDirection * (precision - Math.Abs(scrollAccumulation));

            scrollAccumulation += scrollComponent * (e.IsPrecise ? 0.1 : 1);

            // because we are doing snapped seeking, we need to add up precise scrolls until they accumulate to an arbitrary cut-off.
            while (Math.Abs(scrollAccumulation) >= precision)
            {
                if (scrollAccumulation > 0)
                    seek(e, -1);
                else
                    seek(e, 1);

                scrollAccumulation = scrollAccumulation < 0 ? Math.Min(0, scrollAccumulation + precision) : Math.Max(0, scrollAccumulation - precision);
            }

            return true;
        }

        public bool OnPressed(GlobalAction action)
        {
            if (action == GlobalAction.Back)
            {
                // as we don't want to display the back button, manual handling of exit action is required.
                this.Exit();
                return true;
            }

            return false;
        }

        public void OnReleased(GlobalAction action)
        {
        }

        public override void OnEntering(IScreen last)
        {
            base.OnEntering(last);

            // todo: temporary. we want to be applying dim using the UserDimContainer eventually.
            Background.FadeColour(Color4.DarkGray, 500);

            Background.EnableUserDim.Value = false;
            Background.BlurAmount.Value = 0;

            resetTrack(true);
        }

        public override bool OnExiting(IScreen next)
        {
            if (!exitConfirmed && dialogOverlay != null && HasUnsavedChanges)
            {
                dialogOverlay?.Push(new PromptForSaveDialog(confirmExit, confirmExitWithSave));
                return true;
            }

            Background.FadeColour(Color4.White, 500);
            resetTrack();

            return base.OnExiting(next);
        }

        private void confirmExitWithSave()
        {
            exitConfirmed = true;
            Save();
            this.Exit();
        }

        private void confirmExit()
        {
            exitConfirmed = true;
            this.Exit();
        }

        protected void Undo() => changeHandler.RestoreState(-1);

        protected void Redo() => changeHandler.RestoreState(1);

        private void resetTrack(bool seekToStart = false)
        {
            Beatmap.Value.Track?.Stop();

            if (seekToStart)
            {
                double targetTime = 0;

                if (Beatmap.Value.Beatmap.HitObjects.Count > 0)
                {
                    // seek to one beat length before the first hitobject
                    targetTime = Beatmap.Value.Beatmap.HitObjects[0].StartTime;
                    targetTime -= Beatmap.Value.Beatmap.ControlPointInfo.TimingPointAt(targetTime).BeatLength;
                }

                clock.Seek(Math.Max(0, targetTime));
            }
        }

        private void onModeChanged(ValueChangedEvent<EditorScreenMode> e)
        {
            currentScreen?.Exit();

            switch (e.NewValue)
            {
                case EditorScreenMode.SongSetup:
                    currentScreen = new SetupScreen();
                    break;

                case EditorScreenMode.Compose:
                    currentScreen = new ComposeScreen();
                    break;

                case EditorScreenMode.Design:
                    currentScreen = new DesignScreen();
                    break;

                case EditorScreenMode.Timing:
                    currentScreen = new TimingScreen();
                    break;
            }

            LoadComponentAsync(currentScreen, newScreen =>
            {
                if (newScreen == currentScreen)
                    screenContainer.Add(newScreen);
            });
        }

        private void seek(UIEvent e, int direction)
        {
            double amount = e.ShiftPressed ? 2 : 1;

            if (direction < 1)
                clock.SeekBackward(!clock.IsRunning, amount);
            else
                clock.SeekForward(!clock.IsRunning, amount);
        }

        private void exportBeatmap()
        {
            Save();
            beatmapManager.Export(Beatmap.Value.BeatmapSetInfo);
        }

        private void updateLastSavedHash()
        {
            lastSavedHash = changeHandler.CurrentStateHash;
        }

        public double SnapTime(double time, double? referenceTime) => editorBeatmap.SnapTime(time, referenceTime);

        public double GetBeatLengthAtTime(double referenceTime) => editorBeatmap.GetBeatLengthAtTime(referenceTime);

        public int BeatDivisor => beatDivisor.Value;
    }
}<|MERGE_RESOLUTION|>--- conflicted
+++ resolved
@@ -136,11 +136,7 @@
 
             var fileMenuItems = new List<MenuItem>
             {
-<<<<<<< HEAD
-                new EditorMenuItem("保存", MenuItemType.Standard, saveBeatmap)
-=======
-                new EditorMenuItem("Save", MenuItemType.Standard, Save)
->>>>>>> 58186fc4
+                new EditorMenuItem("保存", MenuItemType.Standard, Save)
             };
 
             if (RuntimeInfo.IsDesktop)
