﻿// Copyright (c) ppy Pty Ltd <contact@ppy.sh>. Licensed under the MIT Licence.
// See the LICENCE file in the repository root for full licence text.

using System;
using System.Collections.Generic;
using System.Diagnostics;
using System.Linq;
using JetBrains.Annotations;
using osu.Framework;
using osu.Framework.Allocation;
using osu.Framework.Bindables;
using osu.Framework.Graphics;
using osu.Framework.Graphics.Containers;
using osu.Framework.Graphics.Shapes;
using osu.Framework.Graphics.UserInterface;
using osu.Framework.Input;
using osu.Framework.Input.Bindings;
using osu.Framework.Input.Events;
using osu.Framework.Logging;
using osu.Framework.Platform;
using osu.Framework.Screens;
using osu.Game.Beatmaps;
using osu.Game.Configuration;
using osu.Game.Database;
using osu.Game.Graphics;
using osu.Game.Graphics.Cursor;
using osu.Game.Graphics.UserInterface;
using osu.Game.Input.Bindings;
using osu.Game.Online.API;
using osu.Game.Overlays;
using osu.Game.Overlays.Notifications;
using osu.Game.Resources.Localisation.Web;
using osu.Game.Rulesets;
using osu.Game.Rulesets.Edit;
using osu.Game.Screens.Edit.Components;
using osu.Game.Screens.Edit.Components.Menus;
using osu.Game.Screens.Edit.Components.Timelines.Summary;
using osu.Game.Screens.Edit.Compose;
using osu.Game.Screens.Edit.Design;
using osu.Game.Screens.Edit.GameplayTest;
using osu.Game.Screens.Edit.Setup;
using osu.Game.Screens.Edit.Timing;
using osu.Game.Screens.Edit.Verify;
using osu.Game.Screens.Play;
using osu.Game.Users;
using osuTK;
using osuTK.Graphics;
using osuTK.Input;

namespace osu.Game.Screens.Edit
{
    [Cached(typeof(IBeatSnapProvider))]
    [Cached(typeof(ISamplePlaybackDisabler))]
    [Cached]
    public class Editor : ScreenWithBeatmapBackground, IKeyBindingHandler<GlobalAction>, IKeyBindingHandler<PlatformAction>, IBeatSnapProvider, ISamplePlaybackDisabler
    {
        public override float BackgroundParallaxAmount => 0.1f;

        public override bool AllowBackButton => false;

        public override bool HideOverlaysOnEnter => true;

        public override bool DisallowExternalBeatmapRulesetChanges => true;

        public override bool? AllowTrackAdjustments => false;

        protected bool HasUnsavedChanges
        {
            get
            {
                if (!canSave)
                    return false;

                return lastSavedHash != changeHandler?.CurrentStateHash;
            }
        }

        [Resolved]
        private BeatmapManager beatmapManager { get; set; }

        [Resolved]
        private RulesetStore rulesets { get; set; }

        [Resolved]
        private Storage storage { get; set; }

        [Resolved(canBeNull: true)]
        private IDialogOverlay dialogOverlay { get; set; }

        [Resolved(canBeNull: true)]
        private INotificationOverlay notifications { get; set; }

        public readonly Bindable<EditorScreenMode> Mode = new Bindable<EditorScreenMode>();

        public IBindable<bool> SamplePlaybackDisabled => samplePlaybackDisabled;

        private readonly Bindable<bool> samplePlaybackDisabled = new Bindable<bool>();

        private bool canSave;

        protected bool ExitConfirmed { get; private set; }

        private string lastSavedHash;

        private Container<EditorScreen> screenContainer;

        [CanBeNull]
        private readonly EditorLoader loader;

        private EditorScreen currentScreen;

        private readonly BindableBeatDivisor beatDivisor = new BindableBeatDivisor();
        private EditorClock clock;

        private IBeatmap playableBeatmap;
        private EditorBeatmap editorBeatmap;

        [CanBeNull] // Should be non-null once it can support custom rulesets.
        private EditorChangeHandler changeHandler;

        private DependencyContainer dependencies;

        private TestGameplayButton testGameplayButton;

        private bool isNewBeatmap;

        protected override UserActivity InitialActivity => new UserActivity.Editing(Beatmap.Value.BeatmapInfo);

        protected override IReadOnlyDependencyContainer CreateChildDependencies(IReadOnlyDependencyContainer parent)
            => dependencies = new DependencyContainer(base.CreateChildDependencies(parent));

        [Resolved]
        private IAPIProvider api { get; set; }

        [Cached]
        public readonly EditorClipboard Clipboard = new EditorClipboard();

        [Cached]
        private readonly OverlayColourProvider colourProvider = new OverlayColourProvider(OverlayColourScheme.Blue);

        public Editor(EditorLoader loader = null)
        {
            this.loader = loader;
        }

        [BackgroundDependencyLoader]
        private void load(OsuColour colours, OsuConfigManager config)
        {
            var loadableBeatmap = Beatmap.Value;

            if (loadableBeatmap is DummyWorkingBeatmap)
            {
                isNewBeatmap = true;

                loadableBeatmap = beatmapManager.CreateNew(Ruleset.Value, api.LocalUser.Value);

                // required so we can get the track length in EditorClock.
                // this is safe as nothing has yet got a reference to this new beatmap.
                loadableBeatmap.LoadTrack();

                // this is a bit haphazard, but guards against setting the lease Beatmap bindable if
                // the editor has already been exited.
                if (!ValidForPush)
                    return;
            }

            try
            {
                playableBeatmap = loadableBeatmap.GetPlayableBeatmap(loadableBeatmap.BeatmapInfo.Ruleset);

                // clone these locally for now to avoid incurring overhead on GetPlayableBeatmap usages.
                // eventually we will want to improve how/where this is done as there are issues with *not* cloning it in all cases.
                playableBeatmap.ControlPointInfo = playableBeatmap.ControlPointInfo.DeepClone();
            }
            catch (Exception e)
            {
                Logger.Error(e, "Could not load beatmap successfully!");
                // couldn't load, hard abort!
                this.Exit();
                return;
            }

            // Todo: should probably be done at a DrawableRuleset level to share logic with Player.
            clock = new EditorClock(playableBeatmap, beatDivisor) { IsCoupled = false };
            clock.ChangeSource(loadableBeatmap.Track);

            dependencies.CacheAs(clock);
            AddInternal(clock);

            clock.SeekingOrStopped.BindValueChanged(_ => updateSampleDisabledState());

            // todo: remove caching of this and consume via editorBeatmap?
            dependencies.Cache(beatDivisor);

            AddInternal(editorBeatmap = new EditorBeatmap(playableBeatmap, loadableBeatmap.GetSkin(), loadableBeatmap.BeatmapInfo));
            dependencies.CacheAs(editorBeatmap);

            canSave = editorBeatmap.BeatmapInfo.Ruleset.CreateInstance() is ILegacyRuleset;

            if (canSave)
            {
                changeHandler = new EditorChangeHandler(editorBeatmap);
                dependencies.CacheAs<IEditorChangeHandler>(changeHandler);
            }

            beatDivisor.Value = editorBeatmap.BeatmapInfo.BeatDivisor;
            beatDivisor.BindValueChanged(divisor => editorBeatmap.BeatmapInfo.BeatDivisor = divisor.NewValue);

            updateLastSavedHash();

            Schedule(() =>
            {
                // we need to avoid changing the beatmap from an asynchronous load thread. it can potentially cause weirdness including crashes.
                // this assumes that nothing during the rest of this load() method is accessing Beatmap.Value (loadableBeatmap should be preferred).
                // generally this is quite safe, as the actual load of editor content comes after menuBar.Mode.ValueChanged is fired in its own LoadComplete.
                Beatmap.Value = loadableBeatmap;
            });

            OsuMenuItem undoMenuItem;
            OsuMenuItem redoMenuItem;

            AddInternal(new OsuContextMenuContainer
            {
                RelativeSizeAxes = Axes.Both,
                Children = new[]
                {
                    new Container
                    {
                        Name = "Screen container",
                        RelativeSizeAxes = Axes.Both,
                        Padding = new MarginPadding { Top = 40, Bottom = 60 },
                        Child = screenContainer = new Container<EditorScreen>
                        {
                            RelativeSizeAxes = Axes.Both,
                            Masking = true
                        }
                    },
                    new Container
                    {
                        Name = "Top bar",
                        RelativeSizeAxes = Axes.X,
                        Height = 40,
                        Children = new Drawable[]
                        {
                            new EditorMenuBar
                            {
                                Anchor = Anchor.CentreLeft,
                                Origin = Anchor.CentreLeft,
                                RelativeSizeAxes = Axes.Both,
                                Items = new[]
                                {
                                    new MenuItem("文件")
                                    {
                                        Items = createFileMenuItems()
                                    },
<<<<<<< HEAD
                                    new MenuItem("编辑")
=======
                                    new MenuItem(CommonStrings.ButtonsEdit)
>>>>>>> ed894d64
                                    {
                                        Items = new[]
                                        {
                                            undoMenuItem = new EditorMenuItem("撤销", MenuItemType.Standard, Undo),
                                            redoMenuItem = new EditorMenuItem("重做", MenuItemType.Standard, Redo),
                                            new EditorMenuItemSpacer(),
                                            cutMenuItem = new EditorMenuItem("剪切", MenuItemType.Standard, Cut),
                                            copyMenuItem = new EditorMenuItem("复制", MenuItemType.Standard, Copy),
                                            pasteMenuItem = new EditorMenuItem("粘贴", MenuItemType.Standard, Paste),
                                        }
                                    },
                                    new MenuItem("视图")
                                    {
                                        Items = new MenuItem[]
                                        {
                                            new WaveformOpacityMenuItem(config.GetBindable<float>(OsuSetting.EditorWaveformOpacity)),
                                            new HitAnimationsMenuItem(config.GetBindable<bool>(OsuSetting.EditorHitAnimations))
                                        }
                                    }
                                }
                            },
                            new ScreenSelectionTabControl
                            {
                                Anchor = Anchor.BottomRight,
                                Origin = Anchor.BottomRight,
                                X = -15,
                                Current = Mode,
                            },
                        },
                    },
                    new Container
                    {
                        Name = "Bottom bar",
                        Anchor = Anchor.BottomLeft,
                        Origin = Anchor.BottomLeft,
                        RelativeSizeAxes = Axes.X,
                        Height = 60,
                        Children = new Drawable[]
                        {
                            new Box
                            {
                                RelativeSizeAxes = Axes.Both,
                                Colour = colours.Gray2
                            },
                            new Container
                            {
                                RelativeSizeAxes = Axes.Both,
                                Padding = new MarginPadding { Vertical = 5, Horizontal = 10 },
                                Child = new GridContainer
                                {
                                    RelativeSizeAxes = Axes.Both,
                                    ColumnDimensions = new[]
                                    {
                                        new Dimension(GridSizeMode.Absolute, 220),
                                        new Dimension(),
                                        new Dimension(GridSizeMode.Absolute, 220),
                                        new Dimension(GridSizeMode.Absolute, 120),
                                    },
                                    Content = new[]
                                    {
                                        new Drawable[]
                                        {
                                            new Container
                                            {
                                                RelativeSizeAxes = Axes.Both,
                                                Padding = new MarginPadding { Right = 10 },
                                                Child = new TimeInfoContainer { RelativeSizeAxes = Axes.Both },
                                            },
                                            new SummaryTimeline
                                            {
                                                RelativeSizeAxes = Axes.Both,
                                            },
                                            new Container
                                            {
                                                RelativeSizeAxes = Axes.Both,
                                                Padding = new MarginPadding { Left = 10 },
                                                Child = new PlaybackControl { RelativeSizeAxes = Axes.Both },
                                            },
                                            testGameplayButton = new TestGameplayButton
                                            {
                                                RelativeSizeAxes = Axes.Both,
                                                Padding = new MarginPadding { Left = 10 },
                                                Size = new Vector2(1),
                                                Action = testGameplay
                                            }
                                        },
                                    }
                                },
                            }
                        }
                    },
                }
            });

            changeHandler?.CanUndo.BindValueChanged(v => undoMenuItem.Action.Disabled = !v.NewValue, true);
            changeHandler?.CanRedo.BindValueChanged(v => redoMenuItem.Action.Disabled = !v.NewValue, true);
        }

        protected override void LoadComplete()
        {
            base.LoadComplete();
            setUpClipboardActionAvailability();

            Mode.Value = isNewBeatmap ? EditorScreenMode.SongSetup : EditorScreenMode.Compose;
            Mode.BindValueChanged(onModeChanged, true);
        }

        /// <summary>
        /// If the beatmap's track has changed, this method must be called to keep the editor in a valid state.
        /// </summary>
        public void UpdateClockSource() => clock.ChangeSource(Beatmap.Value.Track);

        /// <summary>
        /// Creates an <see cref="EditorState"/> instance representing the current state of the editor.
        /// </summary>
        /// <param name="nextRuleset">
        /// The ruleset of the next beatmap to be shown, in the case of difficulty switch.
        /// <see langword="null"/> indicates that the beatmap will not be changing.
        /// </param>
        public EditorState GetState([CanBeNull] RulesetInfo nextRuleset = null) => new EditorState
        {
            Time = clock.CurrentTimeAccurate,
            ClipboardContent = nextRuleset == null || editorBeatmap.BeatmapInfo.Ruleset.ShortName == nextRuleset.ShortName ? Clipboard.Content.Value : string.Empty
        };

        /// <summary>
        /// Restore the editor to a provided state.
        /// </summary>
        /// <param name="state">The state to restore.</param>
        public void RestoreState([NotNull] EditorState state) => Schedule(() =>
        {
            clock.Seek(state.Time);
            Clipboard.Content.Value = state.ClipboardContent;
        });

        /// <summary>
        /// Saves the currently edited beatmap.
        /// </summary>
        /// <returns>Whether the save was successful.</returns>
        protected bool Save()
        {
            if (!canSave)
            {
                notifications?.Post(new SimpleErrorNotification { Text = "Saving is not supported for this ruleset yet, sorry!" });
                return false;
            }

            try
            {
                // save the loaded beatmap's data stream.
                beatmapManager.Save(editorBeatmap.BeatmapInfo, editorBeatmap.PlayableBeatmap, editorBeatmap.BeatmapSkin);
            }
            catch (Exception ex)
            {
                // can fail e.g. due to duplicated difficulty names.
                Logger.Error(ex, ex.Message);
                return false;
            }

            // no longer new after first user-triggered save.
            isNewBeatmap = false;
            updateLastSavedHash();
            return true;
        }

        protected override void Update()
        {
            base.Update();
            clock.ProcessFrame();
        }

        public bool OnPressed(KeyBindingPressEvent<PlatformAction> e)
        {
            switch (e.Action)
            {
                case PlatformAction.Cut:
                    Cut();
                    return true;

                case PlatformAction.Copy:
                    Copy();
                    return true;

                case PlatformAction.Paste:
                    Paste();
                    return true;

                case PlatformAction.Undo:
                    Undo();
                    return true;

                case PlatformAction.Redo:
                    Redo();
                    return true;

                case PlatformAction.Save:
                    if (e.Repeat)
                        return false;

                    Save();
                    return true;
            }

            return false;
        }

        public void OnReleased(KeyBindingReleaseEvent<PlatformAction> e)
        {
        }

        protected override bool OnKeyDown(KeyDownEvent e)
        {
            switch (e.Key)
            {
                case Key.Left:
                    seek(e, -1);
                    return true;

                case Key.Right:
                    seek(e, 1);
                    return true;
            }

            return base.OnKeyDown(e);
        }

        private double scrollAccumulation;

        protected override bool OnScroll(ScrollEvent e)
        {
            if (e.ControlPressed || e.AltPressed || e.SuperPressed)
                return false;

            const double precision = 1;

            double scrollComponent = e.ScrollDelta.X + e.ScrollDelta.Y;

            double scrollDirection = Math.Sign(scrollComponent);

            // this is a special case to handle the "pivot" scenario.
            // if we are precise scrolling in one direction then change our mind and scroll backwards,
            // the existing accumulation should be applied in the inverse direction to maintain responsiveness.
            if (scrollAccumulation != 0 && Math.Sign(scrollAccumulation) != scrollDirection)
                scrollAccumulation = scrollDirection * (precision - Math.Abs(scrollAccumulation));

            scrollAccumulation += scrollComponent * (e.IsPrecise ? 0.1 : 1);

            // because we are doing snapped seeking, we need to add up precise scrolls until they accumulate to an arbitrary cut-off.
            while (Math.Abs(scrollAccumulation) >= precision)
            {
                if (scrollAccumulation > 0)
                    seek(e, -1);
                else
                    seek(e, 1);

                scrollAccumulation = scrollAccumulation < 0 ? Math.Min(0, scrollAccumulation + precision) : Math.Max(0, scrollAccumulation - precision);
            }

            return true;
        }

        public bool OnPressed(KeyBindingPressEvent<GlobalAction> e)
        {
            if (e.Repeat)
                return false;

            switch (e.Action)
            {
                case GlobalAction.Back:
                    // as we don't want to display the back button, manual handling of exit action is required.
                    this.Exit();
                    return true;

                case GlobalAction.EditorComposeMode:
                    Mode.Value = EditorScreenMode.Compose;
                    return true;

                case GlobalAction.EditorDesignMode:
                    Mode.Value = EditorScreenMode.Design;
                    return true;

                case GlobalAction.EditorTimingMode:
                    Mode.Value = EditorScreenMode.Timing;
                    return true;

                case GlobalAction.EditorSetupMode:
                    Mode.Value = EditorScreenMode.SongSetup;
                    return true;

                case GlobalAction.EditorVerifyMode:
                    Mode.Value = EditorScreenMode.Verify;
                    return true;

                case GlobalAction.EditorTestGameplay:
                    testGameplayButton.TriggerClick();
                    return true;

                default:
                    return false;
            }
        }

        public void OnReleased(KeyBindingReleaseEvent<GlobalAction> e)
        {
        }

        public override void OnEntering(ScreenTransitionEvent e)
        {
            base.OnEntering(e);
            dimBackground();
            resetTrack(true);
        }

        public override void OnResuming(ScreenTransitionEvent e)
        {
            base.OnResuming(e);
            dimBackground();
        }

        private void dimBackground()
        {
            ApplyToBackground(b =>
            {
                // todo: temporary. we want to be applying dim using the UserDimContainer eventually.
                b.FadeColour(Color4.DarkGray, 500);

                b.IgnoreUserSettings.Value = true;
                b.BlurAmount.Value = 0;
            });
        }

        public override bool OnExiting(ScreenExitEvent e)
        {
            if (!ExitConfirmed)
            {
                // dialog overlay may not be available in visual tests.
                if (dialogOverlay == null)
                {
                    confirmExit();
                    return true;
                }

                // if the dialog is already displayed, block exiting until the user explicitly makes a decision.
                if (dialogOverlay.CurrentDialog is PromptForSaveDialog)
                    return true;

                if (isNewBeatmap || HasUnsavedChanges)
                {
                    samplePlaybackDisabled.Value = true;
                    dialogOverlay?.Push(new PromptForSaveDialog(confirmExit, confirmExitWithSave, cancelExit));
                    return true;
                }
            }

            ApplyToBackground(b => b.FadeColour(Color4.White, 500));
            resetTrack();

            refetchBeatmap();

            return base.OnExiting(e);
        }

        public override void OnSuspending(ScreenTransitionEvent e)
        {
            base.OnSuspending(e);
            clock.Stop();
            refetchBeatmap();
        }

        private void refetchBeatmap()
        {
            // To update the game-wide beatmap with any changes, perform a re-fetch on exit/suspend.
            // This is required as the editor makes its local changes via EditorBeatmap
            // (which are not propagated outwards to a potentially cached WorkingBeatmap).
            ((IWorkingBeatmapCache)beatmapManager).Invalidate(Beatmap.Value.BeatmapInfo);
            var refetchedBeatmapInfo = beatmapManager.QueryBeatmap(b => b.ID == Beatmap.Value.BeatmapInfo.ID);
            var refetchedBeatmap = beatmapManager.GetWorkingBeatmap(refetchedBeatmapInfo);

            if (!(refetchedBeatmap is DummyWorkingBeatmap))
            {
                Logger.Log("Editor providing re-fetched beatmap post edit session");
                Beatmap.Value = refetchedBeatmap;
            }
        }

        private void confirmExitWithSave()
        {
            Save();

            ExitConfirmed = true;
            this.Exit();
        }

        private void confirmExit()
        {
            // stop the track if playing to allow the parent screen to choose a suitable playback mode.
            Beatmap.Value.Track.Stop();

            if (isNewBeatmap)
            {
                // confirming exit without save means we should delete the new beatmap completely.
                if (playableBeatmap.BeatmapInfo.BeatmapSet != null)
                    beatmapManager.Delete(playableBeatmap.BeatmapInfo.BeatmapSet);

                // eagerly clear contents before restoring default beatmap to prevent value change callbacks from firing.
                ClearInternal();

                // in theory this shouldn't be required but due to EF core not sharing instance states 100%
                // MusicController is unaware of the changed DeletePending state.
                Beatmap.SetDefault();
            }

            ExitConfirmed = true;
            this.Exit();
        }

        #region Clipboard support

        private EditorMenuItem cutMenuItem;
        private EditorMenuItem copyMenuItem;
        private EditorMenuItem pasteMenuItem;

        private readonly BindableWithCurrent<bool> canCut = new BindableWithCurrent<bool>();
        private readonly BindableWithCurrent<bool> canCopy = new BindableWithCurrent<bool>();
        private readonly BindableWithCurrent<bool> canPaste = new BindableWithCurrent<bool>();

        private void setUpClipboardActionAvailability()
        {
            canCut.Current.BindValueChanged(cut => cutMenuItem.Action.Disabled = !cut.NewValue, true);
            canCopy.Current.BindValueChanged(copy => copyMenuItem.Action.Disabled = !copy.NewValue, true);
            canPaste.Current.BindValueChanged(paste => pasteMenuItem.Action.Disabled = !paste.NewValue, true);
        }

        private void rebindClipboardBindables()
        {
            canCut.Current = currentScreen.CanCut;
            canCopy.Current = currentScreen.CanCopy;
            canPaste.Current = currentScreen.CanPaste;
        }

        protected void Cut() => currentScreen?.Cut();

        protected void Copy() => currentScreen?.Copy();

        protected void Paste() => currentScreen?.Paste();

        #endregion

        protected void Undo() => changeHandler?.RestoreState(-1);

        protected void Redo() => changeHandler?.RestoreState(1);

        private void resetTrack(bool seekToStart = false)
        {
            Beatmap.Value.Track.Stop();

            if (seekToStart)
            {
                double targetTime = 0;

                if (Beatmap.Value.Beatmap.HitObjects.Count > 0)
                {
                    // seek to one beat length before the first hitobject
                    targetTime = Beatmap.Value.Beatmap.HitObjects[0].StartTime;
                    targetTime -= Beatmap.Value.Beatmap.ControlPointInfo.TimingPointAt(targetTime).BeatLength;
                }

                clock.Seek(Math.Max(0, targetTime));
            }
        }

        private void onModeChanged(ValueChangedEvent<EditorScreenMode> e)
        {
            var lastScreen = currentScreen;

            lastScreen?.Hide();

            try
            {
                if ((currentScreen = screenContainer.SingleOrDefault(s => s.Type == e.NewValue)) != null)
                {
                    screenContainer.ChangeChildDepth(currentScreen, lastScreen?.Depth + 1 ?? 0);
                    currentScreen.Show();
                    return;
                }

                switch (e.NewValue)
                {
                    case EditorScreenMode.SongSetup:
                        currentScreen = new SetupScreen();
                        break;

                    case EditorScreenMode.Compose:
                        currentScreen = new ComposeScreen();
                        break;

                    case EditorScreenMode.Design:
                        currentScreen = new DesignScreen();
                        break;

                    case EditorScreenMode.Timing:
                        currentScreen = new TimingScreen();
                        break;

                    case EditorScreenMode.Verify:
                        currentScreen = new VerifyScreen();
                        break;

                    default:
                        throw new InvalidOperationException("Editor menu bar switched to an unsupported mode");
                }

                LoadComponentAsync(currentScreen, newScreen =>
                {
                    if (newScreen == currentScreen)
                    {
                        screenContainer.Add(newScreen);
                        newScreen.Show();
                    }
                });
            }
            finally
            {
                updateSampleDisabledState();
                rebindClipboardBindables();
            }
        }

        private void updateSampleDisabledState()
        {
            samplePlaybackDisabled.Value = clock.SeekingOrStopped.Value || !(currentScreen is ComposeScreen);
        }

        private void seek(UIEvent e, int direction)
        {
            double amount = e.ShiftPressed ? 4 : 1;

            bool trackPlaying = clock.IsRunning;

            if (trackPlaying)
            {
                // generally users are not looking to perform tiny seeks when the track is playing,
                // so seeks should always be by one full beat, bypassing the beatDivisor.
                // this multiplication undoes the division that will be applied in the underlying seek operation.
                amount *= beatDivisor.Value;
            }

            if (direction < 1)
                clock.SeekBackward(!trackPlaying, amount);
            else
                clock.SeekForward(!trackPlaying, amount);
        }

        private void exportBeatmap()
        {
            Save();
            new LegacyBeatmapExporter(storage).Export(Beatmap.Value.BeatmapSetInfo);
        }

        private void updateLastSavedHash()
        {
            lastSavedHash = changeHandler?.CurrentStateHash;
        }

        private List<MenuItem> createFileMenuItems()
        {
            var fileMenuItems = new List<MenuItem>
            {
                new EditorMenuItem("保存", MenuItemType.Standard, () => Save())
            };

            if (RuntimeInfo.IsDesktop)
                fileMenuItems.Add(new EditorMenuItem("导出图包", MenuItemType.Standard, exportBeatmap));

            fileMenuItems.Add(new EditorMenuItemSpacer());

            fileMenuItems.Add(createDifficultyCreationMenu());
            fileMenuItems.Add(createDifficultySwitchMenu());

            fileMenuItems.Add(new EditorMenuItemSpacer());
            fileMenuItems.Add(new EditorMenuItem("退出", MenuItemType.Standard, this.Exit));
            return fileMenuItems;
        }

        private EditorMenuItem createDifficultyCreationMenu()
        {
            var rulesetItems = new List<MenuItem>();

            foreach (var ruleset in rulesets.AvailableRulesets)
                rulesetItems.Add(new EditorMenuItem(ruleset.Name, MenuItemType.Standard, () => CreateNewDifficulty(ruleset)));

            return new EditorMenuItem("创建新难度") { Items = rulesetItems };
        }

        protected void CreateNewDifficulty(RulesetInfo rulesetInfo)
        {
            if (!rulesetInfo.Equals(editorBeatmap.BeatmapInfo.Ruleset))
            {
                switchToNewDifficulty(rulesetInfo, false);
                return;
            }

            dialogOverlay.Push(new CreateNewDifficultyDialog(createCopy => switchToNewDifficulty(rulesetInfo, createCopy)));
        }

        private void switchToNewDifficulty(RulesetInfo rulesetInfo, bool createCopy)
            => loader?.ScheduleSwitchToNewDifficulty(editorBeatmap.BeatmapInfo, rulesetInfo, createCopy, GetState(rulesetInfo));

        private EditorMenuItem createDifficultySwitchMenu()
        {
            var beatmapSet = playableBeatmap.BeatmapInfo.BeatmapSet;

            Debug.Assert(beatmapSet != null);

            var difficultyItems = new List<MenuItem>();

            foreach (var rulesetBeatmaps in beatmapSet.Beatmaps.GroupBy(b => b.Ruleset).OrderBy(group => group.Key))
            {
                if (difficultyItems.Count > 0)
                    difficultyItems.Add(new EditorMenuItemSpacer());

                foreach (var beatmap in rulesetBeatmaps.OrderBy(b => b.StarRating))
                {
                    bool isCurrentDifficulty = playableBeatmap.BeatmapInfo.Equals(beatmap);
                    difficultyItems.Add(new DifficultyMenuItem(beatmap, isCurrentDifficulty, SwitchToDifficulty));
                }
            }

            return new EditorMenuItem("更改难度") { Items = difficultyItems };
        }

        protected void SwitchToDifficulty(BeatmapInfo nextBeatmap) => loader?.ScheduleSwitchToExistingDifficulty(nextBeatmap, GetState(nextBeatmap.Ruleset));

        private void cancelExit()
        {
            samplePlaybackDisabled.Value = false;
            loader?.CancelPendingDifficultySwitch();
        }

        private void testGameplay()
        {
            if (HasUnsavedChanges)
            {
                dialogOverlay.Push(new SaveBeforeGameplayTestDialog(() =>
                {
                    Save();
                    pushEditorPlayer();
                }));
            }
            else
            {
                pushEditorPlayer();
            }

            void pushEditorPlayer() => this.Push(new EditorPlayerLoader(this));
        }

        public double SnapTime(double time, double? referenceTime) => editorBeatmap.SnapTime(time, referenceTime);

        public double GetBeatLengthAtTime(double referenceTime) => editorBeatmap.GetBeatLengthAtTime(referenceTime);

        public int BeatDivisor => beatDivisor.Value;
    }
}<|MERGE_RESOLUTION|>--- conflicted
+++ resolved
@@ -253,11 +253,7 @@
                                     {
                                         Items = createFileMenuItems()
                                     },
-<<<<<<< HEAD
-                                    new MenuItem("编辑")
-=======
                                     new MenuItem(CommonStrings.ButtonsEdit)
->>>>>>> ed894d64
                                     {
                                         Items = new[]
                                         {
