﻿// Copyright (c) ppy Pty Ltd <contact@ppy.sh>. Licensed under the MIT Licence.
// See the LICENCE file in the repository root for full licence text.

#nullable disable

using System;
using System.Collections.Generic;
using System.Linq;
using JetBrains.Annotations;
using osu.Framework;
using osu.Framework.Allocation;
using osu.Framework.Audio;
using osu.Framework.Audio.Track;
using osu.Framework.Bindables;
using osu.Framework.Graphics;
using osu.Framework.Graphics.Containers;
using osu.Framework.Graphics.UserInterface;
using osu.Framework.Input;
using osu.Framework.Input.Bindings;
using osu.Framework.Input.Events;
using osu.Framework.Localisation;
using osu.Framework.Logging;
using osu.Framework.Platform;
using osu.Framework.Screens;
using osu.Framework.Testing;
using osu.Framework.Threading;
using osu.Framework.Timing;
using osu.Game.Audio;
using osu.Game.Beatmaps;
using osu.Game.Beatmaps.ControlPoints;
using osu.Game.Configuration;
using osu.Game.Database;
using osu.Game.Graphics.Cursor;
using osu.Game.Graphics.UserInterface;
using osu.Game.Input.Bindings;
using osu.Game.Localisation;
using osu.Game.Online.API;
using osu.Game.Overlays;
using osu.Game.Overlays.Notifications;
using osu.Game.Overlays.OSD;
using osu.Game.Rulesets;
using osu.Game.Rulesets.Edit;
using osu.Game.Screens.Edit.Components.Menus;
using osu.Game.Screens.Edit.Compose;
using osu.Game.Screens.Edit.Compose.Components.Timeline;
using osu.Game.Screens.Edit.Design;
using osu.Game.Screens.Edit.GameplayTest;
using osu.Game.Screens.Edit.Setup;
using osu.Game.Screens.Edit.Timing;
using osu.Game.Screens.Edit.Verify;
using osu.Game.Screens.Play;
using osu.Game.Users;
using osuTK.Input;
using WebCommonStrings = osu.Game.Resources.Localisation.Web.CommonStrings;

namespace osu.Game.Screens.Edit
{
    [Cached(typeof(IBeatSnapProvider))]
    [Cached]
    public partial class Editor : ScreenWithBeatmapBackground, IKeyBindingHandler<GlobalAction>, IKeyBindingHandler<PlatformAction>, IBeatSnapProvider, ISamplePlaybackDisabler, IBeatSyncProvider
    {
        public override float BackgroundParallaxAmount => 0.1f;

        public override bool AllowBackButton => false;

        public override bool HideOverlaysOnEnter => true;

        public override bool DisallowExternalBeatmapRulesetChanges => true;

        public override bool? AllowTrackAdjustments => false;

        protected override bool PlayExitSound => !ExitConfirmed && !switchingDifficulty;

        protected bool HasUnsavedChanges
        {
            get
            {
                if (!canSave)
                    return false;

                return lastSavedHash != changeHandler?.CurrentStateHash;
            }
        }

        [Resolved]
        private BeatmapManager beatmapManager { get; set; }

        [Resolved]
        private RulesetStore rulesets { get; set; }

        [Resolved]
        private Storage storage { get; set; }

        [Resolved(canBeNull: true)]
        private IDialogOverlay dialogOverlay { get; set; }

        [Resolved(canBeNull: true)]
        private INotificationOverlay notifications { get; set; }

        public readonly Bindable<EditorScreenMode> Mode = new Bindable<EditorScreenMode>();

        public IBindable<bool> SamplePlaybackDisabled => samplePlaybackDisabled;

        /// <summary>
        /// Ensure all asynchronously loading pieces of the editor are in a good state.
        /// This exists here for convenience for tests, not for actual use.
        /// Eventually we'd probably want a better way to signal this.
        /// </summary>
        public bool ReadyForUse
        {
            get
            {
                if (!workingBeatmapUpdated)
                    return false;

                if (currentScreen?.IsLoaded != true)
                    return false;

                if (currentScreen is EditorScreenWithTimeline)
                    return currentScreen.ChildrenOfType<TimelineArea>().FirstOrDefault()?.IsLoaded == true;

                return true;
            }
        }

        private bool workingBeatmapUpdated;

        private readonly Bindable<bool> samplePlaybackDisabled = new Bindable<bool>();

        private bool canSave;

        protected bool ExitConfirmed { get; private set; }

        private bool switchingDifficulty;

        private string lastSavedHash;

        private Container<EditorScreen> screenContainer;

        [CanBeNull]
        private readonly EditorLoader loader;

        private EditorScreen currentScreen;

        private readonly BindableBeatDivisor beatDivisor = new BindableBeatDivisor();
        private EditorClock clock;

        private IBeatmap playableBeatmap;
        private EditorBeatmap editorBeatmap;

        private BottomBar bottomBar;

        [CanBeNull] // Should be non-null once it can support custom rulesets.
        private EditorChangeHandler changeHandler;

        private DependencyContainer dependencies;

        private bool isNewBeatmap;

        protected override UserActivity InitialActivity => new UserActivity.Editing(Beatmap.Value.BeatmapInfo);

        protected override IReadOnlyDependencyContainer CreateChildDependencies(IReadOnlyDependencyContainer parent)
            => dependencies = new DependencyContainer(base.CreateChildDependencies(parent));

        [Resolved]
        private IAPIProvider api { get; set; }

        [Cached]
        public readonly EditorClipboard Clipboard = new EditorClipboard();

        [Cached]
        private readonly OverlayColourProvider colourProvider = new OverlayColourProvider(OverlayColourScheme.Aquamarine);

        [Resolved(canBeNull: true)]
        private OnScreenDisplay onScreenDisplay { get; set; }

        private Bindable<float> editorBackgroundDim;
        private Bindable<bool> editorHitMarkers;

        public Editor(EditorLoader loader = null)
        {
            this.loader = loader;
        }

        [BackgroundDependencyLoader]
        private void load(OsuConfigManager config)
        {
            var loadableBeatmap = Beatmap.Value;

            if (loadableBeatmap is DummyWorkingBeatmap)
            {
                isNewBeatmap = true;

                loadableBeatmap = beatmapManager.CreateNew(Ruleset.Value, api.LocalUser.Value);

                // required so we can get the track length in EditorClock.
                // this is ONLY safe because the track being provided is a `TrackVirtual` which we don't really care about disposing.
                loadableBeatmap.LoadTrack();

                // this is a bit haphazard, but guards against setting the lease Beatmap bindable if
                // the editor has already been exited.
                if (!ValidForPush)
                    return;
            }

            try
            {
                playableBeatmap = loadableBeatmap.GetPlayableBeatmap(loadableBeatmap.BeatmapInfo.Ruleset);

                // clone these locally for now to avoid incurring overhead on GetPlayableBeatmap usages.
                // eventually we will want to improve how/where this is done as there are issues with *not* cloning it in all cases.
                playableBeatmap.ControlPointInfo = playableBeatmap.ControlPointInfo.DeepClone();
            }
            catch (Exception e)
            {
                Logger.Error(e, "Could not load beatmap successfully!");
                // couldn't load, hard abort!
                this.Exit();
                return;
            }

            // Todo: should probably be done at a DrawableRuleset level to share logic with Player.
            clock = new EditorClock(playableBeatmap, beatDivisor);
            clock.ChangeSource(loadableBeatmap.Track);

            dependencies.CacheAs(clock);
            AddInternal(clock);

            clock.SeekingOrStopped.BindValueChanged(_ => updateSampleDisabledState());

            // todo: remove caching of this and consume via editorBeatmap?
            dependencies.Cache(beatDivisor);

            AddInternal(editorBeatmap = new EditorBeatmap(playableBeatmap, loadableBeatmap.GetSkin(), loadableBeatmap.BeatmapInfo));
            dependencies.CacheAs(editorBeatmap);

            editorBeatmap.UpdateInProgress.BindValueChanged(_ => updateSampleDisabledState());

            canSave = editorBeatmap.BeatmapInfo.Ruleset.CreateInstance() is ILegacyRuleset;

            if (canSave)
            {
                changeHandler = new EditorChangeHandler(editorBeatmap);
                dependencies.CacheAs<IEditorChangeHandler>(changeHandler);
            }

            beatDivisor.Value = editorBeatmap.BeatmapInfo.BeatDivisor;
            beatDivisor.BindValueChanged(divisor => editorBeatmap.BeatmapInfo.BeatDivisor = divisor.NewValue);

            updateLastSavedHash();

            Schedule(() =>
            {
                // we need to avoid changing the beatmap from an asynchronous load thread. it can potentially cause weirdness including crashes.
                // this assumes that nothing during the rest of this load() method is accessing Beatmap.Value (loadableBeatmap should be preferred).
                // generally this is quite safe, as the actual load of editor content comes after menuBar.Mode.ValueChanged is fired in its own LoadComplete.
                Beatmap.Value = loadableBeatmap;
                workingBeatmapUpdated = true;
            });

            OsuMenuItem undoMenuItem;
            OsuMenuItem redoMenuItem;

            editorBackgroundDim = config.GetBindable<float>(OsuSetting.EditorDim);
            editorHitMarkers = config.GetBindable<bool>(OsuSetting.EditorShowHitMarkers);

            AddInternal(new OsuContextMenuContainer
            {
                RelativeSizeAxes = Axes.Both,
                Children = new Drawable[]
                {
                    new Container
                    {
                        Name = "Screen container",
                        RelativeSizeAxes = Axes.Both,
                        Padding = new MarginPadding { Top = 40, Bottom = 60 },
                        Child = screenContainer = new Container<EditorScreen>
                        {
                            RelativeSizeAxes = Axes.Both,
                            Masking = true
                        }
                    },
                    new Container
                    {
                        Name = "Top bar",
                        RelativeSizeAxes = Axes.X,
                        Height = 40,
                        Children = new Drawable[]
                        {
                            new EditorMenuBar
                            {
                                Anchor = Anchor.CentreLeft,
                                Origin = Anchor.CentreLeft,
                                RelativeSizeAxes = Axes.Both,
                                Items = new[]
                                {
<<<<<<< HEAD
                                    new MenuItem("文件")
=======
                                    new MenuItem(CommonStrings.MenuBarFile)
>>>>>>> d38316bf
                                    {
                                        Items = createFileMenuItems()
                                    },
                                    new MenuItem(CommonStrings.MenuBarEdit)
                                    {
                                        Items = new[]
                                        {
<<<<<<< HEAD
                                            undoMenuItem = new EditorMenuItem("撤销", MenuItemType.Standard, Undo),
                                            redoMenuItem = new EditorMenuItem("重做", MenuItemType.Standard, Redo),
                                            new EditorMenuItemSpacer(),
                                            cutMenuItem = new EditorMenuItem("剪切", MenuItemType.Standard, Cut),
                                            copyMenuItem = new EditorMenuItem("复制", MenuItemType.Standard, Copy),
                                            pasteMenuItem = new EditorMenuItem("粘贴", MenuItemType.Standard, Paste),
                                            cloneMenuItem = new EditorMenuItem("克隆", MenuItemType.Standard, Clone),
=======
                                            undoMenuItem = new EditorMenuItem(CommonStrings.Undo, MenuItemType.Standard, Undo),
                                            redoMenuItem = new EditorMenuItem(CommonStrings.Redo, MenuItemType.Standard, Redo),
                                            new EditorMenuItemSpacer(),
                                            cutMenuItem = new EditorMenuItem(CommonStrings.Cut, MenuItemType.Standard, Cut),
                                            copyMenuItem = new EditorMenuItem(CommonStrings.Copy, MenuItemType.Standard, Copy),
                                            pasteMenuItem = new EditorMenuItem(CommonStrings.Paste, MenuItemType.Standard, Paste),
                                            cloneMenuItem = new EditorMenuItem(CommonStrings.Clone, MenuItemType.Standard, Clone),
>>>>>>> d38316bf
                                        }
                                    },
                                    new MenuItem(CommonStrings.MenuBarView)
                                    {
                                        Items = new MenuItem[]
                                        {
                                            new WaveformOpacityMenuItem(config.GetBindable<float>(OsuSetting.EditorWaveformOpacity)),
                                            new BackgroundDimMenuItem(editorBackgroundDim),
                                            new ToggleMenuItem(EditorStrings.ShowHitMarkers)
                                            {
                                                State = { BindTarget = editorHitMarkers },
                                            }
                                        }
                                    },
                                    new MenuItem(EditorStrings.Timing)
                                    {
                                        Items = new MenuItem[]
                                        {
                                            new EditorMenuItem(EditorStrings.SetPreviewPointToCurrent, MenuItemType.Standard, SetPreviewPointToCurrentTime)
                                        }
                                    }
                                }
                            },
                            new EditorScreenSwitcherControl
                            {
                                Anchor = Anchor.BottomRight,
                                Origin = Anchor.BottomRight,
                                X = -15,
                                Current = Mode,
                            },
                        },
                    },
                    bottomBar = new BottomBar(),
                }
            });
            changeHandler?.CanUndo.BindValueChanged(v => undoMenuItem.Action.Disabled = !v.NewValue, true);
            changeHandler?.CanRedo.BindValueChanged(v => redoMenuItem.Action.Disabled = !v.NewValue, true);

            editorBackgroundDim.BindValueChanged(_ => dimBackground());
        }

        [Resolved]
        private MusicController musicController { get; set; }

        protected override void LoadComplete()
        {
            base.LoadComplete();
            setUpClipboardActionAvailability();

            Mode.Value = isNewBeatmap ? EditorScreenMode.SongSetup : EditorScreenMode.Compose;
            Mode.BindValueChanged(onModeChanged, true);

            musicController.TrackChanged += onTrackChanged;
        }

        protected override void Dispose(bool isDisposing)
        {
            base.Dispose(isDisposing);

            musicController.TrackChanged -= onTrackChanged;
        }

        private void onTrackChanged(WorkingBeatmap working, TrackChangeDirection direction) => clock.ChangeSource(working.Track);

        /// <summary>
        /// Creates an <see cref="EditorState"/> instance representing the current state of the editor.
        /// </summary>
        /// <param name="nextRuleset">
        /// The ruleset of the next beatmap to be shown, in the case of difficulty switch.
        /// <see langword="null"/> indicates that the beatmap will not be changing.
        /// </param>
        public EditorState GetState([CanBeNull] RulesetInfo nextRuleset = null) => new EditorState
        {
            Time = clock.CurrentTimeAccurate,
            ClipboardContent = nextRuleset == null || editorBeatmap.BeatmapInfo.Ruleset.ShortName == nextRuleset.ShortName ? Clipboard.Content.Value : string.Empty
        };

        /// <summary>
        /// Restore the editor to a provided state.
        /// </summary>
        /// <param name="state">The state to restore.</param>
        public void RestoreState([NotNull] EditorState state) => Schedule(() =>
        {
            clock.Seek(state.Time);
            Clipboard.Content.Value = state.ClipboardContent;
        });

        public void TestGameplay()
        {
            if (HasUnsavedChanges)
            {
                dialogOverlay.Push(new SaveBeforeGameplayTestDialog(() =>
                {
                    Save();
                    pushEditorPlayer();
                }));
            }
            else
            {
                pushEditorPlayer();
            }

            void pushEditorPlayer() => this.Push(new EditorPlayerLoader(this));
        }

        /// <summary>
        /// Saves the currently edited beatmap.
        /// </summary>
        /// <returns>Whether the save was successful.</returns>
        protected bool Save()
        {
            if (!canSave)
            {
                notifications?.Post(new SimpleErrorNotification { Text = "此游戏模式不支持保存，非常抱歉！" });
                return false;
            }

            try
            {
                // save the loaded beatmap's data stream.
                beatmapManager.Save(editorBeatmap.BeatmapInfo, editorBeatmap.PlayableBeatmap, editorBeatmap.BeatmapSkin);
            }
            catch (Exception ex)
            {
                // can fail e.g. due to duplicated difficulty names.
                Logger.Error(ex, ex.Message);
                return false;
            }

            // no longer new after first user-triggered save.
            isNewBeatmap = false;
            updateLastSavedHash();
            onScreenDisplay?.Display(new BeatmapEditorToast(ToastStrings.BeatmapSaved, editorBeatmap.BeatmapInfo.GetDisplayTitle()));
            return true;
        }

        protected override void Update()
        {
            base.Update();
            clock.ProcessFrame();
        }

        public bool OnPressed(KeyBindingPressEvent<PlatformAction> e)
        {
            switch (e.Action)
            {
                case PlatformAction.Cut:
                    Cut();
                    return true;

                case PlatformAction.Copy:
                    Copy();
                    return true;

                case PlatformAction.Paste:
                    Paste();
                    return true;

                case PlatformAction.Undo:
                    Undo();
                    return true;

                case PlatformAction.Redo:
                    Redo();
                    return true;

                case PlatformAction.Save:
                    if (e.Repeat)
                        return false;

                    Save();
                    return true;
            }

            return false;
        }

        public void OnReleased(KeyBindingReleaseEvent<PlatformAction> e)
        {
        }

        protected override bool OnKeyDown(KeyDownEvent e)
        {
            if (e.ControlPressed || e.AltPressed || e.SuperPressed) return false;

            switch (e.Key)
            {
                case Key.Left:
                    seek(e, -1);
                    return true;

                case Key.Right:
                    seek(e, 1);
                    return true;

                // Of those, these two keys are reversed from stable because it feels more natural (and matches mouse wheel scroll directionality).
                case Key.Up:
                    seekControlPoint(-1);
                    return true;

                case Key.Down:
                    seekControlPoint(1);
                    return true;

                // Track traversal keys.
                // Matching osu-stable implementations.
                case Key.Z:
                    // Seek to first object time, or track start if already there.
                    double? firstObjectTime = editorBeatmap.HitObjects.FirstOrDefault()?.StartTime;

                    if (firstObjectTime == null || clock.CurrentTime == firstObjectTime)
                        clock.Seek(0);
                    else
                        clock.Seek(firstObjectTime.Value);
                    return true;

                case Key.X:
                    // Restart playback from beginning of track.
                    clock.Seek(0);
                    clock.Start();
                    return true;

                case Key.C:
                    // Pause or resume.
                    if (clock.IsRunning)
                        clock.Stop();
                    else
                        clock.Start();
                    return true;

                case Key.V:
                    // Seek to last object time, or track end if already there.
                    // Note that in osu-stable subsequent presses when at track end won't return to last object.
                    // This has intentionally been changed to make it more useful.
                    if (!editorBeatmap.HitObjects.Any())
                    {
                        clock.Seek(clock.TrackLength);
                        return true;
                    }

                    double lastObjectTime = editorBeatmap.GetLastObjectTime();
                    clock.Seek(clock.CurrentTime == lastObjectTime ? clock.TrackLength : lastObjectTime);
                    return true;
            }

            return base.OnKeyDown(e);
        }

        private double scrollAccumulation;

        protected override bool OnScroll(ScrollEvent e)
        {
            if (e.ControlPressed || e.AltPressed || e.SuperPressed)
                return false;

            const double precision = 1;

            double scrollComponent = e.ScrollDelta.X + e.ScrollDelta.Y;

            double scrollDirection = Math.Sign(scrollComponent);

            // this is a special case to handle the "pivot" scenario.
            // if we are precise scrolling in one direction then change our mind and scroll backwards,
            // the existing accumulation should be applied in the inverse direction to maintain responsiveness.
            if (scrollAccumulation != 0 && Math.Sign(scrollAccumulation) != scrollDirection)
                scrollAccumulation = scrollDirection * (precision - Math.Abs(scrollAccumulation));

            scrollAccumulation += scrollComponent;

            // because we are doing snapped seeking, we need to add up precise scrolls until they accumulate to an arbitrary cut-off.
            while (Math.Abs(scrollAccumulation) >= precision)
            {
                if (scrollAccumulation > 0)
                    seek(e, -1);
                else
                    seek(e, 1);

                scrollAccumulation = scrollAccumulation < 0 ? Math.Min(0, scrollAccumulation + precision) : Math.Max(0, scrollAccumulation - precision);
            }

            return true;
        }

        public bool OnPressed(KeyBindingPressEvent<GlobalAction> e)
        {
            if (e.Repeat)
                return false;

            switch (e.Action)
            {
                case GlobalAction.Back:
                    // as we don't want to display the back button, manual handling of exit action is required.
                    this.Exit();
                    return true;

                case GlobalAction.EditorCloneSelection:
                    Clone();
                    return true;

                case GlobalAction.EditorComposeMode:
                    Mode.Value = EditorScreenMode.Compose;
                    return true;

                case GlobalAction.EditorDesignMode:
                    Mode.Value = EditorScreenMode.Design;
                    return true;

                case GlobalAction.EditorTimingMode:
                    Mode.Value = EditorScreenMode.Timing;
                    return true;

                case GlobalAction.EditorSetupMode:
                    Mode.Value = EditorScreenMode.SongSetup;
                    return true;

                case GlobalAction.EditorVerifyMode:
                    Mode.Value = EditorScreenMode.Verify;
                    return true;

                case GlobalAction.EditorTestGameplay:
                    bottomBar.TestGameplayButton.TriggerClick();
                    return true;

                default:
                    return false;
            }
        }

        public void OnReleased(KeyBindingReleaseEvent<GlobalAction> e)
        {
        }

        public override void OnEntering(ScreenTransitionEvent e)
        {
            base.OnEntering(e);
            dimBackground();
            resetTrack(true);
        }

        public override void OnResuming(ScreenTransitionEvent e)
        {
            base.OnResuming(e);
            dimBackground();
        }

        private void dimBackground()
        {
            ApplyToBackground(b =>
            {
                b.IgnoreUserSettings.Value = true;
                b.DimWhenUserSettingsIgnored.Value = editorBackgroundDim.Value;
                b.BlurAmount.Value = 0;
            });
        }

        public override bool OnExiting(ScreenExitEvent e)
        {
            if (!ExitConfirmed)
            {
                // dialog overlay may not be available in visual tests.
                if (dialogOverlay == null)
                {
                    confirmExit();
                    return true;
                }

                // if the dialog is already displayed, block exiting until the user explicitly makes a decision.
                if (dialogOverlay.CurrentDialog is PromptForSaveDialog)
                    return true;

                if (isNewBeatmap || HasUnsavedChanges)
                {
                    updateSampleDisabledState();
                    dialogOverlay?.Push(new PromptForSaveDialog(confirmExit, confirmExitWithSave, cancelExit));
                    return true;
                }
            }

            ApplyToBackground(b =>
            {
                b.DimWhenUserSettingsIgnored.Value = 0;
            });

            resetTrack();

            refetchBeatmap();

            return base.OnExiting(e);
        }

        public override void OnSuspending(ScreenTransitionEvent e)
        {
            base.OnSuspending(e);
            clock.Stop();
            refetchBeatmap();
        }

        private void refetchBeatmap()
        {
            // To update the game-wide beatmap with any changes, perform a re-fetch on exit/suspend.
            // This is required as the editor makes its local changes via EditorBeatmap
            // (which are not propagated outwards to a potentially cached WorkingBeatmap).
            var refetchedBeatmap = beatmapManager.GetWorkingBeatmap(Beatmap.Value.BeatmapInfo, true);

            if (!(refetchedBeatmap is DummyWorkingBeatmap))
            {
                Logger.Log(@"Editor providing re-fetched beatmap post edit session");
                Beatmap.Value = refetchedBeatmap;
            }
        }

        private void confirmExitWithSave()
        {
            Save();

            ExitConfirmed = true;
            this.Exit();
        }

        private void confirmExit()
        {
            // stop the track if playing to allow the parent screen to choose a suitable playback mode.
            Beatmap.Value.Track.Stop();

            if (isNewBeatmap)
            {
                // confirming exit without save means we should delete the new beatmap completely.
                if (playableBeatmap.BeatmapInfo.BeatmapSet != null)
                    beatmapManager.Delete(playableBeatmap.BeatmapInfo.BeatmapSet);

                // eagerly clear contents before restoring default beatmap to prevent value change callbacks from firing.
                ClearInternal();

                // in theory this shouldn't be required but due to EF core not sharing instance states 100%
                // MusicController is unaware of the changed DeletePending state.
                Beatmap.SetDefault();
            }

            ExitConfirmed = true;
            this.Exit();
        }

        #region Clipboard support

        private EditorMenuItem cutMenuItem;
        private EditorMenuItem copyMenuItem;
        private EditorMenuItem cloneMenuItem;
        private EditorMenuItem pasteMenuItem;

        private readonly BindableWithCurrent<bool> canCut = new BindableWithCurrent<bool>();
        private readonly BindableWithCurrent<bool> canCopy = new BindableWithCurrent<bool>();
        private readonly BindableWithCurrent<bool> canPaste = new BindableWithCurrent<bool>();

        private void setUpClipboardActionAvailability()
        {
            canCut.Current.BindValueChanged(cut => cutMenuItem.Action.Disabled = !cut.NewValue, true);
            canCopy.Current.BindValueChanged(copy =>
            {
                copyMenuItem.Action.Disabled = !copy.NewValue;
                cloneMenuItem.Action.Disabled = !copy.NewValue;
            }, true);
            canPaste.Current.BindValueChanged(paste => pasteMenuItem.Action.Disabled = !paste.NewValue, true);
        }

        private void rebindClipboardBindables()
        {
            canCut.Current = currentScreen.CanCut;
            canCopy.Current = currentScreen.CanCopy;
            canPaste.Current = currentScreen.CanPaste;
        }

        protected void Cut() => currentScreen?.Cut();

        protected void Copy() => currentScreen?.Copy();

        protected void Clone()
        {
            // Avoid attempting to clone if copying is not available (as it may result in pasting something unexpected).
            if (!canCopy.Value)
                return;

            // This is an initial implementation just to get an idea of how people used this function.
            // There are a couple of differences from osu!stable's implementation which will require more work to match:
            // - The "clipboard" is not populated during the duplication process.
            // - The duplicated hitobjects are inserted after the original pattern (add one beat_length and then quantize using beat snap).
            // - The duplicated hitobjects are selected (but this is also applied for all paste operations so should be changed there).
            Copy();
            Paste();
        }

        protected void Paste() => currentScreen?.Paste();

        #endregion

        protected void Undo() => changeHandler?.RestoreState(-1);

        protected void Redo() => changeHandler?.RestoreState(1);

        protected void SetPreviewPointToCurrentTime()
        {
            editorBeatmap.PreviewTime.Value = (int)clock.CurrentTime;
        }

        private void resetTrack(bool seekToStart = false)
        {
            Beatmap.Value.Track.Stop();

            if (seekToStart)
            {
                double targetTime = 0;

                if (Beatmap.Value.Beatmap.HitObjects.Count > 0)
                {
                    // seek to one beat length before the first hitobject
                    targetTime = Beatmap.Value.Beatmap.HitObjects[0].StartTime;
                    targetTime -= Beatmap.Value.Beatmap.ControlPointInfo.TimingPointAt(targetTime).BeatLength;
                }

                clock.Seek(Math.Max(0, targetTime));
            }
        }

        private void onModeChanged(ValueChangedEvent<EditorScreenMode> e)
        {
            var lastScreen = currentScreen;

            lastScreen?.Hide();

            try
            {
                if ((currentScreen = screenContainer.SingleOrDefault(s => s.Type == e.NewValue)) != null)
                {
                    screenContainer.ChangeChildDepth(currentScreen, lastScreen?.Depth + 1 ?? 0);

                    currentScreen.Show();
                    return;
                }

                switch (e.NewValue)
                {
                    case EditorScreenMode.SongSetup:
                        currentScreen = new SetupScreen();
                        break;

                    case EditorScreenMode.Compose:
                        currentScreen = new ComposeScreen();
                        break;

                    case EditorScreenMode.Design:
                        currentScreen = new DesignScreen();
                        break;

                    case EditorScreenMode.Timing:
                        currentScreen = new TimingScreen();
                        break;

                    case EditorScreenMode.Verify:
                        currentScreen = new VerifyScreen();
                        break;

                    default:
                        throw new InvalidOperationException("Editor menu bar switched to an unsupported mode");
                }

                LoadComponentAsync(currentScreen, newScreen =>
                {
                    if (newScreen == currentScreen)
                    {
                        screenContainer.Add(newScreen);
                        newScreen.Show();
                    }
                });
            }
            finally
            {
                updateSampleDisabledState();
                rebindClipboardBindables();
            }
        }

        [CanBeNull]
        private ScheduledDelegate playbackDisabledDebounce;

        private void updateSampleDisabledState()
        {
            bool shouldDisableSamples = clock.SeekingOrStopped.Value
                                        || currentScreen is not ComposeScreen
                                        || editorBeatmap.UpdateInProgress.Value
                                        || dialogOverlay?.CurrentDialog != null;

            playbackDisabledDebounce?.Cancel();

            if (shouldDisableSamples)
            {
                samplePlaybackDisabled.Value = true;
            }
            else
            {
                // Debounce re-enabling arbitrarily high enough to avoid flip-flopping during beatmap updates
                // or rapid user seeks.
                playbackDisabledDebounce = Scheduler.AddDelayed(() => samplePlaybackDisabled.Value = false, 50);
            }
        }

        private void seekControlPoint(int direction)
        {
            var found = direction < 1
                ? editorBeatmap.ControlPointInfo.AllControlPoints.LastOrDefault(p => p.Time < clock.CurrentTime)
                : editorBeatmap.ControlPointInfo.AllControlPoints.FirstOrDefault(p => p.Time > clock.CurrentTime);

            if (found != null)
                clock.Seek(found.Time);
        }

        private void seek(UIEvent e, int direction)
        {
            double amount = e.ShiftPressed ? 4 : 1;

            bool trackPlaying = clock.IsRunning;

            if (trackPlaying)
            {
                // generally users are not looking to perform tiny seeks when the track is playing.
                // this multiplication undoes the division that will be applied in the underlying seek operation.
                // scale by BPM to keep the seek amount constant across all BPMs.
                var timingPoint = editorBeatmap.ControlPointInfo.TimingPointAt(clock.CurrentTimeAccurate);
                amount *= beatDivisor.Value * (timingPoint.BPM / 120);
            }

            if (direction < 1)
                clock.SeekBackward(!trackPlaying, amount);
            else
                clock.SeekForward(!trackPlaying, amount);
        }

        private void updateLastSavedHash()
        {
            lastSavedHash = changeHandler?.CurrentStateHash;
        }

        private List<MenuItem> createFileMenuItems() => new List<MenuItem>
        {
<<<<<<< HEAD
            new EditorMenuItem("保存", MenuItemType.Standard, () => Save()),
            new EditorMenuItem("导出图包", MenuItemType.Standard, exportBeatmap) { Action = { Disabled = !RuntimeInfo.IsDesktop } },
=======
            new EditorMenuItem(WebCommonStrings.ButtonsSave, MenuItemType.Standard, () => Save()),
            new EditorMenuItem(EditorStrings.ExportPackage, MenuItemType.Standard, exportBeatmap) { Action = { Disabled = !RuntimeInfo.IsDesktop } },
>>>>>>> d38316bf
            new EditorMenuItemSpacer(),
            createDifficultyCreationMenu(),
            createDifficultySwitchMenu(),
            new EditorMenuItemSpacer(),
<<<<<<< HEAD
            new EditorMenuItem("删除难度", MenuItemType.Standard, deleteDifficulty) { Action = { Disabled = Beatmap.Value.BeatmapSetInfo.Beatmaps.Count < 2 } },
            new EditorMenuItemSpacer(),
            new EditorMenuItem("退出", MenuItemType.Standard, this.Exit)
=======
            new EditorMenuItem(EditorStrings.DeleteDifficulty, MenuItemType.Standard, deleteDifficulty) { Action = { Disabled = Beatmap.Value.BeatmapSetInfo.Beatmaps.Count < 2 } },
            new EditorMenuItemSpacer(),
            new EditorMenuItem(CommonStrings.Exit, MenuItemType.Standard, this.Exit)
>>>>>>> d38316bf
        };

        private void exportBeatmap()
        {
            Save();
            new LegacyBeatmapExporter(storage).Export(Beatmap.Value.BeatmapSetInfo);
        }

        /// <summary>
        /// Beatmaps of the currently edited set, grouped by ruleset and ordered by difficulty.
        /// </summary>
        private IOrderedEnumerable<IGrouping<RulesetInfo, BeatmapInfo>> groupedOrderedBeatmaps => Beatmap.Value.BeatmapSetInfo.Beatmaps
                                                                                                         .OrderBy(b => b.StarRating)
                                                                                                         .GroupBy(b => b.Ruleset)
                                                                                                         .OrderBy(group => group.Key);

        private void deleteDifficulty()
        {
            if (dialogOverlay == null)
                delete();
            else
                dialogOverlay.Push(new DeleteDifficultyConfirmationDialog(Beatmap.Value.BeatmapInfo, delete));

            void delete()
            {
                BeatmapInfo difficultyToDelete = playableBeatmap.BeatmapInfo;

                var difficultiesBeforeDeletion = groupedOrderedBeatmaps.SelectMany(g => g).ToList();

                beatmapManager.DeleteDifficultyImmediately(difficultyToDelete);

                int deletedIndex = difficultiesBeforeDeletion.IndexOf(difficultyToDelete);
                // of note, we're still working with the cloned version, so indices are all prior to deletion.
                BeatmapInfo nextToShow = difficultiesBeforeDeletion[deletedIndex == 0 ? 1 : deletedIndex - 1];

                Beatmap.Value = beatmapManager.GetWorkingBeatmap(nextToShow);

                SwitchToDifficulty(nextToShow);
            }
        }

        private EditorMenuItem createDifficultyCreationMenu()
        {
            var rulesetItems = new List<MenuItem>();

            foreach (var ruleset in rulesets.AvailableRulesets)
                rulesetItems.Add(new EditorMenuItem(ruleset.Name, MenuItemType.Standard, () => CreateNewDifficulty(ruleset)));

<<<<<<< HEAD
            return new EditorMenuItem("创建新难度") { Items = rulesetItems };
=======
            return new EditorMenuItem(EditorStrings.CreateNewDifficulty) { Items = rulesetItems };
>>>>>>> d38316bf
        }

        protected void CreateNewDifficulty(RulesetInfo rulesetInfo)
        {
            if (!rulesetInfo.Equals(editorBeatmap.BeatmapInfo.Ruleset))
            {
                switchToNewDifficulty(rulesetInfo, false);
                return;
            }

            dialogOverlay.Push(new CreateNewDifficultyDialog(createCopy => switchToNewDifficulty(rulesetInfo, createCopy)));
        }

        private void switchToNewDifficulty(RulesetInfo rulesetInfo, bool createCopy)
        {
            switchingDifficulty = true;
            loader?.ScheduleSwitchToNewDifficulty(editorBeatmap.BeatmapInfo, rulesetInfo, createCopy, GetState(rulesetInfo));
        }

        private EditorMenuItem createDifficultySwitchMenu()
        {
            var difficultyItems = new List<MenuItem>();

            foreach (var rulesetBeatmaps in groupedOrderedBeatmaps)
            {
                if (difficultyItems.Count > 0)
                    difficultyItems.Add(new EditorMenuItemSpacer());

                foreach (var beatmap in rulesetBeatmaps)
                {
                    bool isCurrentDifficulty = playableBeatmap.BeatmapInfo.Equals(beatmap);
                    difficultyItems.Add(new DifficultyMenuItem(beatmap, isCurrentDifficulty, SwitchToDifficulty));
                }
            }

<<<<<<< HEAD
            return new EditorMenuItem("更改难度") { Items = difficultyItems };
=======
            return new EditorMenuItem(EditorStrings.ChangeDifficulty) { Items = difficultyItems };
>>>>>>> d38316bf
        }

        protected void SwitchToDifficulty(BeatmapInfo nextBeatmap) => loader?.ScheduleSwitchToExistingDifficulty(nextBeatmap, GetState(nextBeatmap.Ruleset));

        private void cancelExit()
        {
            updateSampleDisabledState();
            loader?.CancelPendingDifficultySwitch();
        }

        public double SnapTime(double time, double? referenceTime) => editorBeatmap.SnapTime(time, referenceTime);

        public double GetBeatLengthAtTime(double referenceTime) => editorBeatmap.GetBeatLengthAtTime(referenceTime);

        public int BeatDivisor => beatDivisor.Value;

        ControlPointInfo IBeatSyncProvider.ControlPoints => editorBeatmap.ControlPointInfo;
        IClock IBeatSyncProvider.Clock => clock;
        ChannelAmplitudes IHasAmplitudes.CurrentAmplitudes => Beatmap.Value.TrackLoaded ? Beatmap.Value.Track.CurrentAmplitudes : ChannelAmplitudes.Empty;

        private partial class BeatmapEditorToast : Toast
        {
            public BeatmapEditorToast(LocalisableString value, string beatmapDisplayName)
                : base(InputSettingsStrings.EditorSection, value, beatmapDisplayName)
            {
            }
        }
    }
}<|MERGE_RESOLUTION|>--- conflicted
+++ resolved
@@ -294,11 +294,7 @@
                                 RelativeSizeAxes = Axes.Both,
                                 Items = new[]
                                 {
-<<<<<<< HEAD
-                                    new MenuItem("文件")
-=======
                                     new MenuItem(CommonStrings.MenuBarFile)
->>>>>>> d38316bf
                                     {
                                         Items = createFileMenuItems()
                                     },
@@ -306,15 +302,6 @@
                                     {
                                         Items = new[]
                                         {
-<<<<<<< HEAD
-                                            undoMenuItem = new EditorMenuItem("撤销", MenuItemType.Standard, Undo),
-                                            redoMenuItem = new EditorMenuItem("重做", MenuItemType.Standard, Redo),
-                                            new EditorMenuItemSpacer(),
-                                            cutMenuItem = new EditorMenuItem("剪切", MenuItemType.Standard, Cut),
-                                            copyMenuItem = new EditorMenuItem("复制", MenuItemType.Standard, Copy),
-                                            pasteMenuItem = new EditorMenuItem("粘贴", MenuItemType.Standard, Paste),
-                                            cloneMenuItem = new EditorMenuItem("克隆", MenuItemType.Standard, Clone),
-=======
                                             undoMenuItem = new EditorMenuItem(CommonStrings.Undo, MenuItemType.Standard, Undo),
                                             redoMenuItem = new EditorMenuItem(CommonStrings.Redo, MenuItemType.Standard, Redo),
                                             new EditorMenuItemSpacer(),
@@ -322,7 +309,6 @@
                                             copyMenuItem = new EditorMenuItem(CommonStrings.Copy, MenuItemType.Standard, Copy),
                                             pasteMenuItem = new EditorMenuItem(CommonStrings.Paste, MenuItemType.Standard, Paste),
                                             cloneMenuItem = new EditorMenuItem(CommonStrings.Clone, MenuItemType.Standard, Clone),
->>>>>>> d38316bf
                                         }
                                     },
                                     new MenuItem(CommonStrings.MenuBarView)
@@ -965,26 +951,15 @@
 
         private List<MenuItem> createFileMenuItems() => new List<MenuItem>
         {
-<<<<<<< HEAD
-            new EditorMenuItem("保存", MenuItemType.Standard, () => Save()),
-            new EditorMenuItem("导出图包", MenuItemType.Standard, exportBeatmap) { Action = { Disabled = !RuntimeInfo.IsDesktop } },
-=======
             new EditorMenuItem(WebCommonStrings.ButtonsSave, MenuItemType.Standard, () => Save()),
             new EditorMenuItem(EditorStrings.ExportPackage, MenuItemType.Standard, exportBeatmap) { Action = { Disabled = !RuntimeInfo.IsDesktop } },
->>>>>>> d38316bf
             new EditorMenuItemSpacer(),
             createDifficultyCreationMenu(),
             createDifficultySwitchMenu(),
             new EditorMenuItemSpacer(),
-<<<<<<< HEAD
-            new EditorMenuItem("删除难度", MenuItemType.Standard, deleteDifficulty) { Action = { Disabled = Beatmap.Value.BeatmapSetInfo.Beatmaps.Count < 2 } },
-            new EditorMenuItemSpacer(),
-            new EditorMenuItem("退出", MenuItemType.Standard, this.Exit)
-=======
             new EditorMenuItem(EditorStrings.DeleteDifficulty, MenuItemType.Standard, deleteDifficulty) { Action = { Disabled = Beatmap.Value.BeatmapSetInfo.Beatmaps.Count < 2 } },
             new EditorMenuItemSpacer(),
             new EditorMenuItem(CommonStrings.Exit, MenuItemType.Standard, this.Exit)
->>>>>>> d38316bf
         };
 
         private void exportBeatmap()
@@ -1033,11 +1008,7 @@
             foreach (var ruleset in rulesets.AvailableRulesets)
                 rulesetItems.Add(new EditorMenuItem(ruleset.Name, MenuItemType.Standard, () => CreateNewDifficulty(ruleset)));
 
-<<<<<<< HEAD
-            return new EditorMenuItem("创建新难度") { Items = rulesetItems };
-=======
             return new EditorMenuItem(EditorStrings.CreateNewDifficulty) { Items = rulesetItems };
->>>>>>> d38316bf
         }
 
         protected void CreateNewDifficulty(RulesetInfo rulesetInfo)
@@ -1073,11 +1044,7 @@
                 }
             }
 
-<<<<<<< HEAD
-            return new EditorMenuItem("更改难度") { Items = difficultyItems };
-=======
             return new EditorMenuItem(EditorStrings.ChangeDifficulty) { Items = difficultyItems };
->>>>>>> d38316bf
         }
 
         protected void SwitchToDifficulty(BeatmapInfo nextBeatmap) => loader?.ScheduleSwitchToExistingDifficulty(nextBeatmap, GetState(nextBeatmap.Ruleset));
