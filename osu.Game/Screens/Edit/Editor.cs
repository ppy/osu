﻿// Copyright (c) ppy Pty Ltd <contact@ppy.sh>. Licensed under the MIT Licence.
// See the LICENCE file in the repository root for full licence text.

using System;
using System.Collections.Generic;
using System.Linq;
using JetBrains.Annotations;
using osu.Framework;
using osu.Framework.Allocation;
using osu.Framework.Bindables;
using osu.Framework.Graphics;
using osu.Framework.Graphics.Containers;
using osu.Framework.Graphics.Shapes;
using osu.Framework.Graphics.UserInterface;
using osu.Framework.Input;
using osu.Framework.Input.Bindings;
using osu.Framework.Input.Events;
using osu.Framework.Logging;
using osu.Framework.Screens;
using osu.Game.Beatmaps;
using osu.Game.Configuration;
using osu.Game.Graphics;
using osu.Game.Graphics.Cursor;
using osu.Game.Graphics.UserInterface;
using osu.Game.Input.Bindings;
using osu.Game.Online.API;
using osu.Game.Overlays;
using osu.Game.Rulesets.Edit;
using osu.Game.Screens.Edit.Components;
using osu.Game.Screens.Edit.Components.Menus;
using osu.Game.Screens.Edit.Components.Timelines.Summary;
using osu.Game.Screens.Edit.Compose;
using osu.Game.Screens.Edit.Design;
using osu.Game.Screens.Edit.GameplayTest;
using osu.Game.Screens.Edit.Setup;
using osu.Game.Screens.Edit.Timing;
using osu.Game.Screens.Edit.Verify;
using osu.Game.Screens.Play;
using osu.Game.Users;
using osuTK;
using osuTK.Graphics;
using osuTK.Input;

namespace osu.Game.Screens.Edit
{
    [Cached(typeof(IBeatSnapProvider))]
    [Cached(typeof(ISamplePlaybackDisabler))]
    [Cached]
    public class Editor : ScreenWithBeatmapBackground, IKeyBindingHandler<GlobalAction>, IKeyBindingHandler<PlatformAction>, IBeatSnapProvider, ISamplePlaybackDisabler
    {
        public override float BackgroundParallaxAmount => 0.1f;

        public override bool AllowBackButton => false;

        public override bool HideOverlaysOnEnter => true;

        public override bool DisallowExternalBeatmapRulesetChanges => true;

        public override bool? AllowTrackAdjustments => false;

        protected bool HasUnsavedChanges => lastSavedHash != changeHandler.CurrentStateHash;

        [Resolved]
        private BeatmapManager beatmapManager { get; set; }

        [Resolved(canBeNull: true)]
        private DialogOverlay dialogOverlay { get; set; }

        public IBindable<bool> SamplePlaybackDisabled => samplePlaybackDisabled;

        private readonly Bindable<bool> samplePlaybackDisabled = new Bindable<bool>();

        private bool exitConfirmed;

        private string lastSavedHash;

        private Container<EditorScreen> screenContainer;

        [CanBeNull]
        private readonly EditorLoader loader;

        private EditorScreen currentScreen;

        private readonly BindableBeatDivisor beatDivisor = new BindableBeatDivisor();
        private EditorClock clock;

        private IBeatmap playableBeatmap;
        private EditorBeatmap editorBeatmap;
        private EditorChangeHandler changeHandler;

        private EditorMenuBar menuBar;

        private DependencyContainer dependencies;

        private TestGameplayButton testGameplayButton;

        private bool isNewBeatmap;

        protected override UserActivity InitialActivity => new UserActivity.Editing(Beatmap.Value.BeatmapInfo);

        protected override IReadOnlyDependencyContainer CreateChildDependencies(IReadOnlyDependencyContainer parent)
            => dependencies = new DependencyContainer(base.CreateChildDependencies(parent));

        [Resolved]
        private IAPIProvider api { get; set; }

        [Resolved]
        private MusicController music { get; set; }

        [Cached]
        public readonly EditorClipboard Clipboard = new EditorClipboard();

        [Cached]
        private readonly OverlayColourProvider colourProvider = new OverlayColourProvider(OverlayColourScheme.Blue);

        public Editor(EditorLoader loader = null)
        {
            this.loader = loader;
        }

        [BackgroundDependencyLoader]
        private void load(OsuColour colours, OsuConfigManager config)
        {
            var loadableBeatmap = Beatmap.Value;

            if (loadableBeatmap is DummyWorkingBeatmap)
            {
                isNewBeatmap = true;

                loadableBeatmap = beatmapManager.CreateNew(Ruleset.Value, api.LocalUser.Value);

                // required so we can get the track length in EditorClock.
                // this is safe as nothing has yet got a reference to this new beatmap.
                loadableBeatmap.LoadTrack();

                // this is a bit haphazard, but guards against setting the lease Beatmap bindable if
                // the editor has already been exited.
                if (!ValidForPush)
                    return;
            }

            try
            {
                playableBeatmap = loadableBeatmap.GetPlayableBeatmap(loadableBeatmap.BeatmapInfo.Ruleset);

                // clone these locally for now to avoid incurring overhead on GetPlayableBeatmap usages.
                // eventually we will want to improve how/where this is done as there are issues with *not* cloning it in all cases.
                playableBeatmap.ControlPointInfo = playableBeatmap.ControlPointInfo.DeepClone();
            }
            catch (Exception e)
            {
                Logger.Error(e, "Could not load beatmap successfully!");
                // couldn't load, hard abort!
                this.Exit();
                return;
            }

            beatDivisor.Value = playableBeatmap.BeatmapInfo.BeatDivisor;
            beatDivisor.BindValueChanged(divisor => playableBeatmap.BeatmapInfo.BeatDivisor = divisor.NewValue);

            // Todo: should probably be done at a DrawableRuleset level to share logic with Player.
            clock = new EditorClock(playableBeatmap, beatDivisor) { IsCoupled = false };
            clock.ChangeSource(loadableBeatmap.Track);

            dependencies.CacheAs(clock);
            AddInternal(clock);

            clock.SeekingOrStopped.BindValueChanged(_ => updateSampleDisabledState());

            // todo: remove caching of this and consume via editorBeatmap?
            dependencies.Cache(beatDivisor);

            AddInternal(editorBeatmap = new EditorBeatmap(playableBeatmap, loadableBeatmap.GetSkin(), loadableBeatmap.BeatmapInfo));
            dependencies.CacheAs(editorBeatmap);
            changeHandler = new EditorChangeHandler(editorBeatmap);
            dependencies.CacheAs<IEditorChangeHandler>(changeHandler);

            updateLastSavedHash();

            Schedule(() =>
            {
                // we need to avoid changing the beatmap from an asynchronous load thread. it can potentially cause weirdness including crashes.
                // this assumes that nothing during the rest of this load() method is accessing Beatmap.Value (loadableBeatmap should be preferred).
                // generally this is quite safe, as the actual load of editor content comes after menuBar.Mode.ValueChanged is fired in its own LoadComplete.
                Beatmap.Value = loadableBeatmap;
            });

            OsuMenuItem undoMenuItem;
            OsuMenuItem redoMenuItem;

            AddInternal(new OsuContextMenuContainer
            {
                RelativeSizeAxes = Axes.Both,
                Children = new[]
                {
                    new Container
                    {
                        Name = "Screen container",
                        RelativeSizeAxes = Axes.Both,
                        Padding = new MarginPadding { Top = 40, Bottom = 60 },
                        Child = screenContainer = new Container<EditorScreen>
                        {
                            RelativeSizeAxes = Axes.Both,
                            Masking = true
                        }
                    },
                    new Container
                    {
                        Name = "Top bar",
                        RelativeSizeAxes = Axes.X,
                        Height = 40,
                        Child = menuBar = new EditorMenuBar
                        {
                            Anchor = Anchor.CentreLeft,
                            Origin = Anchor.CentreLeft,
                            RelativeSizeAxes = Axes.Both,
                            Mode = { Value = isNewBeatmap ? EditorScreenMode.SongSetup : EditorScreenMode.Compose },
                            Items = new[]
                            {
                                new MenuItem("File")
                                {
                                    Items = createFileMenuItems()
                                },
                                new MenuItem("Edit")
                                {
                                    Items = new[]
                                    {
                                        undoMenuItem = new EditorMenuItem("Undo", MenuItemType.Standard, Undo),
                                        redoMenuItem = new EditorMenuItem("Redo", MenuItemType.Standard, Redo),
                                        new EditorMenuItemSpacer(),
                                        cutMenuItem = new EditorMenuItem("Cut", MenuItemType.Standard, Cut),
                                        copyMenuItem = new EditorMenuItem("Copy", MenuItemType.Standard, Copy),
                                        pasteMenuItem = new EditorMenuItem("Paste", MenuItemType.Standard, Paste),
                                    }
                                },
                                new MenuItem("View")
                                {
                                    Items = new MenuItem[]
                                    {
                                        new WaveformOpacityMenuItem(config.GetBindable<float>(OsuSetting.EditorWaveformOpacity)),
                                        new HitAnimationsMenuItem(config.GetBindable<bool>(OsuSetting.EditorHitAnimations))
                                    }
                                }
                            }
                        }
                    },
                    new Container
                    {
                        Name = "Bottom bar",
                        Anchor = Anchor.BottomLeft,
                        Origin = Anchor.BottomLeft,
                        RelativeSizeAxes = Axes.X,
                        Height = 60,
                        Children = new Drawable[]
                        {
                            new Box
                            {
                                RelativeSizeAxes = Axes.Both,
                                Colour = colours.Gray2
                            },
                            new Container
                            {
                                RelativeSizeAxes = Axes.Both,
                                Padding = new MarginPadding { Vertical = 5, Horizontal = 10 },
                                Child = new GridContainer
                                {
                                    RelativeSizeAxes = Axes.Both,
                                    ColumnDimensions = new[]
                                    {
                                        new Dimension(GridSizeMode.Absolute, 220),
                                        new Dimension(),
                                        new Dimension(GridSizeMode.Absolute, 220),
                                        new Dimension(GridSizeMode.Absolute, 120),
                                    },
                                    Content = new[]
                                    {
                                        new Drawable[]
                                        {
                                            new Container
                                            {
                                                RelativeSizeAxes = Axes.Both,
                                                Padding = new MarginPadding { Right = 10 },
                                                Child = new TimeInfoContainer { RelativeSizeAxes = Axes.Both },
                                            },
                                            new SummaryTimeline
                                            {
                                                RelativeSizeAxes = Axes.Both,
                                            },
                                            new Container
                                            {
                                                RelativeSizeAxes = Axes.Both,
                                                Padding = new MarginPadding { Left = 10 },
                                                Child = new PlaybackControl { RelativeSizeAxes = Axes.Both },
                                            },
                                            testGameplayButton = new TestGameplayButton
                                            {
                                                RelativeSizeAxes = Axes.Both,
                                                Padding = new MarginPadding { Left = 10 },
                                                Size = new Vector2(1),
                                                Action = testGameplay
                                            }
                                        },
                                    }
                                },
                            }
                        }
                    },
                }
            });

            changeHandler.CanUndo.BindValueChanged(v => undoMenuItem.Action.Disabled = !v.NewValue, true);
            changeHandler.CanRedo.BindValueChanged(v => redoMenuItem.Action.Disabled = !v.NewValue, true);

            menuBar.Mode.ValueChanged += onModeChanged;
        }

        protected override void LoadComplete()
        {
            base.LoadComplete();
            setUpClipboardActionAvailability();
        }

        /// <summary>
        /// If the beatmap's track has changed, this method must be called to keep the editor in a valid state.
        /// </summary>
        public void UpdateClockSource() => clock.ChangeSource(Beatmap.Value.Track);

        /// <summary>
        /// Restore the editor to a provided state.
        /// </summary>
        /// <param name="state">The state to restore.</param>
        public void RestoreState([NotNull] EditorState state) => Schedule(() =>
        {
            clock.Seek(state.Time);
            Clipboard.Content.Value = state.ClipboardContent;
        });

        protected void Save()
        {
            // no longer new after first user-triggered save.
            isNewBeatmap = false;

            // apply any set-level metadata changes.
            beatmapManager.Update(editorBeatmap.BeatmapInfo.BeatmapSet);

            // save the loaded beatmap's data stream.
            beatmapManager.Save(editorBeatmap.BeatmapInfo, editorBeatmap.PlayableBeatmap, editorBeatmap.BeatmapSkin);

            updateLastSavedHash();
        }

        protected override void Update()
        {
            base.Update();
            clock.ProcessFrame();
        }

        public bool OnPressed(KeyBindingPressEvent<PlatformAction> e)
        {
            switch (e.Action)
            {
                case PlatformAction.Cut:
                    Cut();
                    return true;

                case PlatformAction.Copy:
                    Copy();
                    return true;

                case PlatformAction.Paste:
                    Paste();
                    return true;

                case PlatformAction.Undo:
                    Undo();
                    return true;

                case PlatformAction.Redo:
                    Redo();
                    return true;

                case PlatformAction.Save:
                    Save();
                    return true;
            }

            return false;
        }

        public void OnReleased(KeyBindingReleaseEvent<PlatformAction> e)
        {
        }

        protected override bool OnKeyDown(KeyDownEvent e)
        {
            switch (e.Key)
            {
                case Key.Left:
                    seek(e, -1);
                    return true;

                case Key.Right:
                    seek(e, 1);
                    return true;
            }

            return base.OnKeyDown(e);
        }

        private double scrollAccumulation;

        protected override bool OnScroll(ScrollEvent e)
        {
            if (e.ControlPressed || e.AltPressed || e.SuperPressed)
                return false;

            const double precision = 1;

            double scrollComponent = e.ScrollDelta.X + e.ScrollDelta.Y;

            double scrollDirection = Math.Sign(scrollComponent);

            // this is a special case to handle the "pivot" scenario.
            // if we are precise scrolling in one direction then change our mind and scroll backwards,
            // the existing accumulation should be applied in the inverse direction to maintain responsiveness.
            if (scrollAccumulation != 0 && Math.Sign(scrollAccumulation) != scrollDirection)
                scrollAccumulation = scrollDirection * (precision - Math.Abs(scrollAccumulation));

            scrollAccumulation += scrollComponent * (e.IsPrecise ? 0.1 : 1);

            // because we are doing snapped seeking, we need to add up precise scrolls until they accumulate to an arbitrary cut-off.
            while (Math.Abs(scrollAccumulation) >= precision)
            {
                if (scrollAccumulation > 0)
                    seek(e, -1);
                else
                    seek(e, 1);

                scrollAccumulation = scrollAccumulation < 0 ? Math.Min(0, scrollAccumulation + precision) : Math.Max(0, scrollAccumulation - precision);
            }

            return true;
        }

        public bool OnPressed(KeyBindingPressEvent<GlobalAction> e)
        {
            switch (e.Action)
            {
                case GlobalAction.Back:
                    // as we don't want to display the back button, manual handling of exit action is required.
                    this.Exit();
                    return true;

                case GlobalAction.EditorComposeMode:
                    menuBar.Mode.Value = EditorScreenMode.Compose;
                    return true;

                case GlobalAction.EditorDesignMode:
                    menuBar.Mode.Value = EditorScreenMode.Design;
                    return true;

                case GlobalAction.EditorTimingMode:
                    menuBar.Mode.Value = EditorScreenMode.Timing;
                    return true;

                case GlobalAction.EditorSetupMode:
                    menuBar.Mode.Value = EditorScreenMode.SongSetup;
                    return true;

                case GlobalAction.EditorVerifyMode:
                    menuBar.Mode.Value = EditorScreenMode.Verify;
                    return true;

                case GlobalAction.EditorTestGameplay:
                    testGameplayButton.TriggerClick();
                    return true;

                default:
                    return false;
            }
        }

        public void OnReleased(KeyBindingReleaseEvent<GlobalAction> e)
        {
        }

        public override void OnEntering(IScreen last)
        {
            base.OnEntering(last);
            dimBackground();
            resetTrack(true);
        }

        public override void OnResuming(IScreen last)
        {
            base.OnResuming(last);
            dimBackground();
        }

        private void dimBackground()
        {
            ApplyToBackground(b =>
            {
                // todo: temporary. we want to be applying dim using the UserDimContainer eventually.
                b.FadeColour(Color4.DarkGray, 500);

                b.IgnoreUserSettings.Value = true;
                b.BlurAmount.Value = 0;
            });
<<<<<<< HEAD

            resetTrack(true);

            //BDL is too early to show popups
            if (Game is OsuGame game)
            {
                if (!game.HasStoragePermission())
                {
                    dialogOverlay?.Push(new PromptRequestPermissionDialog(delegate { game.RequestStoragePermission(); }));
                }
            }
=======
>>>>>>> 91a21152
        }

        public override bool OnExiting(IScreen next)
        {
            if (!exitConfirmed)
            {
                // dialog overlay may not be available in visual tests.
                if (dialogOverlay == null)
                {
                    confirmExit();
                    return true;
                }

                // if the dialog is already displayed, confirm exit with no save.
                if (dialogOverlay.CurrentDialog is PromptForSaveDialog saveDialog)
                {
                    saveDialog.PerformOkAction();
                    return true;
                }

                if (isNewBeatmap || HasUnsavedChanges)
                {
                    samplePlaybackDisabled.Value = true;
                    dialogOverlay?.Push(new PromptForSaveDialog(confirmExit, confirmExitWithSave, cancelExit));
                    return true;
                }
            }

            ApplyToBackground(b => b.FadeColour(Color4.White, 500));
            resetTrack();

            refetchBeatmap();

            return base.OnExiting(next);
        }

        public override void OnSuspending(IScreen next)
        {
            base.OnSuspending(next);
            clock.Stop();
            refetchBeatmap();
        }

        private void refetchBeatmap()
        {
            // To update the game-wide beatmap with any changes, perform a re-fetch on exit/suspend.
            // This is required as the editor makes its local changes via EditorBeatmap
            // (which are not propagated outwards to a potentially cached WorkingBeatmap).
            var refetchedBeatmap = beatmapManager.GetWorkingBeatmap(Beatmap.Value.BeatmapInfo);

            if (!(refetchedBeatmap is DummyWorkingBeatmap))
            {
                Logger.Log("Editor providing re-fetched beatmap post edit session");
                Beatmap.Value = refetchedBeatmap;
            }
        }

        private void confirmExitWithSave()
        {
            Save();

            exitConfirmed = true;
            this.Exit();
        }

        private void confirmExit()
        {
            // stop the track if playing to allow the parent screen to choose a suitable playback mode.
            Beatmap.Value.Track.Stop();

            if (isNewBeatmap)
            {
                // confirming exit without save means we should delete the new beatmap completely.
                beatmapManager.Delete(playableBeatmap.BeatmapInfo.BeatmapSet);

                // eagerly clear contents before restoring default beatmap to prevent value change callbacks from firing.
                ClearInternal();

                // in theory this shouldn't be required but due to EF core not sharing instance states 100%
                // MusicController is unaware of the changed DeletePending state.
                Beatmap.SetDefault();
            }

            exitConfirmed = true;
            this.Exit();
        }

        #region Clipboard support

        private EditorMenuItem cutMenuItem;
        private EditorMenuItem copyMenuItem;
        private EditorMenuItem pasteMenuItem;

        private readonly BindableWithCurrent<bool> canCut = new BindableWithCurrent<bool>();
        private readonly BindableWithCurrent<bool> canCopy = new BindableWithCurrent<bool>();
        private readonly BindableWithCurrent<bool> canPaste = new BindableWithCurrent<bool>();

        private void setUpClipboardActionAvailability()
        {
            canCut.Current.BindValueChanged(cut => cutMenuItem.Action.Disabled = !cut.NewValue, true);
            canCopy.Current.BindValueChanged(copy => copyMenuItem.Action.Disabled = !copy.NewValue, true);
            canPaste.Current.BindValueChanged(paste => pasteMenuItem.Action.Disabled = !paste.NewValue, true);
        }

        private void rebindClipboardBindables()
        {
            canCut.Current = currentScreen.CanCut;
            canCopy.Current = currentScreen.CanCopy;
            canPaste.Current = currentScreen.CanPaste;
        }

        protected void Cut() => currentScreen?.Cut();

        protected void Copy() => currentScreen?.Copy();

        protected void Paste() => currentScreen?.Paste();

        #endregion

        protected void Undo() => changeHandler.RestoreState(-1);

        protected void Redo() => changeHandler.RestoreState(1);

        private void resetTrack(bool seekToStart = false)
        {
            Beatmap.Value.Track.Stop();

            if (seekToStart)
            {
                double targetTime = 0;

                if (Beatmap.Value.Beatmap.HitObjects.Count > 0)
                {
                    // seek to one beat length before the first hitobject
                    targetTime = Beatmap.Value.Beatmap.HitObjects[0].StartTime;
                    targetTime -= Beatmap.Value.Beatmap.ControlPointInfo.TimingPointAt(targetTime).BeatLength;
                }

                clock.Seek(Math.Max(0, targetTime));
            }
        }

        private void onModeChanged(ValueChangedEvent<EditorScreenMode> e)
        {
            var lastScreen = currentScreen;

            lastScreen?.Hide();

            try
            {
                if ((currentScreen = screenContainer.SingleOrDefault(s => s.Type == e.NewValue)) != null)
                {
                    screenContainer.ChangeChildDepth(currentScreen, lastScreen?.Depth + 1 ?? 0);
                    currentScreen.Show();
                    return;
                }

                switch (e.NewValue)
                {
                    case EditorScreenMode.SongSetup:
                        currentScreen = new SetupScreen();
                        break;

                    case EditorScreenMode.Compose:
                        currentScreen = new ComposeScreen();
                        break;

                    case EditorScreenMode.Design:
                        currentScreen = new DesignScreen();
                        break;

                    case EditorScreenMode.Timing:
                        currentScreen = new TimingScreen();
                        break;

                    case EditorScreenMode.Verify:
                        currentScreen = new VerifyScreen();
                        break;

                    default:
                        throw new InvalidOperationException("Editor menu bar switched to an unsupported mode");
                }

                LoadComponentAsync(currentScreen, newScreen =>
                {
                    if (newScreen == currentScreen)
                    {
                        screenContainer.Add(newScreen);
                        newScreen.Show();
                    }
                });
            }
            finally
            {
                updateSampleDisabledState();
                rebindClipboardBindables();
            }
        }

        private void updateSampleDisabledState()
        {
            samplePlaybackDisabled.Value = clock.SeekingOrStopped.Value || !(currentScreen is ComposeScreen);
        }

        private void seek(UIEvent e, int direction)
        {
            double amount = e.ShiftPressed ? 4 : 1;

            bool trackPlaying = clock.IsRunning;

            if (trackPlaying)
            {
                // generally users are not looking to perform tiny seeks when the track is playing,
                // so seeks should always be by one full beat, bypassing the beatDivisor.
                // this multiplication undoes the division that will be applied in the underlying seek operation.
                amount *= beatDivisor.Value;
            }

            if (direction < 1)
                clock.SeekBackward(!trackPlaying, amount);
            else
                clock.SeekForward(!trackPlaying, amount);
        }

        private void exportBeatmap()
        {
            Save();
            beatmapManager.Export(Beatmap.Value.BeatmapSetInfo);
        }

        private void updateLastSavedHash()
        {
            lastSavedHash = changeHandler.CurrentStateHash;
        }

        private List<MenuItem> createFileMenuItems()
        {
            var fileMenuItems = new List<MenuItem>
            {
                new EditorMenuItem("Save", MenuItemType.Standard, Save)
            };

            if (RuntimeInfo.IsDesktop)
                fileMenuItems.Add(new EditorMenuItem("Export package", MenuItemType.Standard, exportBeatmap));

            fileMenuItems.Add(new EditorMenuItemSpacer());

            var beatmapSet = beatmapManager.QueryBeatmapSet(bs => bs.ID == Beatmap.Value.BeatmapSetInfo.ID) ?? playableBeatmap.BeatmapInfo.BeatmapSet;

            var difficultyItems = new List<MenuItem>();

            foreach (var rulesetBeatmaps in beatmapSet.Beatmaps.GroupBy(b => b.RulesetID).OrderBy(group => group.Key))
            {
                if (difficultyItems.Count > 0)
                    difficultyItems.Add(new EditorMenuItemSpacer());

                foreach (var beatmap in rulesetBeatmaps.OrderBy(b => b.StarRating))
                    difficultyItems.Add(createDifficultyMenuItem(beatmap));
            }

            fileMenuItems.Add(new EditorMenuItem("Change difficulty") { Items = difficultyItems });

            fileMenuItems.Add(new EditorMenuItemSpacer());
            fileMenuItems.Add(new EditorMenuItem("Exit", MenuItemType.Standard, this.Exit));
            return fileMenuItems;
        }

        private DifficultyMenuItem createDifficultyMenuItem(BeatmapInfo beatmapInfo)
        {
            bool isCurrentDifficulty = playableBeatmap.BeatmapInfo.Equals(beatmapInfo);
            return new DifficultyMenuItem(beatmapInfo, isCurrentDifficulty, SwitchToDifficulty);
        }

        protected void SwitchToDifficulty(BeatmapInfo nextBeatmap) => loader?.ScheduleDifficultySwitch(nextBeatmap, new EditorState
        {
            Time = clock.CurrentTimeAccurate,
            ClipboardContent = editorBeatmap.BeatmapInfo.RulesetID == nextBeatmap.RulesetID ? Clipboard.Content.Value : string.Empty
        });

        private void cancelExit()
        {
            samplePlaybackDisabled.Value = false;
            loader?.CancelPendingDifficultySwitch();
        }

        private void testGameplay()
        {
            if (HasUnsavedChanges)
            {
                dialogOverlay.Push(new SaveBeforeGameplayTestDialog(() =>
                {
                    Save();
                    pushEditorPlayer();
                }));
            }
            else
            {
                pushEditorPlayer();
            }

            void pushEditorPlayer() => this.Push(new EditorPlayerLoader());
        }

        public double SnapTime(double time, double? referenceTime) => editorBeatmap.SnapTime(time, referenceTime);

        public double GetBeatLengthAtTime(double referenceTime) => editorBeatmap.GetBeatLengthAtTime(referenceTime);

        public int BeatDivisor => beatDivisor.Value;
    }
}<|MERGE_RESOLUTION|>--- conflicted
+++ resolved
@@ -489,6 +489,15 @@
             base.OnEntering(last);
             dimBackground();
             resetTrack(true);
+            
+            //BDL is too early to show popups
+            if (Game is OsuGame game)
+            {
+                if (!game.HasStoragePermission())
+                {
+                    dialogOverlay?.Push(new PromptRequestPermissionDialog(delegate { game.RequestStoragePermission(); }));
+                }
+            }
         }
 
         public override void OnResuming(IScreen last)
@@ -507,20 +516,6 @@
                 b.IgnoreUserSettings.Value = true;
                 b.BlurAmount.Value = 0;
             });
-<<<<<<< HEAD
-
-            resetTrack(true);
-
-            //BDL is too early to show popups
-            if (Game is OsuGame game)
-            {
-                if (!game.HasStoragePermission())
-                {
-                    dialogOverlay?.Push(new PromptRequestPermissionDialog(delegate { game.RequestStoragePermission(); }));
-                }
-            }
-=======
->>>>>>> 91a21152
         }
 
         public override bool OnExiting(IScreen next)
