﻿// Copyright (c) ppy Pty Ltd <contact@ppy.sh>. Licensed under the MIT Licence.
// See the LICENCE file in the repository root for full licence text.

using System;
using System.Collections.Generic;
using System.Diagnostics;
using System.Linq;
using JetBrains.Annotations;
using osu.Framework;
using osu.Framework.Allocation;
using osu.Framework.Bindables;
using osu.Framework.Graphics;
using osu.Framework.Graphics.Containers;
using osu.Framework.Graphics.Shapes;
using osu.Framework.Graphics.UserInterface;
using osu.Framework.Input;
using osu.Framework.Input.Bindings;
using osu.Framework.Input.Events;
using osu.Framework.Logging;
using osu.Framework.Platform;
using osu.Framework.Screens;
using osu.Game.Beatmaps;
using osu.Game.Configuration;
using osu.Game.Database;
using osu.Game.Graphics;
using osu.Game.Graphics.Cursor;
using osu.Game.Graphics.UserInterface;
using osu.Game.Input.Bindings;
using osu.Game.Online.API;
using osu.Game.Overlays;
using osu.Game.Overlays.Notifications;
using osu.Game.Rulesets;
using osu.Game.Rulesets.Edit;
using osu.Game.Screens.Edit.Components;
using osu.Game.Screens.Edit.Components.Menus;
using osu.Game.Screens.Edit.Components.Timelines.Summary;
using osu.Game.Screens.Edit.Compose;
using osu.Game.Screens.Edit.Design;
using osu.Game.Screens.Edit.GameplayTest;
using osu.Game.Screens.Edit.Setup;
using osu.Game.Screens.Edit.Timing;
using osu.Game.Screens.Edit.Verify;
using osu.Game.Screens.Play;
using osu.Game.Users;
using osuTK;
using osuTK.Graphics;
using osuTK.Input;

namespace osu.Game.Screens.Edit
{
    [Cached(typeof(IBeatSnapProvider))]
    [Cached(typeof(ISamplePlaybackDisabler))]
    [Cached]
    public class Editor : ScreenWithBeatmapBackground, IKeyBindingHandler<GlobalAction>, IKeyBindingHandler<PlatformAction>, IBeatSnapProvider, ISamplePlaybackDisabler
    {
        public override float BackgroundParallaxAmount => 0.1f;

        public override bool AllowBackButton => false;

        public override bool HideOverlaysOnEnter => true;

        public override bool DisallowExternalBeatmapRulesetChanges => true;

        public override bool? AllowTrackAdjustments => false;

        protected bool HasUnsavedChanges
        {
            get
            {
                if (!canSave)
                    return false;

                return lastSavedHash != changeHandler?.CurrentStateHash;
            }
        }

        [Resolved]
        private BeatmapManager beatmapManager { get; set; }

        [Resolved]
        private RulesetStore rulesets { get; set; }

        [Resolved]
        private Storage storage { get; set; }

        [Resolved(canBeNull: true)]
        private DialogOverlay dialogOverlay { get; set; }

        [Resolved(canBeNull: true)]
        private NotificationOverlay notifications { get; set; }

        public IBindable<bool> SamplePlaybackDisabled => samplePlaybackDisabled;

        private readonly Bindable<bool> samplePlaybackDisabled = new Bindable<bool>();

        private bool canSave;

        private bool exitConfirmed;

        private string lastSavedHash;

        private Container<EditorScreen> screenContainer;

        [CanBeNull]
        private readonly EditorLoader loader;

        private EditorScreen currentScreen;

        private readonly BindableBeatDivisor beatDivisor = new BindableBeatDivisor();
        private EditorClock clock;

        private IBeatmap playableBeatmap;
        private EditorBeatmap editorBeatmap;

        [CanBeNull] // Should be non-null once it can support custom rulesets.
        private EditorChangeHandler changeHandler;

        private EditorMenuBar menuBar;

        private DependencyContainer dependencies;

        private TestGameplayButton testGameplayButton;

        private bool isNewBeatmap;

        protected override UserActivity InitialActivity => new UserActivity.Editing(Beatmap.Value.BeatmapInfo);

        protected override IReadOnlyDependencyContainer CreateChildDependencies(IReadOnlyDependencyContainer parent)
            => dependencies = new DependencyContainer(base.CreateChildDependencies(parent));

        [Resolved]
        private IAPIProvider api { get; set; }

        [Cached]
        public readonly EditorClipboard Clipboard = new EditorClipboard();

        [Cached]
        private readonly OverlayColourProvider colourProvider = new OverlayColourProvider(OverlayColourScheme.Blue);

        public Editor(EditorLoader loader = null)
        {
            this.loader = loader;
        }

        [BackgroundDependencyLoader]
        private void load(OsuColour colours, OsuConfigManager config)
        {
            var loadableBeatmap = Beatmap.Value;

            if (loadableBeatmap is DummyWorkingBeatmap)
            {
                isNewBeatmap = true;

                loadableBeatmap = beatmapManager.CreateNew(Ruleset.Value, api.LocalUser.Value);

                // required so we can get the track length in EditorClock.
                // this is safe as nothing has yet got a reference to this new beatmap.
                loadableBeatmap.LoadTrack();

                // this is a bit haphazard, but guards against setting the lease Beatmap bindable if
                // the editor has already been exited.
                if (!ValidForPush)
                    return;
            }

            try
            {
                playableBeatmap = loadableBeatmap.GetPlayableBeatmap(loadableBeatmap.BeatmapInfo.Ruleset);

                // clone these locally for now to avoid incurring overhead on GetPlayableBeatmap usages.
                // eventually we will want to improve how/where this is done as there are issues with *not* cloning it in all cases.
                playableBeatmap.ControlPointInfo = playableBeatmap.ControlPointInfo.DeepClone();
            }
            catch (Exception e)
            {
                Logger.Error(e, "Could not load beatmap successfully!");
                // couldn't load, hard abort!
                this.Exit();
                return;
            }

            // Todo: should probably be done at a DrawableRuleset level to share logic with Player.
            clock = new EditorClock(playableBeatmap, beatDivisor) { IsCoupled = false };
            clock.ChangeSource(loadableBeatmap.Track);

            dependencies.CacheAs(clock);
            AddInternal(clock);

            clock.SeekingOrStopped.BindValueChanged(_ => updateSampleDisabledState());

            // todo: remove caching of this and consume via editorBeatmap?
            dependencies.Cache(beatDivisor);

            AddInternal(editorBeatmap = new EditorBeatmap(playableBeatmap, loadableBeatmap.GetSkin(), loadableBeatmap.BeatmapInfo));
            dependencies.CacheAs(editorBeatmap);

            canSave = editorBeatmap.BeatmapInfo.Ruleset.CreateInstance() is ILegacyRuleset;

            if (canSave)
            {
                changeHandler = new EditorChangeHandler(editorBeatmap);
                dependencies.CacheAs<IEditorChangeHandler>(changeHandler);
            }

            beatDivisor.Value = editorBeatmap.BeatmapInfo.BeatDivisor;
            beatDivisor.BindValueChanged(divisor => editorBeatmap.BeatmapInfo.BeatDivisor = divisor.NewValue);

            updateLastSavedHash();

            Schedule(() =>
            {
                // we need to avoid changing the beatmap from an asynchronous load thread. it can potentially cause weirdness including crashes.
                // this assumes that nothing during the rest of this load() method is accessing Beatmap.Value (loadableBeatmap should be preferred).
                // generally this is quite safe, as the actual load of editor content comes after menuBar.Mode.ValueChanged is fired in its own LoadComplete.
                Beatmap.Value = loadableBeatmap;
            });

            OsuMenuItem undoMenuItem;
            OsuMenuItem redoMenuItem;

            AddInternal(new OsuContextMenuContainer
            {
                RelativeSizeAxes = Axes.Both,
                Children = new[]
                {
                    new Container
                    {
                        Name = "Screen container",
                        RelativeSizeAxes = Axes.Both,
                        Padding = new MarginPadding { Top = 40, Bottom = 60 },
                        Child = screenContainer = new Container<EditorScreen>
                        {
                            RelativeSizeAxes = Axes.Both,
                            Masking = true
                        }
                    },
                    new Container
                    {
                        Name = "Top bar",
                        RelativeSizeAxes = Axes.X,
                        Height = 40,
                        Child = menuBar = new EditorMenuBar
                        {
                            Anchor = Anchor.CentreLeft,
                            Origin = Anchor.CentreLeft,
                            RelativeSizeAxes = Axes.Both,
                            Mode = { Value = isNewBeatmap ? EditorScreenMode.SongSetup : EditorScreenMode.Compose },
                            Items = new[]
                            {
                                new MenuItem("文件")
                                {
                                    Items = createFileMenuItems()
                                },
                                new MenuItem("编辑")
                                {
                                    Items = new[]
                                    {
                                        undoMenuItem = new EditorMenuItem("撤销", MenuItemType.Standard, Undo),
                                        redoMenuItem = new EditorMenuItem("重做", MenuItemType.Standard, Redo),
                                        new EditorMenuItemSpacer(),
                                        cutMenuItem = new EditorMenuItem("剪切", MenuItemType.Standard, Cut),
                                        copyMenuItem = new EditorMenuItem("复制", MenuItemType.Standard, Copy),
                                        pasteMenuItem = new EditorMenuItem("粘贴", MenuItemType.Standard, Paste),
                                    }
                                },
                                new MenuItem("视图")
                                {
                                    Items = new MenuItem[]
                                    {
                                        new WaveformOpacityMenuItem(config.GetBindable<float>(OsuSetting.EditorWaveformOpacity)),
                                        new HitAnimationsMenuItem(config.GetBindable<bool>(OsuSetting.EditorHitAnimations))
                                    }
                                }
                            }
                        }
                    },
                    new Container
                    {
                        Name = "Bottom bar",
                        Anchor = Anchor.BottomLeft,
                        Origin = Anchor.BottomLeft,
                        RelativeSizeAxes = Axes.X,
                        Height = 60,
                        Children = new Drawable[]
                        {
                            new Box
                            {
                                RelativeSizeAxes = Axes.Both,
                                Colour = colours.Gray2
                            },
                            new Container
                            {
                                RelativeSizeAxes = Axes.Both,
                                Padding = new MarginPadding { Vertical = 5, Horizontal = 10 },
                                Child = new GridContainer
                                {
                                    RelativeSizeAxes = Axes.Both,
                                    ColumnDimensions = new[]
                                    {
                                        new Dimension(GridSizeMode.Absolute, 220),
                                        new Dimension(),
                                        new Dimension(GridSizeMode.Absolute, 220),
                                        new Dimension(GridSizeMode.Absolute, 120),
                                    },
                                    Content = new[]
                                    {
                                        new Drawable[]
                                        {
                                            new Container
                                            {
                                                RelativeSizeAxes = Axes.Both,
                                                Padding = new MarginPadding { Right = 10 },
                                                Child = new TimeInfoContainer { RelativeSizeAxes = Axes.Both },
                                            },
                                            new SummaryTimeline
                                            {
                                                RelativeSizeAxes = Axes.Both,
                                            },
                                            new Container
                                            {
                                                RelativeSizeAxes = Axes.Both,
                                                Padding = new MarginPadding { Left = 10 },
                                                Child = new PlaybackControl { RelativeSizeAxes = Axes.Both },
                                            },
                                            testGameplayButton = new TestGameplayButton
                                            {
                                                RelativeSizeAxes = Axes.Both,
                                                Padding = new MarginPadding { Left = 10 },
                                                Size = new Vector2(1),
                                                Action = testGameplay
                                            }
                                        },
                                    }
                                },
                            }
                        }
                    },
                }
            });

            changeHandler?.CanUndo.BindValueChanged(v => undoMenuItem.Action.Disabled = !v.NewValue, true);
            changeHandler?.CanRedo.BindValueChanged(v => redoMenuItem.Action.Disabled = !v.NewValue, true);

            menuBar.Mode.ValueChanged += onModeChanged;
        }

        protected override void LoadComplete()
        {
            base.LoadComplete();
            setUpClipboardActionAvailability();
        }

        /// <summary>
        /// If the beatmap's track has changed, this method must be called to keep the editor in a valid state.
        /// </summary>
        public void UpdateClockSource() => clock.ChangeSource(Beatmap.Value.Track);

        /// <summary>
        /// Creates an <see cref="EditorState"/> instance representing the current state of the editor.
        /// </summary>
        /// <param name="nextBeatmap">
        /// The next beatmap to be shown, in the case of difficulty switch.
        /// <see langword="null"/> indicates that the beatmap will not be changing.
        /// </param>
        public EditorState GetState([CanBeNull] BeatmapInfo nextBeatmap = null) => new EditorState
        {
            Time = clock.CurrentTimeAccurate,
            ClipboardContent = nextBeatmap == null || editorBeatmap.BeatmapInfo.Ruleset.ShortName == nextBeatmap.Ruleset.ShortName ? Clipboard.Content.Value : string.Empty
        };

        /// <summary>
        /// Restore the editor to a provided state.
        /// </summary>
        /// <param name="state">The state to restore.</param>
        public void RestoreState([NotNull] EditorState state) => Schedule(() =>
        {
            clock.Seek(state.Time);
            Clipboard.Content.Value = state.ClipboardContent;
        });

        /// <summary>
        /// Saves the currently edited beatmap.
        /// </summary>
        /// <returns>Whether the save was successful.</returns>
        protected bool Save()
        {
            if (!canSave)
            {
                notifications?.Post(new SimpleErrorNotification { Text = "Saving is not supported for this ruleset yet, sorry!" });
                return false;
            }

            try
            {
                // save the loaded beatmap's data stream.
                beatmapManager.Save(editorBeatmap.BeatmapInfo, editorBeatmap.PlayableBeatmap, editorBeatmap.BeatmapSkin);
            }
            catch (Exception ex)
            {
                // can fail e.g. due to duplicated difficulty names.
                Logger.Error(ex, ex.Message);
                return false;
            }

            // no longer new after first user-triggered save.
            isNewBeatmap = false;
            updateLastSavedHash();
            return true;
        }

        protected override void Update()
        {
            base.Update();
            clock.ProcessFrame();
        }

        public bool OnPressed(KeyBindingPressEvent<PlatformAction> e)
        {
            switch (e.Action)
            {
                case PlatformAction.Cut:
                    Cut();
                    return true;

                case PlatformAction.Copy:
                    Copy();
                    return true;

                case PlatformAction.Paste:
                    Paste();
                    return true;

                case PlatformAction.Undo:
                    Undo();
                    return true;

                case PlatformAction.Redo:
                    Redo();
                    return true;

                case PlatformAction.Save:
                    if (e.Repeat)
                        return false;

                    Save();
                    return true;
            }

            return false;
        }

        public void OnReleased(KeyBindingReleaseEvent<PlatformAction> e)
        {
        }

        protected override bool OnKeyDown(KeyDownEvent e)
        {
            switch (e.Key)
            {
                case Key.Left:
                    seek(e, -1);
                    return true;

                case Key.Right:
                    seek(e, 1);
                    return true;
            }

            return base.OnKeyDown(e);
        }

        private double scrollAccumulation;

        protected override bool OnScroll(ScrollEvent e)
        {
            if (e.ControlPressed || e.AltPressed || e.SuperPressed)
                return false;

            const double precision = 1;

            double scrollComponent = e.ScrollDelta.X + e.ScrollDelta.Y;

            double scrollDirection = Math.Sign(scrollComponent);

            // this is a special case to handle the "pivot" scenario.
            // if we are precise scrolling in one direction then change our mind and scroll backwards,
            // the existing accumulation should be applied in the inverse direction to maintain responsiveness.
            if (scrollAccumulation != 0 && Math.Sign(scrollAccumulation) != scrollDirection)
                scrollAccumulation = scrollDirection * (precision - Math.Abs(scrollAccumulation));

            scrollAccumulation += scrollComponent * (e.IsPrecise ? 0.1 : 1);

            // because we are doing snapped seeking, we need to add up precise scrolls until they accumulate to an arbitrary cut-off.
            while (Math.Abs(scrollAccumulation) >= precision)
            {
                if (scrollAccumulation > 0)
                    seek(e, -1);
                else
                    seek(e, 1);

                scrollAccumulation = scrollAccumulation < 0 ? Math.Min(0, scrollAccumulation + precision) : Math.Max(0, scrollAccumulation - precision);
            }

            return true;
        }

        public bool OnPressed(KeyBindingPressEvent<GlobalAction> e)
        {
            if (e.Repeat)
                return false;

            switch (e.Action)
            {
                case GlobalAction.Back:
                    // as we don't want to display the back button, manual handling of exit action is required.
                    this.Exit();
                    return true;

                case GlobalAction.EditorComposeMode:
                    menuBar.Mode.Value = EditorScreenMode.Compose;
                    return true;

                case GlobalAction.EditorDesignMode:
                    menuBar.Mode.Value = EditorScreenMode.Design;
                    return true;

                case GlobalAction.EditorTimingMode:
                    menuBar.Mode.Value = EditorScreenMode.Timing;
                    return true;

                case GlobalAction.EditorSetupMode:
                    menuBar.Mode.Value = EditorScreenMode.SongSetup;
                    return true;

                case GlobalAction.EditorVerifyMode:
                    menuBar.Mode.Value = EditorScreenMode.Verify;
                    return true;

                case GlobalAction.EditorTestGameplay:
                    testGameplayButton.TriggerClick();
                    return true;

                default:
                    return false;
            }
        }

        public void OnReleased(KeyBindingReleaseEvent<GlobalAction> e)
        {
        }

        public override void OnEntering(IScreen last)
        {
            base.OnEntering(last);
            dimBackground();
            resetTrack(true);
        }

        public override void OnResuming(IScreen last)
        {
            base.OnResuming(last);
            dimBackground();
        }

        private void dimBackground()
        {
            ApplyToBackground(b =>
            {
                // todo: temporary. we want to be applying dim using the UserDimContainer eventually.
                b.FadeColour(Color4.DarkGray, 500);

                b.IgnoreUserSettings.Value = true;
                b.BlurAmount.Value = 0;
            });
        }

        public override bool OnExiting(IScreen next)
        {
            if (!exitConfirmed)
            {
                // dialog overlay may not be available in visual tests.
                if (dialogOverlay == null)
                {
                    confirmExit();
                    return true;
                }

                // if the dialog is already displayed, confirm exit with no save.
                if (dialogOverlay.CurrentDialog is PromptForSaveDialog saveDialog)
                {
                    saveDialog.PerformOkAction();
                    return true;
                }

                if (isNewBeatmap || HasUnsavedChanges)
                {
                    samplePlaybackDisabled.Value = true;
                    dialogOverlay?.Push(new PromptForSaveDialog(confirmExit, confirmExitWithSave, cancelExit));
                    return true;
                }
            }

            ApplyToBackground(b => b.FadeColour(Color4.White, 500));
            resetTrack();

            refetchBeatmap();

            return base.OnExiting(next);
        }

        public override void OnSuspending(IScreen next)
        {
            base.OnSuspending(next);
            clock.Stop();
            refetchBeatmap();
        }

        private void refetchBeatmap()
        {
            // To update the game-wide beatmap with any changes, perform a re-fetch on exit/suspend.
            // This is required as the editor makes its local changes via EditorBeatmap
            // (which are not propagated outwards to a potentially cached WorkingBeatmap).
            ((IWorkingBeatmapCache)beatmapManager).Invalidate(Beatmap.Value.BeatmapInfo);
            var refetchedBeatmapInfo = beatmapManager.QueryBeatmap(b => b.ID == Beatmap.Value.BeatmapInfo.ID);
            var refetchedBeatmap = beatmapManager.GetWorkingBeatmap(refetchedBeatmapInfo);

            if (!(refetchedBeatmap is DummyWorkingBeatmap))
            {
                Logger.Log("Editor providing re-fetched beatmap post edit session");
                Beatmap.Value = refetchedBeatmap;
            }
        }

        private void confirmExitWithSave()
        {
            Save();

            exitConfirmed = true;
            this.Exit();
        }

        private void confirmExit()
        {
            // stop the track if playing to allow the parent screen to choose a suitable playback mode.
            Beatmap.Value.Track.Stop();

            if (isNewBeatmap)
            {
                // confirming exit without save means we should delete the new beatmap completely.
                if (playableBeatmap.BeatmapInfo.BeatmapSet != null)
                    beatmapManager.Delete(playableBeatmap.BeatmapInfo.BeatmapSet);

                // eagerly clear contents before restoring default beatmap to prevent value change callbacks from firing.
                ClearInternal();

                // in theory this shouldn't be required but due to EF core not sharing instance states 100%
                // MusicController is unaware of the changed DeletePending state.
                Beatmap.SetDefault();
            }

            exitConfirmed = true;
            this.Exit();
        }

        #region Clipboard support

        private EditorMenuItem cutMenuItem;
        private EditorMenuItem copyMenuItem;
        private EditorMenuItem pasteMenuItem;

        private readonly BindableWithCurrent<bool> canCut = new BindableWithCurrent<bool>();
        private readonly BindableWithCurrent<bool> canCopy = new BindableWithCurrent<bool>();
        private readonly BindableWithCurrent<bool> canPaste = new BindableWithCurrent<bool>();

        private void setUpClipboardActionAvailability()
        {
            canCut.Current.BindValueChanged(cut => cutMenuItem.Action.Disabled = !cut.NewValue, true);
            canCopy.Current.BindValueChanged(copy => copyMenuItem.Action.Disabled = !copy.NewValue, true);
            canPaste.Current.BindValueChanged(paste => pasteMenuItem.Action.Disabled = !paste.NewValue, true);
        }

        private void rebindClipboardBindables()
        {
            canCut.Current = currentScreen.CanCut;
            canCopy.Current = currentScreen.CanCopy;
            canPaste.Current = currentScreen.CanPaste;
        }

        protected void Cut() => currentScreen?.Cut();

        protected void Copy() => currentScreen?.Copy();

        protected void Paste() => currentScreen?.Paste();

        #endregion

        protected void Undo() => changeHandler?.RestoreState(-1);

        protected void Redo() => changeHandler?.RestoreState(1);

        private void resetTrack(bool seekToStart = false)
        {
            Beatmap.Value.Track.Stop();

            if (seekToStart)
            {
                double targetTime = 0;

                if (Beatmap.Value.Beatmap.HitObjects.Count > 0)
                {
                    // seek to one beat length before the first hitobject
                    targetTime = Beatmap.Value.Beatmap.HitObjects[0].StartTime;
                    targetTime -= Beatmap.Value.Beatmap.ControlPointInfo.TimingPointAt(targetTime).BeatLength;
                }

                clock.Seek(Math.Max(0, targetTime));
            }
        }

        private void onModeChanged(ValueChangedEvent<EditorScreenMode> e)
        {
            var lastScreen = currentScreen;

            lastScreen?.Hide();

            try
            {
                if ((currentScreen = screenContainer.SingleOrDefault(s => s.Type == e.NewValue)) != null)
                {
                    screenContainer.ChangeChildDepth(currentScreen, lastScreen?.Depth + 1 ?? 0);
                    currentScreen.Show();
                    return;
                }

                switch (e.NewValue)
                {
                    case EditorScreenMode.SongSetup:
                        currentScreen = new SetupScreen();
                        break;

                    case EditorScreenMode.Compose:
                        currentScreen = new ComposeScreen();
                        break;

                    case EditorScreenMode.Design:
                        currentScreen = new DesignScreen();
                        break;

                    case EditorScreenMode.Timing:
                        currentScreen = new TimingScreen();
                        break;

                    case EditorScreenMode.Verify:
                        currentScreen = new VerifyScreen();
                        break;

                    default:
                        throw new InvalidOperationException("Editor menu bar switched to an unsupported mode");
                }

                LoadComponentAsync(currentScreen, newScreen =>
                {
                    if (newScreen == currentScreen)
                    {
                        screenContainer.Add(newScreen);
                        newScreen.Show();
                    }
                });
            }
            finally
            {
                updateSampleDisabledState();
                rebindClipboardBindables();
            }
        }

        private void updateSampleDisabledState()
        {
            samplePlaybackDisabled.Value = clock.SeekingOrStopped.Value || !(currentScreen is ComposeScreen);
        }

        private void seek(UIEvent e, int direction)
        {
            double amount = e.ShiftPressed ? 4 : 1;

            bool trackPlaying = clock.IsRunning;

            if (trackPlaying)
            {
                // generally users are not looking to perform tiny seeks when the track is playing,
                // so seeks should always be by one full beat, bypassing the beatDivisor.
                // this multiplication undoes the division that will be applied in the underlying seek operation.
                amount *= beatDivisor.Value;
            }

            if (direction < 1)
                clock.SeekBackward(!trackPlaying, amount);
            else
                clock.SeekForward(!trackPlaying, amount);
        }

        private void exportBeatmap()
        {
            Save();
            new LegacyBeatmapExporter(storage).Export(Beatmap.Value.BeatmapSetInfo);
        }

        private void updateLastSavedHash()
        {
            lastSavedHash = changeHandler?.CurrentStateHash;
        }

        private List<MenuItem> createFileMenuItems()
        {
            var fileMenuItems = new List<MenuItem>
            {
<<<<<<< HEAD
                new EditorMenuItem("保存", MenuItemType.Standard, Save)
=======
                new EditorMenuItem("Save", MenuItemType.Standard, () => Save())
>>>>>>> 885a285d
            };

            if (RuntimeInfo.IsDesktop)
                fileMenuItems.Add(new EditorMenuItem("导出图包", MenuItemType.Standard, exportBeatmap));

            fileMenuItems.Add(new EditorMenuItemSpacer());

            fileMenuItems.Add(createDifficultyCreationMenu());
            fileMenuItems.Add(createDifficultySwitchMenu());

            fileMenuItems.Add(new EditorMenuItemSpacer());
            fileMenuItems.Add(new EditorMenuItem("Exit", MenuItemType.Standard, this.Exit));
            return fileMenuItems;
        }

        private EditorMenuItem createDifficultyCreationMenu()
        {
            var rulesetItems = new List<MenuItem>();

            foreach (var ruleset in rulesets.AvailableRulesets)
                rulesetItems.Add(new EditorMenuItem(ruleset.Name, MenuItemType.Standard, () => CreateNewDifficulty(ruleset)));

            return new EditorMenuItem("Create new difficulty") { Items = rulesetItems };
        }

        protected void CreateNewDifficulty(RulesetInfo rulesetInfo)
            => loader?.ScheduleSwitchToNewDifficulty(editorBeatmap.BeatmapInfo.BeatmapSet, rulesetInfo, GetState());

        private EditorMenuItem createDifficultySwitchMenu()
        {
            var beatmapSet = playableBeatmap.BeatmapInfo.BeatmapSet;

            Debug.Assert(beatmapSet != null);

            var difficultyItems = new List<MenuItem>();

            foreach (var rulesetBeatmaps in beatmapSet.Beatmaps.GroupBy(b => b.Ruleset.ShortName).OrderBy(group => group.Key))
            {
                if (difficultyItems.Count > 0)
                    difficultyItems.Add(new EditorMenuItemSpacer());

                foreach (var beatmap in rulesetBeatmaps.OrderBy(b => b.StarRating))
                {
                    bool isCurrentDifficulty = playableBeatmap.BeatmapInfo.Equals(beatmap);
                    difficultyItems.Add(new DifficultyMenuItem(beatmap, isCurrentDifficulty, SwitchToDifficulty));
                }
            }

<<<<<<< HEAD
            fileMenuItems.Add(new EditorMenuItem("改变难度") { Items = difficultyItems });

            fileMenuItems.Add(new EditorMenuItemSpacer());
            fileMenuItems.Add(new EditorMenuItem("退出", MenuItemType.Standard, this.Exit));
            return fileMenuItems;
        }

        private DifficultyMenuItem createDifficultyMenuItem(BeatmapInfo beatmapInfo)
        {
            bool isCurrentDifficulty = playableBeatmap.BeatmapInfo.Equals(beatmapInfo);
            return new DifficultyMenuItem(beatmapInfo, isCurrentDifficulty, SwitchToDifficulty);
=======
            return new EditorMenuItem("Change difficulty") { Items = difficultyItems };
>>>>>>> 885a285d
        }

        protected void SwitchToDifficulty(BeatmapInfo nextBeatmap) => loader?.ScheduleSwitchToExistingDifficulty(nextBeatmap, GetState(nextBeatmap));

        private void cancelExit()
        {
            samplePlaybackDisabled.Value = false;
            loader?.CancelPendingDifficultySwitch();
        }

        private void testGameplay()
        {
            if (HasUnsavedChanges)
            {
                dialogOverlay.Push(new SaveBeforeGameplayTestDialog(() =>
                {
                    Save();
                    pushEditorPlayer();
                }));
            }
            else
            {
                pushEditorPlayer();
            }

            void pushEditorPlayer() => this.Push(new EditorPlayerLoader(this));
        }

        public double SnapTime(double time, double? referenceTime) => editorBeatmap.SnapTime(time, referenceTime);

        public double GetBeatLengthAtTime(double referenceTime) => editorBeatmap.GetBeatLengthAtTime(referenceTime);

        public int BeatDivisor => beatDivisor.Value;
    }
}<|MERGE_RESOLUTION|>--- conflicted
+++ resolved
@@ -814,11 +814,7 @@
         {
             var fileMenuItems = new List<MenuItem>
             {
-<<<<<<< HEAD
-                new EditorMenuItem("保存", MenuItemType.Standard, Save)
-=======
-                new EditorMenuItem("Save", MenuItemType.Standard, () => Save())
->>>>>>> 885a285d
+                new EditorMenuItem("保存", MenuItemType.Standard, () => Save())
             };
 
             if (RuntimeInfo.IsDesktop)
@@ -830,7 +826,7 @@
             fileMenuItems.Add(createDifficultySwitchMenu());
 
             fileMenuItems.Add(new EditorMenuItemSpacer());
-            fileMenuItems.Add(new EditorMenuItem("Exit", MenuItemType.Standard, this.Exit));
+            fileMenuItems.Add(new EditorMenuItem("退出", MenuItemType.Standard, this.Exit));
             return fileMenuItems;
         }
 
@@ -841,7 +837,7 @@
             foreach (var ruleset in rulesets.AvailableRulesets)
                 rulesetItems.Add(new EditorMenuItem(ruleset.Name, MenuItemType.Standard, () => CreateNewDifficulty(ruleset)));
 
-            return new EditorMenuItem("Create new difficulty") { Items = rulesetItems };
+            return new EditorMenuItem("创建新难度") { Items = rulesetItems };
         }
 
         protected void CreateNewDifficulty(RulesetInfo rulesetInfo)
@@ -867,21 +863,7 @@
                 }
             }
 
-<<<<<<< HEAD
-            fileMenuItems.Add(new EditorMenuItem("改变难度") { Items = difficultyItems });
-
-            fileMenuItems.Add(new EditorMenuItemSpacer());
-            fileMenuItems.Add(new EditorMenuItem("退出", MenuItemType.Standard, this.Exit));
-            return fileMenuItems;
-        }
-
-        private DifficultyMenuItem createDifficultyMenuItem(BeatmapInfo beatmapInfo)
-        {
-            bool isCurrentDifficulty = playableBeatmap.BeatmapInfo.Equals(beatmapInfo);
-            return new DifficultyMenuItem(beatmapInfo, isCurrentDifficulty, SwitchToDifficulty);
-=======
-            return new EditorMenuItem("Change difficulty") { Items = difficultyItems };
->>>>>>> 885a285d
+            return new EditorMenuItem("更改难度") { Items = difficultyItems };
         }
 
         protected void SwitchToDifficulty(BeatmapInfo nextBeatmap) => loader?.ScheduleSwitchToExistingDifficulty(nextBeatmap, GetState(nextBeatmap));
