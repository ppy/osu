﻿// Copyright (c) ppy Pty Ltd <contact@ppy.sh>. Licensed under the MIT Licence.
// See the LICENCE file in the repository root for full licence text.

using System;
using System.Collections.Generic;
using System.Diagnostics;
using System.Linq;
using osu.Framework;
using osu.Framework.Allocation;
using osu.Framework.Bindables;
using osu.Framework.Graphics;
using osu.Framework.Graphics.Containers;
using osu.Framework.Graphics.Shapes;
using osu.Framework.Graphics.UserInterface;
using osu.Framework.Input;
using osu.Framework.Input.Bindings;
using osu.Framework.Input.Events;
using osu.Framework.Logging;
using osu.Framework.Platform;
using osu.Framework.Screens;
using osu.Framework.Timing;
using osu.Game.Beatmaps;
using osu.Game.Configuration;
using osu.Game.Graphics;
using osu.Game.Graphics.Cursor;
using osu.Game.Graphics.UserInterface;
using osu.Game.Input.Bindings;
using osu.Game.IO.Serialization;
using osu.Game.Online.API;
using osu.Game.Overlays;
using osu.Game.Rulesets.Edit;
using osu.Game.Screens.Edit.Components;
using osu.Game.Screens.Edit.Components.Menus;
using osu.Game.Screens.Edit.Components.Timelines.Summary;
using osu.Game.Screens.Edit.Compose;
using osu.Game.Screens.Edit.Design;
using osu.Game.Screens.Edit.Setup;
using osu.Game.Screens.Edit.Timing;
using osu.Game.Screens.Play;
using osu.Game.Users;
using osuTK.Graphics;
using osuTK.Input;

namespace osu.Game.Screens.Edit
{
    [Cached(typeof(IBeatSnapProvider))]
    [Cached(typeof(ISamplePlaybackDisabler))]
    [Cached]
    public class Editor : ScreenWithBeatmapBackground, IKeyBindingHandler<GlobalAction>, IKeyBindingHandler<PlatformAction>, IBeatSnapProvider, ISamplePlaybackDisabler
    {
        public override float BackgroundParallaxAmount => 0.1f;

        public override bool AllowBackButton => false;

        public override bool HideOverlaysOnEnter => true;

        public override bool DisallowExternalBeatmapRulesetChanges => true;

        public override bool AllowRateAdjustments => false;

        protected bool HasUnsavedChanges => lastSavedHash != changeHandler.CurrentStateHash;

        [Resolved]
        private BeatmapManager beatmapManager { get; set; }

        [Resolved(canBeNull: true)]
        private DialogOverlay dialogOverlay { get; set; }

        public IBindable<bool> SamplePlaybackDisabled => samplePlaybackDisabled;

        private readonly Bindable<bool> samplePlaybackDisabled = new Bindable<bool>();

        private bool exitConfirmed;

        private string lastSavedHash;

        private Container<EditorScreen> screenContainer;

        private EditorScreen currentScreen;

        private readonly BindableBeatDivisor beatDivisor = new BindableBeatDivisor();
        private EditorClock clock;

        private IBeatmap playableBeatmap;
        private EditorBeatmap editorBeatmap;
        private EditorChangeHandler changeHandler;

        private EditorMenuBar menuBar;

        private DependencyContainer dependencies;

        private bool isNewBeatmap;

        protected override UserActivity InitialActivity => new UserActivity.Editing(Beatmap.Value.BeatmapInfo);

        protected override IReadOnlyDependencyContainer CreateChildDependencies(IReadOnlyDependencyContainer parent)
            => dependencies = new DependencyContainer(base.CreateChildDependencies(parent));

        [Resolved]
        private IAPIProvider api { get; set; }

        [Resolved]
        private MusicController music { get; set; }

        [BackgroundDependencyLoader]
        private void load(OsuColour colours, GameHost host, OsuConfigManager config)
        {
            var loadableBeatmap = Beatmap.Value;

            if (loadableBeatmap is DummyWorkingBeatmap)
            {
                isNewBeatmap = true;

                loadableBeatmap = beatmapManager.CreateNew(Ruleset.Value, api.LocalUser.Value);

                // required so we can get the track length in EditorClock.
                // this is safe as nothing has yet got a reference to this new beatmap.
                loadableBeatmap.LoadTrack();

                // this is a bit haphazard, but guards against setting the lease Beatmap bindable if
                // the editor has already been exited.
                if (!ValidForPush)
                    return;
            }

            beatDivisor.Value = loadableBeatmap.BeatmapInfo.BeatDivisor;
            beatDivisor.BindValueChanged(divisor => loadableBeatmap.BeatmapInfo.BeatDivisor = divisor.NewValue);

            // Todo: should probably be done at a DrawableRuleset level to share logic with Player.
            clock = new EditorClock(loadableBeatmap, beatDivisor) { IsCoupled = false };

            UpdateClockSource();

            dependencies.CacheAs(clock);
            AddInternal(clock);

            clock.SeekingOrStopped.BindValueChanged(_ => updateSampleDisabledState());

            // todo: remove caching of this and consume via editorBeatmap?
            dependencies.Cache(beatDivisor);

            try
            {
                playableBeatmap = loadableBeatmap.GetPlayableBeatmap(loadableBeatmap.BeatmapInfo.Ruleset);

                // clone these locally for now to avoid incurring overhead on GetPlayableBeatmap usages.
                // eventually we will want to improve how/where this is done as there are issues with *not* cloning it in all cases.
                playableBeatmap.ControlPointInfo = playableBeatmap.ControlPointInfo.CreateCopy();
            }
            catch (Exception e)
            {
                Logger.Error(e, "Could not load beatmap successfully!");
                // couldn't load, hard abort!
                this.Exit();
                return;
            }

            AddInternal(editorBeatmap = new EditorBeatmap(playableBeatmap, loadableBeatmap.Skin));
            dependencies.CacheAs(editorBeatmap);
            changeHandler = new EditorChangeHandler(editorBeatmap);
            dependencies.CacheAs<IEditorChangeHandler>(changeHandler);

            updateLastSavedHash();

            Schedule(() =>
            {
                // we need to avoid changing the beatmap from an asynchronous load thread. it can potentially cause weirdness including crashes.
                // this assumes that nothing during the rest of this load() method is accessing Beatmap.Value (loadableBeatmap should be preferred).
                // generally this is quite safe, as the actual load of editor content comes after menuBar.Mode.ValueChanged is fired in its own LoadComplete.
                Beatmap.Value = loadableBeatmap;
            });

            OsuMenuItem undoMenuItem;
            OsuMenuItem redoMenuItem;

            EditorMenuItem cutMenuItem;
            EditorMenuItem copyMenuItem;
            EditorMenuItem pasteMenuItem;

<<<<<<< HEAD
            var fileMenuItems = new List<MenuItem>
            {
                new EditorMenuItem("保存", MenuItemType.Standard, Save)
            };

            if (RuntimeInfo.IsDesktop)
                fileMenuItems.Add(new EditorMenuItem("导出图包", MenuItemType.Standard, exportBeatmap));

            fileMenuItems.Add(new EditorMenuItemSpacer());
            fileMenuItems.Add(new EditorMenuItem("退出", MenuItemType.Standard, this.Exit));

=======
>>>>>>> 80379196
            AddInternal(new OsuContextMenuContainer
            {
                RelativeSizeAxes = Axes.Both,
                Children = new[]
                {
                    new Container
                    {
                        Name = "Screen container",
                        RelativeSizeAxes = Axes.Both,
                        Padding = new MarginPadding { Top = 40, Bottom = 60 },
                        Child = screenContainer = new Container<EditorScreen>
                        {
                            RelativeSizeAxes = Axes.Both,
                            Masking = true
                        }
                    },
                    new Container
                    {
                        Name = "Top bar",
                        RelativeSizeAxes = Axes.X,
                        Height = 40,
                        Child = menuBar = new EditorMenuBar
                        {
                            Anchor = Anchor.CentreLeft,
                            Origin = Anchor.CentreLeft,
                            RelativeSizeAxes = Axes.Both,
                            Mode = { Value = isNewBeatmap ? EditorScreenMode.SongSetup : EditorScreenMode.Compose },
                            Items = new[]
                            {
                                new MenuItem("文件")
                                {
                                    Items = createFileMenuItems()
                                },
                                new MenuItem("编辑")
                                {
                                    Items = new[]
                                    {
                                        undoMenuItem = new EditorMenuItem("撤销", MenuItemType.Standard, Undo),
                                        redoMenuItem = new EditorMenuItem("重做", MenuItemType.Standard, Redo),
                                        new EditorMenuItemSpacer(),
                                        cutMenuItem = new EditorMenuItem("剪切", MenuItemType.Standard, Cut),
                                        copyMenuItem = new EditorMenuItem("复制", MenuItemType.Standard, Copy),
                                        pasteMenuItem = new EditorMenuItem("粘贴", MenuItemType.Standard, Paste),
                                    }
                                },
                                new MenuItem("视图")
                                {
                                    Items = new[]
                                    {
                                        new WaveformOpacityMenu(config)
                                    }
                                }
                            }
                        }
                    },
                    new Container
                    {
                        Name = "Bottom bar",
                        Anchor = Anchor.BottomLeft,
                        Origin = Anchor.BottomLeft,
                        RelativeSizeAxes = Axes.X,
                        Height = 60,
                        Children = new Drawable[]
                        {
                            new Box
                            {
                                RelativeSizeAxes = Axes.Both,
                                Colour = colours.Gray2
                            },
                            new Container
                            {
                                RelativeSizeAxes = Axes.Both,
                                Padding = new MarginPadding { Vertical = 5, Horizontal = 10 },
                                Child = new GridContainer
                                {
                                    RelativeSizeAxes = Axes.Both,
                                    ColumnDimensions = new[]
                                    {
                                        new Dimension(GridSizeMode.Absolute, 220),
                                        new Dimension(),
                                        new Dimension(GridSizeMode.Absolute, 220)
                                    },
                                    Content = new[]
                                    {
                                        new Drawable[]
                                        {
                                            new Container
                                            {
                                                RelativeSizeAxes = Axes.Both,
                                                Padding = new MarginPadding { Right = 10 },
                                                Child = new TimeInfoContainer { RelativeSizeAxes = Axes.Both },
                                            },
                                            new SummaryTimeline
                                            {
                                                RelativeSizeAxes = Axes.Both,
                                            },
                                            new Container
                                            {
                                                RelativeSizeAxes = Axes.Both,
                                                Padding = new MarginPadding { Left = 10 },
                                                Child = new PlaybackControl { RelativeSizeAxes = Axes.Both },
                                            }
                                        },
                                    }
                                },
                            }
                        }
                    },
                }
            });

            changeHandler.CanUndo.BindValueChanged(v => undoMenuItem.Action.Disabled = !v.NewValue, true);
            changeHandler.CanRedo.BindValueChanged(v => redoMenuItem.Action.Disabled = !v.NewValue, true);

            editorBeatmap.SelectedHitObjects.BindCollectionChanged((_, __) =>
            {
                var hasObjects = editorBeatmap.SelectedHitObjects.Count > 0;

                cutMenuItem.Action.Disabled = !hasObjects;
                copyMenuItem.Action.Disabled = !hasObjects;
            }, true);

            clipboard.BindValueChanged(content => pasteMenuItem.Action.Disabled = string.IsNullOrEmpty(content.NewValue));

            menuBar.Mode.ValueChanged += onModeChanged;
        }

        /// <summary>
        /// If the beatmap's track has changed, this method must be called to keep the editor in a valid state.
        /// </summary>
        public void UpdateClockSource()
        {
            var sourceClock = (IAdjustableClock)Beatmap.Value.Track ?? new StopwatchClock();
            clock.ChangeSource(sourceClock);
        }

        protected void Save()
        {
            // no longer new after first user-triggered save.
            isNewBeatmap = false;

            // apply any set-level metadata changes.
            beatmapManager.Update(playableBeatmap.BeatmapInfo.BeatmapSet);

            // save the loaded beatmap's data stream.
            beatmapManager.Save(playableBeatmap.BeatmapInfo, editorBeatmap, editorBeatmap.BeatmapSkin);

            updateLastSavedHash();
        }

        protected override void Update()
        {
            base.Update();
            clock.ProcessFrame();
        }

        public bool OnPressed(PlatformAction action)
        {
            switch (action.ActionType)
            {
                case PlatformActionType.Cut:
                    Cut();
                    return true;

                case PlatformActionType.Copy:
                    Copy();
                    return true;

                case PlatformActionType.Paste:
                    Paste();
                    return true;

                case PlatformActionType.Undo:
                    Undo();
                    return true;

                case PlatformActionType.Redo:
                    Redo();
                    return true;

                case PlatformActionType.Save:
                    Save();
                    return true;
            }

            return false;
        }

        public void OnReleased(PlatformAction action)
        {
        }

        protected override bool OnKeyDown(KeyDownEvent e)
        {
            switch (e.Key)
            {
                case Key.Left:
                    seek(e, -1);
                    return true;

                case Key.Right:
                    seek(e, 1);
                    return true;
            }

            return base.OnKeyDown(e);
        }

        private double scrollAccumulation;

        protected override bool OnScroll(ScrollEvent e)
        {
            if (e.ControlPressed || e.AltPressed || e.SuperPressed)
                return false;

            const double precision = 1;

            double scrollComponent = e.ScrollDelta.X + e.ScrollDelta.Y;

            double scrollDirection = Math.Sign(scrollComponent);

            // this is a special case to handle the "pivot" scenario.
            // if we are precise scrolling in one direction then change our mind and scroll backwards,
            // the existing accumulation should be applied in the inverse direction to maintain responsiveness.
            if (scrollAccumulation != 0 && Math.Sign(scrollAccumulation) != scrollDirection)
                scrollAccumulation = scrollDirection * (precision - Math.Abs(scrollAccumulation));

            scrollAccumulation += scrollComponent * (e.IsPrecise ? 0.1 : 1);

            // because we are doing snapped seeking, we need to add up precise scrolls until they accumulate to an arbitrary cut-off.
            while (Math.Abs(scrollAccumulation) >= precision)
            {
                if (scrollAccumulation > 0)
                    seek(e, -1);
                else
                    seek(e, 1);

                scrollAccumulation = scrollAccumulation < 0 ? Math.Min(0, scrollAccumulation + precision) : Math.Max(0, scrollAccumulation - precision);
            }

            return true;
        }

        public bool OnPressed(GlobalAction action)
        {
            switch (action)
            {
                case GlobalAction.Back:
                    // as we don't want to display the back button, manual handling of exit action is required.
                    this.Exit();
                    return true;

                case GlobalAction.EditorComposeMode:
                    menuBar.Mode.Value = EditorScreenMode.Compose;
                    return true;

                case GlobalAction.EditorDesignMode:
                    menuBar.Mode.Value = EditorScreenMode.Design;
                    return true;

                case GlobalAction.EditorTimingMode:
                    menuBar.Mode.Value = EditorScreenMode.Timing;
                    return true;

                case GlobalAction.EditorSetupMode:
                    menuBar.Mode.Value = EditorScreenMode.SongSetup;
                    return true;

                default:
                    return false;
            }
        }

        public void OnReleased(GlobalAction action)
        {
        }

        public override void OnEntering(IScreen last)
        {
            base.OnEntering(last);

            ApplyToBackground(b =>
            {
                // todo: temporary. we want to be applying dim using the UserDimContainer eventually.
                b.FadeColour(Color4.DarkGray, 500);

                b.EnableUserDim.Value = false;
                b.BlurAmount.Value = 0;
            });

            resetTrack(true);
        }

        public override bool OnExiting(IScreen next)
        {
            if (!exitConfirmed)
            {
                // if the confirm dialog is already showing (or we can't show it, ie. in tests) exit without save.
                if (dialogOverlay == null || dialogOverlay.CurrentDialog is PromptForSaveDialog)
                {
                    confirmExit();
                    return base.OnExiting(next);
                }

                if (isNewBeatmap || HasUnsavedChanges)
                {
                    dialogOverlay?.Push(new PromptForSaveDialog(() =>
                    {
                        confirmExit();
                        this.Exit();
                    }, () =>
                    {
                        confirmExitWithSave();
                        this.Exit();
                    }));

                    return true;
                }
            }

            ApplyToBackground(b => b.FadeColour(Color4.White, 500));
            resetTrack();

            Beatmap.Value = beatmapManager.GetWorkingBeatmap(Beatmap.Value.BeatmapInfo);

            return base.OnExiting(next);
        }

        private void confirmExitWithSave()
        {
            exitConfirmed = true;
            Save();
        }

        private void confirmExit()
        {
            // stop the track if playing to allow the parent screen to choose a suitable playback mode.
            Beatmap.Value.Track.Stop();

            if (isNewBeatmap)
            {
                // confirming exit without save means we should delete the new beatmap completely.
                beatmapManager.Delete(playableBeatmap.BeatmapInfo.BeatmapSet);

                // eagerly clear contents before restoring default beatmap to prevent value change callbacks from firing.
                ClearInternal();

                // in theory this shouldn't be required but due to EF core not sharing instance states 100%
                // MusicController is unaware of the changed DeletePending state.
                Beatmap.SetDefault();
            }

            exitConfirmed = true;
        }

        private readonly Bindable<string> clipboard = new Bindable<string>();

        protected void Cut()
        {
            Copy();
            editorBeatmap.RemoveRange(editorBeatmap.SelectedHitObjects.ToArray());
        }

        protected void Copy()
        {
            if (editorBeatmap.SelectedHitObjects.Count == 0)
                return;

            clipboard.Value = new ClipboardContent(editorBeatmap).Serialize();
        }

        protected void Paste()
        {
            if (string.IsNullOrEmpty(clipboard.Value))
                return;

            var objects = clipboard.Value.Deserialize<ClipboardContent>().HitObjects;

            Debug.Assert(objects.Any());

            double timeOffset = clock.CurrentTime - objects.Min(o => o.StartTime);

            foreach (var h in objects)
                h.StartTime += timeOffset;

            editorBeatmap.BeginChange();

            editorBeatmap.SelectedHitObjects.Clear();

            editorBeatmap.AddRange(objects);
            editorBeatmap.SelectedHitObjects.AddRange(objects);

            editorBeatmap.EndChange();
        }

        protected void Undo() => changeHandler.RestoreState(-1);

        protected void Redo() => changeHandler.RestoreState(1);

        private void resetTrack(bool seekToStart = false)
        {
            Beatmap.Value.Track?.Stop();

            if (seekToStart)
            {
                double targetTime = 0;

                if (Beatmap.Value.Beatmap.HitObjects.Count > 0)
                {
                    // seek to one beat length before the first hitobject
                    targetTime = Beatmap.Value.Beatmap.HitObjects[0].StartTime;
                    targetTime -= Beatmap.Value.Beatmap.ControlPointInfo.TimingPointAt(targetTime).BeatLength;
                }

                clock.Seek(Math.Max(0, targetTime));
            }
        }

        private void onModeChanged(ValueChangedEvent<EditorScreenMode> e)
        {
            var lastScreen = currentScreen;

            lastScreen?
                .ScaleTo(0.98f, 200, Easing.OutQuint)
                .FadeOut(200, Easing.OutQuint);

            try
            {
                if ((currentScreen = screenContainer.SingleOrDefault(s => s.Type == e.NewValue)) != null)
                {
                    screenContainer.ChangeChildDepth(currentScreen, lastScreen?.Depth + 1 ?? 0);

                    currentScreen
                        .ScaleTo(1, 200, Easing.OutQuint)
                        .FadeIn(200, Easing.OutQuint);
                    return;
                }

                switch (e.NewValue)
                {
                    case EditorScreenMode.SongSetup:
                        currentScreen = new SetupScreen();
                        break;

                    case EditorScreenMode.Compose:
                        currentScreen = new ComposeScreen();
                        break;

                    case EditorScreenMode.Design:
                        currentScreen = new DesignScreen();
                        break;

                    case EditorScreenMode.Timing:
                        currentScreen = new TimingScreen();
                        break;
                }

                LoadComponentAsync(currentScreen, newScreen =>
                {
                    if (newScreen == currentScreen)
                        screenContainer.Add(newScreen);
                });
            }
            finally
            {
                updateSampleDisabledState();
            }
        }

        private void updateSampleDisabledState()
        {
            samplePlaybackDisabled.Value = clock.SeekingOrStopped.Value || !(currentScreen is ComposeScreen);
        }

        private void seek(UIEvent e, int direction)
        {
            double amount = e.ShiftPressed ? 4 : 1;

            bool trackPlaying = clock.IsRunning;

            if (trackPlaying)
            {
                // generally users are not looking to perform tiny seeks when the track is playing,
                // so seeks should always be by one full beat, bypassing the beatDivisor.
                // this multiplication undoes the division that will be applied in the underlying seek operation.
                amount *= beatDivisor.Value;
            }

            if (direction < 1)
                clock.SeekBackward(!trackPlaying, amount);
            else
                clock.SeekForward(!trackPlaying, amount);
        }

        private void exportBeatmap()
        {
            Save();
            beatmapManager.Export(Beatmap.Value.BeatmapSetInfo);
        }

        private void updateLastSavedHash()
        {
            lastSavedHash = changeHandler.CurrentStateHash;
        }

        private List<MenuItem> createFileMenuItems()
        {
            var fileMenuItems = new List<MenuItem>
            {
                new EditorMenuItem("Save", MenuItemType.Standard, Save)
            };

            if (RuntimeInfo.IsDesktop)
                fileMenuItems.Add(new EditorMenuItem("Export package", MenuItemType.Standard, exportBeatmap));

            fileMenuItems.Add(new EditorMenuItemSpacer());
            fileMenuItems.Add(new EditorMenuItem("Exit", MenuItemType.Standard, this.Exit));
            return fileMenuItems;
        }

        public double SnapTime(double time, double? referenceTime) => editorBeatmap.SnapTime(time, referenceTime);

        public double GetBeatLengthAtTime(double referenceTime) => editorBeatmap.GetBeatLengthAtTime(referenceTime);

        public int BeatDivisor => beatDivisor.Value;
    }
}<|MERGE_RESOLUTION|>--- conflicted
+++ resolved
@@ -177,20 +177,6 @@
             EditorMenuItem copyMenuItem;
             EditorMenuItem pasteMenuItem;
 
-<<<<<<< HEAD
-            var fileMenuItems = new List<MenuItem>
-            {
-                new EditorMenuItem("保存", MenuItemType.Standard, Save)
-            };
-
-            if (RuntimeInfo.IsDesktop)
-                fileMenuItems.Add(new EditorMenuItem("导出图包", MenuItemType.Standard, exportBeatmap));
-
-            fileMenuItems.Add(new EditorMenuItemSpacer());
-            fileMenuItems.Add(new EditorMenuItem("退出", MenuItemType.Standard, this.Exit));
-
-=======
->>>>>>> 80379196
             AddInternal(new OsuContextMenuContainer
             {
                 RelativeSizeAxes = Axes.Both,
