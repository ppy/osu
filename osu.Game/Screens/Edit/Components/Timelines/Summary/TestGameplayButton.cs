// Copyright (c) ppy Pty Ltd <contact@ppy.sh>. Licensed under the MIT Licence.
// See the LICENCE file in the repository root for full licence text.

using osu.Framework.Allocation;
using osu.Framework.Graphics;
using osu.Framework.Graphics.Sprites;
using osu.Game.Graphics;
using osu.Game.Graphics.Sprites;
using osu.Game.Graphics.UserInterface;
using osu.Game.Overlays;

namespace osu.Game.Screens.Edit.Components.Timelines.Summary
{
    public class TestGameplayButton : OsuButton
    {
        protected override SpriteText CreateText() => new OsuSpriteText
        {
            Depth = -1,
            Origin = Anchor.Centre,
            Anchor = Anchor.Centre,
            Font = OsuFont.TorusAlternate.With(weight: FontWeight.Light, size: 24),
            Shadow = false
        };

        [BackgroundDependencyLoader]
        private void load(OsuColour colours, OverlayColourProvider colourProvider)
        {
            BackgroundColour = colours.Orange1;
            SpriteText.Colour = colourProvider.Background6;

<<<<<<< HEAD
            Text = "测试!";
=======
            Content.CornerRadius = 0;

            Text = "Test!";
>>>>>>> 62266c72
        }
    }
}<|MERGE_RESOLUTION|>--- conflicted
+++ resolved
@@ -28,13 +28,9 @@
             BackgroundColour = colours.Orange1;
             SpriteText.Colour = colourProvider.Background6;
 
-<<<<<<< HEAD
-            Text = "测试!";
-=======
             Content.CornerRadius = 0;
 
-            Text = "Test!";
->>>>>>> 62266c72
+            Text = "测试!";
         }
     }
 }