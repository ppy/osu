// Copyright (c) ppy Pty Ltd <contact@ppy.sh>. Licensed under the MIT Licence.
// See the LICENCE file in the repository root for full licence text.

using System.Linq;
using osu.Framework.Allocation;
using osu.Framework.Graphics.UserInterface;
using osu.Framework.Localisation;
using osu.Game.Beatmaps;
using osu.Game.Graphics.UserInterfaceV2;
using osu.Game.Resources.Localisation.Web;

namespace osu.Game.Screens.Edit.Setup
{
    public class MetadataSection : SetupSection
    {
        protected LabelledTextBox ArtistTextBox;
        protected LabelledTextBox RomanisedArtistTextBox;

        protected LabelledTextBox TitleTextBox;
        protected LabelledTextBox RomanisedTitleTextBox;

        private LabelledTextBox creatorTextBox;
        private LabelledTextBox difficultyTextBox;
        private LabelledTextBox sourceTextBox;
        private LabelledTextBox tagsTextBox;

        public override LocalisableString Title => "谱面元数据";

        [BackgroundDependencyLoader]
        private void load()
        {
            var metadata = Beatmap.Metadata;

            Children = new[]
            {
                ArtistTextBox = createTextBox<LabelledTextBox>("艺术家(Unicode)",
                    !string.IsNullOrEmpty(metadata.ArtistUnicode) ? metadata.ArtistUnicode : metadata.Artist),
                RomanisedArtistTextBox = createTextBox<LabelledRomanisedTextBox>("艺术家",
                    !string.IsNullOrEmpty(metadata.Artist) ? metadata.Artist : MetadataUtils.StripNonRomanisedCharacters(metadata.ArtistUnicode)),

                Empty(),

                TitleTextBox = createTextBox<LabelledTextBox>("标题(Unicode)",
                    !string.IsNullOrEmpty(metadata.TitleUnicode) ? metadata.TitleUnicode : metadata.Title),
                RomanisedTitleTextBox = createTextBox<LabelledRomanisedTextBox>("标题",
                    !string.IsNullOrEmpty(metadata.Title) ? metadata.Title : MetadataUtils.StripNonRomanisedCharacters(metadata.ArtistUnicode)),

                Empty(),

<<<<<<< HEAD
                creatorTextBox = createTextBox<LabelledTextBox>("谱师", metadata.Author.Username),
                difficultyTextBox = createTextBox<LabelledTextBox>("难度名", Beatmap.BeatmapInfo.DifficultyName),
                sourceTextBox = createTextBox<LabelledTextBox>("来源", metadata.Source),
                tagsTextBox = createTextBox<LabelledTextBox>("标签", metadata.Tags)
=======
                creatorTextBox = createTextBox<LabelledTextBox>("Creator", metadata.Author.Username),
                difficultyTextBox = createTextBox<LabelledTextBox>("Difficulty Name", Beatmap.BeatmapInfo.DifficultyName),
                sourceTextBox = createTextBox<LabelledTextBox>(BeatmapsetsStrings.ShowInfoSource, metadata.Source),
                tagsTextBox = createTextBox<LabelledTextBox>(BeatmapsetsStrings.ShowInfoTags, metadata.Tags)
>>>>>>> ed894d64
            };

            foreach (var item in Children.OfType<LabelledTextBox>())
                item.OnCommit += onCommit;
        }

        private TTextBox createTextBox<TTextBox>(LocalisableString label, string initialValue)
            where TTextBox : LabelledTextBox, new()
            => new TTextBox
            {
                Label = label,
                FixedLabelWidth = LABEL_WIDTH,
                Current = { Value = initialValue },
                TabbableContentContainer = this
            };

        protected override void LoadComplete()
        {
            base.LoadComplete();

            if (string.IsNullOrEmpty(ArtistTextBox.Current.Value))
                ScheduleAfterChildren(() => GetContainingInputManager().ChangeFocus(ArtistTextBox));

            ArtistTextBox.Current.BindValueChanged(artist => transferIfRomanised(artist.NewValue, RomanisedArtistTextBox));
            TitleTextBox.Current.BindValueChanged(title => transferIfRomanised(title.NewValue, RomanisedTitleTextBox));
            updateReadOnlyState();
        }

        private void transferIfRomanised(string value, LabelledTextBox target)
        {
            if (MetadataUtils.IsRomanised(value))
                target.Current.Value = value;

            updateReadOnlyState();
            updateMetadata();
        }

        private void updateReadOnlyState()
        {
            RomanisedArtistTextBox.ReadOnly = MetadataUtils.IsRomanised(ArtistTextBox.Current.Value);
            RomanisedTitleTextBox.ReadOnly = MetadataUtils.IsRomanised(TitleTextBox.Current.Value);
        }

        private void onCommit(TextBox sender, bool newText)
        {
            if (!newText) return;

            // for now, update on commit rather than making BeatmapMetadata bindables.
            // after switching database engines we can reconsider if switching to bindables is a good direction.
            updateMetadata();
        }

        private void updateMetadata()
        {
            Beatmap.Metadata.ArtistUnicode = ArtistTextBox.Current.Value;
            Beatmap.Metadata.Artist = RomanisedArtistTextBox.Current.Value;

            Beatmap.Metadata.TitleUnicode = TitleTextBox.Current.Value;
            Beatmap.Metadata.Title = RomanisedTitleTextBox.Current.Value;

            Beatmap.Metadata.Author.Username = creatorTextBox.Current.Value;
            Beatmap.BeatmapInfo.DifficultyName = difficultyTextBox.Current.Value;
            Beatmap.Metadata.Source = sourceTextBox.Current.Value;
            Beatmap.Metadata.Tags = tagsTextBox.Current.Value;
        }
    }
}<|MERGE_RESOLUTION|>--- conflicted
+++ resolved
@@ -47,17 +47,10 @@
 
                 Empty(),
 
-<<<<<<< HEAD
                 creatorTextBox = createTextBox<LabelledTextBox>("谱师", metadata.Author.Username),
                 difficultyTextBox = createTextBox<LabelledTextBox>("难度名", Beatmap.BeatmapInfo.DifficultyName),
-                sourceTextBox = createTextBox<LabelledTextBox>("来源", metadata.Source),
-                tagsTextBox = createTextBox<LabelledTextBox>("标签", metadata.Tags)
-=======
-                creatorTextBox = createTextBox<LabelledTextBox>("Creator", metadata.Author.Username),
-                difficultyTextBox = createTextBox<LabelledTextBox>("Difficulty Name", Beatmap.BeatmapInfo.DifficultyName),
                 sourceTextBox = createTextBox<LabelledTextBox>(BeatmapsetsStrings.ShowInfoSource, metadata.Source),
                 tagsTextBox = createTextBox<LabelledTextBox>(BeatmapsetsStrings.ShowInfoTags, metadata.Tags)
->>>>>>> ed894d64
             };
 
             foreach (var item in Children.OfType<LabelledTextBox>())
