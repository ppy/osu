--- conflicted
+++ resolved
@@ -28,46 +28,26 @@
                 },
                 artistTextBox = new LabelledTextBox
                 {
-<<<<<<< HEAD
                     Label = "艺术家",
-                    Current = { Value = Beatmap.Value.Metadata.Artist },
-=======
-                    Label = "Artist",
                     Current = { Value = Beatmap.Metadata.Artist },
->>>>>>> 8a7a1fc4
                     TabbableContentContainer = this
                 },
                 titleTextBox = new LabelledTextBox
                 {
-<<<<<<< HEAD
                     Label = "标题",
-                    Current = { Value = Beatmap.Value.Metadata.Title },
-=======
-                    Label = "Title",
                     Current = { Value = Beatmap.Metadata.Title },
->>>>>>> 8a7a1fc4
                     TabbableContentContainer = this
                 },
                 creatorTextBox = new LabelledTextBox
                 {
-<<<<<<< HEAD
-                    Label = "作图者",
-                    Current = { Value = Beatmap.Value.Metadata.AuthorString },
-=======
-                    Label = "Creator",
+                    Label = "谱师",
                     Current = { Value = Beatmap.Metadata.AuthorString },
->>>>>>> 8a7a1fc4
                     TabbableContentContainer = this
                 },
                 difficultyTextBox = new LabelledTextBox
                 {
-<<<<<<< HEAD
                     Label = "难度名称",
-                    Current = { Value = Beatmap.Value.BeatmapInfo.Version },
-=======
-                    Label = "Difficulty Name",
                     Current = { Value = Beatmap.BeatmapInfo.Version },
->>>>>>> 8a7a1fc4
                     TabbableContentContainer = this
                 },
             };
