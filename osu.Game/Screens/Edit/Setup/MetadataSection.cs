--- conflicted
+++ resolved
@@ -27,11 +27,7 @@
         private LabelledTextBox sourceTextBox;
         private LabelledTextBox tagsTextBox;
 
-<<<<<<< HEAD
         public override LocalisableString Title => "谱面元数据";
-=======
-        public override LocalisableString Title => EditorSetupStrings.MetadataHeader;
->>>>>>> 96bcfea2
 
         [BackgroundDependencyLoader]
         private void load()
@@ -40,39 +36,22 @@
 
             Children = new[]
             {
-<<<<<<< HEAD
                 ArtistTextBox = createTextBox<LabelledTextBox>("艺术家(Unicode)",
                     !string.IsNullOrEmpty(metadata.ArtistUnicode) ? metadata.ArtistUnicode : metadata.Artist),
                 RomanisedArtistTextBox = createTextBox<LabelledRomanisedTextBox>("艺术家",
-=======
-                ArtistTextBox = createTextBox<LabelledTextBox>(EditorSetupStrings.Artist,
-                    !string.IsNullOrEmpty(metadata.ArtistUnicode) ? metadata.ArtistUnicode : metadata.Artist),
-                RomanisedArtistTextBox = createTextBox<LabelledRomanisedTextBox>(EditorSetupStrings.RomanisedArtist,
->>>>>>> 96bcfea2
                     !string.IsNullOrEmpty(metadata.Artist) ? metadata.Artist : MetadataUtils.StripNonRomanisedCharacters(metadata.ArtistUnicode)),
 
                 Empty(),
 
-<<<<<<< HEAD
                 TitleTextBox = createTextBox<LabelledTextBox>("标题(Unicode)",
                     !string.IsNullOrEmpty(metadata.TitleUnicode) ? metadata.TitleUnicode : metadata.Title),
                 RomanisedTitleTextBox = createTextBox<LabelledRomanisedTextBox>("标题",
-=======
-                TitleTextBox = createTextBox<LabelledTextBox>(EditorSetupStrings.Title,
-                    !string.IsNullOrEmpty(metadata.TitleUnicode) ? metadata.TitleUnicode : metadata.Title),
-                RomanisedTitleTextBox = createTextBox<LabelledRomanisedTextBox>(EditorSetupStrings.RomanisedTitle,
->>>>>>> 96bcfea2
                     !string.IsNullOrEmpty(metadata.Title) ? metadata.Title : MetadataUtils.StripNonRomanisedCharacters(metadata.ArtistUnicode)),
 
                 Empty(),
 
-<<<<<<< HEAD
                 creatorTextBox = createTextBox<LabelledTextBox>("谱师", metadata.Author.Username),
                 difficultyTextBox = createTextBox<LabelledTextBox>("难度名", Beatmap.BeatmapInfo.DifficultyName),
-=======
-                creatorTextBox = createTextBox<LabelledTextBox>(EditorSetupStrings.Creator, metadata.Author.Username),
-                difficultyTextBox = createTextBox<LabelledTextBox>(EditorSetupStrings.DifficultyName, Beatmap.BeatmapInfo.DifficultyName),
->>>>>>> 96bcfea2
                 sourceTextBox = createTextBox<LabelledTextBox>(BeatmapsetsStrings.ShowInfoSource, metadata.Source),
                 tagsTextBox = createTextBox<LabelledTextBox>(BeatmapsetsStrings.ShowInfoTags, metadata.Tags)
             };
