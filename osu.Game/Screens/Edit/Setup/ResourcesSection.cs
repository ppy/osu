// Copyright (c) ppy Pty Ltd <contact@ppy.sh>. Licensed under the MIT Licence.
// See the LICENCE file in the repository root for full licence text.

using System.IO;
using System.Linq;
using osu.Framework.Allocation;
using osu.Framework.Bindables;
using osu.Framework.Graphics;
using osu.Framework.Graphics.Containers;
using osu.Framework.Localisation;
using osu.Game.Beatmaps;
using osu.Game.Graphics.UserInterfaceV2;
using osu.Game.Overlays;

namespace osu.Game.Screens.Edit.Setup
{
    internal class ResourcesSection : SetupSection
    {
        private LabelledTextBox audioTrackTextBox;
        private LabelledTextBox backgroundTextBox;

        public override LocalisableString Title => "Resources";

        [Resolved]
        private MusicController music { get; set; }

        [Resolved]
        private BeatmapManager beatmaps { get; set; }

        [Resolved]
        private IBindable<WorkingBeatmap> working { get; set; }

        [Resolved(canBeNull: true)]
        private Editor editor { get; set; }

        [Resolved]
        private SetupScreenHeader header { get; set; }

        [BackgroundDependencyLoader]
        private void load()
        {
            Container audioTrackFileChooserContainer = createFileChooserContainer();
            Container backgroundFileChooserContainer = createFileChooserContainer();

            Children = new Drawable[]
            {
                new FillFlowContainer
                {
                    RelativeSizeAxes = Axes.X,
<<<<<<< HEAD
                    Height = 250,
                    Masking = true,
                    CornerRadius = 10,
                },
                new OsuSpriteText
                {
                    Text = "资源"
=======
                    AutoSizeAxes = Axes.Y,
                    Direction = FillDirection.Vertical,
                    Children = new Drawable[]
                    {
                        backgroundTextBox = new FileChooserLabelledTextBox(".jpg", ".jpeg", ".png")
                        {
                            Label = "Background",
                            PlaceholderText = "Click to select a background image",
                            Current = { Value = working.Value.Metadata.BackgroundFile },
                            Target = backgroundFileChooserContainer,
                            TabbableContentContainer = this
                        },
                        backgroundFileChooserContainer,
                    }
>>>>>>> bdd58103
                },
                new FillFlowContainer
                {
<<<<<<< HEAD
                    Label = "音频文件",
                    Current = { Value = working.Value.Metadata.AudioFile ?? "点击此处进行选择" },
                    Target = audioTrackFileChooserContainer,
                    TabbableContentContainer = this
                },
                audioTrackFileChooserContainer,
=======
                    RelativeSizeAxes = Axes.X,
                    AutoSizeAxes = Axes.Y,
                    Direction = FillDirection.Vertical,
                    Children = new Drawable[]
                    {
                        audioTrackTextBox = new FileChooserLabelledTextBox(".mp3", ".ogg")
                        {
                            Label = "Audio Track",
                            PlaceholderText = "Click to select a track",
                            Current = { Value = working.Value.Metadata.AudioFile },
                            Target = audioTrackFileChooserContainer,
                            TabbableContentContainer = this
                        },
                        audioTrackFileChooserContainer,
                    }
                }
>>>>>>> bdd58103
            };

            backgroundTextBox.Current.BindValueChanged(backgroundChanged);
            audioTrackTextBox.Current.BindValueChanged(audioTrackChanged);
        }

        private static Container createFileChooserContainer() =>
            new Container
            {
                RelativeSizeAxes = Axes.X,
                AutoSizeAxes = Axes.Y,
            };

        public bool ChangeBackgroundImage(string path)
        {
            var info = new FileInfo(path);

            if (!info.Exists)
                return false;

            var set = working.Value.BeatmapSetInfo;

            // remove the previous background for now.
            // in the future we probably want to check if this is being used elsewhere (other difficulties?)
            var oldFile = set.Files.FirstOrDefault(f => f.Filename == working.Value.Metadata.BackgroundFile);

            using (var stream = info.OpenRead())
            {
                if (oldFile != null)
                    beatmaps.ReplaceFile(set, oldFile, stream, info.Name);
                else
                    beatmaps.AddFile(set, stream, info.Name);
            }

            working.Value.Metadata.BackgroundFile = info.Name;
            header.Background.UpdateBackground();

            return true;
        }

        public bool ChangeAudioTrack(string path)
        {
            var info = new FileInfo(path);

            if (!info.Exists)
                return false;

            var set = working.Value.BeatmapSetInfo;

            // remove the previous audio track for now.
            // in the future we probably want to check if this is being used elsewhere (other difficulties?)
            var oldFile = set.Files.FirstOrDefault(f => f.Filename == working.Value.Metadata.AudioFile);

            using (var stream = info.OpenRead())
            {
                if (oldFile != null)
                    beatmaps.ReplaceFile(set, oldFile, stream, info.Name);
                else
                    beatmaps.AddFile(set, stream, info.Name);
            }

            working.Value.Metadata.AudioFile = info.Name;

            music.ReloadCurrentTrack();

            editor?.UpdateClockSource();
            return true;
        }

        private void backgroundChanged(ValueChangedEvent<string> filePath)
        {
            if (!ChangeBackgroundImage(filePath.NewValue))
                backgroundTextBox.Current.Value = filePath.OldValue;
        }

        private void audioTrackChanged(ValueChangedEvent<string> filePath)
        {
<<<<<<< HEAD
            LoadComponentAsync(new BeatmapBackgroundSprite(working.Value)
            {
                RelativeSizeAxes = Axes.Both,
                Anchor = Anchor.Centre,
                Origin = Anchor.Centre,
                FillMode = FillMode.Fill,
            }, background =>
            {
                if (background.Texture != null)
                    backgroundSpriteContainer.Child = background;
                else
                {
                    backgroundSpriteContainer.Children = new Drawable[]
                    {
                        new Box
                        {
                            Colour = Colours.GreySeafoamDarker,
                            RelativeSizeAxes = Axes.Both,
                        },
                        new OsuTextFlowContainer(t => t.Font = OsuFont.Default.With(size: 24))
                        {
                            Text = "将一张图拖拽到此处来设置谱面背景！",
                            Anchor = Anchor.Centre,
                            Origin = Anchor.Centre,
                            AutoSizeAxes = Axes.X,
                        }
                    };
                }

                background.FadeInFromZero(500);
            });
=======
            if (!ChangeAudioTrack(filePath.NewValue))
                audioTrackTextBox.Current.Value = filePath.OldValue;
>>>>>>> bdd58103
        }
    }
}<|MERGE_RESOLUTION|>--- conflicted
+++ resolved
@@ -19,7 +19,7 @@
         private LabelledTextBox audioTrackTextBox;
         private LabelledTextBox backgroundTextBox;
 
-        public override LocalisableString Title => "Resources";
+        public override LocalisableString Title => "资源";
 
         [Resolved]
         private MusicController music { get; set; }
@@ -47,41 +47,23 @@
                 new FillFlowContainer
                 {
                     RelativeSizeAxes = Axes.X,
-<<<<<<< HEAD
-                    Height = 250,
-                    Masking = true,
-                    CornerRadius = 10,
-                },
-                new OsuSpriteText
-                {
-                    Text = "资源"
-=======
                     AutoSizeAxes = Axes.Y,
                     Direction = FillDirection.Vertical,
                     Children = new Drawable[]
                     {
                         backgroundTextBox = new FileChooserLabelledTextBox(".jpg", ".jpeg", ".png")
                         {
-                            Label = "Background",
-                            PlaceholderText = "Click to select a background image",
+                            Label = "背景",
+                            PlaceholderText = "点击此处进行选择",
                             Current = { Value = working.Value.Metadata.BackgroundFile },
                             Target = backgroundFileChooserContainer,
                             TabbableContentContainer = this
                         },
                         backgroundFileChooserContainer,
                     }
->>>>>>> bdd58103
                 },
                 new FillFlowContainer
                 {
-<<<<<<< HEAD
-                    Label = "音频文件",
-                    Current = { Value = working.Value.Metadata.AudioFile ?? "点击此处进行选择" },
-                    Target = audioTrackFileChooserContainer,
-                    TabbableContentContainer = this
-                },
-                audioTrackFileChooserContainer,
-=======
                     RelativeSizeAxes = Axes.X,
                     AutoSizeAxes = Axes.Y,
                     Direction = FillDirection.Vertical,
@@ -89,8 +71,8 @@
                     {
                         audioTrackTextBox = new FileChooserLabelledTextBox(".mp3", ".ogg")
                         {
-                            Label = "Audio Track",
-                            PlaceholderText = "Click to select a track",
+                            Label = "音频文件",
+                            PlaceholderText = "点击此处进行选择",
                             Current = { Value = working.Value.Metadata.AudioFile },
                             Target = audioTrackFileChooserContainer,
                             TabbableContentContainer = this
@@ -98,7 +80,6 @@
                         audioTrackFileChooserContainer,
                     }
                 }
->>>>>>> bdd58103
             };
 
             backgroundTextBox.Current.BindValueChanged(backgroundChanged);
@@ -176,42 +157,8 @@
 
         private void audioTrackChanged(ValueChangedEvent<string> filePath)
         {
-<<<<<<< HEAD
-            LoadComponentAsync(new BeatmapBackgroundSprite(working.Value)
-            {
-                RelativeSizeAxes = Axes.Both,
-                Anchor = Anchor.Centre,
-                Origin = Anchor.Centre,
-                FillMode = FillMode.Fill,
-            }, background =>
-            {
-                if (background.Texture != null)
-                    backgroundSpriteContainer.Child = background;
-                else
-                {
-                    backgroundSpriteContainer.Children = new Drawable[]
-                    {
-                        new Box
-                        {
-                            Colour = Colours.GreySeafoamDarker,
-                            RelativeSizeAxes = Axes.Both,
-                        },
-                        new OsuTextFlowContainer(t => t.Font = OsuFont.Default.With(size: 24))
-                        {
-                            Text = "将一张图拖拽到此处来设置谱面背景！",
-                            Anchor = Anchor.Centre,
-                            Origin = Anchor.Centre,
-                            AutoSizeAxes = Axes.X,
-                        }
-                    };
-                }
-
-                background.FadeInFromZero(500);
-            });
-=======
             if (!ChangeAudioTrack(filePath.NewValue))
                 audioTrackTextBox.Current.Value = filePath.OldValue;
->>>>>>> bdd58103
         }
     }
 }