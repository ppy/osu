--- conflicted
+++ resolved
@@ -11,10 +11,7 @@
 using osu.Game.Beatmaps;
 using osu.Game.Overlays;
 using osu.Game.Localisation;
-<<<<<<< HEAD
 using osu.Game.Models;
-=======
->>>>>>> e555131b
 using osu.Game.Utils;
 
 namespace osu.Game.Screens.Edit.Setup
@@ -53,20 +50,12 @@
 
             Children = new Drawable[]
             {
-<<<<<<< HEAD
-                backgroundChooser = new FormBeatmapFileSelector(beatmapHasMultipleDifficulties, ".jpg", ".jpeg", ".png")
-=======
-                backgroundChooser = new FormFileSelector(SupportedExtensions.IMAGE_EXTENSIONS)
->>>>>>> e555131b
+                backgroundChooser = new FormBeatmapFileSelector(beatmapHasMultipleDifficulties, SupportedExtensions.IMAGE_EXTENSIONS)
                 {
                     Caption = GameplaySettingsStrings.BackgroundHeader,
                     PlaceholderText = EditorSetupStrings.ClickToSelectBackground,
                 },
-<<<<<<< HEAD
-                audioTrackChooser = new FormBeatmapFileSelector(beatmapHasMultipleDifficulties, ".mp3", ".ogg")
-=======
-                audioTrackChooser = new FormFileSelector(SupportedExtensions.AUDIO_EXTENSIONS)
->>>>>>> e555131b
+                audioTrackChooser = new FormBeatmapFileSelector(beatmapHasMultipleDifficulties, SupportedExtensions.AUDIO_EXTENSIONS)
                 {
                     Caption = EditorSetupStrings.AudioTrack,
                     PlaceholderText = EditorSetupStrings.ClickToSelectTrack,
