--- conflicted
+++ resolved
@@ -45,22 +45,12 @@
                 {
                     Label = "背景",
                     FixedLabelWidth = LABEL_WIDTH,
-<<<<<<< HEAD
-                    PlaceholderText = "点击此处选择",
-                    Current = { Value = working.Value.Metadata.BackgroundFile },
-=======
->>>>>>> 315a73fb
                     TabbableContentContainer = this
                 },
                 audioTrackChooser = new LabelledFileChooser(".mp3", ".ogg")
                 {
                     Label = "音频文件",
                     FixedLabelWidth = LABEL_WIDTH,
-<<<<<<< HEAD
-                    PlaceholderText = "点击此处选择",
-                    Current = { Value = working.Value.Metadata.AudioFile },
-=======
->>>>>>> 315a73fb
                     TabbableContentContainer = this
                 },
             };
