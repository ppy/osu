--- conflicted
+++ resolved
@@ -13,11 +13,7 @@
 {
     internal class ColoursSection : SetupSection
     {
-<<<<<<< HEAD
-        public override LocalisableString Title => "配色";
-=======
         public override LocalisableString Title => EditorSetupStrings.ColoursHeader;
->>>>>>> 96bcfea2
 
         private LabelledColourPalette comboColours;
 
@@ -28,15 +24,9 @@
             {
                 comboColours = new LabelledColourPalette
                 {
-<<<<<<< HEAD
-                    Label = "物件 / 滑条连击",
-                    FixedLabelWidth = LABEL_WIDTH,
-                    ColourNamePrefix = "连击"
-=======
                     Label = EditorSetupStrings.HitCircleSliderCombos,
                     FixedLabelWidth = LABEL_WIDTH,
                     ColourNamePrefix = EditorSetupStrings.ComboColourPrefix
->>>>>>> 96bcfea2
                 }
             };
 
