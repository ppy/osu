--- conflicted
+++ resolved
@@ -68,22 +68,4 @@
             };
         }
     }
-<<<<<<< HEAD
-
-    internal class SetupScreenHeader : OverlayHeader
-    {
-        protected override OverlayTitle CreateTitle() => new SetupScreenTitle();
-
-        private class SetupScreenTitle : OverlayTitle
-        {
-            public SetupScreenTitle()
-            {
-                Title = "谱面设置";
-                Description = "change general settings of your beatmap";
-                IconTexture = "Icons/Hexacons/social";
-            }
-        }
-    }
-=======
->>>>>>> bdd58103
 }