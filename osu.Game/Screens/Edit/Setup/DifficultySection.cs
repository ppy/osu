--- conflicted
+++ resolved
@@ -18,20 +18,13 @@
         private LabelledSliderBar<float> approachRateSlider;
         private LabelledSliderBar<float> overallDifficultySlider;
 
-        public override LocalisableString Title => "Difficulty";
+        public override LocalisableString Title => "难度设置";
 
         [BackgroundDependencyLoader]
         private void load()
         {
             Children = new Drawable[]
             {
-<<<<<<< HEAD
-                new OsuSpriteText
-                {
-                    Text = "难度设置"
-                },
-=======
->>>>>>> bdd58103
                 circleSizeSlider = new LabelledSliderBar<float>
                 {
                     Label = "物件大小(CS)",
@@ -58,7 +51,7 @@
                 },
                 approachRateSlider = new LabelledSliderBar<float>
                 {
-                    Label = "缩泉速度(AR)",
+                    Label = "缩圈速度(AR)",
                     Description = "这将决定缩圈速度, 数值越大, 缩圈越快",
                     Current = new BindableFloat(Beatmap.BeatmapInfo.BaseDifficulty.ApproachRate)
                     {
