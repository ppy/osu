--- conflicted
+++ resolved
@@ -28,11 +28,7 @@
             {
                 circleSizeSlider = new LabelledSliderBar<float>
                 {
-<<<<<<< HEAD
-                    Label = "物件大小(CS)",
-=======
                     Label = BeatmapsetsStrings.ShowStatsCs,
->>>>>>> ed894d64
                     FixedLabelWidth = LABEL_WIDTH,
                     Description = "这将决定所有物件的大小, 数值越大, 物件越小",
                     Current = new BindableFloat(Beatmap.Difficulty.CircleSize)
@@ -45,11 +41,7 @@
                 },
                 healthDrainSlider = new LabelledSliderBar<float>
                 {
-<<<<<<< HEAD
-                    Label = "掉血速度(HP)",
-=======
                     Label = BeatmapsetsStrings.ShowStatsDrain,
->>>>>>> ed894d64
                     FixedLabelWidth = LABEL_WIDTH,
                     Description = "这将决定掉血的速度, 数值越大, 掉血越快",
                     Current = new BindableFloat(Beatmap.Difficulty.DrainRate)
@@ -62,11 +54,7 @@
                 },
                 approachRateSlider = new LabelledSliderBar<float>
                 {
-<<<<<<< HEAD
-                    Label = "缩圈速度(AR)",
-=======
                     Label = BeatmapsetsStrings.ShowStatsAr,
->>>>>>> ed894d64
                     FixedLabelWidth = LABEL_WIDTH,
                     Description = "这将决定缩圈速度, 数值越大, 缩圈越快",
                     Current = new BindableFloat(Beatmap.Difficulty.ApproachRate)
@@ -79,11 +67,7 @@
                 },
                 overallDifficultySlider = new LabelledSliderBar<float>
                 {
-<<<<<<< HEAD
-                    Label = "整体难度(OD)",
-=======
                     Label = BeatmapsetsStrings.ShowStatsAccuracy,
->>>>>>> ed894d64
                     FixedLabelWidth = LABEL_WIDTH,
                     Description = "这将决定该谱面的整体难度(准确率要求, 转盘难度等), 数值越大, 难度越高",
                     Current = new BindableFloat(Beatmap.Difficulty.OverallDifficulty)
