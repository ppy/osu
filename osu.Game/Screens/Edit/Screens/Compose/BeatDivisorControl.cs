<<<<<<< HEAD
﻿// Copyright (c) 2007-2018 ppy Pty Ltd <contact@ppy.sh>.
// Licensed under the MIT Licence - https://raw.githubusercontent.com/ppy/osu/master/LICENCE

using System;
using System.Linq;
using osu.Framework.Allocation;
using osu.Framework.Configuration;
using osu.Framework.Extensions.Color4Extensions;
using osu.Framework.Graphics;
using osu.Framework.Graphics.Colour;
using osu.Framework.Graphics.Containers;
using osu.Framework.Graphics.Shapes;
using osu.Framework.Graphics.Sprites;
using osu.Framework.Graphics.UserInterface;
using osu.Framework.Input;
using osu.Game.Graphics;
using osu.Game.Graphics.UserInterface;
using OpenTK;
using OpenTK.Graphics;
using OpenTK.Input;

namespace osu.Game.Screens.Edit.Screens.Compose
{
    public class BeatDivisorControl : CompositeDrawable
    {
        private readonly BindableBeatDivisor beatDivisor = new BindableBeatDivisor();

        public BeatDivisorControl(BindableBeatDivisor beatDivisor)
        {
            this.beatDivisor.BindTo(beatDivisor);
        }

        [BackgroundDependencyLoader]
        private void load(OsuColour colours)
        {
            Masking = true;
            CornerRadius = 5;

            InternalChildren = new Drawable[]
            {
                new Box
                {
                    Name = "Gray Background",
                    RelativeSizeAxes = Axes.Both,
                    Colour = colours.Gray4
                },
                new GridContainer
                {
                    RelativeSizeAxes = Axes.Both,
                    Content = new[]
                    {
                        new Drawable[] // Row containing tick slider bar
                        {
                            new Container
                            {
                                RelativeSizeAxes = Axes.Both,
                                Children = new Drawable[]
                                {
                                    new Box
                                    {
                                        Name = "Black Background",
                                        RelativeSizeAxes = Axes.Both,
                                        Colour = Color4.Black
                                    },
                                    new TickSliderBar(beatDivisor)
                                    {
                                        RelativeSizeAxes = Axes.Both,
                                    }
                                }
                            }
                        },
                        new Drawable[] // Row containing left/right buttons and beat snap divisor
                        {
                            new Container
                            {
                                RelativeSizeAxes = Axes.Both,
                                Children = new Drawable[]
                                {
                                    new Box
                                    {
                                        RelativeSizeAxes = Axes.Both,
                                        Colour = colours.Gray4
                                    },
                                    new Container
                                    {
                                        RelativeSizeAxes = Axes.Both,
                                        Padding = new MarginPadding { Horizontal = 5 },
                                        Child = new GridContainer
                                        {
                                            RelativeSizeAxes = Axes.Both,
                                            Content = new[]
                                            {
                                                new Drawable[]
                                                {
                                                    new DivisorButton
                                                    {
                                                        Icon = FontAwesome.fa_chevron_left,
                                                        Action = beatDivisor.PreviousDivisor
                                                    },
                                                    new DivisorText(beatDivisor),
                                                    new DivisorButton
                                                    {
                                                        Icon = FontAwesome.fa_chevron_right,
                                                        Action = beatDivisor.NextDivisor
                                                    }
                                                },
                                            },
                                            ColumnDimensions = new[]
                                            {
                                                new Dimension(GridSizeMode.Absolute, 20),
                                                new Dimension(),
                                                new Dimension(GridSizeMode.Absolute, 20)
                                            }
                                        }
                                    }
                                }
                            }
                        },
                        new Drawable[] // Row containing only the beat snap divisor text
                        {
                            new Container
                            {
                                RelativeSizeAxes = Axes.Both,
                                Padding = new MarginPadding { Horizontal = 5 },
                                Children = new Drawable[]
                                {
                                    new Container
                                    {
                                        RelativeSizeAxes = Axes.Both,
                                        Padding = new MarginPadding { Horizontal = 5 },
                                        Child = new GridContainer
                                        {
                                            RelativeSizeAxes = Axes.Both,
                                            Content = new[]
                                            {
                                                new Drawable[]
                                                {
                                                    //new DivisorButton
                                                    //{
                                                    //    Icon = FontAwesome.fa_chevron_left,
                                                    //    Action = beatDivisor.PreviousPanel,
                                                    //    //Anchor = Anchor.BottomRight
                                                    //},
                                                    new TextFlowContainer(s => s.TextSize = 11)
                                                    {
                                                        Padding = new MarginPadding { Horizontal = 0 },
                                                        Text = "beat snap divisor",
                                                        RelativeSizeAxes = Axes.Both,
                                                        TextAnchor = Anchor.TopCentre
                                                    },
                                                    //new DivisorButton
                                                    //{
                                                    //    Icon = FontAwesome.fa_chevron_right,
                                                    //    Action = beatDivisor.NextPanel,
                                                    //    //Anchor = Anchor.BottomRight
                                                    //},
                                                },
                                            },
                                            ColumnDimensions = new[]
                                            {
                                                //new Dimension(GridSizeMode.Absolute, 60),
                                                new Dimension(),
                                                //new Dimension(GridSizeMode.Absolute, 20)
                                            }
                                        }
                                    }
                                }
                            }
                        },
                        new Drawable[] // Row containing text and button for swapping between snap divisor panels
                        {
                            new Container
                            {
                                RelativeSizeAxes = Axes.Both,
                                Padding = new MarginPadding { Horizontal = 5 },
                                Children = new Drawable[]
                                {
                                    new Container
                                    {
                                        RelativeSizeAxes = Axes.Both,
                                        Padding = new MarginPadding { Horizontal = 5 },
                                        Child = new GridContainer
                                        {
                                            RelativeSizeAxes = Axes.Both,
                                            Content = new[]
                                            {
                                                new Drawable[]
                                                {
                                                    new DivisorButton
                                                    {
                                                        Icon = FontAwesome.fa_chevron_left,
                                                        Action = beatDivisor.PreviousPanel,
                                                        //Anchor = Anchor.BottomRight
                                                    },
                                                    new DivisorPanelText(beatDivisor), // This does not update
                                                    new DivisorButton
                                                    {
                                                        Icon = FontAwesome.fa_chevron_right,
                                                        Action = beatDivisor.NextPanel,
                                                        //Anchor = Anchor.BottomRight
                                                    }
                                                },
                                            },
                                            ColumnDimensions = new[]
                                            {
                                                new Dimension(),
                                                new Dimension(GridSizeMode.Absolute, 50),
                                                new Dimension()
                                            }
                                        }
                                    }
                                }
                            }
                        }
                    },                    
                    RowDimensions = new[]
                    {
                        new Dimension(GridSizeMode.Absolute, 25),
                        new Dimension(GridSizeMode.Absolute, 25),
                        new Dimension(GridSizeMode.Absolute, 11),
                        new Dimension(GridSizeMode.Absolute, 25),
                    }
                }
            };
        }

        private class DivisorPanelText : SpriteText
        {
            private readonly BindableBeatDivisor beatDivisor = new BindableBeatDivisor();

            public DivisorPanelText(BindableBeatDivisor beatDivisor)
            {
                this.beatDivisor.BindTo(beatDivisor);

                TextSize = 12;
                Anchor = Anchor.Centre;
                Origin = Anchor.Centre;
            }

            [BackgroundDependencyLoader]
            private void load(OsuColour colours)
            {
                Colour = colours.BlueLighter;
            }

            protected override void LoadComplete()
            {
                base.LoadComplete();

                beatDivisor.ValidDivisorsChanged += updateText;
                updateText();
            }

            private void updateText() => Text = $"{beatDivisor.Panel}"; // Someone tell me why this does not get triggered when changing the divisors
        }
        private class DivisorText : SpriteText
        {
            private readonly Bindable<int> beatDivisor = new Bindable<int>();

            public DivisorText(BindableBeatDivisor beatDivisor)
            {
                this.beatDivisor.BindTo(beatDivisor);

                Anchor = Anchor.Centre;
                Origin = Anchor.Centre;
            }

            [BackgroundDependencyLoader]
            private void load(OsuColour colours)
            {
                Colour = colours.BlueLighter;
            }

            protected override void LoadComplete()
            {
                base.LoadComplete();

                beatDivisor.ValueChanged += v => updateText();
                updateText();
            }

            private void updateText() => Text = $"1/{beatDivisor.Value}";
        }

        private class DivisorButton : IconButton
        {
            public DivisorButton()
            {
                Anchor = Anchor.Centre;
                Origin = Anchor.Centre;

                // Small offset to look a bit better centered along with the divisor text
                Y = 1;

                ButtonSize = new Vector2(20);
                IconScale = new Vector2(0.6f);
            }

            [BackgroundDependencyLoader]
            private void load(OsuColour colours)
            {
                IconColour = Color4.Black;
                HoverColour = colours.Gray7;
                FlashColour = colours.Gray9;
            }
        }

        private class TickSliderBar : SliderBar<int>
        {
            private Marker marker;

            private readonly BindableBeatDivisor beatDivisor;
            // Removed local property, using object reference for the available divisors property

            public TickSliderBar(BindableBeatDivisor beatDivisor)
            {
                CurrentNumber.BindTo(this.beatDivisor = beatDivisor);
                //availableDivisors = beatDivisor.ValidDivisors;

                Padding = new MarginPadding { Horizontal = 5 };
            }

            [BackgroundDependencyLoader]
            private void load()
            {
                //foreach (var t in availableDivisors)
                //{
                //    AddInternal(new Tick(t)
                //    {
                //        Anchor = Anchor.TopLeft,
                //        Origin = Anchor.TopCentre,
                //        RelativePositionAxes = Axes.X,
                //        X = getMappedPosition(t)
                //    });
                //}

                //AddInternal(marker = new Marker());

                //CurrentNumber.ValueChanged += v =>
                //{
                //    marker.MoveToX(getMappedPosition(v), 100, Easing.OutQuint);
                //    marker.Flash();
                //};
            }
            protected override void LoadComplete()
            {
                base.LoadComplete();

                beatDivisor.ValidDivisorsChanged += updateDivisors;
                updateDivisors();
            }

            private void updateDivisors()
            {
                for (int i = this.Children.Count - 1; i >= 0; i--)
                    RemoveInternal(this.Children[i]); // Remove all ticks to change the panel
                foreach (var t in beatDivisor.ValidDivisors)
                {
                    AddInternal(new Tick(t)
                    {
                        Anchor = Anchor.TopLeft,
                        Origin = Anchor.TopCentre,
                        RelativePositionAxes = Axes.X,
                        X = getMappedPosition(t)
                    });
                }
                AddInternal(marker = new Marker());
                CurrentNumber.ValueChanged += v =>
                {
                    marker.MoveToX(getMappedPosition(v), 100, Easing.OutQuint);
                    marker.Flash();
                };
            }

            protected override void UpdateValue(float value)
            {
            }

            public override bool HandleKeyboardInput => IsHovered && !CurrentNumber.Disabled;

            protected override bool OnKeyDown(InputState state, KeyDownEventArgs args)
            {
                switch (args.Key)
                {
                    case Key.Right:
                        beatDivisor.NextDivisor();
                        OnUserChange();
                        return true;
                    case Key.Left:
                        beatDivisor.PreviousDivisor();
                        OnUserChange();
                        return true;
                    default:
                        return false;
                }
            }

            protected override bool OnMouseDown(InputState state, MouseDownEventArgs args)
            {
                marker.Active = true;
                return base.OnMouseDown(state, args);
            }

            protected override bool OnMouseUp(InputState state, MouseUpEventArgs args)
            {
                marker.Active = false;
                return base.OnMouseUp(state, args);
            }

            protected override bool OnClick(InputState state)
            {
                handleMouseInput(state);
                return true;
            }

            protected override bool OnDrag(InputState state)
            {
                handleMouseInput(state);
                return true;
            }

            private void handleMouseInput(InputState state)
            {
                // copied from SliderBar so we can do custom spacing logic.
                var xPosition = (ToLocalSpace(state?.Mouse.NativeState.Position ?? Vector2.Zero).X - RangePadding) / UsableWidth;

                CurrentNumber.Value = beatDivisor.ValidDivisors.OrderBy(d => Math.Abs(getMappedPosition(d) - xPosition)).First();
                OnUserChange();
            }

            private float getMappedPosition(float divisor) => (float)Math.Pow((divisor - 1) / (beatDivisor.ValidDivisors.Last() - 1), 0.90f);

            private class Tick : CompositeDrawable
            {
                private readonly int divisor;

                public Tick(int divisor)
                {
                    this.divisor = divisor;
                    Size = new Vector2(2.5f, 10);

                    InternalChild = new Box { RelativeSizeAxes = Axes.Both };

                    CornerRadius = 0.5f;
                    Masking = true;
                }

                [BackgroundDependencyLoader]
                private void load(OsuColour colours)
                {
                    Colour = getColourForDivisor(divisor, colours);
                }

                private ColourInfo getColourForDivisor(int divisor, OsuColour colours)
                {
                    switch (divisor)
                    {
                        case 2:
                            return colours.BlueLight;
                        case 4:
                            return colours.Blue;
                        case 8:
                            return colours.BlueDarker;
                        case 16:
                            return colours.PurpleDark;
                        case 32:
                            return colours.Purple;
                        case 3:
                            return colours.YellowLight;
                        case 6:
                            return colours.Yellow;
                        case 9:
                            return colours.YellowDark;
                        case 12:
                            return colours.YellowDarker;
                        case 18:
                            return colours.RedDarker;
                        case 24:
                            return colours.RedDark;
                        case 5:
                            return colours.GrayD;
                        case 7:
                            return colours.GrayB;
                        case 11:
                            return colours.Gray8;
                        default:
                            return Color4.White;
                    }
                }
            }

            private class Marker : CompositeDrawable
            {
                private Color4 defaultColour;

                private const float size = 7;

                [BackgroundDependencyLoader]
                private void load(OsuColour colours)
                {
                    Colour = defaultColour = colours.Gray4;
                    Anchor = Anchor.TopLeft;
                    Origin = Anchor.TopCentre;

                    Width = size;
                    RelativeSizeAxes = Axes.Y;
                    RelativePositionAxes = Axes.X;

                    InternalChildren = new Drawable[]
                    {
                        new Box
                        {
                            Width = 2,
                            RelativeSizeAxes = Axes.Y,
                            Origin = Anchor.BottomCentre,
                            Anchor = Anchor.BottomCentre,
                            Colour = ColourInfo.GradientVertical(Color4.White.Opacity(0.2f), Color4.White),
                            Blending = BlendingMode.Additive,
                        },
                        new EquilateralTriangle
                        {
                            Origin = Anchor.BottomCentre,
                            Anchor = Anchor.BottomCentre,
                            Height = size,
                            EdgeSmoothness = new Vector2(1),
                            Colour = Color4.White,
                        }
                    };
                }

                private bool active;

                public bool Active
                {
                    get => active;
                    set
                    {
                        this.FadeColour(value ? Color4.White : defaultColour, 500, Easing.OutQuint);
                        active = value;
                    }
                }

                public void Flash()
                {
                    bool wasActive = active;

                    Active = true;

                    if (wasActive) return;

                    using (BeginDelayedSequence(50))
                        Active = false;
                }
            }
        }
    }
}
=======
﻿// Copyright (c) 2007-2018 ppy Pty Ltd <contact@ppy.sh>.
// Licensed under the MIT Licence - https://raw.githubusercontent.com/ppy/osu/master/LICENCE

using System;
using System.Linq;
using osu.Framework.Allocation;
using osu.Framework.Configuration;
using osu.Framework.Extensions.Color4Extensions;
using osu.Framework.Graphics;
using osu.Framework.Graphics.Colour;
using osu.Framework.Graphics.Containers;
using osu.Framework.Graphics.Shapes;
using osu.Framework.Graphics.Sprites;
using osu.Framework.Graphics.UserInterface;
using osu.Framework.Input;
using osu.Game.Graphics;
using osu.Game.Graphics.UserInterface;
using OpenTK;
using OpenTK.Graphics;
using OpenTK.Input;

namespace osu.Game.Screens.Edit.Screens.Compose
{
    public class BeatDivisorControl : CompositeDrawable
    {
        private readonly BindableBeatDivisor beatDivisor = new BindableBeatDivisor();

        public BeatDivisorControl(BindableBeatDivisor beatDivisor)
        {
            this.beatDivisor.BindTo(beatDivisor);
        }

        [BackgroundDependencyLoader]
        private void load(OsuColour colours)
        {
            Masking = true;
            CornerRadius = 5;

            InternalChildren = new Drawable[]
            {
                new Box
                {
                    Name = "Gray Background",
                    RelativeSizeAxes = Axes.Both,
                    Colour = colours.Gray4
                },
                new GridContainer
                {
                    RelativeSizeAxes = Axes.Both,
                    Content = new[]
                    {
                        new Drawable[]
                        {
                            new Container
                            {
                                RelativeSizeAxes = Axes.Both,
                                Children = new Drawable[]
                                {
                                    new Box
                                    {
                                        Name = "Black Background",
                                        RelativeSizeAxes = Axes.Both,
                                        Colour = Color4.Black
                                    },
                                    new TickSliderBar(beatDivisor, BindableBeatDivisor.VALID_DIVISORS)
                                    {
                                        RelativeSizeAxes = Axes.Both,
                                    }
                                }
                            }
                        },
                        new Drawable[]
                        {
                            new Container
                            {
                                RelativeSizeAxes = Axes.Both,
                                Children = new Drawable[]
                                {
                                    new Box
                                    {
                                        RelativeSizeAxes = Axes.Both,
                                        Colour = colours.Gray4
                                    },
                                    new Container
                                    {
                                        RelativeSizeAxes = Axes.Both,
                                        Padding = new MarginPadding { Horizontal = 5 },
                                        Child = new GridContainer
                                        {
                                            RelativeSizeAxes = Axes.Both,
                                            Content = new[]
                                            {
                                                new Drawable[]
                                                {
                                                    new DivisorButton
                                                    {
                                                        Icon = FontAwesome.fa_chevron_left,
                                                        Action = beatDivisor.Previous
                                                    },
                                                    new DivisorText(beatDivisor),
                                                    new DivisorButton
                                                    {
                                                        Icon = FontAwesome.fa_chevron_right,
                                                        Action = beatDivisor.Next
                                                    }
                                                },
                                            },
                                            ColumnDimensions = new[]
                                            {
                                                new Dimension(GridSizeMode.Absolute, 20),
                                                new Dimension(),
                                                new Dimension(GridSizeMode.Absolute, 20)
                                            }
                                        }
                                    }
                                }
                            }
                        },
                        new Drawable[]
                        {
                            new TextFlowContainer(s => s.TextSize = 14)
                            {
                                Padding = new MarginPadding { Horizontal = 15 },
                                Text = "beat snap divisor",
                                RelativeSizeAxes = Axes.X,
                                TextAnchor = Anchor.TopCentre
                            },
                        }
                    },
                    RowDimensions = new[]
                    {
                        new Dimension(GridSizeMode.Absolute, 30),
                        new Dimension(GridSizeMode.Absolute, 25),
                    }
                }
            };
        }

        private class DivisorText : SpriteText
        {
            private readonly Bindable<int> beatDivisor = new Bindable<int>();

            public DivisorText(BindableBeatDivisor beatDivisor)
            {
                this.beatDivisor.BindTo(beatDivisor);

                Anchor = Anchor.Centre;
                Origin = Anchor.Centre;
            }

            [BackgroundDependencyLoader]
            private void load(OsuColour colours)
            {
                Colour = colours.BlueLighter;
            }

            protected override void LoadComplete()
            {
                base.LoadComplete();

                beatDivisor.ValueChanged += v => updateText();
                updateText();
            }

            private void updateText() => Text = $"1/{beatDivisor.Value}";
        }

        private class DivisorButton : IconButton
        {
            public DivisorButton()
            {
                Anchor = Anchor.Centre;
                Origin = Anchor.Centre;

                // Small offset to look a bit better centered along with the divisor text
                Y = 1;

                ButtonSize = new Vector2(20);
                IconScale = new Vector2(0.6f);
            }

            [BackgroundDependencyLoader]
            private void load(OsuColour colours)
            {
                IconColour = Color4.Black;
                HoverColour = colours.Gray7;
                FlashColour = colours.Gray9;
            }
        }

        private class TickSliderBar : SliderBar<int>
        {
            private Marker marker;

            private readonly BindableBeatDivisor beatDivisor;
            private readonly int[] availableDivisors;

            public TickSliderBar(BindableBeatDivisor beatDivisor, params int[] divisors)
            {
                CurrentNumber.BindTo(this.beatDivisor = beatDivisor);
                availableDivisors = divisors;

                Padding = new MarginPadding { Horizontal = 5 };
            }

            [BackgroundDependencyLoader]
            private void load()
            {
                foreach (var t in availableDivisors)
                {
                    AddInternal(new Tick(t)
                    {
                        Anchor = Anchor.TopLeft,
                        Origin = Anchor.TopCentre,
                        RelativePositionAxes = Axes.X,
                        X = getMappedPosition(t)
                    });
                }

                AddInternal(marker = new Marker());

                CurrentNumber.ValueChanged += v =>
                {
                    marker.MoveToX(getMappedPosition(v), 100, Easing.OutQuint);
                    marker.Flash();
                };
            }

            protected override void UpdateValue(float value)
            {
            }

            public override bool HandleKeyboardInput => IsHovered && !CurrentNumber.Disabled;

            protected override bool OnKeyDown(InputState state, KeyDownEventArgs args)
            {
                switch (args.Key)
                {
                    case Key.Right:
                        beatDivisor.Next();
                        OnUserChange();
                        return true;
                    case Key.Left:
                        beatDivisor.Previous();
                        OnUserChange();
                        return true;
                    default:
                        return false;
                }
            }

            protected override bool OnMouseDown(InputState state, MouseDownEventArgs args)
            {
                marker.Active = true;
                return base.OnMouseDown(state, args);
            }

            protected override bool OnMouseUp(InputState state, MouseUpEventArgs args)
            {
                marker.Active = false;
                return base.OnMouseUp(state, args);
            }

            protected override bool OnClick(InputState state)
            {
                handleMouseInput(state);
                return true;
            }

            protected override bool OnDrag(InputState state)
            {
                handleMouseInput(state);
                return true;
            }

            private void handleMouseInput(InputState state)
            {
                // copied from SliderBar so we can do custom spacing logic.
                var xPosition = (ToLocalSpace(state?.Mouse.NativeState.Position ?? Vector2.Zero).X - RangePadding) / UsableWidth;

                CurrentNumber.Value = availableDivisors.OrderBy(d => Math.Abs(getMappedPosition(d) - xPosition)).First();
                OnUserChange();
            }

            private float getMappedPosition(float divisor) => (float)Math.Pow((divisor - 1) / (availableDivisors.Last() - 1), 0.90f);

            private class Tick : CompositeDrawable
            {
                private readonly int divisor;

                public Tick(int divisor)
                {
                    this.divisor = divisor;
                    Size = new Vector2(2.5f, 10);

                    InternalChild = new Box { RelativeSizeAxes = Axes.Both };

                    CornerRadius = 0.5f;
                    Masking = true;
                }

                [BackgroundDependencyLoader]
                private void load(OsuColour colours)
                {
                    Colour = getColourForDivisor(divisor, colours);
                }

                private ColourInfo getColourForDivisor(int divisor, OsuColour colours)
                {
                    switch (divisor)
                    {
                        case 2:
                            return colours.BlueLight;
                        case 4:
                            return colours.Blue;
                        case 8:
                            return colours.BlueDarker;
                        case 16:
                            return colours.PurpleDark;
                        case 3:
                            return colours.YellowLight;
                        case 6:
                            return colours.Yellow;
                        case 12:
                            return colours.YellowDarker;
                        default:
                            return Color4.White;
                    }
                }
            }

            private class Marker : CompositeDrawable
            {
                private Color4 defaultColour;

                private const float size = 7;

                [BackgroundDependencyLoader]
                private void load(OsuColour colours)
                {
                    Colour = defaultColour = colours.Gray4;
                    Anchor = Anchor.TopLeft;
                    Origin = Anchor.TopCentre;

                    Width = size;
                    RelativeSizeAxes = Axes.Y;
                    RelativePositionAxes = Axes.X;

                    InternalChildren = new Drawable[]
                    {
                        new Box
                        {
                            Width = 2,
                            RelativeSizeAxes = Axes.Y,
                            Origin = Anchor.BottomCentre,
                            Anchor = Anchor.BottomCentre,
                            Colour = ColourInfo.GradientVertical(Color4.White.Opacity(0.2f), Color4.White),
                            Blending = BlendingMode.Additive,
                        },
                        new EquilateralTriangle
                        {
                            Origin = Anchor.BottomCentre,
                            Anchor = Anchor.BottomCentre,
                            Height = size,
                            EdgeSmoothness = new Vector2(1),
                            Colour = Color4.White,
                        }
                    };
                }

                private bool active;

                public bool Active
                {
                    get => active;
                    set
                    {
                        this.FadeColour(value ? Color4.White : defaultColour, 500, Easing.OutQuint);
                        active = value;
                    }
                }

                public void Flash()
                {
                    bool wasActive = active;

                    Active = true;

                    if (wasActive) return;

                    using (BeginDelayedSequence(50))
                        Active = false;
                }
            }
        }
    }
}
>>>>>>> f59eef07
<|MERGE_RESOLUTION|>--- conflicted
+++ resolved
@@ -1,4 +1,3 @@
-<<<<<<< HEAD
 ﻿// Copyright (c) 2007-2018 ppy Pty Ltd <contact@ppy.sh>.
 // Licensed under the MIT Licence - https://raw.githubusercontent.com/ppy/osu/master/LICENCE
 
@@ -555,403 +554,4 @@
             }
         }
     }
-}
-=======
-﻿// Copyright (c) 2007-2018 ppy Pty Ltd <contact@ppy.sh>.
-// Licensed under the MIT Licence - https://raw.githubusercontent.com/ppy/osu/master/LICENCE
-
-using System;
-using System.Linq;
-using osu.Framework.Allocation;
-using osu.Framework.Configuration;
-using osu.Framework.Extensions.Color4Extensions;
-using osu.Framework.Graphics;
-using osu.Framework.Graphics.Colour;
-using osu.Framework.Graphics.Containers;
-using osu.Framework.Graphics.Shapes;
-using osu.Framework.Graphics.Sprites;
-using osu.Framework.Graphics.UserInterface;
-using osu.Framework.Input;
-using osu.Game.Graphics;
-using osu.Game.Graphics.UserInterface;
-using OpenTK;
-using OpenTK.Graphics;
-using OpenTK.Input;
-
-namespace osu.Game.Screens.Edit.Screens.Compose
-{
-    public class BeatDivisorControl : CompositeDrawable
-    {
-        private readonly BindableBeatDivisor beatDivisor = new BindableBeatDivisor();
-
-        public BeatDivisorControl(BindableBeatDivisor beatDivisor)
-        {
-            this.beatDivisor.BindTo(beatDivisor);
-        }
-
-        [BackgroundDependencyLoader]
-        private void load(OsuColour colours)
-        {
-            Masking = true;
-            CornerRadius = 5;
-
-            InternalChildren = new Drawable[]
-            {
-                new Box
-                {
-                    Name = "Gray Background",
-                    RelativeSizeAxes = Axes.Both,
-                    Colour = colours.Gray4
-                },
-                new GridContainer
-                {
-                    RelativeSizeAxes = Axes.Both,
-                    Content = new[]
-                    {
-                        new Drawable[]
-                        {
-                            new Container
-                            {
-                                RelativeSizeAxes = Axes.Both,
-                                Children = new Drawable[]
-                                {
-                                    new Box
-                                    {
-                                        Name = "Black Background",
-                                        RelativeSizeAxes = Axes.Both,
-                                        Colour = Color4.Black
-                                    },
-                                    new TickSliderBar(beatDivisor, BindableBeatDivisor.VALID_DIVISORS)
-                                    {
-                                        RelativeSizeAxes = Axes.Both,
-                                    }
-                                }
-                            }
-                        },
-                        new Drawable[]
-                        {
-                            new Container
-                            {
-                                RelativeSizeAxes = Axes.Both,
-                                Children = new Drawable[]
-                                {
-                                    new Box
-                                    {
-                                        RelativeSizeAxes = Axes.Both,
-                                        Colour = colours.Gray4
-                                    },
-                                    new Container
-                                    {
-                                        RelativeSizeAxes = Axes.Both,
-                                        Padding = new MarginPadding { Horizontal = 5 },
-                                        Child = new GridContainer
-                                        {
-                                            RelativeSizeAxes = Axes.Both,
-                                            Content = new[]
-                                            {
-                                                new Drawable[]
-                                                {
-                                                    new DivisorButton
-                                                    {
-                                                        Icon = FontAwesome.fa_chevron_left,
-                                                        Action = beatDivisor.Previous
-                                                    },
-                                                    new DivisorText(beatDivisor),
-                                                    new DivisorButton
-                                                    {
-                                                        Icon = FontAwesome.fa_chevron_right,
-                                                        Action = beatDivisor.Next
-                                                    }
-                                                },
-                                            },
-                                            ColumnDimensions = new[]
-                                            {
-                                                new Dimension(GridSizeMode.Absolute, 20),
-                                                new Dimension(),
-                                                new Dimension(GridSizeMode.Absolute, 20)
-                                            }
-                                        }
-                                    }
-                                }
-                            }
-                        },
-                        new Drawable[]
-                        {
-                            new TextFlowContainer(s => s.TextSize = 14)
-                            {
-                                Padding = new MarginPadding { Horizontal = 15 },
-                                Text = "beat snap divisor",
-                                RelativeSizeAxes = Axes.X,
-                                TextAnchor = Anchor.TopCentre
-                            },
-                        }
-                    },
-                    RowDimensions = new[]
-                    {
-                        new Dimension(GridSizeMode.Absolute, 30),
-                        new Dimension(GridSizeMode.Absolute, 25),
-                    }
-                }
-            };
-        }
-
-        private class DivisorText : SpriteText
-        {
-            private readonly Bindable<int> beatDivisor = new Bindable<int>();
-
-            public DivisorText(BindableBeatDivisor beatDivisor)
-            {
-                this.beatDivisor.BindTo(beatDivisor);
-
-                Anchor = Anchor.Centre;
-                Origin = Anchor.Centre;
-            }
-
-            [BackgroundDependencyLoader]
-            private void load(OsuColour colours)
-            {
-                Colour = colours.BlueLighter;
-            }
-
-            protected override void LoadComplete()
-            {
-                base.LoadComplete();
-
-                beatDivisor.ValueChanged += v => updateText();
-                updateText();
-            }
-
-            private void updateText() => Text = $"1/{beatDivisor.Value}";
-        }
-
-        private class DivisorButton : IconButton
-        {
-            public DivisorButton()
-            {
-                Anchor = Anchor.Centre;
-                Origin = Anchor.Centre;
-
-                // Small offset to look a bit better centered along with the divisor text
-                Y = 1;
-
-                ButtonSize = new Vector2(20);
-                IconScale = new Vector2(0.6f);
-            }
-
-            [BackgroundDependencyLoader]
-            private void load(OsuColour colours)
-            {
-                IconColour = Color4.Black;
-                HoverColour = colours.Gray7;
-                FlashColour = colours.Gray9;
-            }
-        }
-
-        private class TickSliderBar : SliderBar<int>
-        {
-            private Marker marker;
-
-            private readonly BindableBeatDivisor beatDivisor;
-            private readonly int[] availableDivisors;
-
-            public TickSliderBar(BindableBeatDivisor beatDivisor, params int[] divisors)
-            {
-                CurrentNumber.BindTo(this.beatDivisor = beatDivisor);
-                availableDivisors = divisors;
-
-                Padding = new MarginPadding { Horizontal = 5 };
-            }
-
-            [BackgroundDependencyLoader]
-            private void load()
-            {
-                foreach (var t in availableDivisors)
-                {
-                    AddInternal(new Tick(t)
-                    {
-                        Anchor = Anchor.TopLeft,
-                        Origin = Anchor.TopCentre,
-                        RelativePositionAxes = Axes.X,
-                        X = getMappedPosition(t)
-                    });
-                }
-
-                AddInternal(marker = new Marker());
-
-                CurrentNumber.ValueChanged += v =>
-                {
-                    marker.MoveToX(getMappedPosition(v), 100, Easing.OutQuint);
-                    marker.Flash();
-                };
-            }
-
-            protected override void UpdateValue(float value)
-            {
-            }
-
-            public override bool HandleKeyboardInput => IsHovered && !CurrentNumber.Disabled;
-
-            protected override bool OnKeyDown(InputState state, KeyDownEventArgs args)
-            {
-                switch (args.Key)
-                {
-                    case Key.Right:
-                        beatDivisor.Next();
-                        OnUserChange();
-                        return true;
-                    case Key.Left:
-                        beatDivisor.Previous();
-                        OnUserChange();
-                        return true;
-                    default:
-                        return false;
-                }
-            }
-
-            protected override bool OnMouseDown(InputState state, MouseDownEventArgs args)
-            {
-                marker.Active = true;
-                return base.OnMouseDown(state, args);
-            }
-
-            protected override bool OnMouseUp(InputState state, MouseUpEventArgs args)
-            {
-                marker.Active = false;
-                return base.OnMouseUp(state, args);
-            }
-
-            protected override bool OnClick(InputState state)
-            {
-                handleMouseInput(state);
-                return true;
-            }
-
-            protected override bool OnDrag(InputState state)
-            {
-                handleMouseInput(state);
-                return true;
-            }
-
-            private void handleMouseInput(InputState state)
-            {
-                // copied from SliderBar so we can do custom spacing logic.
-                var xPosition = (ToLocalSpace(state?.Mouse.NativeState.Position ?? Vector2.Zero).X - RangePadding) / UsableWidth;
-
-                CurrentNumber.Value = availableDivisors.OrderBy(d => Math.Abs(getMappedPosition(d) - xPosition)).First();
-                OnUserChange();
-            }
-
-            private float getMappedPosition(float divisor) => (float)Math.Pow((divisor - 1) / (availableDivisors.Last() - 1), 0.90f);
-
-            private class Tick : CompositeDrawable
-            {
-                private readonly int divisor;
-
-                public Tick(int divisor)
-                {
-                    this.divisor = divisor;
-                    Size = new Vector2(2.5f, 10);
-
-                    InternalChild = new Box { RelativeSizeAxes = Axes.Both };
-
-                    CornerRadius = 0.5f;
-                    Masking = true;
-                }
-
-                [BackgroundDependencyLoader]
-                private void load(OsuColour colours)
-                {
-                    Colour = getColourForDivisor(divisor, colours);
-                }
-
-                private ColourInfo getColourForDivisor(int divisor, OsuColour colours)
-                {
-                    switch (divisor)
-                    {
-                        case 2:
-                            return colours.BlueLight;
-                        case 4:
-                            return colours.Blue;
-                        case 8:
-                            return colours.BlueDarker;
-                        case 16:
-                            return colours.PurpleDark;
-                        case 3:
-                            return colours.YellowLight;
-                        case 6:
-                            return colours.Yellow;
-                        case 12:
-                            return colours.YellowDarker;
-                        default:
-                            return Color4.White;
-                    }
-                }
-            }
-
-            private class Marker : CompositeDrawable
-            {
-                private Color4 defaultColour;
-
-                private const float size = 7;
-
-                [BackgroundDependencyLoader]
-                private void load(OsuColour colours)
-                {
-                    Colour = defaultColour = colours.Gray4;
-                    Anchor = Anchor.TopLeft;
-                    Origin = Anchor.TopCentre;
-
-                    Width = size;
-                    RelativeSizeAxes = Axes.Y;
-                    RelativePositionAxes = Axes.X;
-
-                    InternalChildren = new Drawable[]
-                    {
-                        new Box
-                        {
-                            Width = 2,
-                            RelativeSizeAxes = Axes.Y,
-                            Origin = Anchor.BottomCentre,
-                            Anchor = Anchor.BottomCentre,
-                            Colour = ColourInfo.GradientVertical(Color4.White.Opacity(0.2f), Color4.White),
-                            Blending = BlendingMode.Additive,
-                        },
-                        new EquilateralTriangle
-                        {
-                            Origin = Anchor.BottomCentre,
-                            Anchor = Anchor.BottomCentre,
-                            Height = size,
-                            EdgeSmoothness = new Vector2(1),
-                            Colour = Color4.White,
-                        }
-                    };
-                }
-
-                private bool active;
-
-                public bool Active
-                {
-                    get => active;
-                    set
-                    {
-                        this.FadeColour(value ? Color4.White : defaultColour, 500, Easing.OutQuint);
-                        active = value;
-                    }
-                }
-
-                public void Flash()
-                {
-                    bool wasActive = active;
-
-                    Active = true;
-
-                    if (wasActive) return;
-
-                    using (BeginDelayedSequence(50))
-                        Active = false;
-                }
-            }
-        }
-    }
-}
->>>>>>> f59eef07
+}