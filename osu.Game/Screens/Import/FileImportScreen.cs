--- conflicted
+++ resolved
@@ -57,11 +57,7 @@
                         Colour = colours.GreySeafoamDark,
                         RelativeSizeAxes = Axes.Both,
                     },
-<<<<<<< HEAD
-                    fileSelector = new FileSelector(storage.GetFullPath("."), game.HandledExtensions.ToArray())
-=======
                     fileSelector = new OsuFileSelector(validFileExtensions: game.HandledExtensions.ToArray())
->>>>>>> f3b68a4f
                     {
                         RelativeSizeAxes = Axes.Both,
                         Width = 0.65f
