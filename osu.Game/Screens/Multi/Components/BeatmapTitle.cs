﻿// Copyright (c) ppy Pty Ltd <contact@ppy.sh>. Licensed under the MIT Licence.
// See the LICENCE file in the repository root for full licence text.

using System.Linq;
using osu.Framework.Allocation;
using osu.Framework.Graphics;
using osu.Framework.Localisation;
using osu.Game.Graphics;
using osu.Game.Graphics.Containers;
using osu.Game.Graphics.Sprites;
using osu.Game.Online.Chat;

namespace osu.Game.Screens.Multi.Components
{
    public class BeatmapTitle : MultiplayerComposite
    {
        private readonly LinkFlowContainer textFlow;

        public BeatmapTitle()
        {
            AutoSizeAxes = Axes.Both;

            InternalChild = textFlow = new LinkFlowContainer { AutoSizeAxes = Axes.Both };
        }

        [BackgroundDependencyLoader]
        private void load()
        {
            Playlist.CollectionChanged += (_, __) => updateText();

            updateText();
        }

        private float textSize = OsuFont.DEFAULT_FONT_SIZE;

        public float TextSize
        {
            get => textSize;
            set
            {
                if (textSize == value)
                    return;

                textSize = value;

                updateText();
            }
        }

        [Resolved]
        private OsuColour colours { get; set; }

        private void updateText()
        {
            if (LoadState < LoadState.Loading)
                return;

            textFlow.Clear();

            var beatmap = Playlist.FirstOrDefault()?.Beatmap;

            if (beatmap == null)
            {
                textFlow.AddText("No beatmap selected", s =>
                {
                    s.Font = s.Font.With(size: TextSize);
                    s.Colour = colours.PinkLight;
                });
            }
            else
            {
                textFlow.AddLink(new[]
                {
                    new OsuSpriteText
                    {
<<<<<<< HEAD
                        Text = new RomanisableString(beatmap.Metadata.Artist, beatmap.Metadata.ArtistUnicode),
=======
                        Text = new LocalisedString((beatmap.Value.Metadata.ArtistUnicode, beatmap.Value.Metadata.Artist)),
>>>>>>> 465df173
                        Font = OsuFont.GetFont(size: TextSize),
                    },
                    new OsuSpriteText
                    {
                        Text = " - ",
                        Font = OsuFont.GetFont(size: TextSize),
                    },
                    new OsuSpriteText
                    {
<<<<<<< HEAD
                        Text = new RomanisableString(beatmap.Metadata.Title, beatmap.Metadata.TitleUnicode),
=======
                        Text = new LocalisedString((beatmap.Value.Metadata.TitleUnicode, beatmap.Value.Metadata.Title)),
>>>>>>> 465df173
                        Font = OsuFont.GetFont(size: TextSize),
                    }
                }, LinkAction.OpenBeatmap, beatmap.Value.OnlineBeatmapID.ToString(), "Open beatmap");
            }
        }
    }
}<|MERGE_RESOLUTION|>--- conflicted
+++ resolved
@@ -73,11 +73,7 @@
                 {
                     new OsuSpriteText
                     {
-<<<<<<< HEAD
-                        Text = new RomanisableString(beatmap.Metadata.Artist, beatmap.Metadata.ArtistUnicode),
-=======
-                        Text = new LocalisedString((beatmap.Value.Metadata.ArtistUnicode, beatmap.Value.Metadata.Artist)),
->>>>>>> 465df173
+                        Text = new RomanisableString(beatmap.Value.Metadata.Artist, beatmap.Value.Metadata.ArtistUnicode),
                         Font = OsuFont.GetFont(size: TextSize),
                     },
                     new OsuSpriteText
@@ -87,11 +83,7 @@
                     },
                     new OsuSpriteText
                     {
-<<<<<<< HEAD
-                        Text = new RomanisableString(beatmap.Metadata.Title, beatmap.Metadata.TitleUnicode),
-=======
-                        Text = new LocalisedString((beatmap.Value.Metadata.TitleUnicode, beatmap.Value.Metadata.Title)),
->>>>>>> 465df173
+                        Text = new RomanisableString(beatmap.Value.Metadata.Title, beatmap.Value.Metadata.TitleUnicode),
                         Font = OsuFont.GetFont(size: TextSize),
                     }
                 }, LinkAction.OpenBeatmap, beatmap.Value.OnlineBeatmapID.ToString(), "Open beatmap");
