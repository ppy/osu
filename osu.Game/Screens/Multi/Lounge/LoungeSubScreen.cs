--- conflicted
+++ resolved
@@ -23,11 +23,7 @@
         protected readonly FilterControl Filter;
 
         private readonly Container content;
-<<<<<<< HEAD
-        private readonly LoadingLayer  LoadingLayer ;
-=======
         private readonly LoadingLayer loadingLayer;
->>>>>>> eb2e8e50
 
         [Resolved]
         private Bindable<Room> selectedRoom { get; set; }
@@ -62,11 +58,7 @@
                                         Child = new RoomsContainer { JoinRequested = joinRequested }
                                     },
                                 },
-<<<<<<< HEAD
-                                LoadingLayer  = new LoadingLayer (searchContainer),
-=======
                                 loadingLayer = new LoadingLayer(searchContainer),
->>>>>>> eb2e8e50
                             }
                         },
                         new RoomInspector
@@ -134,21 +126,12 @@
 
         private void joinRequested(Room room)
         {
-<<<<<<< HEAD
-            LoadingLayer .Show();
-            RoomManager?.JoinRoom(room, r =>
-            {
-                Open(room);
-                LoadingLayer .Hide();
-            }, _ => LoadingLayer .Hide());
-=======
             loadingLayer.Show();
             RoomManager?.JoinRoom(room, r =>
             {
                 Open(room);
                 loadingLayer.Hide();
             }, _ => loadingLayer.Hide());
->>>>>>> eb2e8e50
         }
 
         /// <summary>
