// Copyright (c) ppy Pty Ltd <contact@ppy.sh>. Licensed under the MIT Licence.
// See the LICENCE file in the repository root for full licence text.
using osu.Game.Rulesets;

using osu.Game.Rulesets;

namespace osu.Game.Screens.Multi.Lounge.Components
{
    public class FilterCriteria
    {
        public string SearchString;
        public PrimaryFilter PrimaryFilter;
        public SecondaryFilter SecondaryFilter;
<<<<<<< HEAD

=======
>>>>>>> eb2e8e50
        public RulesetInfo Ruleset;
    }
}<|MERGE_RESOLUTION|>--- conflicted
+++ resolved
@@ -1,6 +1,5 @@
 // Copyright (c) ppy Pty Ltd <contact@ppy.sh>. Licensed under the MIT Licence.
 // See the LICENCE file in the repository root for full licence text.
-using osu.Game.Rulesets;
 
 using osu.Game.Rulesets;
 
@@ -11,10 +10,6 @@
         public string SearchString;
         public PrimaryFilter PrimaryFilter;
         public SecondaryFilter SecondaryFilter;
-<<<<<<< HEAD
-
-=======
->>>>>>> eb2e8e50
         public RulesetInfo Ruleset;
     }
 }