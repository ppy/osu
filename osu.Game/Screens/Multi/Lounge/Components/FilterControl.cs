﻿// Copyright (c) ppy Pty Ltd <contact@ppy.sh>. Licensed under the MIT Licence.
// See the LICENCE file in the repository root for full licence text.

using osu.Framework.Allocation;
<<<<<<< HEAD
using osu.Framework.Extensions.Color4Extensions;
using osu.Framework.Bindables;
=======
using osu.Framework.Bindables;
using osu.Framework.Graphics;
using osu.Framework.Graphics.Containers;
using osu.Framework.Graphics.Shapes;
>>>>>>> 0739f099
using osu.Framework.Threading;
using osu.Game.Graphics;
using osu.Game.Graphics.UserInterface;
using osu.Game.Rulesets;
using osuTK.Graphics;

namespace osu.Game.Screens.Multi.Lounge.Components
{
    public abstract class FilterControl : CompositeDrawable
    {
        protected const float VERTICAL_PADDING = 10;
        protected const float HORIZONTAL_PADDING = 80;

        [Resolved(CanBeNull = true)]
        private Bindable<FilterCriteria> filter { get; set; }

        [Resolved]
        private IBindable<RulesetInfo> ruleset { get; set; }

        private readonly Box tabStrip;
        private readonly SearchTextBox search;
        private readonly PageTabControl<RoomStatusFilter> tabs;

        protected FilterControl()
        {
            InternalChildren = new Drawable[]
            {
                new Box
                {
                    RelativeSizeAxes = Axes.Both,
                    Colour = Color4.Black,
                    Alpha = 0.25f,
                },
                tabStrip = new Box
                {
                    Anchor = Anchor.BottomLeft,
                    Origin = Anchor.BottomLeft,
                    RelativeSizeAxes = Axes.X,
                    Height = 1,
                },
                new Container
                {
                    RelativeSizeAxes = Axes.Both,
                    Padding = new MarginPadding
                    {
                        Top = VERTICAL_PADDING,
                        Horizontal = HORIZONTAL_PADDING
                    },
                    Children = new Drawable[]
                    {
                        search = new FilterSearchTextBox
                        {
                            RelativeSizeAxes = Axes.X,
                        },
                        tabs = new PageTabControl<RoomStatusFilter>
                        {
                            Anchor = Anchor.BottomLeft,
                            Origin = Anchor.BottomLeft,
                            RelativeSizeAxes = Axes.X,
                        },
                    }
                }
            };

            tabs.Current.Value = RoomStatusFilter.Open;
            tabs.Current.TriggerChange();
        }

        [BackgroundDependencyLoader]
        private void load(OsuColour colours)
        {
            filter ??= new Bindable<FilterCriteria>();
            tabStrip.Colour = colours.Yellow;
        }

        protected override void LoadComplete()
        {
            base.LoadComplete();

            search.Current.BindValueChanged(_ => updateFilterDebounced());
            ruleset.BindValueChanged(_ => UpdateFilter());
            tabs.Current.BindValueChanged(_ => UpdateFilter(), true);
        }

        private ScheduledDelegate scheduledFilterUpdate;

        private void updateFilterDebounced()
        {
            scheduledFilterUpdate?.Cancel();
            scheduledFilterUpdate = Scheduler.AddDelayed(UpdateFilter, 200);
        }

        protected void UpdateFilter()
        {
            scheduledFilterUpdate?.Cancel();

            var criteria = CreateCriteria();
            criteria.SearchString = search.Current.Value;
            criteria.Status = tabs.Current.Value;
            criteria.Ruleset = ruleset.Value;

            filter.Value = criteria;
        }

<<<<<<< HEAD
    public enum RoomStatusFilter
    {
        [Description("开放中的房间")]
        Open,
        [Description("最近关闭的房间")]
        Ended,
        [Description("我参与过的房间")]
        Participated,
        [Description("我拥有的房间")]
        Owned,
    }

    public enum RoomCategoryFilter
    {
        [Description("所有")]
        Any,
        [Description("普通")]
        Normal,
        Spotlight
=======
        protected virtual FilterCriteria CreateCriteria() => new FilterCriteria();

        public bool HoldFocus
        {
            get => search.HoldFocus;
            set => search.HoldFocus = value;
        }

        public void TakeFocus() => search.TakeFocus();

        private class FilterSearchTextBox : SearchTextBox
        {
            [BackgroundDependencyLoader]
            private void load()
            {
                BackgroundUnfocused = OsuColour.Gray(0.06f);
                BackgroundFocused = OsuColour.Gray(0.12f);
            }
        }
>>>>>>> 0739f099
    }
}<|MERGE_RESOLUTION|>--- conflicted
+++ resolved
@@ -2,15 +2,10 @@
 // See the LICENCE file in the repository root for full licence text.
 
 using osu.Framework.Allocation;
-<<<<<<< HEAD
-using osu.Framework.Extensions.Color4Extensions;
-using osu.Framework.Bindables;
-=======
 using osu.Framework.Bindables;
 using osu.Framework.Graphics;
 using osu.Framework.Graphics.Containers;
 using osu.Framework.Graphics.Shapes;
->>>>>>> 0739f099
 using osu.Framework.Threading;
 using osu.Game.Graphics;
 using osu.Game.Graphics.UserInterface;
@@ -115,27 +110,6 @@
             filter.Value = criteria;
         }
 
-<<<<<<< HEAD
-    public enum RoomStatusFilter
-    {
-        [Description("开放中的房间")]
-        Open,
-        [Description("最近关闭的房间")]
-        Ended,
-        [Description("我参与过的房间")]
-        Participated,
-        [Description("我拥有的房间")]
-        Owned,
-    }
-
-    public enum RoomCategoryFilter
-    {
-        [Description("所有")]
-        Any,
-        [Description("普通")]
-        Normal,
-        Spotlight
-=======
         protected virtual FilterCriteria CreateCriteria() => new FilterCriteria();
 
         public bool HoldFocus
@@ -155,6 +129,5 @@
                 BackgroundFocused = OsuColour.Gray(0.12f);
             }
         }
->>>>>>> 0739f099
     }
 }