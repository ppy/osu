﻿// Copyright (c) ppy Pty Ltd <contact@ppy.sh>. Licensed under the MIT Licence.
// See the LICENCE file in the repository root for full licence text.

using System.ComponentModel;
using osu.Framework.Allocation;
using osu.Framework.Extensions.Color4Extensions;
using osu.Framework.Bindables;
using osu.Framework.Threading;
using osu.Game.Overlays.SearchableList;
using osu.Game.Rulesets;
using osuTK.Graphics;

namespace osu.Game.Screens.Multi.Lounge.Components
{
    public class FilterControl : SearchableListFilterControl<RoomStatusFilter, RoomCategoryFilter>
    {
        protected override Color4 BackgroundColour => Color4.Black.Opacity(0.5f);
        protected override RoomStatusFilter DefaultTab => RoomStatusFilter.Open;
        protected override RoomCategoryFilter DefaultCategory => RoomCategoryFilter.Any;

        protected override float ContentHorizontalPadding => base.ContentHorizontalPadding + OsuScreen.HORIZONTAL_OVERFLOW_PADDING;

        [Resolved(CanBeNull = true)]
        private Bindable<FilterCriteria> filter { get; set; }

        [Resolved]
        private IBindable<RulesetInfo> ruleset { get; set; }

        public FilterControl()
        {
            DisplayStyleControl.Hide();
        }

        [BackgroundDependencyLoader]
        private void load()
        {
            filter ??= new Bindable<FilterCriteria>();
        }

        protected override void LoadComplete()
        {
            base.LoadComplete();

            ruleset.BindValueChanged(_ => updateFilter());
            Search.Current.BindValueChanged(_ => scheduleUpdateFilter());
            Dropdown.Current.BindValueChanged(_ => updateFilter());
            Tabs.Current.BindValueChanged(_ => updateFilter(), true);
        }

        private ScheduledDelegate scheduledFilterUpdate;

        private void scheduleUpdateFilter()
        {
            scheduledFilterUpdate?.Cancel();
            scheduledFilterUpdate = Scheduler.AddDelayed(updateFilter, 200);
        }

        private void updateFilter()
        {
            scheduledFilterUpdate?.Cancel();

            filter.Value = new FilterCriteria
            {
                SearchString = Search.Current.Value ?? string.Empty,
                StatusFilter = Tabs.Current.Value,
                RoomCategoryFilter = Dropdown.Current.Value,
                Ruleset = ruleset.Value
            };
        }
    }

    public enum RoomStatusFilter
    {
        [Description("开放中的房间")]
        Open,

<<<<<<< HEAD
        [Description("最近关闭的房间")]
        RecentlyEnded,
        [Description("我参与过的房间")]
=======
        [Description("Recently Ended")]
        Ended,
>>>>>>> d8b92cc5
        Participated,
        [Description("我拥有的房间")]
        Owned,
    }

    public enum RoomCategoryFilter
    {
        Any,
        Normal,
        Spotlight
    }
}<|MERGE_RESOLUTION|>--- conflicted
+++ resolved
@@ -73,15 +73,9 @@
     {
         [Description("开放中的房间")]
         Open,
-
-<<<<<<< HEAD
         [Description("最近关闭的房间")]
-        RecentlyEnded,
+        Ended,
         [Description("我参与过的房间")]
-=======
-        [Description("Recently Ended")]
-        Ended,
->>>>>>> d8b92cc5
         Participated,
         [Description("我拥有的房间")]
         Owned,
@@ -89,7 +83,9 @@
 
     public enum RoomCategoryFilter
     {
+        [Description("所有")]
         Any,
+        [Description("普通")]
         Normal,
         Spotlight
     }
