--- conflicted
+++ resolved
@@ -67,11 +67,7 @@
                                     }
                                 }
                             },
-<<<<<<< HEAD
-                            new Drawable[] { new OverlinedHeader("游玩列表"), },
-=======
                             new Drawable[] { new OverlinedPlaylistHeader(), },
->>>>>>> 1d928007
                             new Drawable[]
                             {
                                 new DrawableRoomPlaylist(false, false)
