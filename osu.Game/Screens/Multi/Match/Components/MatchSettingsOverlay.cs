--- conflicted
+++ resolved
@@ -67,11 +67,7 @@
             public OsuSpriteText ErrorText;
 
             private OsuSpriteText typeLabel;
-<<<<<<< HEAD
-            private LoadingLayer  LoadingLayer ;
-=======
             private LoadingLayer loadingLayer;
->>>>>>> eb2e8e50
             private DrawableRoomPlaylist playlist;
 
             [Resolved(CanBeNull = true)]
@@ -131,11 +127,7 @@
                                                             Padding = new MarginPadding { Right = field_padding / 2 },
                                                             Children = new[]
                                                             {
-<<<<<<< HEAD
                                                                 new Section("房间名")
-=======
-                                                                new Section("Room name")
->>>>>>> eb2e8e50
                                                                 {
                                                                     Child = NameField = new SettingsTextBox
                                                                     {
@@ -143,11 +135,7 @@
                                                                         TabbableContentContainer = this,
                                                                     },
                                                                 },
-<<<<<<< HEAD
                                                                 new Section("持续时间")
-=======
-                                                                new Section("Duration")
->>>>>>> eb2e8e50
                                                                 {
                                                                     Child = DurationField = new DurationDropdown
                                                                     {
@@ -167,11 +155,7 @@
                                                                         }
                                                                     }
                                                                 },
-<<<<<<< HEAD
                                                                 new Section("房间可见性")
-=======
-                                                                new Section("Room visibility")
->>>>>>> eb2e8e50
                                                                 {
                                                                     Alpha = disabled_alpha,
                                                                     Child = AvailabilityPicker = new RoomAvailabilityPicker
@@ -179,11 +163,7 @@
                                                                         Enabled = { Value = false }
                                                                     },
                                                                 },
-<<<<<<< HEAD
                                                                 new Section("游戏类型")
-=======
-                                                                new Section("Game type")
->>>>>>> eb2e8e50
                                                                 {
                                                                     Alpha = disabled_alpha,
                                                                     Child = new FillFlowContainer
@@ -201,21 +181,13 @@
                                                                             },
                                                                             typeLabel = new OsuSpriteText
                                                                             {
-<<<<<<< HEAD
                                                                                 Font = OsuFont.GetFont(size: 18),
-=======
-                                                                                Font = OsuFont.GetFont(size: 14),
->>>>>>> eb2e8e50
                                                                                 Colour = colours.Yellow
                                                                             },
                                                                         },
                                                                     },
                                                                 },
-<<<<<<< HEAD
                                                                 new Section("最大参与人数")
-=======
-                                                                new Section("Max participants")
->>>>>>> eb2e8e50
                                                                 {
                                                                     Alpha = disabled_alpha,
                                                                     Child = MaxParticipantsField = new SettingsNumberTextBox
@@ -225,11 +197,7 @@
                                                                         ReadOnly = true,
                                                                     },
                                                                 },
-<<<<<<< HEAD
                                                                 new Section("密码(可选)")
-=======
-                                                                new Section("Password (optional)")
->>>>>>> eb2e8e50
                                                                 {
                                                                     Alpha = disabled_alpha,
                                                                     Child = new SettingsPasswordTextBox
@@ -248,11 +216,7 @@
                                                             Padding = new MarginPadding { Left = field_padding / 2 },
                                                             Children = new[]
                                                             {
-<<<<<<< HEAD
                                                                 new Section("游玩列表")
-=======
-                                                                new Section("Playlist")
->>>>>>> eb2e8e50
                                                                 {
                                                                     Child = new GridContainer
                                                                     {
@@ -270,11 +234,7 @@
                                                                                 {
                                                                                     RelativeSizeAxes = Axes.X,
                                                                                     Height = 40,
-<<<<<<< HEAD
                                                                                     Text = "编辑游玩列表",
-=======
-                                                                                    Text = "Edit playlist",
->>>>>>> eb2e8e50
                                                                                     Action = () => EditPlaylist?.Invoke()
                                                                                 }
                                                                             }
@@ -344,11 +304,7 @@
                             },
                         }
                     },
-<<<<<<< HEAD
-                    LoadingLayer  = new LoadingLayer (dimContent)
-=======
                     loadingLayer = new LoadingLayer(dimContent)
->>>>>>> eb2e8e50
                 };
 
                 TypePicker.Current.BindValueChanged(type => typeLabel.Text = type.NewValue?.Name ?? string.Empty, true);
@@ -390,31 +346,19 @@
 
                 manager?.CreateRoom(currentRoom.Value, onSuccess, onError);
 
-<<<<<<< HEAD
-                LoadingLayer .Show();
-=======
                 loadingLayer.Show();
->>>>>>> eb2e8e50
             }
 
             private void hideError() => ErrorText.FadeOut(50);
 
-<<<<<<< HEAD
-            private void onSuccess(Room room) => LoadingLayer .Hide();
-=======
             private void onSuccess(Room room) => loadingLayer.Hide();
->>>>>>> eb2e8e50
 
             private void onError(string text)
             {
                 ErrorText.Text = text;
                 ErrorText.FadeIn(50);
 
-<<<<<<< HEAD
-                LoadingLayer .Hide();
-=======
                 loadingLayer.Hide();
->>>>>>> eb2e8e50
             }
         }
 
