﻿// Copyright (c) ppy Pty Ltd <contact@ppy.sh>. Licensed under the MIT Licence.
// See the LICENCE file in the repository root for full licence text.

using osu.Framework.Allocation;
using osu.Framework.Graphics;
using osu.Framework.Graphics.Containers;
using osu.Game.Graphics;
using osu.Game.Graphics.Containers;
using osu.Game.Graphics.Sprites;
using osu.Game.Users.Drawables;
using osuTK;

namespace osu.Game.Screens.Multi.Match.Components
{
    public class Header : MultiplayerComposite
    {
        public const float HEIGHT = 50;

        private UpdateableAvatar avatar;
        private LinkFlowContainer hostText;

        public Header()
        {
            RelativeSizeAxes = Axes.X;
            Height = HEIGHT;
        }

        [BackgroundDependencyLoader]
        private void load(OsuColour colours)
        {
            InternalChild = new FillFlowContainer
            {
                AutoSizeAxes = Axes.Both,
                Direction = FillDirection.Horizontal,
                Spacing = new Vector2(10, 0),
                Children = new Drawable[]
                {
                    avatar = new UpdateableAvatar
                    {
                        Size = new Vector2(50),
                        Masking = true,
                        CornerRadius = 10,
                    },
                    new FillFlowContainer
                    {
                        AutoSizeAxes = Axes.Both,
                        Direction = FillDirection.Vertical,
                        Children = new Drawable[]
                        {
                            new OsuSpriteText
                            {
                                Font = OsuFont.GetFont(size: 30),
                                Current = { BindTarget = RoomName }
                            },
                            hostText = new LinkFlowContainer(s => s.Font = OsuFont.GetFont(size: 20))
                            {
                                AutoSizeAxes = Axes.Both,
                                Direction = FillDirection.Horizontal,
                            }
                        }
                    }
                }
            };

            Host.BindValueChanged(host =>
            {
                avatar.User = host.NewValue;

                hostText.Clear();

                if (host.NewValue != null)
                {
<<<<<<< HEAD
                    hostText.AddText("房主为");
                    hostText.AddUserLink(host.NewValue);
=======
                    hostText.AddText("hosted by ");
                    hostText.AddUserLink(host.NewValue, s => s.Font = s.Font.With(weight: FontWeight.SemiBold));
>>>>>>> 38361902
                }
            }, true);
        }
    }
}<|MERGE_RESOLUTION|>--- conflicted
+++ resolved
@@ -70,13 +70,8 @@
 
                 if (host.NewValue != null)
                 {
-<<<<<<< HEAD
-                    hostText.AddText("房主为");
-                    hostText.AddUserLink(host.NewValue);
-=======
-                    hostText.AddText("hosted by ");
+                    hostText.AddText("房主: ");
                     hostText.AddUserLink(host.NewValue, s => s.Font = s.Font.With(weight: FontWeight.SemiBold));
->>>>>>> 38361902
                 }
             }, true);
         }
