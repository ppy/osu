--- conflicted
+++ resolved
@@ -135,11 +135,7 @@
                                                                 RelativeSizeAxes = Axes.Both,
                                                                 Content = new[]
                                                                 {
-<<<<<<< HEAD
-                                                                    new Drawable[] { new OverlinedHeader("游玩列表"), },
-=======
                                                                     new Drawable[] { new OverlinedPlaylistHeader(), },
->>>>>>> 1d928007
                                                                     new Drawable[]
                                                                     {
                                                                         new DrawableRoomPlaylistWithResults
