﻿// Copyright (c) ppy Pty Ltd <contact@ppy.sh>. Licensed under the MIT Licence.
// See the LICENCE file in the repository root for full licence text.

using System;
using System.Diagnostics;
using System.Linq;
using osu.Framework.Allocation;
using osu.Framework.Bindables;
using osu.Framework.Graphics;
using osu.Framework.Graphics.Containers;
using osu.Framework.Screens;
using osu.Game.Audio;
using osu.Game.Beatmaps;
using osu.Game.Online.API;
using osu.Game.Online.Multiplayer;
using osu.Game.Online.Multiplayer.GameTypes;
using osu.Game.Rulesets.Mods;
using osu.Game.Screens.Multi.Components;
using osu.Game.Screens.Multi.Match.Components;
using osu.Game.Screens.Multi.Play;
using osu.Game.Screens.Multi.Ranking;
using osu.Game.Screens.Play;
using osu.Game.Screens.Select;
using osu.Game.Users;
using Footer = osu.Game.Screens.Multi.Match.Components.Footer;

namespace osu.Game.Screens.Multi.Match
{
    [Cached(typeof(IPreviewTrackOwner))]
    public class MatchSubScreen : MultiplayerSubScreen, IPreviewTrackOwner
    {
        public override bool DisallowExternalBeatmapRulesetChanges => true;

        public override string Title { get; }

        public override string ShortTitle => "房间";

        [Resolved(typeof(Room), nameof(Room.RoomID))]
        private Bindable<int?> roomId { get; set; }

        [Resolved(typeof(Room), nameof(Room.Type))]
        private Bindable<GameType> type { get; set; }

        [Resolved(typeof(Room), nameof(Room.Playlist))]
        private BindableList<PlaylistItem> playlist { get; set; }

        [Resolved]
        private BeatmapManager beatmapManager { get; set; }

        [Resolved(canBeNull: true)]
        private Multiplayer multiplayer { get; set; }

        protected readonly Bindable<PlaylistItem> SelectedItem = new Bindable<PlaylistItem>();

        private MatchSettingsOverlay settingsOverlay;
        private MatchLeaderboard leaderboard;

        private IBindable<WeakReference<BeatmapSetInfo>> managerUpdated;
        private OverlinedHeader participantsHeader;

        public MatchSubScreen(Room room)
        {
<<<<<<< HEAD
            Title = room.RoomID.Value == null ? "创建新房间" : room.Name.Value;
=======
            Title = room.RoomID.Value == null ? "New room" : room.Name.Value;
            Activity.Value = new UserActivity.InLobby(room);
>>>>>>> 41a17309
        }

        [BackgroundDependencyLoader]
        private void load()
        {
            InternalChildren = new Drawable[]
            {
                new GridContainer
                {
                    RelativeSizeAxes = Axes.Both,
                    Content = new[]
                    {
                        new Drawable[]
                        {
                            new Container
                            {
                                RelativeSizeAxes = Axes.Both,
                                Padding = new MarginPadding
                                {
                                    Horizontal = 105,
                                    Vertical = 20
                                },
                                Child = new GridContainer
                                {
                                    RelativeSizeAxes = Axes.Both,
                                    RowDimensions = new[]
                                    {
                                        new Dimension(GridSizeMode.AutoSize),
                                        new Dimension(GridSizeMode.AutoSize),
                                        new Dimension(GridSizeMode.AutoSize),
                                        new Dimension(),
                                    },
                                    Content = new[]
                                    {
                                        new Drawable[] { new Components.Header() },
                                        new Drawable[]
                                        {
                                            participantsHeader = new OverlinedHeader("参与人数")
                                            {
                                                ShowLine = false
                                            }
                                        },
                                        new Drawable[]
                                        {
                                            new Container
                                            {
                                                RelativeSizeAxes = Axes.X,
                                                AutoSizeAxes = Axes.Y,
                                                Margin = new MarginPadding { Top = 5 },
                                                Child = new ParticipantsDisplay(Direction.Horizontal)
                                                {
                                                    Details = { BindTarget = participantsHeader.Details }
                                                }
                                            }
                                        },
                                        new Drawable[]
                                        {
                                            new GridContainer
                                            {
                                                RelativeSizeAxes = Axes.Both,
                                                Content = new[]
                                                {
                                                    new Drawable[]
                                                    {
                                                        new Container
                                                        {
                                                            RelativeSizeAxes = Axes.Both,
                                                            Padding = new MarginPadding { Right = 5 },
                                                            Child = new GridContainer
                                                            {
                                                                RelativeSizeAxes = Axes.Both,
                                                                Content = new[]
                                                                {
                                                                    new Drawable[] { new OverlinedHeader("游玩列表"), },
                                                                    new Drawable[]
                                                                    {
                                                                        new DrawableRoomPlaylistWithResults
                                                                        {
                                                                            RelativeSizeAxes = Axes.Both,
                                                                            Items = { BindTarget = playlist },
                                                                            SelectedItem = { BindTarget = SelectedItem },
                                                                            RequestShowResults = item =>
                                                                            {
                                                                                Debug.Assert(roomId.Value != null);
                                                                                multiplayer?.Push(new TimeshiftResultsScreen(null, roomId.Value.Value, item, false));
                                                                            }
                                                                        }
                                                                    },
                                                                },
                                                                RowDimensions = new[]
                                                                {
                                                                    new Dimension(GridSizeMode.AutoSize),
                                                                    new Dimension(),
                                                                }
                                                            }
                                                        },
                                                        null,
                                                        new GridContainer
                                                        {
                                                            RelativeSizeAxes = Axes.Both,
                                                            Content = new[]
                                                            {
                                                                new Drawable[] { new OverlinedHeader("排行榜"), },
                                                                new Drawable[] { leaderboard = new MatchLeaderboard { RelativeSizeAxes = Axes.Both }, },
                                                                new Drawable[] { new OverlinedHeader("聊天"), },
                                                                new Drawable[] { new MatchChatDisplay { RelativeSizeAxes = Axes.Both } }
                                                            },
                                                            RowDimensions = new[]
                                                            {
                                                                new Dimension(GridSizeMode.AutoSize),
                                                                new Dimension(),
                                                                new Dimension(GridSizeMode.AutoSize),
                                                                new Dimension(GridSizeMode.Relative, size: 0.4f, minSize: 120),
                                                            }
                                                        },
                                                        null
                                                    },
                                                },
                                                ColumnDimensions = new[]
                                                {
                                                    new Dimension(GridSizeMode.Relative, size: 0.5f, maxSize: 400),
                                                    new Dimension(),
                                                    new Dimension(GridSizeMode.Relative, size: 0.5f, maxSize: 600),
                                                    new Dimension(),
                                                }
                                            }
                                        }
                                    },
                                }
                            }
                        },
                        new Drawable[]
                        {
                            new Footer
                            {
                                OnStart = onStart,
                                SelectedItem = { BindTarget = SelectedItem }
                            }
                        }
                    },
                    RowDimensions = new[]
                    {
                        new Dimension(),
                        new Dimension(GridSizeMode.AutoSize),
                    }
                },
                settingsOverlay = new MatchSettingsOverlay
                {
                    RelativeSizeAxes = Axes.Both,
                    EditPlaylist = () => this.Push(new MatchSongSelect()),
                    State = { Value = roomId.Value == null ? Visibility.Visible : Visibility.Hidden }
                }
            };
        }

        [Resolved]
        private IAPIProvider api { get; set; }

        protected override void LoadComplete()
        {
            base.LoadComplete();

            roomId.BindValueChanged(id =>
            {
                if (id.NewValue == null)
                    settingsOverlay.Show();
                else
                {
                    settingsOverlay.Hide();

                    // Set the first playlist item.
                    // This is scheduled since updating the room and playlist may happen in an arbitrary order (via Room.CopyFrom()).
                    Schedule(() => SelectedItem.Value = playlist.FirstOrDefault());
                }
            }, true);

            SelectedItem.BindValueChanged(_ => Scheduler.AddOnce(selectedItemChanged));
            SelectedItem.Value = playlist.FirstOrDefault();

            managerUpdated = beatmapManager.ItemUpdated.GetBoundCopy();
            managerUpdated.BindValueChanged(beatmapUpdated);
        }

        public override bool OnExiting(IScreen next)
        {
            RoomManager?.PartRoom();
            Mods.Value = Array.Empty<Mod>();

            return base.OnExiting(next);
        }

        private void selectedItemChanged()
        {
            updateWorkingBeatmap();

            var item = SelectedItem.Value;

            Mods.Value = item?.RequiredMods?.ToArray() ?? Array.Empty<Mod>();

            if (item?.Ruleset != null)
                Ruleset.Value = item.Ruleset.Value;
        }

        private void beatmapUpdated(ValueChangedEvent<WeakReference<BeatmapSetInfo>> weakSet) => Schedule(updateWorkingBeatmap);

        private void updateWorkingBeatmap()
        {
            var beatmap = SelectedItem.Value?.Beatmap.Value;

            // Retrieve the corresponding local beatmap, since we can't directly use the playlist's beatmap info
            var localBeatmap = beatmap == null ? null : beatmapManager.QueryBeatmap(b => b.OnlineBeatmapID == beatmap.OnlineBeatmapID);

            Beatmap.Value = beatmapManager.GetWorkingBeatmap(localBeatmap);
        }

        private void onStart()
        {
            switch (type.Value)
            {
                default:
                case GameTypeTimeshift _:
                    multiplayer?.Push(new PlayerLoader(() => new TimeshiftPlayer(SelectedItem.Value)
                    {
                        Exited = () => leaderboard.RefreshScores()
                    }));
                    break;
            }
        }
    }
}<|MERGE_RESOLUTION|>--- conflicted
+++ resolved
@@ -60,12 +60,8 @@
 
         public MatchSubScreen(Room room)
         {
-<<<<<<< HEAD
             Title = room.RoomID.Value == null ? "创建新房间" : room.Name.Value;
-=======
-            Title = room.RoomID.Value == null ? "New room" : room.Name.Value;
             Activity.Value = new UserActivity.InLobby(room);
->>>>>>> 41a17309
         }
 
         [BackgroundDependencyLoader]
