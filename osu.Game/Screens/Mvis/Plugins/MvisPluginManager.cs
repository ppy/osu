--- conflicted
+++ resolved
@@ -36,15 +36,9 @@
         internal Action<MvisPlugin> OnPluginAdd;
         internal Action<MvisPlugin> OnPluginUnLoad;
 
-<<<<<<< HEAD
-        public int PluginVersion => 5;
-        public int MinimumPluginVersion => 4;
-        private const bool experimental = false;
-=======
         public int PluginVersion => 6;
         public int MinimumPluginVersion => 6;
-        private const bool experimental = true;
->>>>>>> 823e8564
+        private const bool experimental = false;
 
         public readonly IProvideAudioControlPlugin DefaultAudioController = new OsuMusicControllerWrapper();
         public readonly IFunctionBarProvider DummyFunctionBar = new DummyFunctionBar();
