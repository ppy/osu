using System;

namespace osu.Game.Screens.Mvis.Plugins
{
    [Obsolete("原Mvis播放器现已移动至LLin(osu.Game.Screens.LLin)")]
    public class MvisPluginManager : osu.Game.Screens.LLin.Plugins.MvisPluginManager
    {
<<<<<<< HEAD
        private readonly BindableList<MvisPlugin> avaliablePlugins = new BindableList<MvisPlugin>();
        private readonly BindableList<MvisPlugin> activePlugins = new BindableList<MvisPlugin>();
        private readonly List<MvisPluginProvider> providers = new List<MvisPluginProvider>();
        private List<string> blockedProviders;

        private readonly ConcurrentDictionary<Type, IPluginConfigManager> configManagers = new ConcurrentDictionary<Type, IPluginConfigManager>();

        [Resolved]
        private Storage storage { get; set; }

        [Resolved]
        private CustomStore customStore { get; set; }

        [Resolved(canBeNull: true)]
        [CanBeNull]
        private DBusManager dBusManager { get; set; }

        internal Action<MvisPlugin> OnPluginAdd;
        internal Action<MvisPlugin> OnPluginUnLoad;

        public int PluginVersion => 7;
        public int MinimumPluginVersion => 6;
        private const bool experimental = false;

        public readonly IProvideAudioControlPlugin DefaultAudioController = new OsuMusicControllerWrapper();
        public readonly IFunctionBarProvider DummyFunctionBar = new DummyFunctionBar();

        private readonly MvisPluginResolver resolver;

        private string blockedPluginFilePath => storage.GetFullPath("custom/blocked_plugins.json");

        public MvisPluginManager()
        {
            resolver = new MvisPluginResolver(this);

            InternalChild = (OsuMusicControllerWrapper)DefaultAudioController;
        }

        [BackgroundDependencyLoader]
        private void load()
        {
            try
            {
                using (var writer = new StreamReader(File.OpenRead(blockedPluginFilePath)))
                {
                    blockedProviders = JsonConvert.DeserializeObject<List<string>>(writer.ReadToEnd())
                                       ?? new List<string>();
                }
            }
            catch (Exception e)
            {
                if (!(e is FileNotFoundException))
                    Logger.Error(e, "读取黑名单插件列表时出现了问题");

                blockedProviders = new List<string>();
            }

            foreach (var provider in customStore.LoadedPluginProviders)
            {
                if (!blockedProviders.Contains(provider.GetType().Assembly.ToString()))
                {
                    AddPlugin(provider.CreatePlugin);
                    providers.Add(provider);
                }
            }

            resolver.UpdatePluginDictionary(GetAllPlugins(false));

            if (!DebugUtils.IsDebugBuild && experimental)
            {
                Logger.Log($"看上去该版本 ({PluginVersion}) 尚处于实现性阶段。 "
                           + "请留意该版本的任何功能都可能会随时变动。 ",
                    LoggingTarget.Runtime,
                    LogLevel.Important);
            }
        }

        public IPluginConfigManager GetConfigManager(MvisPlugin pl) =>
            configManagers.GetOrAdd(pl.GetType(), _ => pl.CreateConfigManager(storage));

        public void RegisterDBusObject(IDBusObject target)
        {
            if (platformSupportsDBus)
                dBusManager?.RegisterNewObject(target);
        }

        public void UnRegisterDBusObject(IDBusObject target)
        {
            if (platformSupportsDBus)
                dBusManager?.UnRegisterObject(target);
        }

        public void AddDBusMenuEntry(SimpleEntry entry)
        {
            if (platformSupportsDBus)
                dBusManager?.TrayManager.AddEntry(entry);
        }

        public void RemoveDBusMenuEntry(SimpleEntry entry)
        {
            if (platformSupportsDBus)
                dBusManager?.TrayManager.RemoveEntry(entry);
        }

        public void PostSystemNotification(SystemNotification notification)
        {
            if (platformSupportsDBus)
                dBusManager?.Notifications.PostAsync(notification);
        }

        private bool platformSupportsDBus => RuntimeInfo.OS == RuntimeInfo.Platform.Linux;

        internal bool AddPlugin(MvisPlugin pl)
        {
            if (avaliablePlugins.Contains(pl) || pl == null) return false;

            if (pl.Version < MinimumPluginVersion)
                Logger.Log($"插件 \"{pl.Name}\" 是为旧版本的mf-osu打造的, 继续使用可能会导致意外情况的发生!", LoggingTarget.Runtime, LogLevel.Important);
            else if (pl.Version > PluginVersion)
                Logger.Log($"插件 \"{pl.Name}\" 是为更高版本的mf-osu打造的, 继续使用可能会导致意外情况的发生!", LoggingTarget.Runtime, LogLevel.Important);

            avaliablePlugins.Add(pl);
            OnPluginAdd?.Invoke(pl);
            return true;
        }

        internal bool UnLoadPlugin(MvisPlugin pl, bool blockFromFutureLoad = false)
        {
            if (!avaliablePlugins.Contains(pl) || pl == null) return false;

            var provider = providers.Find(p => p.CreatePlugin.GetType() == pl.GetType());

            activePlugins.Remove(pl);
            avaliablePlugins.Remove(pl);
            providers.Remove(provider);

            try
            {
                if (pl is IFunctionBarProvider functionBarProvider)
                    resolver.RemoveFunctionBarProvider(functionBarProvider);

                if (pl is IProvideAudioControlPlugin provideAudioControlPlugin)
                    resolver.RemoveAudioControlProvider(provideAudioControlPlugin);

                pl.UnLoad();
                OnPluginUnLoad?.Invoke(pl);

                var providerAssembly = provider.GetType().Assembly;
                var gameAssembly = GetType().Assembly;

                if (providerAssembly != gameAssembly && blockFromFutureLoad)
                {
                    blockedProviders.Add(providerAssembly.ToString());

                    using (var writer = new StreamWriter(File.OpenWrite(blockedPluginFilePath)))
                    {
                        var serializedString = JsonConvert.SerializeObject(blockedProviders);
                        writer.Write(serializedString);
                    }
                }
            }
            catch (Exception e)
            {
                Logger.Error(e, $"卸载插件时出现了问题: {e.Message}");

                //直接dispose掉插件
                if (pl.Parent is Container container)
                {
                    container.Remove(pl);
                    pl.Dispose();
                }

                //刷新列表
                resolver.UpdatePluginDictionary(GetAllPlugins(false));
            }

            return true;
        }

        internal bool ActivePlugin(MvisPlugin pl)
        {
            if (!avaliablePlugins.Contains(pl) || activePlugins.Contains(pl) || pl == null) return false;

            if (!activePlugins.Contains(pl))
                activePlugins.Add(pl);

            bool success = pl.Enable();

            if (!success)
                activePlugins.Remove(pl);

            return success;
        }

        internal bool DisablePlugin(MvisPlugin pl)
        {
            if (!avaliablePlugins.Contains(pl) || !activePlugins.Contains(pl) || pl == null) return false;

            activePlugins.Remove(pl);
            bool success = pl.Disable();

            if (!success)
            {
                activePlugins.Add(pl);
                Logger.Log($"卸载插件\"${pl.Name}\"失败");
            }

            return success;
        }

        public List<MvisPlugin> GetActivePlugins() => activePlugins.ToList();

        /// <summary>
        /// 获取所有插件
        /// </summary>
        /// <param name="newInstance">
        /// 是否处理当前所有插件并创建新插件本体<br/>
        /// </param>
        /// <returns>所有已加载且可用的插件</returns>
        public List<MvisPlugin> GetAllPlugins(bool newInstance)
        {
            if (newInstance)
            {
                //bug: 直接调用Dispose会导致快速进出时抛出Disposed drawabled may never in the scene graph
                ExpireOldPlugins();

                foreach (var p in providers)
                {
                    avaliablePlugins.Add(p.CreatePlugin);
                }

                resolver.UpdatePluginDictionary(avaliablePlugins.ToList());
            }

            return avaliablePlugins.ToList();
        }

        internal void ExpireOldPlugins()
        {
            foreach (var pl in avaliablePlugins)
            {
                activePlugins.Remove(pl);
                pl.Expire();
            }

            avaliablePlugins.Clear();
        }

        internal List<IFunctionBarProvider> GetAllFunctionBarProviders() => resolver.GetAllFunctionBarProviders();

        internal List<IProvideAudioControlPlugin> GetAllAudioControlPlugin() => resolver.GetAllAudioControlPlugin();

        internal IProvideAudioControlPlugin GetAudioControlByPath([NotNull] string path) => resolver.GetAudioControlPluginByPath(path);
        internal IFunctionBarProvider GetFunctionBarProviderByPath([NotNull] string path) => resolver.GetFunctionBarProviderByPath(path);

        public string ToPath([NotNull] object target) => resolver.ToPath(target);
=======
>>>>>>> 560fe56b
    }
}<|MERGE_RESOLUTION|>--- conflicted
+++ resolved
@@ -5,264 +5,5 @@
     [Obsolete("原Mvis播放器现已移动至LLin(osu.Game.Screens.LLin)")]
     public class MvisPluginManager : osu.Game.Screens.LLin.Plugins.MvisPluginManager
     {
-<<<<<<< HEAD
-        private readonly BindableList<MvisPlugin> avaliablePlugins = new BindableList<MvisPlugin>();
-        private readonly BindableList<MvisPlugin> activePlugins = new BindableList<MvisPlugin>();
-        private readonly List<MvisPluginProvider> providers = new List<MvisPluginProvider>();
-        private List<string> blockedProviders;
-
-        private readonly ConcurrentDictionary<Type, IPluginConfigManager> configManagers = new ConcurrentDictionary<Type, IPluginConfigManager>();
-
-        [Resolved]
-        private Storage storage { get; set; }
-
-        [Resolved]
-        private CustomStore customStore { get; set; }
-
-        [Resolved(canBeNull: true)]
-        [CanBeNull]
-        private DBusManager dBusManager { get; set; }
-
-        internal Action<MvisPlugin> OnPluginAdd;
-        internal Action<MvisPlugin> OnPluginUnLoad;
-
-        public int PluginVersion => 7;
-        public int MinimumPluginVersion => 6;
-        private const bool experimental = false;
-
-        public readonly IProvideAudioControlPlugin DefaultAudioController = new OsuMusicControllerWrapper();
-        public readonly IFunctionBarProvider DummyFunctionBar = new DummyFunctionBar();
-
-        private readonly MvisPluginResolver resolver;
-
-        private string blockedPluginFilePath => storage.GetFullPath("custom/blocked_plugins.json");
-
-        public MvisPluginManager()
-        {
-            resolver = new MvisPluginResolver(this);
-
-            InternalChild = (OsuMusicControllerWrapper)DefaultAudioController;
-        }
-
-        [BackgroundDependencyLoader]
-        private void load()
-        {
-            try
-            {
-                using (var writer = new StreamReader(File.OpenRead(blockedPluginFilePath)))
-                {
-                    blockedProviders = JsonConvert.DeserializeObject<List<string>>(writer.ReadToEnd())
-                                       ?? new List<string>();
-                }
-            }
-            catch (Exception e)
-            {
-                if (!(e is FileNotFoundException))
-                    Logger.Error(e, "读取黑名单插件列表时出现了问题");
-
-                blockedProviders = new List<string>();
-            }
-
-            foreach (var provider in customStore.LoadedPluginProviders)
-            {
-                if (!blockedProviders.Contains(provider.GetType().Assembly.ToString()))
-                {
-                    AddPlugin(provider.CreatePlugin);
-                    providers.Add(provider);
-                }
-            }
-
-            resolver.UpdatePluginDictionary(GetAllPlugins(false));
-
-            if (!DebugUtils.IsDebugBuild && experimental)
-            {
-                Logger.Log($"看上去该版本 ({PluginVersion}) 尚处于实现性阶段。 "
-                           + "请留意该版本的任何功能都可能会随时变动。 ",
-                    LoggingTarget.Runtime,
-                    LogLevel.Important);
-            }
-        }
-
-        public IPluginConfigManager GetConfigManager(MvisPlugin pl) =>
-            configManagers.GetOrAdd(pl.GetType(), _ => pl.CreateConfigManager(storage));
-
-        public void RegisterDBusObject(IDBusObject target)
-        {
-            if (platformSupportsDBus)
-                dBusManager?.RegisterNewObject(target);
-        }
-
-        public void UnRegisterDBusObject(IDBusObject target)
-        {
-            if (platformSupportsDBus)
-                dBusManager?.UnRegisterObject(target);
-        }
-
-        public void AddDBusMenuEntry(SimpleEntry entry)
-        {
-            if (platformSupportsDBus)
-                dBusManager?.TrayManager.AddEntry(entry);
-        }
-
-        public void RemoveDBusMenuEntry(SimpleEntry entry)
-        {
-            if (platformSupportsDBus)
-                dBusManager?.TrayManager.RemoveEntry(entry);
-        }
-
-        public void PostSystemNotification(SystemNotification notification)
-        {
-            if (platformSupportsDBus)
-                dBusManager?.Notifications.PostAsync(notification);
-        }
-
-        private bool platformSupportsDBus => RuntimeInfo.OS == RuntimeInfo.Platform.Linux;
-
-        internal bool AddPlugin(MvisPlugin pl)
-        {
-            if (avaliablePlugins.Contains(pl) || pl == null) return false;
-
-            if (pl.Version < MinimumPluginVersion)
-                Logger.Log($"插件 \"{pl.Name}\" 是为旧版本的mf-osu打造的, 继续使用可能会导致意外情况的发生!", LoggingTarget.Runtime, LogLevel.Important);
-            else if (pl.Version > PluginVersion)
-                Logger.Log($"插件 \"{pl.Name}\" 是为更高版本的mf-osu打造的, 继续使用可能会导致意外情况的发生!", LoggingTarget.Runtime, LogLevel.Important);
-
-            avaliablePlugins.Add(pl);
-            OnPluginAdd?.Invoke(pl);
-            return true;
-        }
-
-        internal bool UnLoadPlugin(MvisPlugin pl, bool blockFromFutureLoad = false)
-        {
-            if (!avaliablePlugins.Contains(pl) || pl == null) return false;
-
-            var provider = providers.Find(p => p.CreatePlugin.GetType() == pl.GetType());
-
-            activePlugins.Remove(pl);
-            avaliablePlugins.Remove(pl);
-            providers.Remove(provider);
-
-            try
-            {
-                if (pl is IFunctionBarProvider functionBarProvider)
-                    resolver.RemoveFunctionBarProvider(functionBarProvider);
-
-                if (pl is IProvideAudioControlPlugin provideAudioControlPlugin)
-                    resolver.RemoveAudioControlProvider(provideAudioControlPlugin);
-
-                pl.UnLoad();
-                OnPluginUnLoad?.Invoke(pl);
-
-                var providerAssembly = provider.GetType().Assembly;
-                var gameAssembly = GetType().Assembly;
-
-                if (providerAssembly != gameAssembly && blockFromFutureLoad)
-                {
-                    blockedProviders.Add(providerAssembly.ToString());
-
-                    using (var writer = new StreamWriter(File.OpenWrite(blockedPluginFilePath)))
-                    {
-                        var serializedString = JsonConvert.SerializeObject(blockedProviders);
-                        writer.Write(serializedString);
-                    }
-                }
-            }
-            catch (Exception e)
-            {
-                Logger.Error(e, $"卸载插件时出现了问题: {e.Message}");
-
-                //直接dispose掉插件
-                if (pl.Parent is Container container)
-                {
-                    container.Remove(pl);
-                    pl.Dispose();
-                }
-
-                //刷新列表
-                resolver.UpdatePluginDictionary(GetAllPlugins(false));
-            }
-
-            return true;
-        }
-
-        internal bool ActivePlugin(MvisPlugin pl)
-        {
-            if (!avaliablePlugins.Contains(pl) || activePlugins.Contains(pl) || pl == null) return false;
-
-            if (!activePlugins.Contains(pl))
-                activePlugins.Add(pl);
-
-            bool success = pl.Enable();
-
-            if (!success)
-                activePlugins.Remove(pl);
-
-            return success;
-        }
-
-        internal bool DisablePlugin(MvisPlugin pl)
-        {
-            if (!avaliablePlugins.Contains(pl) || !activePlugins.Contains(pl) || pl == null) return false;
-
-            activePlugins.Remove(pl);
-            bool success = pl.Disable();
-
-            if (!success)
-            {
-                activePlugins.Add(pl);
-                Logger.Log($"卸载插件\"${pl.Name}\"失败");
-            }
-
-            return success;
-        }
-
-        public List<MvisPlugin> GetActivePlugins() => activePlugins.ToList();
-
-        /// <summary>
-        /// 获取所有插件
-        /// </summary>
-        /// <param name="newInstance">
-        /// 是否处理当前所有插件并创建新插件本体<br/>
-        /// </param>
-        /// <returns>所有已加载且可用的插件</returns>
-        public List<MvisPlugin> GetAllPlugins(bool newInstance)
-        {
-            if (newInstance)
-            {
-                //bug: 直接调用Dispose会导致快速进出时抛出Disposed drawabled may never in the scene graph
-                ExpireOldPlugins();
-
-                foreach (var p in providers)
-                {
-                    avaliablePlugins.Add(p.CreatePlugin);
-                }
-
-                resolver.UpdatePluginDictionary(avaliablePlugins.ToList());
-            }
-
-            return avaliablePlugins.ToList();
-        }
-
-        internal void ExpireOldPlugins()
-        {
-            foreach (var pl in avaliablePlugins)
-            {
-                activePlugins.Remove(pl);
-                pl.Expire();
-            }
-
-            avaliablePlugins.Clear();
-        }
-
-        internal List<IFunctionBarProvider> GetAllFunctionBarProviders() => resolver.GetAllFunctionBarProviders();
-
-        internal List<IProvideAudioControlPlugin> GetAllAudioControlPlugin() => resolver.GetAllAudioControlPlugin();
-
-        internal IProvideAudioControlPlugin GetAudioControlByPath([NotNull] string path) => resolver.GetAudioControlPluginByPath(path);
-        internal IFunctionBarProvider GetFunctionBarProviderByPath([NotNull] string path) => resolver.GetFunctionBarProviderByPath(path);
-
-        public string ToPath([NotNull] object target) => resolver.ToPath(target);
-=======
->>>>>>> 560fe56b
     }
 }