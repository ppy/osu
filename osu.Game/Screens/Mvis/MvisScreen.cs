--- conflicted
+++ resolved
@@ -171,11 +171,6 @@
                                                                 },
                                                                 songProgressButton = new BottomBarButton()
                                                                 {
-<<<<<<< HEAD
-                                                                    ButtonIcon = FontAwesome.Solid.Music,
-                                                                    Action = () => musicController.TogglePause(),
-=======
->>>>>>> a83601da
                                                                     TooltipText = "切换暂停",
                                                                     AutoSizeAxes = Axes.X,
                                                                     Action = () => TogglePause(),
