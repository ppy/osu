using System;
using System.Threading;
using System.Threading.Tasks;
using osu.Framework.Allocation;
using osu.Framework.Bindables;
using osu.Framework.Graphics;
using osu.Framework.Graphics.Containers;
using osu.Framework.Logging;
using osu.Framework.Timing;
using osu.Game.Beatmaps;
using osu.Game.Configuration;
using osu.Game.Screens.Play;

namespace osu.Game.Screens.Mvis.Storyboard
{
    public class BackgroundStoryBoardLoader : Container
    {
        private const float DURATION = 750;
<<<<<<< HEAD
        public Container sbContainer;
        public ClockContainer sbClock;
=======
        private Container sbClock;
>>>>>>> 56b602fb
        private CancellationTokenSource ChangeSB;
        private BindableBool EnableSB = new BindableBool();
        ///<summary>
        ///用于内部确定故事版是否已加载
        ///</summary>
        private BindableBool SBLoaded = new BindableBool();

        ///<summary>
        ///用于对外提供该BindableBool用于检测故事版功能是否已经准备好了
        ///</summary>
        public readonly BindableBool IsReady = new BindableBool();
        public readonly BindableBool NeedToHideTriangles = new BindableBool();
        public readonly BindableBool storyboardReplacesBackground = new BindableBool();

        /// <summary>
        /// This will log which beatmap's storyboard we are loading
        /// </summary>
        private Task LogTask;

        /// <summary>
        /// This will invoke LoadSBTask and run asyncly
        /// </summary>
        private Task LoadSBAsyncTask;

        /// <summary>
        /// This will be invoked by LoadSBAsyncTask and loads the current beatmap's storyboard
        /// </summary>
        private Task LoadSBTask;

        /// <summary>
        /// 当准备的故事版加载完毕时要调用的Action
        /// </summary>
        private Action OnComplete;

        private DimmableStoryboard dimmableSB;
        private CustomedDecoupleableInterpolatingFramedClock DecoupleableClock;

        public Drawable GetOverlayProxy()
        {
            var proxy = dimmableSB.OverlayLayerContainer.CreateProxy();
            return proxy;
        }

        [Resolved]
        private IBindable<WorkingBeatmap> b { get; set; }

        public BackgroundStoryBoardLoader()
        {
            RelativeSizeAxes = Axes.Both;
        }

        [BackgroundDependencyLoader]
        private void load(MfConfigManager config)
        {
            config.BindWith(MfSetting.MvisEnableStoryboard, EnableSB);
        }

        protected override void LoadComplete()
        {
            EnableSB.BindValueChanged(_ => UpdateVisuals());
        }

        public void UpdateVisuals()
        {
            if ( EnableSB.Value )
            {
                if ( !SBLoaded.Value )
                    UpdateStoryBoardAsync();
                else
                {
                    storyboardReplacesBackground.Value = b.Value.Storyboard.ReplacesBackground && b.Value.Storyboard.HasDrawable;
                    NeedToHideTriangles.Value = b.Value.Storyboard.HasDrawable;
                }

                sbClock?.FadeIn(DURATION, Easing.OutQuint);
            }
            else
            {
                sbClock?.FadeOut(DURATION / 2, Easing.OutQuint);
                storyboardReplacesBackground.Value = false;
                NeedToHideTriangles.Value = false;
                IsReady.Value = true;
                CancelAllTasks();
            }
        }

        public bool UpdateComponent(WorkingBeatmap beatmap)
        {
            try
            {
                if ( sbClock != null )
                {
                    sbClock.Clock = new ThrottledFrameClock();
                    sbClock.FadeOut(DURATION, Easing.OutQuint);
                    sbClock.Expire();
                }

                LoadSBTask = LoadComponentAsync(new Container
                {
                    RelativeSizeAxes = Axes.Both,
                    Name = "Storyboard Container",
                    Alpha = 0,
                    Child = dimmableSB = new DimmableStoryboard(b.Value.Storyboard)
                    {
                        RelativeSizeAxes = Axes.Both,
                        Name = "Storyboard"
                    }
                }, newsbClock =>
                {
                    sbClock = newsbClock;

                    dimmableSB.IgnoreUserSettings.Value = true;
                    dimmableSB.EnableUserDim.Value = false;

                    DecoupleableClock =  new CustomedDecoupleableInterpolatingFramedClock();
                    sbClock.Clock = DecoupleableClock;
                    DecoupleableClock.ChangeSource(beatmap.Track);

<<<<<<< HEAD
                    if ( beatmap.Track.IsRunning == true )
                        sbClock.Start();
                    else
                        sbClock.Stop();

                    sbClock.Seek(beatmap.Track.CurrentTime);
=======
                    this.Add(sbClock);
>>>>>>> 56b602fb

                    SBLoaded.Value = true;
                    IsReady.Value = true;
                    NeedToHideTriangles.Value = beatmap.Storyboard.HasDrawable;

                    UpdateVisuals();
                    OnComplete?.Invoke();

                    Logger.Log($"Load Storyboard for Beatmap \"{beatmap.BeatmapSetInfo}\" complete!");
                }, (ChangeSB = new CancellationTokenSource()).Token);
            }
            catch (Exception e)
            {
                Logger.Error(e, "加载Storyboard时出现错误! 请检查你的谱面!");
                return false;
            }

            return true;
        }

        public void CancelAllTasks()
        {
            ChangeSB?.Cancel();

            LoadSBTask = null;
            LoadSBAsyncTask = null;
            LogTask = null;
        }

        public void UpdateStoryBoardAsync( float displayDelay = 0, Action OnComplete = null )
        {
            if ( b == null )
                return;

            CancelAllTasks();
            IsReady.Value = false;
            SBLoaded.Value = false;
            NeedToHideTriangles.Value = false;

            dimmableSB = null;

            if ( !EnableSB.Value )
            {
                IsReady.Value = true;
                return;
            }

            Schedule(() =>
            {
                this.OnComplete = OnComplete;
                LoadSBAsyncTask = Task.Run( async () =>
                {
                    Logger.Log($"Loading Storyboard for Beatmap \"{b.Value.BeatmapSetInfo}\"...");

                    storyboardReplacesBackground.Value = false;

                    LogTask = Task.Run( () => 
                    {
                        UpdateComponent(b.Value);
                    });

                    await LogTask;
                });
            });
        }
    }
}<|MERGE_RESOLUTION|>--- conflicted
+++ resolved
@@ -16,12 +16,7 @@
     public class BackgroundStoryBoardLoader : Container
     {
         private const float DURATION = 750;
-<<<<<<< HEAD
-        public Container sbContainer;
-        public ClockContainer sbClock;
-=======
         private Container sbClock;
->>>>>>> 56b602fb
         private CancellationTokenSource ChangeSB;
         private BindableBool EnableSB = new BindableBool();
         ///<summary>
@@ -140,16 +135,7 @@
                     sbClock.Clock = DecoupleableClock;
                     DecoupleableClock.ChangeSource(beatmap.Track);
 
-<<<<<<< HEAD
-                    if ( beatmap.Track.IsRunning == true )
-                        sbClock.Start();
-                    else
-                        sbClock.Stop();
-
-                    sbClock.Seek(beatmap.Track.CurrentTime);
-=======
                     this.Add(sbClock);
->>>>>>> 56b602fb
 
                     SBLoaded.Value = true;
                     IsReady.Value = true;
