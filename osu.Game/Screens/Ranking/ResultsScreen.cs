// Copyright (c) ppy Pty Ltd <contact@ppy.sh>. Licensed under the MIT Licence.
// See the LICENCE file in the repository root for full licence text.

using System;
using System.Collections.Generic;
using System.Linq;
using osu.Framework.Allocation;
using osu.Framework.Bindables;
using osu.Framework.Extensions.Color4Extensions;
using osu.Framework.Graphics;
using osu.Framework.Graphics.Containers;
using osu.Framework.Graphics.Shapes;
using osu.Framework.Input.Bindings;
using osu.Framework.Input.Events;
using osu.Framework.Screens;
using osu.Game.Configuration;
using osu.Game.Graphics;
using osu.Game.Graphics.Containers;
using osu.Game.Graphics.UserInterface;
using osu.Game.Input.Bindings;
using osu.Game.Online.API;
using osu.Game.Scoring;
using osu.Game.Screens.Play;
using osu.Game.Screens.Ranking.Statistics;
using osuTK;

namespace osu.Game.Screens.Ranking
{
    public abstract class ResultsScreen : ScreenWithBeatmapBackground, IKeyBindingHandler<GlobalAction>
    {
        protected const float BACKGROUND_BLUR = 20;
        private static readonly float screen_height = 768 - TwoLayerButton.SIZE_EXTENDED.Y;

        public override bool DisallowExternalBeatmapRulesetChanges => true;

        // Temporary for now to stop dual transitions. Should respect the current toolbar mode, but there's no way to do so currently.
        public override bool HideOverlaysOnEnter => true;

        public readonly Bindable<ScoreInfo> SelectedScore = new Bindable<ScoreInfo>();

        public readonly ScoreInfo Score;

        protected ScorePanelList ScorePanelList { get; private set; }

        protected VerticalScrollContainer VerticalScrollContent { get; private set; }

        [Resolved(CanBeNull = true)]
        private Player player { get; set; }

        [Resolved]
        private IAPIProvider api { get; set; }

        private StatisticsPanel statisticsPanel;
        private Drawable bottomPanel;
        private Container<ScorePanel> detachedPanelContainer;

        private bool lastFetchCompleted;

        private readonly bool allowRetry;
        private readonly bool allowWatchingReplay;

        protected ResultsScreen(ScoreInfo score, bool allowRetry, bool allowWatchingReplay = true)
        {
            Score = score;
            this.allowRetry = allowRetry;
            this.allowWatchingReplay = allowWatchingReplay;

            SelectedScore.Value = score;
        }

        [BackgroundDependencyLoader]
        private void load(MConfigManager mConfig)
        {
            this.mConfig = mConfig;

            InternalChild = new GridContainer
            {
                RelativeSizeAxes = Axes.Both,
                Content = new[]
                {
                    new Drawable[]
                    {
                        VerticalScrollContent = new VerticalScrollContainer
                        {
                            RelativeSizeAxes = Axes.Both,
                            ScrollbarVisible = false,
                            Child = new Container
                            {
                                RelativeSizeAxes = Axes.Both,
                                Children = new Drawable[]
                                {
                                    statisticsPanel = new StatisticsPanel
                                    {
                                        RelativeSizeAxes = Axes.Both,
                                        Score = { BindTarget = SelectedScore }
                                    },
                                    ScorePanelList = new ScorePanelList
                                    {
                                        RelativeSizeAxes = Axes.Both,
                                        SelectedScore = { BindTarget = SelectedScore },
                                        PostExpandAction = () => statisticsPanel.ToggleVisibility()
                                    },
                                    detachedPanelContainer = new Container<ScorePanel>
                                    {
                                        RelativeSizeAxes = Axes.Both
                                    },
                                }
                            }
                        },
                    },
                    new[]
                    {
                        bottomPanel = new Container
                        {
                            Anchor = Anchor.BottomLeft,
                            Origin = Anchor.BottomLeft,
                            RelativeSizeAxes = Axes.X,
                            Height = TwoLayerButton.SIZE_EXTENDED.Y,
                            Alpha = 0,
                            Children = new Drawable[]
                            {
                                new Box
                                {
                                    RelativeSizeAxes = Axes.Both,
                                    Colour = Color4Extensions.FromHex("#333")
                                },
                                buttons = new FillFlowContainer
                                {
                                    Anchor = Anchor.Centre,
                                    Origin = Anchor.Centre,
                                    AutoSizeAxes = Axes.Both,
                                    Spacing = new Vector2(5),
                                    Direction = FillDirection.Horizontal
                                }
                            }
                        }
                    }
                },
                RowDimensions = new[]
                {
                    new Dimension(),
                    new Dimension(GridSizeMode.AutoSize)
                }
            };

            if (Score != null)
            {
                // only show flair / animation when arriving after watching a play that isn't autoplay.
                bool shouldFlair = player != null && Score.Mods.All(m => m.UserPlayable);

                ScorePanelList.AddScore(Score, shouldFlair);
            }

            if (allowWatchingReplay)
            {
                buttons.Add(new ReplayDownloadButton(null)
                {
                    Score = { BindTarget = SelectedScore },
                    Width = 300
                });
            }

            if (player != null && allowRetry)
            {
                buttons.Add(new RetryButton { Width = 300 });

                AddInternal(new HotkeyRetryOverlay
                {
                    Action = () =>
                    {
                        if (!this.IsCurrentScreen()) return;

                        player?.Restart();
                    },
                });
            }
        }

        protected override void LoadComplete()
        {
            base.LoadComplete();

            var req = FetchScores(fetchScoresCallback);

            if (req != null)
                api.Queue(req);

            statisticsPanel.State.BindValueChanged(onStatisticsStateChanged, true);
        }

        protected override void Update()
        {
            base.Update();

            if (lastFetchCompleted)
            {
                APIRequest nextPageRequest = null;

                if (ScorePanelList.IsScrolledToStart)
                    nextPageRequest = FetchNextPage(-1, fetchScoresCallback);
                else if (ScorePanelList.IsScrolledToEnd)
                    nextPageRequest = FetchNextPage(1, fetchScoresCallback);

                if (nextPageRequest != null)
                {
                    lastFetchCompleted = false;
                    api.Queue(nextPageRequest);
                }
            }
        }

        /// <summary>
        /// Performs a fetch/refresh of scores to be displayed.
        /// </summary>
        /// <param name="scoresCallback">A callback which should be called when fetching is completed. Scheduling is not required.</param>
        /// <returns>An <see cref="APIRequest"/> responsible for the fetch operation. This will be queued and performed automatically.</returns>
        protected virtual APIRequest FetchScores(Action<IEnumerable<ScoreInfo>> scoresCallback) => null;

        /// <summary>
        /// Performs a fetch of the next page of scores. This is invoked every frame until a non-null <see cref="APIRequest"/> is returned.
        /// </summary>
        /// <param name="direction">The fetch direction. -1 to fetch scores greater than the current start of the list, and 1 to fetch scores lower than the current end of the list.</param>
        /// <param name="scoresCallback">A callback which should be called when fetching is completed. Scheduling is not required.</param>
        /// <returns>An <see cref="APIRequest"/> responsible for the fetch operation. This will be queued and performed automatically.</returns>
        protected virtual APIRequest FetchNextPage(int direction, Action<IEnumerable<ScoreInfo>> scoresCallback) => null;

        private void fetchScoresCallback(IEnumerable<ScoreInfo> scores) => Schedule(() =>
        {
            foreach (var s in scores)
                addScore(s);

            lastFetchCompleted = true;
        });

        public override void OnEntering(ScreenTransitionEvent e)
        {
            base.OnEntering(e);

            ApplyToBackground(b =>
            {
                b.BlurAmount.Value = BACKGROUND_BLUR;
                b.FadeColour(OsuColour.Gray(0.5f), 250);
            });

            bool useOriginalAnimation = mConfig.Get<bool>(MSetting.OptUI);

            switch (useOriginalAnimation)
            {
                case true:
                    bottomPanel.MoveToY(bottomPanel.Height).Then()
                               .Delay(250).FadeTo(1, 200)
                               .MoveToY(0, 550, Easing.OutBack);

                    buttons.FadeTo(0).MoveToX(200)
                           .Then().Delay(250)
                           .Then().MoveToX(0, 550, Easing.OutQuint).FadeIn(200);

                    ScorePanelList?.MoveToY(DrawHeight)
                                  .Then().Delay(250)
                                  .Then().MoveToY(0, 750, Easing.OutExpo);
                    break;

                case false:
                    bottomPanel.FadeTo(1, 250);
                    break;
            }
        }

        public override bool OnExiting(ScreenExitEvent e)
        {
<<<<<<< HEAD
            bool useOriginalAnimation = mConfig.Get<bool>(MSetting.OptUI);

            ApplyToBackground(b =>
            {
                b.FadeTo(1, 250);
            });

            switch (useOriginalAnimation)
            {
                case true:
                    bottomPanel.MoveToY(bottomPanel.Height, 250);
                    this.FadeOut(100);
                    break;
            }

            this.FadeOut(100);

            if (base.OnExiting(next))
=======
            if (base.OnExiting(e))
>>>>>>> ed894d64
                return true;

            return false;
        }

        public override bool OnBackButton()
        {
            if (statisticsPanel.State.Value == Visibility.Visible)
            {
                statisticsPanel.Hide();
                return true;
            }

            return false;
        }

        private void addScore(ScoreInfo score)
        {
            var panel = ScorePanelList.AddScore(score);

            if (detachedPanel != null)
                panel.Alpha = 0;
        }

        private ScorePanel detachedPanel;
        private MConfigManager mConfig;
        private FillFlowContainer buttons;

        private void onStatisticsStateChanged(ValueChangedEvent<Visibility> state)
        {
            if (state.NewValue == Visibility.Visible)
            {
                // Detach the panel in its original location, and move into the desired location in the local container.
                var expandedPanel = ScorePanelList.GetPanelForScore(SelectedScore.Value);
                var screenSpacePos = expandedPanel.ScreenSpaceDrawQuad.TopLeft;

                // Detach and move into the local container.
                ScorePanelList.Detach(expandedPanel);
                detachedPanelContainer.Add(expandedPanel);

                // Move into its original location in the local container first, then to the final location.
                float origLocation = detachedPanelContainer.ToLocalSpace(screenSpacePos).X;
                expandedPanel.MoveToX(origLocation)
                             .Then()
                             .MoveToX(StatisticsPanel.SIDE_PADDING, 150, Easing.OutQuint);

                // Hide contracted panels.
                foreach (var contracted in ScorePanelList.GetScorePanels().Where(p => p.State == PanelState.Contracted))
                    contracted.FadeOut(150, Easing.OutQuint);
                ScorePanelList.HandleInput = false;

                // Dim background.
                ApplyToBackground(b => b.FadeColour(OsuColour.Gray(0.1f), 150));

                detachedPanel = expandedPanel;
            }
            else if (detachedPanel != null)
            {
                var screenSpacePos = detachedPanel.ScreenSpaceDrawQuad.TopLeft;

                // Remove from the local container and re-attach.
                detachedPanelContainer.Remove(detachedPanel);
                ScorePanelList.Attach(detachedPanel);

                // Move into its original location in the attached container first, then to the final location.
                float origLocation = detachedPanel.Parent.ToLocalSpace(screenSpacePos).X;
                detachedPanel.MoveToX(origLocation)
                             .Then()
                             .MoveToX(0, 150, Easing.OutQuint);

                // Show contracted panels.
                foreach (var contracted in ScorePanelList.GetScorePanels().Where(p => p.State == PanelState.Contracted))
                    contracted.FadeIn(150, Easing.OutQuint);
                ScorePanelList.HandleInput = true;

                // Un-dim background.
                ApplyToBackground(b => b.FadeColour(OsuColour.Gray(0.5f), 150));

                detachedPanel = null;
            }
        }

        public bool OnPressed(KeyBindingPressEvent<GlobalAction> e)
        {
            if (e.Repeat)
                return false;

            switch (e.Action)
            {
                case GlobalAction.Select:
                    statisticsPanel.ToggleVisibility();
                    return true;
            }

            return false;
        }

        public void OnReleased(KeyBindingReleaseEvent<GlobalAction> e)
        {
        }

        protected class VerticalScrollContainer : OsuScrollContainer
        {
            protected override Container<Drawable> Content => content;

            private readonly Container content;

            public VerticalScrollContainer()
            {
                Masking = false;

                base.Content.Add(content = new Container { RelativeSizeAxes = Axes.X });
            }

            protected override void Update()
            {
                base.Update();
                content.Height = Math.Max(screen_height, DrawHeight);
            }
        }
    }
}<|MERGE_RESOLUTION|>--- conflicted
+++ resolved
@@ -268,7 +268,6 @@
 
         public override bool OnExiting(ScreenExitEvent e)
         {
-<<<<<<< HEAD
             bool useOriginalAnimation = mConfig.Get<bool>(MSetting.OptUI);
 
             ApplyToBackground(b =>
@@ -286,10 +285,7 @@
 
             this.FadeOut(100);
 
-            if (base.OnExiting(next))
-=======
             if (base.OnExiting(e))
->>>>>>> ed894d64
                 return true;
 
             return false;
