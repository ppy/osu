// Copyright (c) ppy Pty Ltd <contact@ppy.sh>. Licensed under the MIT Licence.
// See the LICENCE file in the repository root for full licence text.

using System;
using System.Collections.Generic;
using System.Linq;
using osu.Framework.Allocation;
using osu.Framework.Bindables;
using osu.Framework.Extensions.Color4Extensions;
using osu.Framework.Graphics;
using osu.Framework.Graphics.Containers;
using osu.Framework.Graphics.Shapes;
using osu.Framework.Screens;
using osu.Framework.Utils;
using osu.Game.Configuration;
using osu.Game.Graphics;
using osu.Game.Graphics.Containers;
using osu.Game.Graphics.Sprites;
using osu.Game.Graphics.UserInterface;
using osu.Game.Online.API;
using osu.Game.Scoring;
using osu.Game.Screens.Backgrounds;
using osu.Game.Screens.Play;
using osu.Game.Screens.Ranking.Statistics;
using osuTK;

namespace osu.Game.Screens.Ranking
{
    public abstract class ResultsScreen : OsuScreen
    {
        protected const float BACKGROUND_BLUR = 20;
        private static readonly float screen_height = 768 - TwoLayerButton.SIZE_EXTENDED.Y;

        public override bool DisallowExternalBeatmapRulesetChanges => true;

        // Temporary for now to stop dual transitions. Should respect the current toolbar mode, but there's no way to do so currently.
        public override bool HideOverlaysOnEnter => true;

        protected override BackgroundScreen CreateBackground() => new BackgroundScreenBeatmap(Beatmap.Value);

        public readonly Bindable<ScoreInfo> SelectedScore = new Bindable<ScoreInfo>();

        public readonly ScoreInfo Score;

        protected ScorePanelList ScorePanelList { get; private set; }

        [Resolved(CanBeNull = true)]
        private Player player { get; set; }

        [Resolved]
        private IAPIProvider api { get; set; }

        private Bindable<bool> OptUIEnabled;
        private FillFlowContainer buttons;
        private OsuSpriteText texts;
        private Box colorBox;
        private const float DURATION = 500;
        private static readonly Vector2 BOTTOMPANEL_SIZE = new Vector2(TwoLayerButton.SIZE_EXTENDED.X, 50);

        private BottomPanel bottomPanel;
        private StatisticsPanel statisticsPanel;
<<<<<<< HEAD
        private ScorePanelList scorePanelList;
=======
        private Drawable bottomPanel;
>>>>>>> 24604882
        private Container<ScorePanel> detachedPanelContainer;

        private bool fetchedInitialScores;
        private APIRequest nextPageRequest;

        private readonly bool allowRetry;

        protected ResultsScreen(ScoreInfo score, bool allowRetry = true)
        {
            Score = score;
            this.allowRetry = allowRetry;

            SelectedScore.Value = score;
        }

        [BackgroundDependencyLoader]
        private void load(MfConfigManager config)
        {
            OptUIEnabled = config.GetBindable<bool>(MfSetting.OptUI);

            InternalChildren = new Drawable[]
            {
                new ParallaxContainer
                {
                    Masking = true,
                    Child = new MfBgTriangles(0.5f, false, 5f),
                },
                new GridContainer
            {
                RelativeSizeAxes = Axes.Both,
                Content = new[]
                {
                    new Drawable[]
                    {
                        new VerticalScrollContainer
                        {
                            RelativeSizeAxes = Axes.Both,
                            ScrollbarVisible = false,
                            Child = new Container
                            {
                                RelativeSizeAxes = Axes.Both,
                                Children = new Drawable[]
                                {
                                    statisticsPanel = new StatisticsPanel
                                    {
                                        RelativeSizeAxes = Axes.Both,
                                        Score = { BindTarget = SelectedScore }
                                    },
                                    ScorePanelList = new ScorePanelList
                                    {
                                        RelativeSizeAxes = Axes.Both,
                                        SelectedScore = { BindTarget = SelectedScore },
                                        PostExpandAction = () => statisticsPanel.ToggleVisibility()
                                    },
                                    detachedPanelContainer = new Container<ScorePanel>
                                    {
                                        RelativeSizeAxes = Axes.Both
                                    },
                                }
                            }
                        },
                    },
                    new[]
                    {
                        bottomPanel = new BottomPanel
                        {
                            Anchor = Anchor.BottomLeft,
                            Origin = Anchor.BottomLeft,
                            RelativeSizeAxes = Axes.X,
                            Height = TwoLayerButton.SIZE_EXTENDED.Y,
                            Alpha = 0,
                            Children = new Drawable[]
                            {
                                colorBox = new Box
                                {
                                    RelativeSizeAxes = Axes.Both,
                                    Colour = Color4Extensions.FromHex("#333")
                                },
                                new Container
                                {
                                    Name = "Base Container",
                                    Anchor = Anchor.Centre,
                                    Origin = Anchor.Centre,
                                    AutoSizeAxes = Axes.X,
                                    RelativeSizeAxes = Axes.Y,
                                    Children = new Drawable[]
                                    {
                                        texts = new OsuSpriteText
                                        {
                                            Name = "Texts Fillflow",
                                            Anchor = Anchor.Centre,
                                            Origin = Anchor.Centre,
                                            Margin = new MarginPadding{ Top = 10 },
                                            Y = -10,
                                        },
                                        buttons = new FillFlowContainer
                                        {
                                            Anchor = Anchor.BottomCentre,
                                            Origin = Anchor.BottomCentre,
                                            AutoSizeAxes = Axes.Both,
                                            Margin = new MarginPadding{ Bottom = 10f },
                                            Spacing = new Vector2(5),
                                            Direction = FillDirection.Horizontal,
                                            Children = new Drawable[]
                                            {
                                                new ReplayDownloadButton(null)
                                                {
                                                    Score = { BindTarget = SelectedScore },
                                                    Width = 300
                                                },
                                            }
                                        }
                                    }
                                },
                            }
                        }
                    }
                },
                RowDimensions = new[]
                {
                    new Dimension(),
                    new Dimension(GridSizeMode.AutoSize)
                }
            },
            };

            if (Score != null)
                ScorePanelList.AddScore(Score);

            if (player != null && allowRetry)
            {
                buttons.Add(new RetryButton { Width = 300 });

                AddInternal(new HotkeyRetryOverlay
                {
                    Action = () =>
                    {
                        if (!this.IsCurrentScreen()) return;

                        player?.Restart();
                    },
                });
            }
        }

        protected override void LoadComplete()
        {
            base.LoadComplete();

<<<<<<< HEAD
            bottomPanel.panel_IsHovered.BindValueChanged( _ => UpdateVisualEffects());
            UpdateRankTexts(Score);

            var req = FetchScores(scores => Schedule(() =>
            {
                foreach (var s in scores)
                    addScore(s);
            }));
=======
            var req = FetchScores(fetchScoresCallback);
>>>>>>> 24604882

            if (req != null)
                api.Queue(req);

            statisticsPanel.State.BindValueChanged(onStatisticsStateChanged, true);
        }

        protected override void Update()
        {
            base.Update();

            if (fetchedInitialScores && nextPageRequest == null)
            {
                if (ScorePanelList.IsScrolledToStart)
                    nextPageRequest = FetchNextPage(-1, fetchScoresCallback);
                else if (ScorePanelList.IsScrolledToEnd)
                    nextPageRequest = FetchNextPage(1, fetchScoresCallback);

                if (nextPageRequest != null)
                {
                    // Scheduled after children to give the list a chance to update its scroll position and not potentially trigger a second request too early.
                    nextPageRequest.Success += () => ScheduleAfterChildren(() => nextPageRequest = null);
                    nextPageRequest.Failure += _ => ScheduleAfterChildren(() => nextPageRequest = null);

                    api.Queue(nextPageRequest);
                }
            }
        }

        /// <summary>
        /// Performs a fetch/refresh of scores to be displayed.
        /// </summary>
        /// <param name="scoresCallback">A callback which should be called when fetching is completed. Scheduling is not required.</param>
        /// <returns>An <see cref="APIRequest"/> responsible for the fetch operation. This will be queued and performed automatically.</returns>
        protected virtual APIRequest FetchScores(Action<IEnumerable<ScoreInfo>> scoresCallback) => null;

        /// <summary>
        /// Performs a fetch of the next page of scores. This is invoked every frame until a non-null <see cref="APIRequest"/> is returned.
        /// </summary>
        /// <param name="direction">The fetch direction. -1 to fetch scores greater than the current start of the list, and 1 to fetch scores lower than the current end of the list.</param>
        /// <param name="scoresCallback">A callback which should be called when fetching is completed. Scheduling is not required.</param>
        /// <returns>An <see cref="APIRequest"/> responsible for the fetch operation. This will be queued and performed automatically.</returns>
        protected virtual APIRequest FetchNextPage(int direction, Action<IEnumerable<ScoreInfo>> scoresCallback) => null;

        private void fetchScoresCallback(IEnumerable<ScoreInfo> scores) => Schedule(() =>
        {
            foreach (var s in scores)
                addScore(s);

            fetchedInitialScores = true;
        });

        public override void OnEntering(IScreen last)
        {
            base.OnEntering(last);

            ((BackgroundScreenBeatmap)Background).BlurAmount.Value = BACKGROUND_BLUR;

            Background.FadeTo(0.5f, 250);

            texts.Hide();
            switch (OptUIEnabled.Value)
            {
                case true:
                    bottomPanel.Y = TwoLayerButton.SIZE_EXTENDED.Y;
                    bottomPanel.Delay(250).FadeTo(1, 200).MoveToY(0, 550, Easing.OutBack);

                    buttons.FadeTo(0).MoveToX(200)
                           .Then().Delay(250)
                           .Then().MoveToX(0, 550, Easing.OutQuint).FadeIn(200);

                    scorePanelList.MoveToY(DrawHeight)
                                      .Then().Delay(250)
                                      .Then().MoveToY(0, 750, Easing.OutExpo);
                    break;

                case false:
                    bottomPanel.FadeTo(1, 250);
                    break;
            };
        }

        public override bool OnExiting(IScreen next)
        {
            Background.FadeTo(1, 250);

            switch (OptUIEnabled.Value)
            {
                case true:
                    bottomPanel.MoveToY(TwoLayerButton.SIZE_EXTENDED.Y, 250);
                    this.FadeOut(100);
                    break;
            };

            return base.OnExiting(next);
        }

        public override bool OnBackButton()
        {
            if (statisticsPanel.State.Value == Visibility.Visible)
            {
                statisticsPanel.Hide();
                return true;
            }

            return false;
        }

        private void OnSelectedScoreChanged(ValueChangedEvent<ScoreInfo> s)
            => UpdateRankTexts(s.NewValue);

        private void UpdateRankTexts(ScoreInfo s)
        {
            if ( s == null )
            {
                texts.Text = "";
                return;
            };

            switch ( s.Rank )
            {
                case ScoreRank.X:
                case ScoreRank.XH:
                    texts.Text = RandomTextXH();
                    break;
                case ScoreRank.S:
                case ScoreRank.SH:
                    texts.Text = RandomTextS();
                    break;

                case ScoreRank.A:
                    texts.Text = "快要到了, 继续努力!";
                    break;
                case ScoreRank.B:
                case ScoreRank.C:
                case ScoreRank.D:
                    texts.Text = "加油, 你一定能行!";
                    break;

                default:
                    texts.Text = "???";
                    break;
            }
        }
        private string RandomTextXH() //基于Disclaimer
        {
            string[] texts =
            {
                "恭喜达成SS!",
                "去挑战top榜吧!",
                "OHHHHHHHHHHHHH",
            };

            return texts[RNG.Next(0, texts.Length)];
        }

        private void UpdateVisualEffects()
        {
            if (OptUIEnabled.Value)
            switch(bottomPanel.panel_IsHovered.Value)
            {
                case true:
                    bottomPanel.ResizeHeightTo(BOTTOMPANEL_SIZE.Y + 30, DURATION, Easing.OutQuint);
                    colorBox.FadeColour( Color4Extensions.FromHex("#2d2d2d"), DURATION);
                    texts.FadeIn(DURATION).MoveToY(-23, DURATION, Easing.OutQuint);
                    break;

                case false:
                    bottomPanel.ResizeHeightTo(BOTTOMPANEL_SIZE.Y, DURATION, Easing.OutQuint);
                    colorBox.FadeColour( Color4Extensions.FromHex("#333"), DURATION );
                    texts.FadeOut(DURATION, Easing.OutExpo).MoveToY(-10, DURATION, Easing.OutQuint);
                    break;
            }
        }

        private string RandomTextS()
        {
            string[] texts =
            {
                "虽然有点难, 但你克服了几乎所有的挑战!",
                "离SS只有咫尺之遥!",
            };

            return texts[RNG.Next(0, texts.Length)];
        }

        private void addScore(ScoreInfo score)
        {
            var panel = ScorePanelList.AddScore(score);

            if (detachedPanel != null)
                panel.Alpha = 0;
        }

        private ScorePanel detachedPanel;

        private void onStatisticsStateChanged(ValueChangedEvent<Visibility> state)
        {
            if (state.NewValue == Visibility.Visible)
            {
                // Detach the panel in its original location, and move into the desired location in the local container.
                var expandedPanel = ScorePanelList.GetPanelForScore(SelectedScore.Value);
                var screenSpacePos = expandedPanel.ScreenSpaceDrawQuad.TopLeft;

                // Detach and move into the local container.
                ScorePanelList.Detach(expandedPanel);
                detachedPanelContainer.Add(expandedPanel);

                // Move into its original location in the local container first, then to the final location.
                var origLocation = detachedPanelContainer.ToLocalSpace(screenSpacePos);
                expandedPanel.MoveTo(origLocation)
                             .Then()
                             .MoveTo(new Vector2(StatisticsPanel.SIDE_PADDING, origLocation.Y), 150, Easing.OutQuint);

                // Hide contracted panels.
                foreach (var contracted in ScorePanelList.GetScorePanels().Where(p => p.State == PanelState.Contracted))
                    contracted.FadeOut(150, Easing.OutQuint);
                ScorePanelList.HandleInput = false;

                // Dim background.
                Background.FadeTo(0.1f, 150);

                detachedPanel = expandedPanel;
            }
            else if (detachedPanel != null)
            {
                var screenSpacePos = detachedPanel.ScreenSpaceDrawQuad.TopLeft;

                // Remove from the local container and re-attach.
                detachedPanelContainer.Remove(detachedPanel);
                ScorePanelList.Attach(detachedPanel);

                // Move into its original location in the attached container first, then to the final location.
                var origLocation = detachedPanel.Parent.ToLocalSpace(screenSpacePos);
                detachedPanel.MoveTo(origLocation)
                             .Then()
                             .MoveTo(new Vector2(0, origLocation.Y), 150, Easing.OutQuint);

                // Show contracted panels.
                foreach (var contracted in ScorePanelList.GetScorePanels().Where(p => p.State == PanelState.Contracted))
                    contracted.FadeIn(150, Easing.OutQuint);
                ScorePanelList.HandleInput = true;

                // Un-dim background.
                Background.FadeTo(0.5f, 150);

                detachedPanel = null;
            }
        }

        private class VerticalScrollContainer : OsuScrollContainer
        {
            protected override Container<Drawable> Content => content;

            private readonly Container content;

            public VerticalScrollContainer()
            {
                base.Content.Add(content = new Container { RelativeSizeAxes = Axes.X });
            }

            protected override void Update()
            {
                base.Update();
                content.Height = Math.Max(screen_height, DrawHeight);
            }
        }
    }
}<|MERGE_RESOLUTION|>--- conflicted
+++ resolved
@@ -57,13 +57,8 @@
         private const float DURATION = 500;
         private static readonly Vector2 BOTTOMPANEL_SIZE = new Vector2(TwoLayerButton.SIZE_EXTENDED.X, 50);
 
+        private StatisticsPanel statisticsPanel;
         private BottomPanel bottomPanel;
-        private StatisticsPanel statisticsPanel;
-<<<<<<< HEAD
-        private ScorePanelList scorePanelList;
-=======
-        private Drawable bottomPanel;
->>>>>>> 24604882
         private Container<ScorePanel> detachedPanelContainer;
 
         private bool fetchedInitialScores;
@@ -213,18 +208,7 @@
         {
             base.LoadComplete();
 
-<<<<<<< HEAD
-            bottomPanel.panel_IsHovered.BindValueChanged( _ => UpdateVisualEffects());
-            UpdateRankTexts(Score);
-
-            var req = FetchScores(scores => Schedule(() =>
-            {
-                foreach (var s in scores)
-                    addScore(s);
-            }));
-=======
             var req = FetchScores(fetchScoresCallback);
->>>>>>> 24604882
 
             if (req != null)
                 api.Queue(req);
@@ -296,7 +280,7 @@
                            .Then().Delay(250)
                            .Then().MoveToX(0, 550, Easing.OutQuint).FadeIn(200);
 
-                    scorePanelList.MoveToY(DrawHeight)
+                    ScorePanelList?.MoveToY(DrawHeight)
                                       .Then().Delay(250)
                                       .Then().MoveToY(0, 750, Easing.OutExpo);
                     break;
