--- conflicted
+++ resolved
@@ -49,23 +49,17 @@
         [Resolved]
         private IAPIProvider api { get; set; }
 
-<<<<<<< HEAD
         private Bindable<bool> OptUIEnabled;
         private FillFlowContainer buttons;
         private OsuSpriteText texts;
         private Box colorBox;
-        private ResultsScrollContainer results;
         private const float DURATION = 500;
         private static readonly Vector2 BOTTOMPANEL_SIZE = new Vector2(TwoLayerButton.SIZE_EXTENDED.X, 50);
 
         private BottomPanel bottomPanel;
-        private ScorePanelList panels;
-=======
         private StatisticsPanel statisticsPanel;
-        private Drawable bottomPanel;
         private ScorePanelList scorePanelList;
         private Container<ScorePanel> detachedPanelContainer;
->>>>>>> f7d74c13
 
         protected ResultsScreen(ScoreInfo score, bool allowRetry = true)
         {
@@ -92,52 +86,43 @@
                     RelativeSizeAxes = Axes.Both,
                     Content = new[]
                     {
-<<<<<<< HEAD
                         new Drawable[]
                         {
-                            results = new ResultsScrollContainer
+                            new Container
                             {
-                                Child = panels = new ScorePanelList
+                                RelativeSizeAxes = Axes.Both,
+                                Children = new Drawable[]
                                 {
-                                    RelativeSizeAxes = Axes.Both,
-                                    SelectedScore = { BindTarget = SelectedScore }
+                                    new OsuScrollContainer
+                                    {
+                                        RelativeSizeAxes = Axes.Both,
+                                        ScrollbarVisible = false,
+                                        Child = new Container
+                                        {
+                                            RelativeSizeAxes = Axes.X,
+                                            Height = screen_height,
+                                            Children = new Drawable[]
+                                            {
+                                                scorePanelList = new ScorePanelList
+                                                {
+                                                    RelativeSizeAxes = Axes.Both,
+                                                    SelectedScore = { BindTarget = SelectedScore },
+                                                    PostExpandAction = () => statisticsPanel.ToggleVisibility()
+                                                },
+                                                detachedPanelContainer = new Container<ScorePanel>
+                                                {
+                                                    RelativeSizeAxes = Axes.Both
+                                                },
+                                                statisticsPanel = new StatisticsPanel
+                                                {
+                                                    RelativeSizeAxes = Axes.Both,
+                                                    Score = { BindTarget = SelectedScore }
+                                                },
+                                            }
+                                        }
+                                    },
                                 }
-=======
-                        new Container
-                        {
-                            RelativeSizeAxes = Axes.Both,
-                            Children = new Drawable[]
-                            {
-                                new OsuScrollContainer
-                                {
-                                    RelativeSizeAxes = Axes.Both,
-                                    ScrollbarVisible = false,
-                                    Child = new Container
-                                    {
-                                        RelativeSizeAxes = Axes.X,
-                                        Height = screen_height,
-                                        Children = new Drawable[]
-                                        {
-                                            scorePanelList = new ScorePanelList
-                                            {
-                                                RelativeSizeAxes = Axes.Both,
-                                                SelectedScore = { BindTarget = SelectedScore },
-                                                PostExpandAction = () => statisticsPanel.ToggleVisibility()
-                                            },
-                                            detachedPanelContainer = new Container<ScorePanel>
-                                            {
-                                                RelativeSizeAxes = Axes.Both
-                                            },
-                                            statisticsPanel = new StatisticsPanel
-                                            {
-                                                RelativeSizeAxes = Axes.Both,
-                                                Score = { BindTarget = SelectedScore }
-                                            },
-                                        }
-                                    }
-                                },
->>>>>>> f7d74c13
-                            }
+                            },
                         },
                         new[]
                         {
@@ -227,7 +212,6 @@
             base.LoadComplete();
 
             bottomPanel.panel_IsHovered.BindValueChanged( _ => UpdateVisualEffects());
-            panels.SelectedScore.BindValueChanged( OnSelectedScoreChanged );
             UpdateRankTexts(Score);
 
             var req = FetchScores(scores => Schedule(() =>
@@ -268,7 +252,7 @@
                            .Then().Delay(250)
                            .Then().MoveToX(0, 550, Easing.OutQuint).FadeIn(200);
 
-                    results.MoveToY(DrawHeight)
+                    scorePanelList.MoveToY(DrawHeight)
                                       .Then().Delay(250)
                                       .Then().MoveToY(0, 750, Easing.OutExpo);
                     break;
@@ -300,7 +284,6 @@
             return base.OnExiting(next);
         }
 
-<<<<<<< HEAD
         private void OnSelectedScoreChanged(ValueChangedEvent<ScoreInfo> s)
             => UpdateRankTexts(s.NewValue);
 
@@ -378,10 +361,8 @@
 
             return texts[RNG.Next(0, texts.Length)];
         }
-        private class ResultsScrollContainer : OsuScrollContainer
-=======
+
         private void addScore(ScoreInfo score)
->>>>>>> f7d74c13
         {
             var panel = scorePanelList.AddScore(score);
 
