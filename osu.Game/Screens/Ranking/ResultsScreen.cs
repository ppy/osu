--- conflicted
+++ resolved
@@ -26,8 +26,6 @@
 {
     public abstract class ResultsScreen : OsuScreen
     {
-        private Bindable<bool> OptUIEnabled;
-        private static readonly Vector2 BOTTOMPANEL_SIZE = new Vector2(TwoLayerButton.SIZE_EXTENDED.X, 60);
         protected const float BACKGROUND_BLUR = 20;
 
         public override bool DisallowExternalBeatmapRulesetChanges => true;
@@ -40,29 +38,23 @@
         public readonly Bindable<ScoreInfo> SelectedScore = new Bindable<ScoreInfo>();
 
         public readonly ScoreInfo Score;
-<<<<<<< HEAD
+        private readonly bool allowRetry;
+
+        [Resolved(CanBeNull = true)]
+        private Player player { get; set; }
+
+        [Resolved]
+        private IAPIProvider api { get; set; }
+
+        private Bindable<bool> OptUIEnabled;
         FillFlowContainer buttons;
         OsuSpriteText texts;
         Box colorBox;
-=======
->>>>>>> e64e44ec
-        private readonly bool allowRetry;
-        private Drawable drawableBottomPanel;
+        private const float DURATION = 500;
+        private static readonly Vector2 BOTTOMPANEL_SIZE = new Vector2(TwoLayerButton.SIZE_EXTENDED.X, 50);
+
         private BottomPanel bottomPanel;
-        private const float DURATION = 500;
-
-<<<<<<< HEAD
-        private Graphics.Mf.Resources.ParallaxContainer scorePanelParallax;
-=======
-        [Resolved(CanBeNull = true)]
-        private Player player { get; set; }
-
-        [Resolved]
-        private IAPIProvider api { get; set; }
-
-        private Drawable bottomPanel;
         private ScorePanelList panels;
->>>>>>> e64e44ec
 
         protected ResultsScreen(ScoreInfo score, bool allowRetry = true)
         {
@@ -77,122 +69,92 @@
         {
             OptUIEnabled = config.GetBindable<bool>(MfSetting.OptUI);
 
-            InternalChild = new GridContainer
-            {
-<<<<<<< HEAD
+            InternalChildren = new Drawable[]
+            {
                 new ParallaxContainer
                 {
                     Masking = true,
                     Child = new MfBgTriangles(0.5f, false, 5f),
                 },
-                scorePanelParallax = new Graphics.Mf.Resources.ParallaxContainer
-                {
-                    Masking = true,
-                    ParallaxAmount = 0.01f,
-                    Child = new ResultsScrollContainer
+                new GridContainer
+                {
+                    RelativeSizeAxes = Axes.Both,
+                    Content = new[]
                     {
-                        Child = new ScorePanel(Score)
+                        new Drawable[]
                         {
-                            Anchor = Anchor.Centre,
-                            Origin = Anchor.Centre,
-                            State = PanelState.Expanded
+                            new ResultsScrollContainer
+                            {
+                                Child = panels = new ScorePanelList
+                                {
+                                    RelativeSizeAxes = Axes.Both,
+                                    SelectedScore = { BindTarget = SelectedScore }
+                                }
+                            }
                         },
-                    },
-                },
-                drawableBottomPanel = bottomPanel = new BottomPanel
-                {
-                    Children = new Drawable[]
-                    {
-                        colorBox = new Box
+                        new[]
                         {
-                            RelativeSizeAxes = Axes.Both,
-                            Colour = Color4Extensions.FromHex("#333")
-                        },
-                        new Container
-                        {
-                            Name = "Base Container",
-                            Anchor = Anchor.Centre,
-                            Origin = Anchor.Centre,
-                            AutoSizeAxes = Axes.X,
-                            RelativeSizeAxes = Axes.Y,
-                            Children = new Drawable[]
+                            bottomPanel = new BottomPanel
                             {
-                                texts = new OsuSpriteText
+                                Anchor = Anchor.BottomLeft,
+                                Origin = Anchor.BottomLeft,
+                                RelativeSizeAxes = Axes.X,
+                                Height = TwoLayerButton.SIZE_EXTENDED.Y,
+                                Alpha = 0,
+                                Children = new Drawable[]
                                 {
-                                    Name = "Texts Fillflow",
-                                    Anchor = Anchor.Centre,
-                                    Origin = Anchor.Centre,
-                                    Y = -10,
-                                },
-                                buttons = new FillFlowContainer
-                                {
-                                    Name = "Buttons FillFlow",
-                                    Anchor = Anchor.Centre,
-                                    Origin = Anchor.Centre,
-                                    AutoSizeAxes = Axes.X,
-                                    Height = BOTTOMPANEL_SIZE.Y - 10,
-                                    Y = 5,
-=======
-                RelativeSizeAxes = Axes.Both,
-                Content = new[]
-                {
-                    new Drawable[]
-                    {
-                        new ResultsScrollContainer
-                        {
-                            Child = panels = new ScorePanelList
-                            {
-                                RelativeSizeAxes = Axes.Both,
-                                SelectedScore = { BindTarget = SelectedScore }
+                                    colorBox = new Box
+                                    {
+                                        RelativeSizeAxes = Axes.Both,
+                                        Colour = Color4Extensions.FromHex("#333")
+                                    },
+                                    new Container
+                                    {
+                                        Name = "Base Container",
+                                        Anchor = Anchor.Centre,
+                                        Origin = Anchor.Centre,
+                                        AutoSizeAxes = Axes.X,
+                                        RelativeSizeAxes = Axes.Y,
+                                        Children = new Drawable[]
+                                        {
+                                            texts = new OsuSpriteText
+                                            {
+                                                Name = "Texts Fillflow",
+                                                Anchor = Anchor.Centre,
+                                                Origin = Anchor.Centre,
+                                                Margin = new MarginPadding{ Top = 10 },
+                                                Y = -10,
+                                            },
+                                            buttons = new FillFlowContainer
+                                            {
+                                                Anchor = Anchor.BottomCentre,
+                                                Origin = Anchor.BottomCentre,
+                                                AutoSizeAxes = Axes.Both,
+                                                Margin = new MarginPadding{ Bottom = 7.5f },
+                                                Spacing = new Vector2(5),
+                                                Direction = FillDirection.Horizontal,
+                                                Children = new Drawable[]
+                                                {
+                                                    new ReplayDownloadButton(null)
+                                                    {
+                                                        Score = { BindTarget = SelectedScore },
+                                                        Width = 300
+                                                    },
+                                                }
+                                            }
+                                        }
+                                    },
+
+                                }
                             }
                         }
                     },
-                    new[]
+                    RowDimensions = new[]
                     {
-                        bottomPanel = new Container
-                        {
-                            Anchor = Anchor.BottomLeft,
-                            Origin = Anchor.BottomLeft,
-                            RelativeSizeAxes = Axes.X,
-                            Height = TwoLayerButton.SIZE_EXTENDED.Y,
-                            Alpha = 0,
-                            Children = new Drawable[]
-                            {
-                                new Box
-                                {
-                                    RelativeSizeAxes = Axes.Both,
-                                    Colour = Color4Extensions.FromHex("#333")
-                                },
-                                buttons = new FillFlowContainer
-                                {
-                                    Anchor = Anchor.Centre,
-                                    Origin = Anchor.Centre,
-                                    AutoSizeAxes = Axes.Both,
->>>>>>> e64e44ec
-                                    Spacing = new Vector2(5),
-                                    Direction = FillDirection.Horizontal,
-                                    Children = new Drawable[]
-                                    {
-<<<<<<< HEAD
-                                        new ReplayDownloadButton(Score) { Width = 300 },
-=======
-                                        new ReplayDownloadButton(null)
-                                        {
-                                            Score = { BindTarget = SelectedScore },
-                                            Width = 300
-                                        },
->>>>>>> e64e44ec
-                                    }
-                                }
-                            }
-                        },
+                        new Dimension(),
+                        new Dimension(GridSizeMode.AutoSize)
                     }
                 },
-                RowDimensions = new[]
-                {
-                    new Dimension(),
-                    new Dimension(GridSizeMode.AutoSize)
-                }
             };
 
             if (Score != null)
@@ -216,86 +178,10 @@
 
         protected override void LoadComplete()
         {
-<<<<<<< HEAD
-            bottomPanel.panel_IsHovered.ValueChanged += _ => UpdateVisualEffects();
+            base.LoadComplete();
+
+            bottomPanel.panel_IsHovered.BindValueChanged( _ => UpdateVisualEffects());
             UpdateRankTexts();
-            base.LoadComplete();
-        }
-
-        private void UpdateRankTexts()
-        {
-                switch ( Score.Rank )
-                {
-                    case ScoreRank.X:
-                    case ScoreRank.XH:
-                        texts.Text = RandomTextXH();
-                        break;
-
-                    case ScoreRank.S:
-                    case ScoreRank.SH:
-                        texts.Text = RandomTextS();
-                        break;
-
-                    case ScoreRank.A:
-                        texts.Text = "快要到了, 继续努力!";
-                        break;
-
-                    case ScoreRank.B:
-                    case ScoreRank.C:
-                    case ScoreRank.D:
-                        texts.Text = "加油, 你一定能行!";
-                        break;
-
-                    default:
-                        texts.Text = "???";
-                        break;
-                }
-        }
-        private string RandomTextXH() //基于Disclaimer
-        {
-            string[] texts =
-            {
-                "恭喜达成SS!",
-                "去挑战top榜吧!",
-                "OHHHHHHHHHHHHH",
-            };
-
-            return texts[RNG.Next(0, texts.Length)];
-        }
-
-        private string RandomTextS()
-        {
-            string[] texts =
-            {
-                "虽然有点难, 但你克服了几乎所有的挑战!",
-                "离SS只有咫尺之遥!",
-            };
-
-            return texts[RNG.Next(0, texts.Length)];
-        }
-
-        private void UpdateVisualEffects()
-        {
-            if (OptUIEnabled.Value)
-            switch(bottomPanel.panel_IsHovered.Value)
-            {
-                case true:
-                    bottomPanel.ResizeHeightTo(BOTTOMPANEL_SIZE.Y + 30, DURATION, Easing.OutQuint);
-                    buttons.MoveToY(20, DURATION, Easing.OutQuint);
-                    colorBox.FadeColour( Color4Extensions.FromHex("#2d2d2d"), DURATION);
-                    texts.FadeIn(DURATION).MoveToY(-23, DURATION, Easing.OutQuint);
-                    break;
-
-                case false:
-                    bottomPanel.ResizeHeightTo(BOTTOMPANEL_SIZE.Y, DURATION, Easing.OutQuint);
-                    buttons.MoveToY(5, DURATION, Easing.OutQuint);
-                    colorBox.FadeColour( Color4Extensions.FromHex("#333"), DURATION );
-                    texts.FadeOut(DURATION, Easing.OutExpo).MoveToY(-10, DURATION, Easing.OutQuint);
-                    break;
-            }
-        }
-=======
-            base.LoadComplete();
 
             var req = FetchScores(scores => Schedule(() =>
             {
@@ -313,7 +199,6 @@
         /// <param name="scoresCallback">A callback which should be called when fetching is completed. Scheduling is not required.</param>
         /// <returns>An <see cref="APIRequest"/> responsible for the fetch operation. This will be queued and performed automatically.</returns>
         protected virtual APIRequest FetchScores(Action<IEnumerable<ScoreInfo>> scoresCallback) => null;
->>>>>>> e64e44ec
 
         public override void OnEntering(IScreen last)
         {
@@ -322,24 +207,25 @@
             ((BackgroundScreenBeatmap)Background).BlurAmount.Value = BACKGROUND_BLUR;
 
             Background.FadeTo(0.5f, 250);
+
             texts.Hide();
             switch (OptUIEnabled.Value)
             {
                 case true:
                     bottomPanel.Y = TwoLayerButton.SIZE_EXTENDED.Y;
-                    bottomPanel.Delay(250).FadeTo(1, 200).MoveToY(10, 550, Easing.OutBack);
+                    bottomPanel.Delay(250).FadeTo(1, 200).MoveToY(0, 550, Easing.OutBack);
 
                     buttons.FadeTo(0).MoveToX(200)
                            .Then().Delay(250)
                            .Then().MoveToX(0, 550, Easing.OutQuint).FadeIn(200);
 
-                    scorePanelParallax.MoveToY(DrawHeight)
+                    panels.MoveToY(DrawHeight)
                                       .Then().Delay(250)
                                       .Then().MoveToY(0, 750, Easing.OutExpo);
                     break;
 
                 case false:
-                    bottomPanel.MoveToY(10).FadeTo(1, 250);
+                    bottomPanel.FadeTo(1, 250);
                     break;
             };
         }
@@ -347,16 +233,87 @@
         public override bool OnExiting(IScreen next)
         {
             Background.FadeTo(1, 250);
+
             switch (OptUIEnabled.Value)
             {
                 case true:
-                    bottomPanel.FadeTo(0, 250).MoveToY(TwoLayerButton.SIZE_EXTENDED.Y, 250);
+                    bottomPanel.MoveToY(TwoLayerButton.SIZE_EXTENDED.Y, 250);
                     this.FadeOut(100);
                     break;
             };
+
             return base.OnExiting(next);
         }
-
+        private void UpdateRankTexts()
+        {
+                switch ( Score.Rank )
+                {
+                    case ScoreRank.X:
+                    case ScoreRank.XH:
+                        texts.Text = RandomTextXH();
+                        break;
+
+                    case ScoreRank.S:
+                    case ScoreRank.SH:
+                        texts.Text = RandomTextS();
+                        break;
+
+                    case ScoreRank.A:
+                        texts.Text = "快要到了, 继续努力!";
+                        break;
+
+                    case ScoreRank.B:
+                    case ScoreRank.C:
+                    case ScoreRank.D:
+                        texts.Text = "加油, 你一定能行!";
+                        break;
+
+                    default:
+                        texts.Text = "???";
+                        break;
+                }
+        }
+        private string RandomTextXH() //基于Disclaimer
+        {
+            string[] texts =
+            {
+                "恭喜达成SS!",
+                "去挑战top榜吧!",
+                "OHHHHHHHHHHHHH",
+            };
+
+            return texts[RNG.Next(0, texts.Length)];
+        }
+
+        private void UpdateVisualEffects()
+        {
+            if (OptUIEnabled.Value)
+            switch(bottomPanel.panel_IsHovered.Value)
+            {
+                case true:
+                    bottomPanel.ResizeHeightTo(BOTTOMPANEL_SIZE.Y + 30, DURATION, Easing.OutQuint);
+                    colorBox.FadeColour( Color4Extensions.FromHex("#2d2d2d"), DURATION);
+                    texts.FadeIn(DURATION).MoveToY(-23, DURATION, Easing.OutQuint);
+                    break;
+
+                case false:
+                    bottomPanel.ResizeHeightTo(BOTTOMPANEL_SIZE.Y, DURATION, Easing.OutQuint);
+                    colorBox.FadeColour( Color4Extensions.FromHex("#333"), DURATION );
+                    texts.FadeOut(DURATION, Easing.OutExpo).MoveToY(-10, DURATION, Easing.OutQuint);
+                    break;
+            }
+        }
+
+        private string RandomTextS()
+        {
+            string[] texts =
+            {
+                "虽然有点难, 但你克服了几乎所有的挑战!",
+                "离SS只有咫尺之遥!",
+            };
+
+            return texts[RNG.Next(0, texts.Length)];
+        }
         private class ResultsScrollContainer : OsuScrollContainer
         {
             private readonly Container content;
