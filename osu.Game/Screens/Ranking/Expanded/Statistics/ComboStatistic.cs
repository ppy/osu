--- conflicted
+++ resolved
@@ -27,14 +27,8 @@
         /// </summary>
         /// <param name="combo">The combo to be displayed.</param>
         /// <param name="maxCombo">The maximum value of <paramref name="combo"/>.</param>
-<<<<<<< HEAD
-        /// <param name="isPerfect">Whether this is a perfect combo.</param>
-        public ComboStatistic(int combo, int? maxCombo, bool isPerfect)
-            : base("连击", combo, maxCombo)
-=======
         public ComboStatistic(int combo, int? maxCombo)
             : base(BeatmapsetsStrings.ShowScoreboardHeadersCombo, combo, maxCombo)
->>>>>>> ed894d64
         {
             isPerfect = combo == maxCombo;
         }
