// Copyright (c) ppy Pty Ltd <contact@ppy.sh>. Licensed under the MIT Licence.
// See the LICENCE file in the repository root for full licence text.

using osu.Framework.Graphics;
using osu.Framework.Localisation;
using osu.Game.Graphics;
using osu.Game.Graphics.Sprites;
using osu.Game.Graphics.UserInterface;
using osu.Game.Resources.Localisation.Web;
using osu.Game.Screens.Ranking.Expanded.Accuracy;
using osu.Game.Utils;
using osuTK;

namespace osu.Game.Screens.Ranking.Expanded.Statistics
{
    /// <summary>
    /// A <see cref="StatisticDisplay"/> to display the player's accuracy.
    /// </summary>
    public class AccuracyStatistic : StatisticDisplay
    {
        private readonly double accuracy;

        private RollingCounter<double> counter;

        /// <summary>
        /// Creates a new <see cref="AccuracyStatistic"/>.
        /// </summary>
        /// <param name="accuracy">The accuracy to display.</param>
        public AccuracyStatistic(double accuracy)
<<<<<<< HEAD
            : base("准确率")
=======
            : base(BeatmapsetsStrings.ShowScoreboardHeadersAccuracy)
>>>>>>> ed894d64
        {
            this.accuracy = accuracy;
        }

        public override void Appear()
        {
            base.Appear();
            counter.Current.Value = accuracy;
        }

        protected override Drawable CreateContent() => counter = new Counter();

        private class Counter : RollingCounter<double>
        {
            protected override double RollingDuration => AccuracyCircle.ACCURACY_TRANSFORM_DURATION;

            protected override Easing RollingEasing => AccuracyCircle.ACCURACY_TRANSFORM_EASING;

            protected override LocalisableString FormatCount(double count) => count.FormatAccuracy();

            protected override OsuSpriteText CreateSpriteText() => base.CreateSpriteText().With(s =>
            {
                s.Font = OsuFont.Torus.With(size: 20, fixedWidth: true);
                s.Spacing = new Vector2(-2, 0);
            });
        }
    }
}<|MERGE_RESOLUTION|>--- conflicted
+++ resolved
@@ -27,11 +27,7 @@
         /// </summary>
         /// <param name="accuracy">The accuracy to display.</param>
         public AccuracyStatistic(double accuracy)
-<<<<<<< HEAD
-            : base("准确率")
-=======
             : base(BeatmapsetsStrings.ShowScoreboardHeadersAccuracy)
->>>>>>> ed894d64
         {
             this.accuracy = accuracy;
         }
