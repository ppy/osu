// Copyright (c) ppy Pty Ltd <contact@ppy.sh>. Licensed under the MIT Licence.
// See the LICENCE file in the repository root for full licence text.

using osu.Framework.Allocation;
using osu.Framework.Extensions.Color4Extensions;
using osu.Framework.Extensions.LocalisationExtensions;
using osu.Framework.Graphics;
using osu.Framework.Graphics.Containers;
using osu.Framework.Graphics.Shapes;
using osu.Framework.Graphics.Sprites;
using osu.Framework.Localisation;
using osu.Game.Graphics;
using osu.Game.Graphics.Sprites;

namespace osu.Game.Screens.Ranking.Expanded.Statistics
{
    /// <summary>
    /// A statistic from the score to be displayed in the <see cref="ExpandedPanelMiddleContent"/>.
    /// </summary>
    public abstract class StatisticDisplay : CompositeDrawable
    {
        protected SpriteText HeaderText { get; private set; }

        private readonly LocalisableString header;
        private Drawable content;

        /// <summary>
        /// Creates a new <see cref="StatisticDisplay"/>.
        /// </summary>
        /// <param name="header">The name of the statistic.</param>
        protected StatisticDisplay(LocalisableString header)
        {
            this.header = header;
            RelativeSizeAxes = Axes.X;
            AutoSizeAxes = Axes.Y;
        }

        [BackgroundDependencyLoader]
        private void load()
        {
            InternalChild = new FillFlowContainer
            {
                RelativeSizeAxes = Axes.X,
                AutoSizeAxes = Axes.Y,
                Direction = FillDirection.Vertical,
                Children = new[]
                {
                    new CircularContainer
                    {
                        RelativeSizeAxes = Axes.X,
                        Height = 20,
                        Masking = true,
                        Children = new Drawable[]
                        {
                            new Box
                            {
                                RelativeSizeAxes = Axes.Both,
                                Colour = Color4Extensions.FromHex("#222")
                            },
                            HeaderText = new OsuSpriteText
                            {
                                Anchor = Anchor.Centre,
                                Origin = Anchor.Centre,
<<<<<<< HEAD
                                Font = OsuFont.Torus.With(size: 16, weight: FontWeight.SemiBold),
                                Text = header.ToUpperInvariant(),
=======
                                Font = OsuFont.Torus.With(size: 12, weight: FontWeight.SemiBold),
                                Text = header.ToUpper(),
>>>>>>> ed894d64
                            }
                        }
                    },
                    new Container
                    {
                        Anchor = Anchor.TopCentre,
                        Origin = Anchor.TopCentre,
                        AutoSizeAxes = Axes.Both,
                        Children = new[]
                        {
                            content = CreateContent().With(d =>
                            {
                                d.Anchor = Anchor.TopCentre;
                                d.Origin = Anchor.TopCentre;
                                d.Alpha = 0;
                                d.AlwaysPresent = true;
                            }),
                        }
                    }
                }
            };
        }

        /// <summary>
        /// Shows the statistic value.
        /// </summary>
        public virtual void Appear() => content.FadeIn(100);

        /// <summary>
        /// Creates the content for this <see cref="StatisticDisplay"/>.
        /// </summary>
        protected abstract Drawable CreateContent();
    }
}<|MERGE_RESOLUTION|>--- conflicted
+++ resolved
@@ -61,13 +61,8 @@
                             {
                                 Anchor = Anchor.Centre,
                                 Origin = Anchor.Centre,
-<<<<<<< HEAD
                                 Font = OsuFont.Torus.With(size: 16, weight: FontWeight.SemiBold),
-                                Text = header.ToUpperInvariant(),
-=======
-                                Font = OsuFont.Torus.With(size: 12, weight: FontWeight.SemiBold),
                                 Text = header.ToUpper(),
->>>>>>> ed894d64
                             }
                         }
                     },
