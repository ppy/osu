// Copyright (c) ppy Pty Ltd <contact@ppy.sh>. Licensed under the MIT Licence.
// See the LICENCE file in the repository root for full licence text.

#nullable disable

using System;
using System.Collections.Generic;
using System.Linq;
using osu.Framework.Allocation;
using osu.Framework.Bindables;
using osu.Framework.Extensions;
using osu.Framework.Graphics;
using osu.Framework.Graphics.Containers;
using osu.Framework.Localisation;
using osu.Game.Beatmaps;
using osu.Game.Beatmaps.Drawables;
using osu.Game.Configuration;
using osu.Game.Graphics;
using osu.Game.Graphics.Containers;
using osu.Game.Graphics.Sprites;
using osu.Game.Graphics.UserInterface;
using osu.Game.Rulesets.Scoring;
using osu.Game.Scoring;
using osu.Game.Screens.Play.HUD;
using osu.Game.Screens.Ranking.Expanded.Accuracy;
using osu.Game.Screens.Ranking.Expanded.Statistics;
using osuTK;

namespace osu.Game.Screens.Ranking.Expanded
{
    /// <summary>
    /// The content that appears in the middle section of the <see cref="ScorePanel"/>.
    /// </summary>
    public class ExpandedPanelMiddleContent : CompositeDrawable
    {
        private const float padding = 10;

        private readonly ScoreInfo score;
        private readonly bool withFlair;

        private readonly List<StatisticDisplay> statisticDisplays = new List<StatisticDisplay>();

        private FillFlowContainer starAndModDisplay;
        private RollingCounter<long> scoreCounter;

        [Resolved]
        private ScoreManager scoreManager { get; set; }

        /// <summary>
        /// Creates a new <see cref="ExpandedPanelMiddleContent"/>.
        /// </summary>
        /// <param name="score">The score to display.</param>
        /// <param name="withFlair">Whether to add flair for a new score being set.</param>
        public ExpandedPanelMiddleContent(ScoreInfo score, bool withFlair = false)
        {
            this.score = score;
            this.withFlair = withFlair;

            RelativeSizeAxes = Axes.Both;
            Masking = true;

            Padding = new MarginPadding(padding);
        }

        [BackgroundDependencyLoader]
        private void load(BeatmapDifficultyCache beatmapDifficultyCache)
        {
            var beatmap = score.BeatmapInfo;
            var metadata = beatmap.BeatmapSet?.Metadata ?? beatmap.Metadata;
            string creator = metadata.Author.Username;

            var topStatistics = new List<StatisticDisplay>
            {
                new AccuracyStatistic(score.Accuracy),
                new ComboStatistic(score.MaxCombo, scoreManager.GetMaximumAchievableCombo(score)),
                new PerformanceStatistic(score),
            };

            var bottomStatistics = new List<HitResultStatistic>();

            foreach (var result in score.GetStatisticsForDisplay())
                bottomStatistics.Add(new HitResultStatistic(result));

            statisticDisplays.AddRange(topStatistics);
            statisticDisplays.AddRange(bottomStatistics);

            AddInternal(new FillFlowContainer
            {
                RelativeSizeAxes = Axes.Both,
                Direction = FillDirection.Vertical,
                Spacing = new Vector2(20),
                Children = new Drawable[]
                {
                    new FillFlowContainer
                    {
                        Anchor = Anchor.TopCentre,
                        Origin = Anchor.TopCentre,
                        RelativeSizeAxes = Axes.X,
                        AutoSizeAxes = Axes.Y,
                        Direction = FillDirection.Vertical,
                        Children = new Drawable[]
                        {
                            new OsuSpriteText
                            {
                                Anchor = Anchor.TopCentre,
                                Origin = Anchor.TopCentre,
                                Text = new RomanisableString(metadata.TitleUnicode, metadata.Title),
                                Font = OsuFont.Torus.With(size: 20, weight: FontWeight.SemiBold),
                                MaxWidth = ScorePanel.EXPANDED_WIDTH - padding * 2,
                                Truncate = true,
                            },
                            new OsuSpriteText
                            {
                                Anchor = Anchor.TopCentre,
                                Origin = Anchor.TopCentre,
                                Text = new RomanisableString(metadata.ArtistUnicode, metadata.Artist),
                                Font = OsuFont.Torus.With(size: 14, weight: FontWeight.SemiBold),
                                MaxWidth = ScorePanel.EXPANDED_WIDTH - padding * 2,
                                Truncate = true,
                            },
                            new Container
                            {
                                Anchor = Anchor.TopCentre,
                                Origin = Anchor.TopCentre,
                                Margin = new MarginPadding { Top = 40 },
                                RelativeSizeAxes = Axes.X,
                                Height = 230,
                                Child = new AccuracyCircle(score, withFlair)
                                {
                                    Anchor = Anchor.Centre,
                                    Origin = Anchor.Centre,
                                    RelativeSizeAxes = Axes.Both,
                                    FillMode = FillMode.Fit,
                                }
                            },
                            scoreCounter = new TotalScoreCounter(!withFlair)
                            {
                                Margin = new MarginPadding { Top = 0, Bottom = 5 },
                                Current = { Value = 0 },
                                Alpha = 0,
                                AlwaysPresent = true
                            },
                            starAndModDisplay = new FillFlowContainer
                            {
                                Anchor = Anchor.TopCentre,
                                Origin = Anchor.TopCentre,
                                AutoSizeAxes = Axes.Both,
                                Spacing = new Vector2(5, 0),
                            },
                            new FillFlowContainer
                            {
                                Anchor = Anchor.TopCentre,
                                Origin = Anchor.TopCentre,
                                Direction = FillDirection.Vertical,
                                AutoSizeAxes = Axes.Both,
                                Children = new Drawable[]
                                {
                                    new OsuSpriteText
                                    {
                                        Anchor = Anchor.TopCentre,
                                        Origin = Anchor.TopCentre,
                                        Text = beatmap.DifficultyName,
                                        Font = OsuFont.Torus.With(size: 16, weight: FontWeight.SemiBold),
                                        MaxWidth = ScorePanel.EXPANDED_WIDTH - padding * 2,
                                        Truncate = true,
                                    },
                                    new OsuTextFlowContainer(s => s.Font = OsuFont.Torus.With(size: 12))
                                    {
                                        Anchor = Anchor.TopCentre,
                                        Origin = Anchor.TopCentre,
                                        AutoSizeAxes = Axes.Both,
                                        Direction = FillDirection.Horizontal,
                                    }.With(t =>
                                    {
                                        if (!string.IsNullOrEmpty(creator))
                                        {
                                            t.AddText("谱师：");
                                            t.AddText(creator, s => s.Font = s.Font.With(weight: FontWeight.SemiBold));
                                        }
                                    })
                                }
                            },
                        }
                    },
                    new FillFlowContainer
                    {
                        RelativeSizeAxes = Axes.X,
                        AutoSizeAxes = Axes.Y,
                        Direction = FillDirection.Vertical,
                        Spacing = new Vector2(0, 5),
                        Children = new Drawable[]
                        {
                            new GridContainer
                            {
                                RelativeSizeAxes = Axes.X,
                                AutoSizeAxes = Axes.Y,
                                Content = new[] { topStatistics.Cast<Drawable>().ToArray() },
                                RowDimensions = new[]
                                {
                                    new Dimension(GridSizeMode.AutoSize),
                                }
                            },
                            new GridContainer
                            {
                                RelativeSizeAxes = Axes.X,
                                AutoSizeAxes = Axes.Y,
                                Content = new[] { bottomStatistics.Where(s => s.Result <= HitResult.Perfect).ToArray() },
                                RowDimensions = new[]
                                {
                                    new Dimension(GridSizeMode.AutoSize),
                                }
                            },
                            new GridContainer
                            {
                                RelativeSizeAxes = Axes.X,
                                AutoSizeAxes = Axes.Y,
                                Content = new[] { bottomStatistics.Where(s => s.Result > HitResult.Perfect).ToArray() },
                                RowDimensions = new[]
                                {
                                    new Dimension(GridSizeMode.AutoSize),
                                }
                            }
                        }
                    }
                }
            });

            if (score.Date != default)
                AddInternal(new PlayedOnText(score.Date));

            var starDifficulty = beatmapDifficultyCache.GetDifficultyAsync(beatmap, score.Ruleset, score.Mods).GetResultSafely();

            if (starDifficulty != null)
            {
                starAndModDisplay.Add(new StarRatingDisplay(starDifficulty.Value)
                {
                    Anchor = Anchor.CentreLeft,
                    Origin = Anchor.CentreLeft
                });
            }

            if (score.Mods.Any())
            {
                starAndModDisplay.Add(new ModDisplay
                {
                    Anchor = Anchor.CentreLeft,
                    Origin = Anchor.CentreLeft,
                    ExpansionMode = ExpansionMode.AlwaysExpanded,
                    Scale = new Vector2(0.5f),
                    Current = { Value = score.Mods }
                });
            }
        }

        protected override void LoadComplete()
        {
            base.LoadComplete();

            // Score counter value setting must be scheduled so it isn't transferred instantaneously
            ScheduleAfterChildren(() =>
            {
                using (BeginDelayedSequence(AccuracyCircle.ACCURACY_TRANSFORM_DELAY))
                {
                    scoreCounter.FadeIn();
                    scoreCounter.Current = scoreManager.GetBindableTotalScore(score);

                    double delay = 0;

                    foreach (var stat in statisticDisplays)
                    {
                        using (BeginDelayedSequence(delay))
                            stat.Appear();

                        delay += 200;
                    }
                }

                if (!withFlair)
                    FinishTransforms(true);
            });
        }

        public class PlayedOnText : OsuSpriteText
        {
            private readonly DateTimeOffset time;
            private readonly Bindable<bool> prefer24HourTime = new Bindable<bool>();

            public PlayedOnText(DateTimeOffset time)
            {
                this.time = time;

                Anchor = Anchor.BottomCentre;
                Origin = Anchor.BottomCentre;
                Font = OsuFont.GetFont(size: 10, weight: FontWeight.SemiBold);
<<<<<<< HEAD
                Text = $"于 {time.ToLocalTime():d MMMM yyyy HH:mm} 游玩";
=======
            }

            [BackgroundDependencyLoader]
            private void load(OsuConfigManager configManager)
            {
                configManager.BindWith(OsuSetting.Prefer24HourTime, prefer24HourTime);
            }

            protected override void LoadComplete()
            {
                base.LoadComplete();

                prefer24HourTime.BindValueChanged(_ => updateDisplay(), true);
            }

            private void updateDisplay()
            {
                Text = prefer24HourTime.Value ? $"Played on {time.ToLocalTime():d MMMM yyyy HH:mm}" : $"Played on {time.ToLocalTime():d MMMM yyyy h:mm tt}";
>>>>>>> 96bcfea2
            }
        }
    }
}<|MERGE_RESOLUTION|>--- conflicted
+++ resolved
@@ -292,9 +292,6 @@
                 Anchor = Anchor.BottomCentre;
                 Origin = Anchor.BottomCentre;
                 Font = OsuFont.GetFont(size: 10, weight: FontWeight.SemiBold);
-<<<<<<< HEAD
-                Text = $"于 {time.ToLocalTime():d MMMM yyyy HH:mm} 游玩";
-=======
             }
 
             [BackgroundDependencyLoader]
@@ -313,7 +310,6 @@
             private void updateDisplay()
             {
                 Text = prefer24HourTime.Value ? $"Played on {time.ToLocalTime():d MMMM yyyy HH:mm}" : $"Played on {time.ToLocalTime():d MMMM yyyy h:mm tt}";
->>>>>>> 96bcfea2
             }
         }
     }
