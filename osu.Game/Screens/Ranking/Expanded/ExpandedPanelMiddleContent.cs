--- conflicted
+++ resolved
@@ -78,7 +78,7 @@
                 {
                     RelativeSizeAxes = Axes.Both,
                     Direction = FillDirection.Vertical,
-                    Spacing = new Vector2(20),
+                    Spacing = new Vector2(7.5f),
                     Children = new Drawable[]
                     {
                         new FillFlowContainer
@@ -90,34 +90,7 @@
                             Direction = FillDirection.Vertical,
                             Children = new Drawable[]
                             {
-<<<<<<< HEAD
-                                Anchor = Anchor.TopCentre,
-                                Origin = Anchor.TopCentre,
-                                Text = new LocalisedString((metadata.TitleUnicode, metadata.Title)),
-                                Font = OsuFont.Torus.With(size: 20, weight: FontWeight.SemiBold),
-                                MaxWidth = ScorePanel.EXPANDED_WIDTH - padding * 2,
-                                Truncate = true,
-                            },
-                            new OsuSpriteText
-                            {
-                                Anchor = Anchor.TopCentre,
-                                Origin = Anchor.TopCentre,
-                                Text = new LocalisedString((metadata.ArtistUnicode, metadata.Artist)),
-                                Font = OsuFont.Torus.With(size: 16, weight: FontWeight.SemiBold),
-                                MaxWidth = ScorePanel.EXPANDED_WIDTH - padding * 2,
-                                Truncate = true,
-                            },
-                            new Container
-                            {
-                                Anchor = Anchor.TopCentre,
-                                Origin = Anchor.TopCentre,
-                                Margin = new MarginPadding { Top = 40 },
-                                RelativeSizeAxes = Axes.X,
-                                Height = 230,
-                                Child = new AccuracyCircle(score)
-=======
                                 new OsuSpriteText
->>>>>>> e94ae05a
                                 {
                                     Anchor = Anchor.TopCentre,
                                     Origin = Anchor.TopCentre,
@@ -139,19 +112,11 @@
                                 {
                                     Anchor = Anchor.TopCentre,
                                     Origin = Anchor.TopCentre,
-                                    Margin = new MarginPadding { Top = 40 },
+                                    Margin = new MarginPadding { Top = 30 },
                                     RelativeSizeAxes = Axes.X,
                                     Height = 230,
                                     Child = new AccuracyCircle(score)
                                     {
-<<<<<<< HEAD
-                                        Anchor = Anchor.TopCentre,
-                                        Origin = Anchor.TopCentre,
-                                        Text = beatmap.Version,
-                                        Font = OsuFont.Torus.With(size: 16, weight: FontWeight.SemiBold),
-                                    },
-                                    new OsuTextFlowContainer(s => s.Font = OsuFont.Torus.With(size: 16))
-=======
                                         Anchor = Anchor.Centre,
                                         Origin = Anchor.Centre,
                                         RelativeSizeAxes = Axes.Both,
@@ -172,7 +137,6 @@
                                     AutoSizeAxes = Axes.Both,
                                     Spacing = new Vector2(5, 0),
                                     Children = new Drawable[]
->>>>>>> e94ae05a
                                     {
                                         new StarRatingDisplay(beatmap)
                                         {
@@ -191,36 +155,12 @@
                                     {
                                         new OsuSpriteText
                                         {
-<<<<<<< HEAD
-                                            t.AddText("作图者：");
-                                            t.AddText(creator, s => s.Font = s.Font.With(weight: FontWeight.SemiBold));
-                                        }
-                                    }),
-                                    new OsuSpriteText
-                                    {
-                                        Anchor = Anchor.TopCentre,
-                                        Origin = Anchor.TopCentre,
-                                        Font = OsuFont.GetFont(size: 16, weight: FontWeight.SemiBold),
-                                        Text = $"于 {score.Date.ToLocalTime():d MMMM yyyy HH:mm} 游玩"
-                                    }
-                                }
-                            },
-                        }
-                    },
-                    new FillFlowContainer
-                    {
-                        RelativeSizeAxes = Axes.X,
-                        AutoSizeAxes = Axes.Y,
-                        Direction = FillDirection.Vertical,
-                        Spacing = new Vector2(0, 2.5f),
-                        Children = new Drawable[]
-=======
                                             Anchor = Anchor.TopCentre,
                                             Origin = Anchor.TopCentre,
                                             Text = beatmap.Version,
                                             Font = OsuFont.Torus.With(size: 16, weight: FontWeight.SemiBold),
                                         },
-                                        new OsuTextFlowContainer(s => s.Font = OsuFont.Torus.With(size: 12))
+                                        new OsuTextFlowContainer(s => s.Font = OsuFont.Torus.With(size: 15))
                                         {
                                             Anchor = Anchor.TopCentre,
                                             Origin = Anchor.TopCentre,
@@ -230,16 +170,22 @@
                                         {
                                             if (!string.IsNullOrEmpty(creator))
                                             {
-                                                t.AddText("mapped by ");
+                                                t.AddText("作图者: ");
                                                 t.AddText(creator, s => s.Font = s.Font.With(weight: FontWeight.SemiBold));
                                             }
-                                        })
+                                        }),
+                                        new OsuSpriteText
+                                        {
+                                            Anchor = Anchor.TopCentre,
+                                            Origin = Anchor.TopCentre,
+                                            Font = OsuFont.GetFont(size: 15, weight: FontWeight.SemiBold),
+                                            Text = $"于 {score.Date.ToLocalTime():yyyy MMMM d HH:mm} 游玩"
+                                        }
                                     }
                                 },
                             }
                         },
                         new FillFlowContainer
->>>>>>> e94ae05a
                         {
                             RelativeSizeAxes = Axes.X,
                             AutoSizeAxes = Axes.Y,
@@ -280,13 +226,6 @@
                             }
                         }
                     }
-                },
-                new OsuSpriteText
-                {
-                    Anchor = Anchor.BottomCentre,
-                    Origin = Anchor.BottomCentre,
-                    Font = OsuFont.GetFont(size: 10, weight: FontWeight.SemiBold),
-                    Text = $"Played on {score.Date.ToLocalTime():d MMMM yyyy HH:mm}"
                 }
             };
 
