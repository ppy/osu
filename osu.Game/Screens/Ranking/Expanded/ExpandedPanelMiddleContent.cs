--- conflicted
+++ resolved
@@ -310,12 +310,8 @@
 
             private void updateDisplay()
             {
-<<<<<<< HEAD
-                Text = prefer24HourTime.Value ? $"于 {time.ToLocalTime():yyyy MMMM d HH:mm} 游玩" : $"于 {time.ToLocalTime():yyyy MMMm d h:mm tt} 游玩";
-=======
-                Text = LocalisableString.Format("Played on {0}",
+                Text = LocalisableString.Format("于 {0} 游玩",
                     time.ToLocalTime().ToLocalisableString(prefer24HourTime.Value ? @"d MMMM yyyy HH:mm" : @"d MMMM yyyy h:mm tt"));
->>>>>>> ca8d2bec
             }
         }
     }
