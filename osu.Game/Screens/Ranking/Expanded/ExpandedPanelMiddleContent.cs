// Copyright (c) ppy Pty Ltd <contact@ppy.sh>. Licensed under the MIT Licence.
// See the LICENCE file in the repository root for full licence text.

using System;
using System.Collections.Generic;
using System.Linq;
using osu.Framework.Allocation;
using osu.Framework.Graphics;
using osu.Framework.Graphics.Containers;
using osu.Framework.Localisation;
using osu.Game.Beatmaps;
using osu.Game.Graphics;
using osu.Game.Graphics.Containers;
using osu.Game.Graphics.Sprites;
using osu.Game.Graphics.UserInterface;
using osu.Game.Rulesets.Scoring;
using osu.Game.Scoring;
using osu.Game.Screens.Play.HUD;
using osu.Game.Screens.Ranking.Expanded.Accuracy;
using osu.Game.Screens.Ranking.Expanded.Statistics;
using osuTK;

namespace osu.Game.Screens.Ranking.Expanded
{
    /// <summary>
    /// The content that appears in the middle section of the <see cref="ScorePanel"/>.
    /// </summary>
    public class ExpandedPanelMiddleContent : CompositeDrawable
    {
        private const float padding = 10;

        private readonly ScoreInfo score;
        private readonly bool withFlair;

        private readonly List<StatisticDisplay> statisticDisplays = new List<StatisticDisplay>();

        private FillFlowContainer starAndModDisplay;
        private RollingCounter<long> scoreCounter;

        [Resolved]
        private ScoreManager scoreManager { get; set; }

        /// <summary>
        /// Creates a new <see cref="ExpandedPanelMiddleContent"/>.
        /// </summary>
        /// <param name="score">The score to display.</param>
        /// <param name="withFlair">Whether to add flair for a new score being set.</param>
        public ExpandedPanelMiddleContent(ScoreInfo score, bool withFlair = false)
        {
            this.score = score;
            this.withFlair = withFlair;

            RelativeSizeAxes = Axes.Both;
            Masking = true;

            Padding = new MarginPadding(padding);
        }

        [BackgroundDependencyLoader]
        private void load(BeatmapDifficultyCache beatmapDifficultyCache)
        {
            var beatmap = score.Beatmap;
            var metadata = beatmap.BeatmapSet?.Metadata ?? beatmap.Metadata;
            var creator = metadata.Author?.Username;

            var topStatistics = new List<StatisticDisplay>
            {
                new AccuracyStatistic(score.Accuracy),
                new ComboStatistic(score.MaxCombo, !score.Statistics.TryGetValue(HitResult.Miss, out var missCount) || missCount == 0),
                new PerformanceStatistic(score),
            };

            var bottomStatistics = new List<HitResultStatistic>();

            foreach (var result in score.GetStatisticsForDisplay())
                bottomStatistics.Add(new HitResultStatistic(result));

            statisticDisplays.AddRange(topStatistics);
            statisticDisplays.AddRange(bottomStatistics);

            var starDifficulty = beatmapDifficultyCache.GetDifficultyAsync(beatmap, score.Ruleset, score.Mods).Result;

            AddInternal(new FillFlowContainer
            {
                RelativeSizeAxes = Axes.Both,
                Direction = FillDirection.Vertical,
                Spacing = new Vector2(20),
                Children = new Drawable[]
                {
<<<<<<< HEAD
                    RelativeSizeAxes = Axes.Both,
                    Direction = FillDirection.Vertical,
                    Spacing = new Vector2(7.5f),
                    Children = new Drawable[]
=======
                    new FillFlowContainer
>>>>>>> 2b107d62
                    {
                        Anchor = Anchor.TopCentre,
                        Origin = Anchor.TopCentre,
                        RelativeSizeAxes = Axes.X,
                        AutoSizeAxes = Axes.Y,
                        Direction = FillDirection.Vertical,
                        Children = new Drawable[]
                        {
                            new OsuSpriteText
                            {
                                Anchor = Anchor.TopCentre,
                                Origin = Anchor.TopCentre,
                                Text = new RomanisableString(metadata.TitleUnicode, metadata.Title),
                                Font = OsuFont.Torus.With(size: 20, weight: FontWeight.SemiBold),
                                MaxWidth = ScorePanel.EXPANDED_WIDTH - padding * 2,
                                Truncate = true,
                            },
                            new OsuSpriteText
                            {
                                Anchor = Anchor.TopCentre,
                                Origin = Anchor.TopCentre,
                                Text = new RomanisableString(metadata.ArtistUnicode, metadata.Artist),
                                Font = OsuFont.Torus.With(size: 14, weight: FontWeight.SemiBold),
                                MaxWidth = ScorePanel.EXPANDED_WIDTH - padding * 2,
                                Truncate = true,
                            },
                            new Container
                            {
                                Anchor = Anchor.TopCentre,
                                Origin = Anchor.TopCentre,
                                Margin = new MarginPadding { Top = 40 },
                                RelativeSizeAxes = Axes.X,
                                Height = 230,
                                Child = new AccuracyCircle(score, withFlair)
                                {
                                    Anchor = Anchor.Centre,
                                    Origin = Anchor.Centre,
                                    RelativeSizeAxes = Axes.Both,
                                    FillMode = FillMode.Fit,
                                }
                            },
                            scoreCounter = new TotalScoreCounter
                            {
                                Margin = new MarginPadding { Top = 0, Bottom = 5 },
                                Current = { Value = 0 },
                                Alpha = 0,
                                AlwaysPresent = true
                            },
                            starAndModDisplay = new FillFlowContainer
                            {
                                Anchor = Anchor.TopCentre,
                                Origin = Anchor.TopCentre,
                                AutoSizeAxes = Axes.Both,
                                Spacing = new Vector2(5, 0),
                                Children = new Drawable[]
                                {
<<<<<<< HEAD
                                    Anchor = Anchor.TopCentre,
                                    Origin = Anchor.TopCentre,
                                    Margin = new MarginPadding { Top = 30 },
                                    RelativeSizeAxes = Axes.X,
                                    Height = 230,
                                    Child = new AccuracyCircle(score, withFlair)
=======
                                    new StarRatingDisplay(starDifficulty)
>>>>>>> 2b107d62
                                    {
                                        Anchor = Anchor.CentreLeft,
                                        Origin = Anchor.CentreLeft
                                    },
                                }
                            },
                            new FillFlowContainer
                            {
                                Anchor = Anchor.TopCentre,
                                Origin = Anchor.TopCentre,
                                Direction = FillDirection.Vertical,
                                AutoSizeAxes = Axes.Both,
                                Children = new Drawable[]
                                {
                                    new OsuSpriteText
                                    {
                                        Anchor = Anchor.TopCentre,
                                        Origin = Anchor.TopCentre,
                                        Text = beatmap.Version,
                                        Font = OsuFont.Torus.With(size: 16, weight: FontWeight.SemiBold),
                                    },
                                    new OsuTextFlowContainer(s => s.Font = OsuFont.Torus.With(size: 12))
                                    {
<<<<<<< HEAD
                                        new OsuSpriteText
                                        {
                                            Anchor = Anchor.TopCentre,
                                            Origin = Anchor.TopCentre,
                                            Text = beatmap.Version,
                                            Font = OsuFont.Torus.With(size: 16, weight: FontWeight.SemiBold),
                                        },
                                        new OsuTextFlowContainer(s => s.Font = OsuFont.Torus.With(size: 15))
                                        {
                                            Anchor = Anchor.TopCentre,
                                            Origin = Anchor.TopCentre,
                                            AutoSizeAxes = Axes.Both,
                                            Direction = FillDirection.Horizontal,
                                        }.With(t =>
                                        {
                                            if (!string.IsNullOrEmpty(creator))
                                            {
                                                t.AddText("谱师：");
                                                t.AddText(creator, s => s.Font = s.Font.With(weight: FontWeight.SemiBold));
                                            }
                                        }),
                                        new OsuSpriteText
                                        {
                                            Anchor = Anchor.TopCentre,
                                            Origin = Anchor.TopCentre,
                                            Font = OsuFont.GetFont(size: 15, weight: FontWeight.SemiBold),
                                            Text = $"于 {score.Date.ToLocalTime():yyyy MMMM d HH:mm} 游玩"
                                        }
                                    }
                                },
                            }
                        },
                        new FillFlowContainer
=======
                                        Anchor = Anchor.TopCentre,
                                        Origin = Anchor.TopCentre,
                                        AutoSizeAxes = Axes.Both,
                                        Direction = FillDirection.Horizontal,
                                    }.With(t =>
                                    {
                                        if (!string.IsNullOrEmpty(creator))
                                        {
                                            t.AddText("mapped by ");
                                            t.AddText(creator, s => s.Font = s.Font.With(weight: FontWeight.SemiBold));
                                        }
                                    })
                                }
                            },
                        }
                    },
                    new FillFlowContainer
                    {
                        RelativeSizeAxes = Axes.X,
                        AutoSizeAxes = Axes.Y,
                        Direction = FillDirection.Vertical,
                        Spacing = new Vector2(0, 5),
                        Children = new Drawable[]
>>>>>>> 2b107d62
                        {
                            new GridContainer
                            {
                                RelativeSizeAxes = Axes.X,
                                AutoSizeAxes = Axes.Y,
                                Content = new[] { topStatistics.Cast<Drawable>().ToArray() },
                                RowDimensions = new[]
                                {
                                    new Dimension(GridSizeMode.AutoSize),
                                }
                            },
                            new GridContainer
                            {
                                RelativeSizeAxes = Axes.X,
                                AutoSizeAxes = Axes.Y,
                                Content = new[] { bottomStatistics.Where(s => s.Result <= HitResult.Perfect).ToArray() },
                                RowDimensions = new[]
                                {
                                    new Dimension(GridSizeMode.AutoSize),
                                }
                            },
                            new GridContainer
                            {
                                RelativeSizeAxes = Axes.X,
                                AutoSizeAxes = Axes.Y,
                                Content = new[] { bottomStatistics.Where(s => s.Result > HitResult.Perfect).ToArray() },
                                RowDimensions = new[]
                                {
                                    new Dimension(GridSizeMode.AutoSize),
                                }
                            }
                        }
                    }
                }
            });

            if (score.Date != default)
                AddInternal(new PlayedOnText(score.Date));

            if (score.Mods.Any())
            {
                starAndModDisplay.Add(new ModDisplay
                {
                    Anchor = Anchor.CentreLeft,
                    Origin = Anchor.CentreLeft,
                    ExpansionMode = ExpansionMode.AlwaysExpanded,
                    Scale = new Vector2(0.5f),
                    Current = { Value = score.Mods }
                });
            }
        }

        protected override void LoadComplete()
        {
            base.LoadComplete();

            // Score counter value setting must be scheduled so it isn't transferred instantaneously
            ScheduleAfterChildren(() =>
            {
                using (BeginDelayedSequence(AccuracyCircle.ACCURACY_TRANSFORM_DELAY))
                {
                    scoreCounter.FadeIn();
                    scoreCounter.Current = scoreManager.GetBindableTotalScore(score);

                    double delay = 0;

                    foreach (var stat in statisticDisplays)
                    {
                        using (BeginDelayedSequence(delay))
                            stat.Appear();

                        delay += 200;
                    }
                }

                if (!withFlair)
                    FinishTransforms(true);
            });
        }

        public class PlayedOnText : OsuSpriteText
        {
            public PlayedOnText(DateTimeOffset time)
            {
                Anchor = Anchor.BottomCentre;
                Origin = Anchor.BottomCentre;
                Font = OsuFont.GetFont(size: 10, weight: FontWeight.SemiBold);
                Text = $"Played on {time.ToLocalTime():d MMMM yyyy HH:mm}";
            }
        }
    }
}<|MERGE_RESOLUTION|>--- conflicted
+++ resolved
@@ -87,14 +87,7 @@
                 Spacing = new Vector2(20),
                 Children = new Drawable[]
                 {
-<<<<<<< HEAD
-                    RelativeSizeAxes = Axes.Both,
-                    Direction = FillDirection.Vertical,
-                    Spacing = new Vector2(7.5f),
-                    Children = new Drawable[]
-=======
                     new FillFlowContainer
->>>>>>> 2b107d62
                     {
                         Anchor = Anchor.TopCentre,
                         Origin = Anchor.TopCentre,
@@ -151,16 +144,7 @@
                                 Spacing = new Vector2(5, 0),
                                 Children = new Drawable[]
                                 {
-<<<<<<< HEAD
-                                    Anchor = Anchor.TopCentre,
-                                    Origin = Anchor.TopCentre,
-                                    Margin = new MarginPadding { Top = 30 },
-                                    RelativeSizeAxes = Axes.X,
-                                    Height = 230,
-                                    Child = new AccuracyCircle(score, withFlair)
-=======
                                     new StarRatingDisplay(starDifficulty)
->>>>>>> 2b107d62
                                     {
                                         Anchor = Anchor.CentreLeft,
                                         Origin = Anchor.CentreLeft
@@ -184,41 +168,6 @@
                                     },
                                     new OsuTextFlowContainer(s => s.Font = OsuFont.Torus.With(size: 12))
                                     {
-<<<<<<< HEAD
-                                        new OsuSpriteText
-                                        {
-                                            Anchor = Anchor.TopCentre,
-                                            Origin = Anchor.TopCentre,
-                                            Text = beatmap.Version,
-                                            Font = OsuFont.Torus.With(size: 16, weight: FontWeight.SemiBold),
-                                        },
-                                        new OsuTextFlowContainer(s => s.Font = OsuFont.Torus.With(size: 15))
-                                        {
-                                            Anchor = Anchor.TopCentre,
-                                            Origin = Anchor.TopCentre,
-                                            AutoSizeAxes = Axes.Both,
-                                            Direction = FillDirection.Horizontal,
-                                        }.With(t =>
-                                        {
-                                            if (!string.IsNullOrEmpty(creator))
-                                            {
-                                                t.AddText("谱师：");
-                                                t.AddText(creator, s => s.Font = s.Font.With(weight: FontWeight.SemiBold));
-                                            }
-                                        }),
-                                        new OsuSpriteText
-                                        {
-                                            Anchor = Anchor.TopCentre,
-                                            Origin = Anchor.TopCentre,
-                                            Font = OsuFont.GetFont(size: 15, weight: FontWeight.SemiBold),
-                                            Text = $"于 {score.Date.ToLocalTime():yyyy MMMM d HH:mm} 游玩"
-                                        }
-                                    }
-                                },
-                            }
-                        },
-                        new FillFlowContainer
-=======
                                         Anchor = Anchor.TopCentre,
                                         Origin = Anchor.TopCentre,
                                         AutoSizeAxes = Axes.Both,
@@ -227,7 +176,7 @@
                                     {
                                         if (!string.IsNullOrEmpty(creator))
                                         {
-                                            t.AddText("mapped by ");
+                                            t.AddText("谱师：");
                                             t.AddText(creator, s => s.Font = s.Font.With(weight: FontWeight.SemiBold));
                                         }
                                     })
@@ -242,7 +191,6 @@
                         Direction = FillDirection.Vertical,
                         Spacing = new Vector2(0, 5),
                         Children = new Drawable[]
->>>>>>> 2b107d62
                         {
                             new GridContainer
                             {
@@ -330,7 +278,7 @@
                 Anchor = Anchor.BottomCentre;
                 Origin = Anchor.BottomCentre;
                 Font = OsuFont.GetFont(size: 10, weight: FontWeight.SemiBold);
-                Text = $"Played on {time.ToLocalTime():d MMMM yyyy HH:mm}";
+                Text = $"于 {time.ToLocalTime():d MMMM yyyy HH:mm} 游玩";
             }
         }
     }
