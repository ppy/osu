// Copyright (c) ppy Pty Ltd <contact@ppy.sh>. Licensed under the MIT Licence.
// See the LICENCE file in the repository root for full licence text.

using System.Collections.Generic;
using osu.Game.Rulesets.Scoring;

namespace osu.Game.Screens.Ranking.Statistics
{
    /// <summary>
    /// Displays the unstable rate statistic for a given play.
    /// </summary>
    public class UnstableRate : SimpleStatisticItem<double?>
    {
        /// <summary>
        /// Creates and computes an <see cref="UnstableRate"/> statistic.
        /// </summary>
        /// <param name="hitEvents">Sequence of <see cref="HitEvent"/>s to calculate the unstable rate based on.</param>
        public UnstableRate(IEnumerable<HitEvent> hitEvents)
            : base("不稳定指数")
        {
            Value = hitEvents.CalculateUnstableRate();
        }

<<<<<<< HEAD
        private static double standardDeviation(double[] timeOffsets)
        {
            if (timeOffsets.Length == 0)
                return double.NaN;

            double mean = timeOffsets.Average();
            double squares = timeOffsets.Select(offset => Math.Pow(offset - mean, 2)).Sum();
            return Math.Sqrt(squares / timeOffsets.Length);
        }

        protected override string DisplayValue(double value) => double.IsNaN(value) ? "(不可用)" : value.ToString("N2");
=======
        protected override string DisplayValue(double? value) => value == null ? "(not available)" : value.Value.ToString(@"N2");
>>>>>>> f208a931
    }
}<|MERGE_RESOLUTION|>--- conflicted
+++ resolved
@@ -21,20 +21,6 @@
             Value = hitEvents.CalculateUnstableRate();
         }
 
-<<<<<<< HEAD
-        private static double standardDeviation(double[] timeOffsets)
-        {
-            if (timeOffsets.Length == 0)
-                return double.NaN;
-
-            double mean = timeOffsets.Average();
-            double squares = timeOffsets.Select(offset => Math.Pow(offset - mean, 2)).Sum();
-            return Math.Sqrt(squares / timeOffsets.Length);
-        }
-
-        protected override string DisplayValue(double value) => double.IsNaN(value) ? "(不可用)" : value.ToString("N2");
-=======
-        protected override string DisplayValue(double? value) => value == null ? "(not available)" : value.Value.ToString(@"N2");
->>>>>>> f208a931
+        protected override string DisplayValue(double? value) => value == null ? "(不可用)" : value.Value.ToString(@"N2");
     }
 }