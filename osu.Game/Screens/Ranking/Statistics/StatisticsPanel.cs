--- conflicted
+++ resolved
@@ -84,28 +84,8 @@
             // Todo: The placement of this is temporary. Eventually we'll both generate the playable beatmap _and_ run through it in a background task to generate the hit events.
             Task.Run(() =>
             {
-<<<<<<< HEAD
-                content.Add(new FillFlowContainer
-                {
-                    RelativeSizeAxes = Axes.Both,
-                    Direction = FillDirection.Vertical,
-                    Children = new Drawable[]
-                    {
-                        new MessagePlaceholder("请先看一遍回放再来查看高级统计信息!"),
-                        new ReplayDownloadButton(newScore)
-                        {
-                            Scale = new Vector2(1.5f),
-                            Anchor = Anchor.Centre,
-                            Origin = Anchor.Centre,
-                        },
-                    }
-                });
-            }
-            else
-=======
                 playableBeatmap = beatmapManager.GetWorkingBeatmap(newScore.BeatmapInfo).GetPlayableBeatmap(newScore.Ruleset, newScore.Mods);
             }, loadCancellation.Token).ContinueWith(t => Schedule(() =>
->>>>>>> 885a285d
             {
                 bool hitEventsAvailable = newScore.HitEvents.Count != 0;
                 Container<Drawable> container;
@@ -122,7 +102,7 @@
                         Direction = FillDirection.Vertical,
                         Children = new Drawable[]
                         {
-                            new MessagePlaceholder("Extended statistics are only available after watching a replay!"),
+                            new MessagePlaceholder("请先看一遍回放再来查看高级统计信息!"),
                             new ReplayDownloadButton(newScore)
                             {
                                 Scale = new Vector2(1.5f),
