--- conflicted
+++ resolved
@@ -129,13 +129,8 @@
                                             Spacing = new Vector2(0, 5),
                                             Children = new[]
                                             {
-<<<<<<< HEAD
-                                                createStatistic("最大连击", $"x{score.MaxCombo}"),
-                                                createStatistic("准确率", $"{score.Accuracy.FormatAccuracy()}"),
-=======
                                                 createStatistic(BeatmapsetsStrings.ShowScoreboardHeadersCombo, $"x{score.MaxCombo}"),
                                                 createStatistic(BeatmapsetsStrings.ShowScoreboardHeadersAccuracy, $"{score.Accuracy.FormatAccuracy()}"),
->>>>>>> ed894d64
                                             }
                                         },
                                         new ModFlowDisplay
