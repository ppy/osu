// Copyright (c) ppy Pty Ltd <contact@ppy.sh>. Licensed under the MIT Licence.
// See the LICENCE file in the repository root for full licence text.

#nullable disable

using System.Linq;
using osu.Framework.Allocation;
using osu.Framework.Extensions.Color4Extensions;
using osu.Framework.Extensions.LocalisationExtensions;
using osu.Framework.Graphics;
using osu.Framework.Graphics.Colour;
using osu.Framework.Graphics.Containers;
using osu.Framework.Graphics.Effects;
using osu.Framework.Graphics.Shapes;
using osu.Framework.Localisation;
using osu.Game.Graphics;
using osu.Game.Graphics.Sprites;
using osu.Game.Online.Leaderboards;
using osu.Game.Resources.Localisation.Web;
using osu.Game.Rulesets.Scoring;
using osu.Game.Scoring;
using osu.Game.Screens.Play.HUD;
using osu.Game.Users;
using osu.Game.Users.Drawables;
using osu.Game.Utils;
using osuTK;
using osuTK.Graphics;

namespace osu.Game.Screens.Ranking.Contracted
{
    /// <summary>
    /// The content that appears in the middle of a contracted <see cref="ScorePanel"/>.
    /// </summary>
    public class ContractedPanelMiddleContent : CompositeDrawable
    {
        private readonly ScoreInfo score;

        [Resolved]
        private ScoreManager scoreManager { get; set; }

        /// <summary>
        /// Creates a new <see cref="ContractedPanelMiddleContent"/>.
        /// </summary>
        /// <param name="score">The <see cref="ScoreInfo"/> to display.</param>
        public ContractedPanelMiddleContent(ScoreInfo score)
        {
            this.score = score;
            RelativeSizeAxes = Axes.Both;
        }

        [BackgroundDependencyLoader]
        private void load()
        {
            InternalChild = new GridContainer
            {
                RelativeSizeAxes = Axes.Both,
                Content = new[]
                {
                    new Drawable[]
                    {
                        new Container
                        {
                            RelativeSizeAxes = Axes.Both,
                            Masking = true,
                            CornerExponent = 2.5f,
                            CornerRadius = 20,
                            EdgeEffect = new EdgeEffectParameters
                            {
                                Colour = Color4.Black.Opacity(0.25f),
                                Type = EdgeEffectType.Shadow,
                                Radius = 1,
                                Offset = new Vector2(0, 4)
                            },
                            Children = new Drawable[]
                            {
                                new Box
                                {
                                    RelativeSizeAxes = Axes.Both,
                                    Colour = Color4Extensions.FromHex("444")
                                },
                                new UserCoverBackground
                                {
                                    RelativeSizeAxes = Axes.Both,
                                    User = score.User,
                                    Colour = ColourInfo.GradientVertical(Color4.White.Opacity(0.5f), Color4Extensions.FromHex("#444").Opacity(0))
                                },
                                new FillFlowContainer
                                {
                                    RelativeSizeAxes = Axes.Both,
                                    Padding = new MarginPadding(10),
                                    Direction = FillDirection.Vertical,
                                    Spacing = new Vector2(0, 10),
                                    Children = new Drawable[]
                                    {
                                        new UpdateableAvatar(score.User)
                                        {
                                            Anchor = Anchor.TopCentre,
                                            Origin = Anchor.TopCentre,
                                            Size = new Vector2(110),
                                            Masking = true,
                                            CornerExponent = 2.5f,
                                            CornerRadius = 20,
                                            EdgeEffect = new EdgeEffectParameters
                                            {
                                                Colour = Color4.Black.Opacity(0.25f),
                                                Type = EdgeEffectType.Shadow,
                                                Radius = 8,
                                                Offset = new Vector2(0, 4),
                                            }
                                        },
                                        new OsuSpriteText
                                        {
                                            Anchor = Anchor.TopCentre,
                                            Origin = Anchor.TopCentre,
                                            Text = score.RealmUser.Username,
                                            Font = OsuFont.GetFont(size: 16, weight: FontWeight.SemiBold)
                                        },
                                        new FillFlowContainer
                                        {
                                            RelativeSizeAxes = Axes.X,
                                            AutoSizeAxes = Axes.Y,
                                            Direction = FillDirection.Vertical,
                                            Spacing = new Vector2(0, 5),
                                            ChildrenEnumerable = score.GetStatisticsForDisplay().Where(s => !s.Result.IsBonus()).Select(createStatistic)
                                        },
                                        new FillFlowContainer
                                        {
                                            RelativeSizeAxes = Axes.X,
                                            AutoSizeAxes = Axes.Y,
                                            Margin = new MarginPadding { Top = 10 },
                                            Direction = FillDirection.Vertical,
                                            Spacing = new Vector2(0, 5),
                                            Children = new[]
                                            {
                                                createStatistic(BeatmapsetsStrings.ShowScoreboardHeadersCombo, $"x{score.MaxCombo}"),
                                                createStatistic(BeatmapsetsStrings.ShowScoreboardHeadersAccuracy, $"{score.Accuracy.FormatAccuracy()}"),
                                            }
                                        },
                                        new ModFlowDisplay
                                        {
                                            Anchor = Anchor.TopCentre,
                                            Origin = Anchor.TopCentre,
                                            AutoSizeAxes = Axes.Y,
                                            RelativeSizeAxes = Axes.X,
                                            Current = { Value = score.Mods },
                                            IconScale = 0.5f,
                                        }
                                    }
                                }
                            }
                        },
                    },
                    new Drawable[]
                    {
                        new Container
                        {
                            RelativeSizeAxes = Axes.Both,
                            Padding = new MarginPadding { Vertical = 5 },
                            Child = new GridContainer
                            {
                                RelativeSizeAxes = Axes.Both,
                                Content = new[]
                                {
                                    new Drawable[]
                                    {
                                        new OsuSpriteText
                                        {
                                            Anchor = Anchor.Centre,
                                            Origin = Anchor.Centre,
                                            Current = scoreManager.GetBindableTotalScoreString(score),
                                            Font = OsuFont.GetFont(size: 20, weight: FontWeight.Medium, fixedWidth: true),
                                            Spacing = new Vector2(-1, 0)
                                        },
                                    },
                                    new Drawable[]
                                    {
                                        new Container
                                        {
                                            RelativeSizeAxes = Axes.Both,
                                            Padding = new MarginPadding { Top = 2 },
                                            Child = new DrawableRank(score.Rank)
                                            {
                                                Anchor = Anchor.Centre,
                                                Origin = Anchor.Centre,
                                            }
                                        }
                                    },
                                },
                                RowDimensions = new[]
                                {
                                    new Dimension(GridSizeMode.AutoSize),
                                }
                            }
                        }
                    },
                },
                RowDimensions = new[]
                {
                    new Dimension(),
                    new Dimension(GridSizeMode.Absolute, 45),
                }
            };
        }

        private Drawable createStatistic(HitResultDisplayStatistic result)
            => createStatistic(result.DisplayName, result.MaxCount == null ? $"{result.Count}" : $"{result.Count}/{result.MaxCount}");

        private Drawable createStatistic(LocalisableString key, string value) => new Container
        {
            RelativeSizeAxes = Axes.X,
            AutoSizeAxes = Axes.Y,
            Children = new Drawable[]
            {
                new OsuSpriteText
                {
                    Anchor = Anchor.CentreLeft,
                    Origin = Anchor.CentreLeft,
<<<<<<< HEAD
                    Text = key,
                    Font = OsuFont.GetFont(size: 16, weight: FontWeight.SemiBold)
=======
                    Text = key.ToTitle(),
                    Font = OsuFont.GetFont(size: 12, weight: FontWeight.SemiBold)
>>>>>>> 96bcfea2
                },
                new OsuSpriteText
                {
                    Anchor = Anchor.CentreRight,
                    Origin = Anchor.CentreRight,
                    Text = value,
                    Font = OsuFont.GetFont(size: 16, weight: FontWeight.SemiBold),
                    Colour = Color4Extensions.FromHex("#FFDD55")
                }
            }
        };
    }
}<|MERGE_RESOLUTION|>--- conflicted
+++ resolved
@@ -215,13 +215,8 @@
                 {
                     Anchor = Anchor.CentreLeft,
                     Origin = Anchor.CentreLeft,
-<<<<<<< HEAD
-                    Text = key,
-                    Font = OsuFont.GetFont(size: 16, weight: FontWeight.SemiBold)
-=======
                     Text = key.ToTitle(),
                     Font = OsuFont.GetFont(size: 12, weight: FontWeight.SemiBold)
->>>>>>> 96bcfea2
                 },
                 new OsuSpriteText
                 {
