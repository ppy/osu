﻿// Copyright (c) ppy Pty Ltd <contact@ppy.sh>. Licensed under the MIT Licence.
// See the LICENCE file in the repository root for full licence text.

using osu.Framework.Allocation;
using osu.Framework.Bindables;
using osu.Framework.Graphics;
using osu.Framework.Graphics.Containers;
using osu.Game.Graphics.Containers;
using osu.Game.Graphics.UserInterface;
using osu.Game.Online;
using osu.Game.Scoring;
using osuTK;

namespace osu.Game.Screens.Ranking
{
    public class ReplayDownloadButton : CompositeDrawable
    {
        public readonly Bindable<ScoreInfo> Score = new Bindable<ScoreInfo>();

        protected readonly Bindable<DownloadState> State = new Bindable<DownloadState>();

        private DownloadButton button;
        private ShakeContainer shakeContainer;

        private ScoreDownloadTracker downloadTracker;

        private ReplayAvailability replayAvailability
        {
            get
            {
                if (State.Value == DownloadState.LocallyAvailable)
                    return ReplayAvailability.Local;

                if (!string.IsNullOrEmpty(Score.Value?.Hash))
                    return ReplayAvailability.Online;

                return ReplayAvailability.NotAvailable;
            }
        }

        public ReplayDownloadButton(ScoreInfo score)
        {
            Score.Value = score;
            Size = new Vector2(50, 30);
        }

        [BackgroundDependencyLoader(true)]
        private void load(OsuGame game, ScoreManager scores)
        {
            InternalChild = shakeContainer = new ShakeContainer
            {
                RelativeSizeAxes = Axes.Both,
                Child = button = new DownloadButton
                {
                    RelativeSizeAxes = Axes.Both,
                }
            };

            button.Action = () =>
            {
                switch (State.Value)
                {
                    case DownloadState.LocallyAvailable:
                        game?.PresentScore(Score.Value, ScorePresentType.Gameplay);
                        break;

                    case DownloadState.NotDownloaded:
<<<<<<< HEAD
                        scores.Download(Model.Value, false, false, false);
=======
                        scores.Download(Score.Value, false);
>>>>>>> b85bdd60
                        break;

                    case DownloadState.Importing:
                    case DownloadState.Downloading:
                        shakeContainer.Shake();
                        break;
                }
            };

            Score.BindValueChanged(score =>
            {
                downloadTracker?.RemoveAndDisposeImmediately();

                if (score.NewValue != null)
                {
                    AddInternal(downloadTracker = new ScoreDownloadTracker(score.NewValue)
                    {
                        State = { BindTarget = State }
                    });
                }

                button.Enabled.Value = replayAvailability != ReplayAvailability.NotAvailable;
                updateTooltip();
            }, true);

            State.BindValueChanged(state =>
            {
                button.State.Value = state.NewValue;
                updateTooltip();
            }, true);
        }

        private void updateTooltip()
        {
            switch (replayAvailability)
            {
                case ReplayAvailability.Local:
                    button.TooltipText = @"观看回放";
                    break;

                case ReplayAvailability.Online:
                    button.TooltipText = @"下载回放";
                    break;

                default:
                    button.TooltipText = @"没有回放";
                    break;
            }
        }

        private enum ReplayAvailability
        {
            Local,
            Online,
            NotAvailable,
        }
    }
}<|MERGE_RESOLUTION|>--- conflicted
+++ resolved
@@ -65,11 +65,7 @@
                         break;
 
                     case DownloadState.NotDownloaded:
-<<<<<<< HEAD
-                        scores.Download(Model.Value, false, false, false);
-=======
-                        scores.Download(Score.Value, false);
->>>>>>> b85bdd60
+                        scores.Download(Score.Value, false, false, false);
                         break;
 
                     case DownloadState.Importing:
