// Copyright (c) ppy Pty Ltd <contact@ppy.sh>. Licensed under the MIT Licence.
// See the LICENCE file in the repository root for full licence text.

using System;
using System.Collections.Generic;
using System.Collections.Immutable;
using System.Diagnostics;
using System.Linq;
using System.Threading.Tasks;
using Microsoft.Toolkit.HighPerformance;
using osu.Framework.Allocation;
using osu.Framework.Audio;
using osu.Framework.Audio.Sample;
using osu.Framework.Graphics;
using osu.Framework.Graphics.Containers;
using osu.Framework.Graphics.Transforms;
using osu.Framework.Utils;
using osu.Game.Graphics.Containers;
using osu.Game.Online.API.Requests.Responses;
using osu.Game.Online.Rooms;
using osuTK;

namespace osu.Game.Screens.OnlinePlay.Matchmaking.Match.BeatmapSelect
{
    public partial class BeatmapSelectGrid : CompositeDrawable
    {
        public const double ARRANGE_DELAY = 200;

        private const double hide_duration = 800;
        private const double arrange_duration = 1000;
        private const double roll_duration = 4000;
        private const double present_beatmap_delay = 1200;
        private const float panel_spacing = 4;

        public event Action<MultiplayerPlaylistItem>? ItemSelected;

        private readonly Dictionary<long, MatchmakingSelectPanel> panelLookup = new Dictionary<long, MatchmakingSelectPanel>();
        private readonly Dictionary<long, MatchmakingPlaylistItem> playlistItems = new Dictionary<long, MatchmakingPlaylistItem>();
        private MatchmakingSelectPanelRandom randomPanel = null!;

        private readonly PanelGridContainer panelGridContainer;
        private readonly Container<MatchmakingSelectPanel> rollContainer;
        private readonly OsuScrollContainer scroll;

        private bool allowSelection = true;

        private readonly Sample?[] spinSamples = new Sample?[5];
        private static readonly int[] spin_sample_sequence = [0, 1, 2, 3, 4, 2, 3, 4];
        private Sample? randomRevealSample;
        private Sample? resultSample;
        private Sample? swooshSample;
        private double? lastSamplePlayback;

        public BeatmapSelectGrid()
        {
            InternalChildren = new Drawable[]
            {
                scroll = new OsuScrollContainer
                {
                    RelativeSizeAxes = Axes.Both,
                    ScrollbarVisible = false,
                    Child = panelGridContainer = new PanelGridContainer
                    {
                        RelativeSizeAxes = Axes.X,
                        AutoSizeAxes = Axes.Y,
                        Padding = new MarginPadding(20),
                        Spacing = new Vector2(panel_spacing)
                    },
                },
                rollContainer = new Container<MatchmakingSelectPanel>
                {
                    RelativeSizeAxes = Axes.Both,
                    Masking = true,
                },
            };
        }

        [BackgroundDependencyLoader]
        private void load(AudioManager audio)
        {
            for (int i = 0; i < spinSamples.Length; i++)
                spinSamples[i] = audio.Samples.Get($@"Multiplayer/Matchmaking/Selection/roulette-{i}");

            randomRevealSample = audio.Samples.Get(@"Multiplayer/Matchmaking/Selection/random-reveal");
            resultSample = audio.Samples.Get(@"Multiplayer/Matchmaking/Selection/roulette-result");
            swooshSample = audio.Samples.Get(@"SongSelect/options-pop-out");
        }

        public void AddItems(IEnumerable<MatchmakingPlaylistItem> items)
        {
            foreach (var item in items)
            {
                playlistItems[item.ID] = item;

                var panel = panelLookup[item.ID] = new MatchmakingSelectPanelBeatmap(item)
                {
                    AllowSelection = allowSelection,
                    Anchor = Anchor.TopCentre,
                    Origin = Anchor.TopCentre,
                    Action = i => ItemSelected?.Invoke(i),
                };

                panelGridContainer.Add(panel);
                panelGridContainer.SetLayoutPosition(panel, (float)panel.Item.StarRating);
            }

            panelLookup[-1] = randomPanel = new MatchmakingSelectPanelRandom(new MultiplayerPlaylistItem { ID = -1 })
            {
                AllowSelection = allowSelection,
                Anchor = Anchor.TopCentre,
                Origin = Anchor.TopCentre,
                Action = i => ItemSelected?.Invoke(i),
            };
            panelGridContainer.Add(randomPanel);
            panelGridContainer.SetLayoutPosition(randomPanel, float.MinValue);

            const double enter_duration = 500;

            // the scroll container has a 1 frame delay until it receives the correct height for the scrollable area which leads to the scrollbar resizing awkwardly
            // if we wait until the panels have entered we get to avoid having to see that and the scrollbar it will appear synchronized with the rest of the content as a bonus
            Scheduler.AddDelayed(() => scroll.ScrollbarVisible = true, enter_duration);

            SchedulerAfterChildren.Add(() =>
            {
                foreach (var panel in panelGridContainer)
                {
                    double delay = panel.Y / 3;

                    panel.FadeInAndEnterFromBelow(duration: enter_duration, delay: delay);
                }

                panelsLoaded.SetResult();
            });
        }

        public void SetUserSelection(APIUser user, long itemId, bool selected) => whenPanelsLoaded(() =>
        {
            if (!panelLookup.TryGetValue(itemId, out var panel))
                return;

            if (selected)
                panel.AddUser(user);
            else
                panel.RemoveUser(user);
        });

        public void RevealRandomItem(MultiplayerPlaylistItem item) => whenPanelsLoaded(() =>
        {
            playlistItems.TryGetValue(item.ID, out var playlistItem);

<<<<<<< HEAD
            Debug.Assert(playlistItem != null);
=======
            panel.DisplayItem(item);
            randomRevealSample?.Play();
        }
>>>>>>> 45e8df7a

            randomPanel.RevealBeatmap(playlistItem.Beatmap, playlistItem.Mods);
        });

        public void RollAndDisplayFinalBeatmap(long[] candidateItemIds, long finalItemId) => whenPanelsLoaded(() =>
        {
            Debug.Assert(candidateItemIds.Length >= 1);
            Debug.Assert(candidateItemIds.Contains(finalItemId));
            Debug.Assert(panelLookup.ContainsKey(finalItemId));
            Debug.Assert(candidateItemIds.All(id => panelLookup.ContainsKey(id)));

            allowSelection = false;

            TransferCandidatePanelsToRollContainer(candidateItemIds);

            if (candidateItemIds.Length == 1)
            {
                this.Delay(ARRANGE_DELAY)
                    .Schedule(() => ArrangeItemsForRollAnimation())
                    .Delay(arrange_duration + present_beatmap_delay)
                    .Schedule(() => PresentUnanimouslyChosenBeatmap(finalItemId));
            }
            else
            {
                this.Delay(ARRANGE_DELAY)
                    .Schedule(() => ArrangeItemsForRollAnimation())
                    .Delay(arrange_duration)
                    .Schedule(() => PlayRollAnimation(finalItemId, roll_duration))
                    .Delay(roll_duration + present_beatmap_delay)
                    .Schedule(() => PresentRolledBeatmap(finalItemId));
            }
        });

        internal void TransferCandidatePanelsToRollContainer(long[] candidateItemIds, double duration = hide_duration)
        {
            scroll.ScrollbarVisible = false;
            panelGridContainer.LayoutDisabled = true;

            var rng = new Random();

            var remainingPanels = new List<MatchmakingSelectPanel>();

            foreach (var panel in panelGridContainer.Children.ToArray())
            {
                panel.AllowSelection = false;

                if (!candidateItemIds.Contains(panel.Item.ID))
                {
                    panel.PopOutAndExpire(duration: duration / 2, delay: rng.NextDouble() * duration / 2);
                    continue;
                }

                remainingPanels.Add(panel);
            }

            rng.Shuffle(remainingPanels.AsSpan());

            foreach (var panel in remainingPanels)
            {
                var position = panel.ScreenSpaceDrawQuad.Centre;

                panelGridContainer.Remove(panel, false);

                panel.Anchor = panel.Origin = Anchor.Centre;
                panel.Position = rollContainer.ToLocalSpace(position) - rollContainer.ChildSize / 2;

                rollContainer.Add(panel);
            }
        }

        internal void ArrangeItemsForRollAnimation(double duration = arrange_duration, double stagger = 30)
        {
            var positions = calculateLayoutPositionsForRollAnimation(rollContainer.Children.Count);

            Debug.Assert(positions.Length == rollContainer.Children.Count);

            for (int i = 0; i < positions.Length; i++)
            {
                var panel = rollContainer.Children[i];

                var position = positions[i] * (MatchmakingSelectPanel.SIZE + new Vector2(panel_spacing));

                panel.MoveTo(position, duration + stagger * i, new SplitEasingFunction(Easing.InCubic, Easing.OutExpo, 0.3f));

                Scheduler.AddDelayed(() =>
                {
                    var chan = swooshSample?.GetChannel();
                    if (chan == null) return;

                    chan.Frequency.Value = 1.25f - RNG.NextDouble(0.5f);
                    chan.Play();
                }, stagger * i);
            }
        }

        private static Vector2[] calculateLayoutPositionsForRollAnimation(int panelCount)
        {
            if (panelCount == 1)
                return new[] { Vector2.Zero };

            // goal is to get the positions arranged in clockwise order, with the top-left position being the first one
            // to keep things simple the positions are first inserted in the order: right row, optional bottom center panel, left row backwards
            // then the positions get shifted by 1 to move the top-left position into the first spot

            bool hasCenterPanel = panelCount % 2 == 1;
            int rowCount = (panelCount + 1) / 2;
            int outerRowCount = hasCenterPanel ? rowCount - 1 : rowCount;

            float yOffset = -(rowCount - 1f) / 2;

            var positions = new Vector2[panelCount];

            for (int row = 0; row < outerRowCount; row++)
            {
                positions[row] = new Vector2(0.5f, row + yOffset);
            }

            if (hasCenterPanel)
            {
                int centerIndex = panelCount / 2;

                positions[centerIndex] = new Vector2(0, outerRowCount + yOffset);
            }

            for (int row = 0; row < outerRowCount; row++)
            {
                int index = positions.Length - 1 - row;

                positions[index] = new Vector2(-0.5f, row + yOffset);
            }

            return positions.TakeLast(1).Concat(positions.SkipLast(1)).ToArray();
        }

        internal void PlayRollAnimation(long finalItem, double duration = roll_duration)
        {
            const int minimum_steps = 20;

            int finalItemIndex = rollContainer.Children
                                              .Select(it => it.Item.ID)
                                              .ToImmutableList()
                                              .IndexOf(finalItem);

            Debug.Assert(finalItemIndex >= 0);

            int numSteps = minimum_steps;
            while ((numSteps - 1) % rollContainer.Children.Count != finalItemIndex)
                numSteps++;

            MatchmakingSelectPanel? lastPanel = null;

            for (int i = 0; i < numSteps; i++)
            {
                float progress = ((float)i) / (numSteps - 1);

                double delay = Math.Pow(progress, 2.5) * duration;
                var panel = rollContainer.Children[i % rollContainer.Children.Count];

                int ii = i;
                Scheduler.AddDelayed(() =>
                {
                    lastPanel?.HideBorder();
                    panel.ShowBorder();

                    if (lastSamplePlayback == null || Time.Current - lastSamplePlayback > OsuGameBase.SAMPLE_DEBOUNCE_TIME)
                    {
                        int sequenceIdx = ii % spin_sample_sequence.Length;
                        spinSamples[spin_sample_sequence[sequenceIdx]]?.Play();
                        lastSamplePlayback = Time.Current;
                    }

                    lastPanel = panel;
                }, delay);
            }
        }

        internal void PresentRolledBeatmap(long finalItem)
        {
            Debug.Assert(rollContainer.Children.Any(it => it.Item.ID == finalItem));

            foreach (var panel in rollContainer.Children)
            {
                if (panel.Item.ID != finalItem)
                {
                    panel.FadeOut(200);
                    panel.PopOutAndExpire(easing: Easing.InQuad);
                    continue;
                }

                // if we changed child depth without scheduling we'd change the order of the panels while iterating
                Schedule(() =>
                {
                    rollContainer.ChangeChildDepth(panel, float.MinValue);

                    panel.ShowChosenBorder();
                    panel.MoveTo(Vector2.Zero, 1000, Easing.OutExpo)
                         .ScaleTo(1.5f, 1000, Easing.OutExpo);

                    resultSample?.Play();
                });
            }
        }

        internal void PresentUnanimouslyChosenBeatmap(long finalItem)
        {
            // TODO: display special animation in this case

            PresentRolledBeatmap(finalItem);
        }

        private readonly TaskCompletionSource panelsLoaded = new TaskCompletionSource();

        private void whenPanelsLoaded(Action action) => Task.Run(async () =>
        {
            await panelsLoaded.Task;
            Schedule(action);
        });

        private partial class PanelGridContainer : FillFlowContainer<MatchmakingSelectPanel>
        {
            public bool LayoutDisabled;

            protected override IEnumerable<Vector2> ComputeLayoutPositions()
            {
                if (LayoutDisabled)
                    return FlowingChildren.Select(c => c.Position);

                return base.ComputeLayoutPositions();
            }
        }

        private readonly struct SplitEasingFunction(DefaultEasingFunction easeIn, DefaultEasingFunction easeOut, float ratio) : IEasingFunction
        {
            public SplitEasingFunction(Easing easeIn, Easing easeOut, float ratio = 0.5f)
                : this(new DefaultEasingFunction(easeIn), new DefaultEasingFunction(easeOut), ratio)
            {
            }

            public double ApplyEasing(double time)
            {
                if (time < ratio)
                    return easeIn.ApplyEasing(time / ratio) * ratio;

                return double.Lerp(ratio, 1, easeOut.ApplyEasing((time - ratio) / (1 - ratio)));
            }
        }
    }
}<|MERGE_RESOLUTION|>--- conflicted
+++ resolved
@@ -148,14 +148,9 @@
         {
             playlistItems.TryGetValue(item.ID, out var playlistItem);
 
-<<<<<<< HEAD
             Debug.Assert(playlistItem != null);
-=======
-            panel.DisplayItem(item);
+
             randomRevealSample?.Play();
-        }
->>>>>>> 45e8df7a
-
             randomPanel.RevealBeatmap(playlistItem.Beatmap, playlistItem.Mods);
         });
 
