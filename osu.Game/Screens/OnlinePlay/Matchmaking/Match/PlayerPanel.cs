// Copyright (c) ppy Pty Ltd <contact@ppy.sh>. Licensed under the MIT Licence.
// See the LICENCE file in the repository root for full licence text.

using System;
using System.Collections.Generic;
using System.Globalization;
using System.Linq;
using Humanizer;
using osu.Framework.Allocation;
using osu.Framework.Audio;
using osu.Framework.Audio.Sample;
using osu.Framework.Extensions.ObjectExtensions;
using osu.Framework.Graphics;
using osu.Framework.Graphics.Containers;
using osu.Framework.Graphics.Cursor;
using osu.Framework.Graphics.Shapes;
using osu.Framework.Graphics.UserInterface;
using osu.Framework.Input.Events;
using osu.Framework.Screens;
using osu.Framework.Utils;
using osu.Game.Graphics;
using osu.Game.Graphics.Containers;
using osu.Game.Graphics.Sprites;
using osu.Game.Graphics.UserInterface;
using osu.Game.Localisation;
using osu.Game.Online;
using osu.Game.Online.API;
using osu.Game.Online.API.Requests.Responses;
using osu.Game.Online.Chat;
using osu.Game.Online.Matchmaking.Events;
using osu.Game.Online.Metadata;
using osu.Game.Online.Multiplayer;
using osu.Game.Online.Multiplayer.MatchTypes.Matchmaking;
using osu.Game.Online.Rooms;
using osu.Game.Overlays;
using osu.Game.Resources.Localisation.Web;
using osu.Game.Screens.OnlinePlay.Matchmaking.Match.Results;
using osu.Game.Screens.Play;
using osu.Game.Users;
using osuTK;

namespace osu.Game.Screens.OnlinePlay.Matchmaking.Match
{
    /// <summary>
    /// A panel used throughout matchmaking to represent a user, including local information like their
    /// rank and high level statistics in the matchmaking system.
    /// </summary>
    public partial class PlayerPanel : OsuClickableContainer, IHasContextMenu
    {
        private static readonly Vector2 size_horizontal = new Vector2(250, 100);
        private static readonly Vector2 size_vertical = new Vector2(150, 200);
        private static readonly Vector2 avatar_size = new Vector2(80);

        public readonly MultiplayerRoomUser RoomUser;

        /// <summary>
        /// Perform an action in addition to showing the user's profile.
        /// This should be used to perform auxiliary tasks and not as a primary action for clicking a user panel (to maintain a consistent UX).
        /// </summary>
        public new Action? Action;

        [Resolved]
        private MultiplayerClient client { get; set; } = null!;

        [Resolved]
        private IAPIProvider api { get; set; } = null!;

        [Resolved]
        private UserProfileOverlay? profileOverlay { get; set; }

        [Resolved]
        private ChannelManager? channelManager { get; set; }

        [Resolved]
        private ChatOverlay? chatOverlay { get; set; }

        [Resolved]
        private IDialogOverlay? dialogOverlay { get; set; }

        [Resolved]
        private OverlayColourProvider? colourProvider { get; set; }

        [Resolved]
        private IPerformFromScreenRunner? performer { get; set; }

        [Resolved]
        private OsuColour colours { get; set; } = null!;

        [Resolved]
        private MultiplayerClient? multiplayerClient { get; set; }

        [Resolved]
        private MetadataClient? metadataClient { get; set; }

        public readonly APIUser User;
        private readonly Action viewProfile;

        private OsuSpriteText rankText = null!;
        private OsuSpriteText scoreText = null!;

        private Drawable avatarPositionTarget = null!;
        private Drawable avatarJumpTarget = null!;
        private Drawable avatar = null!;
        private OsuSpriteText username = null!;

        private Container mainContent = null!;

        private Box solidBackgroundLayer = null!;
        private Drawable background = null!;

        private OsuSpriteText quitText = null!;
        private BufferedContainer backgroundQuitTarget = null!;
        private BufferedContainer avatarQuitTarget = null!;

        private Box downloadProgressBar = null!;

        private PlayerPanelDisplayMode displayMode = PlayerPanelDisplayMode.Horizontal;
        private bool hasQuit;

        private enum InteractionSampleType
        {
            PlayerJump,
            PlayerReJump,
            OtherPlayerJump,
        }

        private Dictionary<InteractionSampleType, Sample?> interactionSamples = new Dictionary<InteractionSampleType, Sample?>();
        private readonly Dictionary<InteractionSampleType, SampleChannel?> interactionSampleChannels = new Dictionary<InteractionSampleType, SampleChannel?>();
        private double samplePitch;
        private double? lastSamplePlayback;

        public PlayerPanel(MultiplayerRoomUser user)
            : base(HoverSampleSet.Button)
        {
            ArgumentNullException.ThrowIfNull(user.User);

            User = user.User;
            RoomUser = user;

            base.Action = viewProfile = () =>
            {
                Action?.Invoke();
                profileOverlay?.ShowUser(User);
            };
        }

        [BackgroundDependencyLoader]
        private void load(AudioManager audio)
        {
            Content.Masking = true;
            Content.CornerRadius = 10;
            Content.CornerExponent = 10;
            Content.Anchor = Anchor.Centre;
            Content.Origin = Anchor.Centre;

            Child = backgroundQuitTarget = new BufferedContainer
            {
                FrameBufferScale = new Vector2(1.5f),
                RelativeSizeAxes = Axes.Both,
                Children = new[]
                {
                    solidBackgroundLayer = new Box
                    {
                        RelativeSizeAxes = Axes.Both,
                        Colour = colourProvider?.Background5 ?? colours.Gray1
                    },
                    background = new UserCoverBackground
                    {
                        RelativeSizeAxes = Axes.Both,
                        Anchor = Anchor.Centre,
                        Origin = Anchor.Centre,
                        Colour = colours.Gray7,
                        User = User
                    },
                    new Container
                    {
                        Anchor = Anchor.Centre,
                        Origin = Anchor.Centre,
                        RelativeSizeAxes = Axes.Both,
                        Children = new Drawable[]
                        {
                            mainContent = new Container
                            {
                                Anchor = Anchor.Centre,
                                Origin = Anchor.Centre,
                                RelativeSizeAxes = Axes.Both,
                                Children = new[]
                                {
                                    quitText = new OsuSpriteText
                                    {
                                        Anchor = Anchor.Centre,
                                        Origin = Anchor.Centre,
                                        Text = "QUIT",
                                        Font = OsuFont.Default.With(weight: "Bold", size: 70),
                                        Rotation = -22.5f,
                                        Colour = OsuColour.Gray(0.3f),
                                        Blending = BlendingParameters.Additive
                                    },
                                    avatarPositionTarget = new Container
                                    {
                                        Origin = Anchor.Centre,
                                        Size = avatar_size,
                                        Child = avatarJumpTarget = new Container
                                        {
                                            Anchor = Anchor.BottomCentre,
                                            Origin = Anchor.BottomCentre,
                                            RelativeSizeAxes = Axes.Both,
                                            Child = avatar = new Container
                                            {
                                                Anchor = Anchor.Centre,
                                                Origin = Anchor.Centre,
                                                RelativeSizeAxes = Axes.Both,
                                                // Needs to be re-buffered as the avatar is proxied outside of the parent buffered container.
                                                Child = avatarQuitTarget = new BufferedContainer
                                                {
                                                    FrameBufferScale = new Vector2(1.5f),
                                                    RelativeSizeAxes = Axes.Both,
                                                    Child = new MatchmakingAvatar(User, isOwnUser: User.Id == api.LocalUser.Value.Id)
                                                    {
                                                        Anchor = Anchor.Centre,
                                                        Origin = Anchor.Centre,
                                                        RelativeSizeAxes = Axes.Both,
                                                        Size = Vector2.One
                                                    }
                                                }
                                            },
                                        }
                                    },
                                    rankText = new OsuSpriteText
                                    {
                                        Alpha = 0,
                                        Anchor = Anchor.BottomRight,
                                        Origin = Anchor.BottomCentre,
                                        Blending = BlendingParameters.Additive,
                                        Margin = new MarginPadding(4),
                                        Text = "-",
                                        Font = OsuFont.Style.Title.With(size: 55),
                                    },
                                    username = new OsuSpriteText
                                    {
                                        Alpha = 0,
                                        Anchor = Anchor.BottomCentre,
                                        Origin = Anchor.BottomCentre,
                                        Text = User.Username,
                                        Font = OsuFont.Style.Heading1,
                                    },
                                    scoreText = new OsuSpriteText
                                    {
                                        Alpha = 0,
                                        Margin = new MarginPadding(10),
                                        Anchor = Anchor.BottomCentre,
                                        Origin = Anchor.BottomCentre,
                                        Font = OsuFont.Style.Heading2,
                                        Text = "0 pts"
                                    }
                                }
                            },
                            downloadProgressBar = new Box
                            {
                                Anchor = Anchor.BottomLeft,
                                Origin = Anchor.BottomLeft,
                                RelativeSizeAxes = Axes.X,
                                Size = new Vector2(0, 4),
                                Colour = colourProvider?.Content2 ?? colours.Gray3
                            }
                        }
                    }
                }
            };

            // Allow avatar to exist outside of masking for when it jumps around and stuff.
            AddInternal(avatar.CreateProxy());

            interactionSamples = new Dictionary<InteractionSampleType, Sample?>
            {
                { InteractionSampleType.PlayerJump, audio.Samples.Get(@"Multiplayer/Matchmaking/player-jump") },
                { InteractionSampleType.PlayerReJump, audio.Samples.Get(@"Multiplayer/Matchmaking/player-rejump") },
                { InteractionSampleType.OtherPlayerJump, audio.Samples.Get(@"Multiplayer/Matchmaking/player-jump-other") }
            };
        }

        protected override void LoadComplete()
        {
            base.LoadComplete();

            updateLayout(true);

            client.MatchRoomStateChanged += onRoomStateChanged;
            client.MatchEvent += onMatchEvent;
            client.BeatmapAvailabilityChanged += onBeatmapAvailabilityChanged;

            onRoomStateChanged(client.Room!.MatchState);

            avatar.ScaleTo(0)
                  .ScaleTo(1, 500, Easing.OutElasticHalf)
                  .FadeIn(200);

            // pick a random pitch to be used by the player for duration of this session
            samplePitch = 0.75f + RNG.NextDouble(0f, 0.75f);
        }

        public PlayerPanelDisplayMode DisplayMode
        {
            get => displayMode;
            set
            {
                displayMode = value;
                if (IsLoaded)
                    updateLayout(false);
            }
        }

        public bool HasQuit
        {
            get => hasQuit;
            set
            {
                hasQuit = value;
                if (IsLoaded)
                    updateLayout(false);
            }
        }

        private bool horizontal => displayMode == PlayerPanelDisplayMode.Horizontal;

        private Vector2 avatarPosition
        {
            get
            {
                switch (displayMode)
                {
                    case PlayerPanelDisplayMode.AvatarOnly:
                        return avatar_size / 2;

                    case PlayerPanelDisplayMode.Horizontal:
                        return new Vector2(50);

                    case PlayerPanelDisplayMode.Vertical:
                        return new Vector2(75, 50);

                    default:
                        throw new ArgumentOutOfRangeException();
                }
            }
        }

        private void updateLayout(bool instant)
        {
            double duration = instant ? 0 : 1000;

            avatarPositionTarget.MoveTo(avatarPosition, duration, Easing.OutPow10);

            switch (displayMode)
            {
                case PlayerPanelDisplayMode.AvatarOnly:
                    rankText.Hide();
                    scoreText.Hide();
                    username.Hide();

                    background.FadeOut(200, Easing.OutQuint);
                    solidBackgroundLayer.FadeOut(200, Easing.OutQuint);

                    this.ResizeTo(avatar_size, duration, Easing.OutPow10);
                    break;

                case PlayerPanelDisplayMode.Horizontal:
                case PlayerPanelDisplayMode.Vertical:
                    background.FadeIn(200);
                    solidBackgroundLayer.FadeIn(200);

                    using (BeginDelayedSequence(100))
                    {
                        username.FadeIn(600);

                        using (BeginDelayedSequence(100))
                        {
                            scoreText.FadeIn(600);

                            using (BeginDelayedSequence(100))
                            {
                                rankText.FadeTo(1, 600);
                            }
                        }
                    }

                    this.ResizeTo(horizontal ? size_horizontal : size_vertical, duration, Easing.OutPow10);

                    rankText.MoveTo(horizontal ? new Vector2(-40, -20) : new Vector2(-70, 0), duration, Easing.OutPow10);
                    username.MoveTo(horizontal ? new Vector2(0, -46) : new Vector2(0, -86), duration, Easing.OutPow10);
                    scoreText.MoveTo(horizontal ? new Vector2(0, -16) : new Vector2(0, -56), duration, Easing.OutPow10);
                    quitText.MoveTo(horizontal ? new Vector2(40, 0) : new Vector2(0, 40), duration, Easing.OutPow10);
                    break;

                default:
                    throw new ArgumentOutOfRangeException();
            }

            // quit text doesn't fit on avataronly mode.
            if (HasQuit && displayMode != PlayerPanelDisplayMode.AvatarOnly)
                quitText.FadeIn(duration, Easing.OutPow10);
            else
                quitText.FadeOut(duration, Easing.OutPow10);

            if (HasQuit)
            {
                backgroundQuitTarget.GrayscaleTo(1, duration, Easing.OutPow10);
                avatarQuitTarget.GrayscaleTo(1, duration, Easing.OutPow10);
            }
            else
            {
                backgroundQuitTarget.GrayscaleTo(0, duration, Easing.OutPow10);
                avatarQuitTarget.GrayscaleTo(0, duration, Easing.OutPow10);
            }
        }

        protected override void Update()
        {
            base.Update();

            // Not sure why this is required but it is.
            avatarQuitTarget.Alpha = Alpha;
        }

        protected override bool OnHover(HoverEvent e)
        {
            Content.ScaleTo(1.03f, 2000, Easing.OutPow10);
            mainContent.ScaleTo(1.03f, 2000, Easing.OutPow10);
            return base.OnHover(e);
        }

        protected override void OnHoverLost(HoverLostEvent e)
        {
            Content.ScaleTo(1f, 750, Easing.OutPow10);
            mainContent.ScaleTo(1, 750, Easing.OutPow10);

            mainContent.MoveTo(Vector2.Zero, 1250, Easing.OutPow10);
            avatarPositionTarget.MoveTo(avatarPosition, 1250, Easing.OutPow10);
            base.OnHoverLost(e);
        }

        protected override bool OnMouseMove(MouseMoveEvent e)
        {
            var offset = (avatarPositionTarget.ToLocalSpace(e.ScreenSpaceMousePosition) - avatarPositionTarget.DrawSize / 2) * 0.02f;

            mainContent.MoveTo(offset * 0.5f, 2000, Easing.OutPow10);
            avatarPositionTarget.MoveTo(avatarPosition + offset, 2000, Easing.OutPow10);
            return base.OnMouseMove(e);
        }

        private void onRoomStateChanged(MatchRoomState? state) => Scheduler.Add(() =>
        {
            if (state is not MatchmakingRoomState matchmakingState)
                return;

            if (!matchmakingState.Users.UserDictionary.TryGetValue(User.Id, out MatchmakingUser? userScore))
                return;

            if (userScore.Placement == null)
                return;

            rankText.Text = userScore.Placement.Value.Ordinalize(CultureInfo.CurrentCulture);
            rankText.FadeColour(SubScreenResults.ColourForPlacement(userScore.Placement.Value));
            scoreText.Text = $"{userScore.Points} pts";
        });

        private int consecutiveJumps;

        private void onMatchEvent(MatchServerEvent e)
        {
            switch (e)
            {
                case MatchmakingAvatarActionEvent action:
                    if (action.UserId != RoomUser.UserID)
                        break;

                    switch (action.Action)
                    {
                        case MatchmakingAvatarAction.Jump:
                            var movement = avatarJumpTarget.Delay(0);
                            var scale = avatarJumpTarget.Delay(0);

                            // only increase height if the user jumps again while in a "jumped" state.
                            // this avoids building up large jumps from very quick spam, and adds a timing game.
                            bool isConsecutive = avatarJumpTarget.Y < 0;

                            if (isConsecutive)
                            {
                                consecutiveJumps++;

                                if (avatarJumpTarget.Y > 0)
                                    movement = movement.MoveToY(0);

                                movement = movement.MoveToY(5, 100, Easing.Out);
                                scale = scale.ScaleTo(new Vector2(1, 0.95f), 100, Easing.Out);
                            }
                            else
                            {
                                consecutiveJumps = 0;
                            }

                            float multiplier = 1 + 0.3f * Math.Min(10, consecutiveJumps);

                            movement.Then().MoveToY(-10 * multiplier, 200, Easing.Out)
                                    .Then().MoveToY(0, 200, Easing.In);

                            scale.Then().ScaleTo(new Vector2(1, 1.05f), 200, Easing.Out)
                                 .Then().ScaleTo(new Vector2(1, 0.95f), 200, Easing.In)
                                 .Then().ScaleTo(Vector2.One, 800, Easing.OutElastic);

                            // only play jump sample if panel is visible
                            if (Alpha > 0)
                                playJumpSample(isConsecutive);

                            break;
                    }

                    break;
            }
        }

<<<<<<< HEAD
        private void playJumpSample(bool rejumping)
        {
            bool isLocalUser = User.OnlineID == client.LocalUser?.UserID;

            if (isLocalUser)
                playInteractionSample(rejumping ? InteractionSampleType.PlayerReJump : InteractionSampleType.PlayerJump);
            else
                playInteractionSample(InteractionSampleType.OtherPlayerJump);
        }

        private void playInteractionSample(InteractionSampleType sampleType)
        {
            bool enoughTimePassedSinceLastPlayback = lastSamplePlayback == null || Time.Current - lastSamplePlayback.Value >= OsuGameBase.SAMPLE_DEBOUNCE_TIME;
            if (!enoughTimePassedSinceLastPlayback)
                return;

            Sample? targetSample = interactionSamples[sampleType];
            SampleChannel? targetChannel = interactionSampleChannels.GetValueOrDefault(sampleType);

            targetChannel?.Stop();
            targetChannel = targetSample?.GetChannel();

            if (targetChannel == null)
                return;

            float horizontalPos = BoundingBox.Centre.X / Parent!.ToLocalSpace(Parent!.ScreenSpaceDrawQuad).Width;
            // rescale balance from 0..1 to -1..1
            float balance = -1f + horizontalPos * 2f;

            targetChannel.Frequency.Value = samplePitch;
            targetChannel.Balance.Value = balance * OsuGameBase.SFX_STEREO_STRENGTH;
            targetChannel.Play();

            interactionSampleChannels[sampleType] = targetChannel;

            lastSamplePlayback = Time.Current;
        }
=======
        private void onBeatmapAvailabilityChanged(MultiplayerRoomUser user, BeatmapAvailability availability) => Scheduler.Add(() =>
        {
            if (availability.State == DownloadState.Downloading)
                downloadProgressBar.FadeIn(200, Easing.OutPow10);
            else
                downloadProgressBar.FadeOut(200, Easing.OutPow10);

            downloadProgressBar.ResizeWidthTo(availability.DownloadProgress ?? 0, 200, Easing.OutPow10);
        });
>>>>>>> dbefba57

        protected override void Dispose(bool isDisposing)
        {
            base.Dispose(isDisposing);

            if (client.IsNotNull())
            {
                client.MatchRoomStateChanged -= onRoomStateChanged;
                client.MatchEvent -= onMatchEvent;
                client.BeatmapAvailabilityChanged -= onBeatmapAvailabilityChanged;
            }
        }

        public MenuItem[] ContextMenuItems
        {
            get
            {
                List<MenuItem> items = new List<MenuItem>
                {
                    new OsuMenuItem(ContextMenuStrings.ViewProfile, MenuItemType.Highlighted, viewProfile)
                };

                if (User.Equals(api.LocalUser.Value))
                    return items.ToArray();

                items.Add(new OsuMenuItem(UsersStrings.CardSendMessage, MenuItemType.Standard, () =>
                {
                    channelManager?.OpenPrivateChannel(User);
                    chatOverlay?.Show();
                }));

                items.Add(!isUserBlocked()
                    ? new OsuMenuItem(UsersStrings.BlocksButtonBlock, MenuItemType.Destructive, () => dialogOverlay?.Push(ConfirmBlockActionDialog.Block(User)))
                    : new OsuMenuItem(UsersStrings.BlocksButtonUnblock, MenuItemType.Standard, () => dialogOverlay?.Push(ConfirmBlockActionDialog.Unblock(User))));

                if (isUserOnline())
                {
                    items.Add(new OsuMenuItem(ContextMenuStrings.SpectatePlayer, MenuItemType.Standard, () =>
                    {
                        if (isUserOnline())
                            performer?.PerformFromScreen(s => s.Push(new SoloSpectatorScreen(User)));
                    }));

                    if (canInviteUser())
                    {
                        items.Add(new OsuMenuItem(ContextMenuStrings.InvitePlayer, MenuItemType.Standard, () =>
                        {
                            if (canInviteUser())
                                multiplayerClient!.InvitePlayer(User.Id);
                        }));
                    }
                }

                return items.ToArray();

                bool isUserOnline() => metadataClient?.GetPresence(User.OnlineID) != null;
                bool canInviteUser() => isUserOnline() && multiplayerClient?.Room?.Users.All(u => u.UserID != User.Id) == true;
                bool isUserBlocked() => api.LocalUserState.Blocks.Any(b => b.TargetID == User.OnlineID);
            }
        }
    }

    public enum PlayerPanelDisplayMode
    {
        AvatarOnly,
        Horizontal,
        Vertical
    }
}<|MERGE_RESOLUTION|>--- conflicted
+++ resolved
@@ -518,7 +518,16 @@
             }
         }
 
-<<<<<<< HEAD
+        private void onBeatmapAvailabilityChanged(MultiplayerRoomUser user, BeatmapAvailability availability) => Scheduler.Add(() =>
+        {
+            if (availability.State == DownloadState.Downloading)
+                downloadProgressBar.FadeIn(200, Easing.OutPow10);
+            else
+                downloadProgressBar.FadeOut(200, Easing.OutPow10);
+
+            downloadProgressBar.ResizeWidthTo(availability.DownloadProgress ?? 0, 200, Easing.OutPow10);
+        });
+
         private void playJumpSample(bool rejumping)
         {
             bool isLocalUser = User.OnlineID == client.LocalUser?.UserID;
@@ -556,17 +565,6 @@
 
             lastSamplePlayback = Time.Current;
         }
-=======
-        private void onBeatmapAvailabilityChanged(MultiplayerRoomUser user, BeatmapAvailability availability) => Scheduler.Add(() =>
-        {
-            if (availability.State == DownloadState.Downloading)
-                downloadProgressBar.FadeIn(200, Easing.OutPow10);
-            else
-                downloadProgressBar.FadeOut(200, Easing.OutPow10);
-
-            downloadProgressBar.ResizeWidthTo(availability.DownloadProgress ?? 0, 200, Easing.OutPow10);
-        });
->>>>>>> dbefba57
 
         protected override void Dispose(bool isDisposing)
         {
