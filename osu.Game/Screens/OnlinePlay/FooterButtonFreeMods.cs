--- conflicted
+++ resolved
@@ -9,11 +9,8 @@
 
 namespace osu.Game.Screens.OnlinePlay
 {
-<<<<<<< HEAD
-    public class FooterButtonFreeMods : FooterButton
-=======
-    public partial class FooterButtonFreeMods : FooterButton, IHasCurrentValue<IReadOnlyList<Mod>>
->>>>>>> 61bfd2f6
+    public partial class FooterButtonFreeMods : FooterButton
+
     {
         [BackgroundDependencyLoader]
         private void load()
