﻿// Copyright (c) ppy Pty Ltd <contact@ppy.sh>. Licensed under the MIT Licence.
// See the LICENCE file in the repository root for full licence text.

using Humanizer;
using JetBrains.Annotations;
using osu.Framework.Allocation;
using osu.Framework.Graphics;
using osu.Framework.Graphics.Containers;
using osu.Framework.Screens;
using osu.Game.Graphics;
using osu.Game.Graphics.Sprites;
using osu.Game.Overlays;
using osuTK;

namespace osu.Game.Screens.OnlinePlay
{
    public class Header : Container
    {
        public const float HEIGHT = 80;

        private readonly ScreenStack stack;
        private readonly MultiHeaderTitle title;

        public Header(string mainTitle, ScreenStack stack)
        {
            this.stack = stack;

            RelativeSizeAxes = Axes.X;
            Height = HEIGHT;
            Padding = new MarginPadding { Left = WaveOverlayContainer.WIDTH_PADDING };

            Child = title = new MultiHeaderTitle(mainTitle)
            {
                Anchor = Anchor.CentreLeft,
                Origin = Anchor.CentreLeft,
            };

            // unnecessary to unbind these as this header has the same lifetime as the screen stack we are attaching to.
            stack.ScreenPushed += (_, __) => updateSubScreenTitle();
            stack.ScreenExited += (_, __) => updateSubScreenTitle();
        }

        private void updateSubScreenTitle() => title.Screen = stack.CurrentScreen as IOnlinePlaySubScreen;

        private class MultiHeaderTitle : CompositeDrawable
        {
            private const float spacing = 6;

            private readonly OsuSpriteText dot;
            private readonly OsuSpriteText pageTitle;

            [CanBeNull]
            public IOnlinePlaySubScreen Screen
            {
                set => pageTitle.Text = value?.ShortTitle.Titleize() ?? string.Empty;
            }

            public MultiHeaderTitle(string mainTitle)
            {
                AutoSizeAxes = Axes.Both;

                InternalChildren = new Drawable[]
                {
                    new FillFlowContainer
                    {
                        AutoSizeAxes = Axes.Both,
                        Spacing = new Vector2(spacing, 0),
                        Direction = FillDirection.Horizontal,
                        Children = new Drawable[]
                        {
                            new OsuSpriteText
                            {
                                Anchor = Anchor.CentreLeft,
                                Origin = Anchor.CentreLeft,
                                Font = OsuFont.TorusAlternate.With(size: 24),
                                Text = mainTitle
                            },
                            dot = new OsuSpriteText
                            {
                                Anchor = Anchor.CentreLeft,
                                Origin = Anchor.CentreLeft,
                                Font = OsuFont.TorusAlternate.With(size: 24),
                                Text = "·"
                            },
                            pageTitle = new OsuSpriteText
                            {
                                Anchor = Anchor.CentreLeft,
                                Origin = Anchor.CentreLeft,
<<<<<<< HEAD
                                Font = OsuFont.GetFont(size: 24),
                                Text = "screen.multi.generic.lounge"
=======
                                Font = OsuFont.TorusAlternate.With(size: 24),
                                Text = "Lounge"
>>>>>>> 622e81f4
                            }
                        }
                    },
                };
            }

            [BackgroundDependencyLoader]
            private void load(OsuColour colours)
            {
                pageTitle.Colour = dot.Colour = colours.Yellow;
            }
        }
    }
}<|MERGE_RESOLUTION|>--- conflicted
+++ resolved
@@ -86,13 +86,8 @@
                             {
                                 Anchor = Anchor.CentreLeft,
                                 Origin = Anchor.CentreLeft,
-<<<<<<< HEAD
-                                Font = OsuFont.GetFont(size: 24),
-                                Text = "screen.multi.generic.lounge"
-=======
                                 Font = OsuFont.TorusAlternate.With(size: 24),
-                                Text = "Lounge"
->>>>>>> 622e81f4
+                                Text = "大厅"
                             }
                         }
                     },
