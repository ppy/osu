﻿// Copyright (c) ppy Pty Ltd <contact@ppy.sh>. Licensed under the MIT Licence.
// See the LICENCE file in the repository root for full licence text.

<<<<<<< HEAD
=======
using Humanizer;
using JetBrains.Annotations;
>>>>>>> 9e799efb
using osu.Framework.Allocation;
using osu.Framework.Graphics;
using osu.Framework.Graphics.Containers;
using osu.Framework.Screens;
using osu.Game.Graphics;
using osu.Game.Graphics.Sprites;
using osu.Game.Overlays;
using osuTK;

namespace osu.Game.Screens.OnlinePlay
{
    public class Header : Container
    {
        public const float HEIGHT = 80;

        private readonly ScreenStack stack;
        private readonly MultiHeaderTitle title;

        public Header(string mainTitle, ScreenStack stack)
        {
            this.stack = stack;

            RelativeSizeAxes = Axes.X;
            Height = HEIGHT;
            Padding = new MarginPadding { Left = WaveOverlayContainer.WIDTH_PADDING };

            Child = title = new MultiHeaderTitle(mainTitle)
            {
                Anchor = Anchor.CentreLeft,
                Origin = Anchor.CentreLeft,
            };

            // unnecessary to unbind these as this header has the same lifetime as the screen stack we are attaching to.
            stack.ScreenPushed += (_, __) => updateSubScreenTitle();
            stack.ScreenExited += (_, __) => updateSubScreenTitle();
        }

        private void updateSubScreenTitle() => title.Screen = stack.CurrentScreen as IOnlinePlaySubScreen;

        private class MultiHeaderTitle : CompositeDrawable
        {
            private const float spacing = 6;

            private readonly OsuSpriteText dot;
            private readonly OsuSpriteText pageTitle;

            [CanBeNull]
            public IOnlinePlaySubScreen Screen
            {
<<<<<<< HEAD
                set => pageTitle.Text = value.ShortTitle; //.Titleize();
=======
                set => pageTitle.Text = value?.ShortTitle.Titleize() ?? string.Empty;
>>>>>>> 9e799efb
            }

            public MultiHeaderTitle(string mainTitle)
            {
                AutoSizeAxes = Axes.Both;

                InternalChildren = new Drawable[]
                {
                    new FillFlowContainer
                    {
                        AutoSizeAxes = Axes.Both,
                        Spacing = new Vector2(spacing, 0),
                        Direction = FillDirection.Horizontal,
                        Children = new Drawable[]
                        {
                            new OsuSpriteText
                            {
                                Anchor = Anchor.CentreLeft,
                                Origin = Anchor.CentreLeft,
                                Font = OsuFont.GetFont(size: 24),
                                Text = mainTitle
                            },
                            dot = new OsuSpriteText
                            {
                                Anchor = Anchor.CentreLeft,
                                Origin = Anchor.CentreLeft,
                                Font = OsuFont.GetFont(size: 24),
                                Text = "·"
                            },
                            pageTitle = new OsuSpriteText
                            {
                                Anchor = Anchor.CentreLeft,
                                Origin = Anchor.CentreLeft,
                                Font = OsuFont.GetFont(size: 24),
                                Text = "screen.multi.generic.lounge"
                            }
                        }
                    },
                };
            }

            [BackgroundDependencyLoader]
            private void load(OsuColour colours)
            {
                pageTitle.Colour = dot.Colour = colours.Yellow;
            }
        }
    }
}<|MERGE_RESOLUTION|>--- conflicted
+++ resolved
@@ -1,11 +1,8 @@
 ﻿// Copyright (c) ppy Pty Ltd <contact@ppy.sh>. Licensed under the MIT Licence.
 // See the LICENCE file in the repository root for full licence text.
 
-<<<<<<< HEAD
-=======
 using Humanizer;
 using JetBrains.Annotations;
->>>>>>> 9e799efb
 using osu.Framework.Allocation;
 using osu.Framework.Graphics;
 using osu.Framework.Graphics.Containers;
@@ -55,11 +52,7 @@
             [CanBeNull]
             public IOnlinePlaySubScreen Screen
             {
-<<<<<<< HEAD
-                set => pageTitle.Text = value.ShortTitle; //.Titleize();
-=======
                 set => pageTitle.Text = value?.ShortTitle.Titleize() ?? string.Empty;
->>>>>>> 9e799efb
             }
 
             public MultiHeaderTitle(string mainTitle)
