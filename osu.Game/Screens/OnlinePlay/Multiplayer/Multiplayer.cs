// Copyright (c) ppy Pty Ltd <contact@ppy.sh>. Licensed under the MIT Licence.
// See the LICENCE file in the repository root for full licence text.

using osu.Framework.Allocation;
using osu.Framework.Logging;
using osu.Framework.Screens;
using osu.Game.Online.Multiplayer;
using osu.Game.Screens.OnlinePlay.Components;
using osu.Game.Screens.OnlinePlay.Lounge;

namespace osu.Game.Screens.OnlinePlay.Multiplayer
{
    public class Multiplayer : OnlinePlayScreen
    {
        [Resolved]
        private MultiplayerClient client { get; set; }

        public override void OnResuming(IScreen last)
        {
            base.OnResuming(last);

            if (client.Room != null && client.LocalUser?.State != MultiplayerUserState.Spectating)
                client.ChangeState(MultiplayerUserState.Idle);
        }

        protected override void UpdatePollingRate(bool isIdle)
        {
            var multiplayerRoomManager = (MultiplayerRoomManager)RoomManager;

            if (!this.IsCurrentScreen())
            {
                multiplayerRoomManager.TimeBetweenListingPolls.Value = 0;
                multiplayerRoomManager.TimeBetweenSelectionPolls.Value = 0;
            }
            else
            {
                switch (CurrentSubScreen)
                {
                    case LoungeSubScreen _:
                        multiplayerRoomManager.TimeBetweenListingPolls.Value = isIdle ? 120000 : 15000;
                        multiplayerRoomManager.TimeBetweenSelectionPolls.Value = isIdle ? 120000 : 15000;
                        break;

                    // Don't poll inside the match or anywhere else.
                    default:
                        multiplayerRoomManager.TimeBetweenListingPolls.Value = 0;
                        multiplayerRoomManager.TimeBetweenSelectionPolls.Value = 0;
                        break;
                }
            }

            Logger.Log($"Polling adjusted (listing: {multiplayerRoomManager.TimeBetweenListingPolls.Value}, selection: {multiplayerRoomManager.TimeBetweenSelectionPolls.Value})");
        }

<<<<<<< HEAD
        protected override Room CreateNewRoom() =>
            new Room
            {
                Name = { Value = $"{API.LocalUser}'s awesome room" },
                Category = { Value = RoomCategory.Realtime },
                Type = { Value = MatchType.HeadToHead },
            };

        protected override string ScreenTitle => "screen.multi.multiplayer.multiplayer.screenTitle";
=======
        protected override string ScreenTitle => "Multiplayer";
>>>>>>> 9e799efb

        protected override RoomManager CreateRoomManager() => new MultiplayerRoomManager();

        protected override LoungeSubScreen CreateLounge() => new MultiplayerLoungeSubScreen();
    }
}<|MERGE_RESOLUTION|>--- conflicted
+++ resolved
@@ -52,19 +52,7 @@
             Logger.Log($"Polling adjusted (listing: {multiplayerRoomManager.TimeBetweenListingPolls.Value}, selection: {multiplayerRoomManager.TimeBetweenSelectionPolls.Value})");
         }
 
-<<<<<<< HEAD
-        protected override Room CreateNewRoom() =>
-            new Room
-            {
-                Name = { Value = $"{API.LocalUser}'s awesome room" },
-                Category = { Value = RoomCategory.Realtime },
-                Type = { Value = MatchType.HeadToHead },
-            };
-
-        protected override string ScreenTitle => "screen.multi.multiplayer.multiplayer.screenTitle";
-=======
-        protected override string ScreenTitle => "Multiplayer";
->>>>>>> 9e799efb
+        protected override string ScreenTitle => "多人游戏";
 
         protected override RoomManager CreateRoomManager() => new MultiplayerRoomManager();
 
