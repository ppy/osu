--- conflicted
+++ resolved
@@ -22,40 +22,7 @@
                 client.ChangeState(MultiplayerUserState.Idle);
         }
 
-<<<<<<< HEAD
-        protected override void UpdatePollingRate(bool isIdle)
-        {
-            var multiplayerRoomManager = (MultiplayerRoomManager)RoomManager;
-
-            if (!this.IsCurrentScreen())
-            {
-                multiplayerRoomManager.TimeBetweenListingPolls.Value = 0;
-                multiplayerRoomManager.TimeBetweenSelectionPolls.Value = 0;
-            }
-            else
-            {
-                switch (CurrentSubScreen)
-                {
-                    case LoungeSubScreen _:
-                        multiplayerRoomManager.TimeBetweenListingPolls.Value = isIdle ? 120000 : 15000;
-                        multiplayerRoomManager.TimeBetweenSelectionPolls.Value = isIdle ? 120000 : 15000;
-                        break;
-
-                    // Don't poll inside the match or anywhere else.
-                    default:
-                        multiplayerRoomManager.TimeBetweenListingPolls.Value = 0;
-                        multiplayerRoomManager.TimeBetweenSelectionPolls.Value = 0;
-                        break;
-                }
-            }
-
-            Logger.Log($"Polling adjusted (listing: {multiplayerRoomManager.TimeBetweenListingPolls.Value}, selection: {multiplayerRoomManager.TimeBetweenSelectionPolls.Value})");
-        }
-
         protected override string ScreenTitle => "多人游戏";
-=======
-        protected override string ScreenTitle => "Multiplayer";
->>>>>>> d3dba296
 
         protected override RoomManager CreateRoomManager() => new MultiplayerRoomManager();
 
