--- conflicted
+++ resolved
@@ -74,25 +74,16 @@
             int newCountReady = Room?.Users.Count(u => u.State == MultiplayerUserState.Ready) ?? 0;
             int newCountTotal = Room?.Users.Count(u => u.State != MultiplayerUserState.Spectating) ?? 0;
 
-<<<<<<< HEAD
-            string countText = $"({newCountReady} / {newCountTotal} 已准备)";
-
-            switch (localUser.State)
-            {
-                case MultiplayerUserState.Idle:
-                    button.Text = "准备";
-=======
             switch (localUser?.State)
             {
                 default:
-                    button.Text = "Ready";
->>>>>>> 6cc81c24
+                    button.Text = "准备";
                     updateButtonColour(true);
                     break;
 
                 case MultiplayerUserState.Spectating:
                 case MultiplayerUserState.Ready:
-                    string countText = $"({newCountReady} / {newCountTotal} ready)";
+                    string countText = $"({newCountReady} / {newCountTotal} 已准备)";
 
                     if (Room?.Host?.Equals(localUser) == true)
                     {
