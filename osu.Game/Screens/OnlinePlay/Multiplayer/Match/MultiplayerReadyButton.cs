// Copyright (c) ppy Pty Ltd <contact@ppy.sh>. Licensed under the MIT Licence.
// See the LICENCE file in the repository root for full licence text.

#nullable disable

using System;
using System.Linq;
using JetBrains.Annotations;
using osu.Framework.Allocation;
using osu.Framework.Audio;
using osu.Framework.Audio.Sample;
using osu.Framework.Localisation;
using osu.Framework.Threading;
using osu.Game.Graphics;
using osu.Game.Graphics.Backgrounds;
using osu.Game.Online.Multiplayer;
using osu.Game.Screens.OnlinePlay.Components;

namespace osu.Game.Screens.OnlinePlay.Multiplayer.Match
{
    public class MultiplayerReadyButton : ReadyButton
    {
        public new Triangles Triangles => base.Triangles;

        [Resolved]
        private MultiplayerClient multiplayerClient { get; set; }

        [Resolved]
        private OsuColour colours { get; set; }

        [CanBeNull]
        private MultiplayerRoom room => multiplayerClient.Room;

        private Sample countdownTickSample;
        private Sample countdownWarnSample;
        private Sample countdownWarnFinalSample;

        [BackgroundDependencyLoader]
        private void load(AudioManager audio)
        {
            countdownTickSample = audio.Samples.Get(@"Multiplayer/countdown-tick");
            countdownWarnSample = audio.Samples.Get(@"Multiplayer/countdown-warn");
            countdownWarnFinalSample = audio.Samples.Get(@"Multiplayer/countdown-warn-final");
        }

        protected override void LoadComplete()
        {
            base.LoadComplete();

            multiplayerClient.RoomUpdated += onRoomUpdated;
            onRoomUpdated();
        }

        private MultiplayerCountdown countdown;
        private double countdownChangeTime;
        private ScheduledDelegate countdownUpdateDelegate;

        private void onRoomUpdated() => Scheduler.AddOnce(() =>
        {
            MultiplayerCountdown newCountdown = room?.ActiveCountdowns.SingleOrDefault(c => c is MatchStartCountdown);

            if (newCountdown != countdown)
            {
                countdown = newCountdown;
                countdownChangeTime = Time.Current;
            }

            scheduleNextCountdownUpdate();

            updateButtonText();
            updateButtonColour();
        });

        private void scheduleNextCountdownUpdate()
        {
            countdownUpdateDelegate?.Cancel();

            if (countdown != null)
            {
                // The remaining time on a countdown may be at a fractional portion between two seconds.
                // We want to align certain audio/visual cues to the point at which integer seconds change.
                // To do so, we schedule to the next whole second. Note that scheduler invocation isn't
                // guaranteed to be accurate, so this may still occur slightly late, but even in such a case
                // the next invocation will be roughly correct.
                double timeToNextSecond = countdownTimeRemaining.TotalMilliseconds % 1000;

                countdownUpdateDelegate = Scheduler.AddDelayed(onCountdownTick, timeToNextSecond);
            }
            else
            {
                countdownUpdateDelegate?.Cancel();
                countdownUpdateDelegate = null;
            }

            void onCountdownTick()
            {
                updateButtonText();

                int secondsRemaining = (int)countdownTimeRemaining.TotalSeconds;

                playTickSound(secondsRemaining);

                if (secondsRemaining > 0)
                    scheduleNextCountdownUpdate();
            }
        }

        private void playTickSound(int secondsRemaining)
        {
            if (secondsRemaining < 10) countdownTickSample?.Play();

            if (secondsRemaining <= 3)
            {
                if (secondsRemaining > 0)
                    countdownWarnSample?.Play();
                else
                    countdownWarnFinalSample?.Play();
            }
        }

        private void updateButtonText()
        {
            if (room == null)
            {
                Text = "准备";
                return;
            }

            var localUser = multiplayerClient.LocalUser;

            int countReady = room.Users.Count(u => u.State == MultiplayerUserState.Ready);
            int countTotal = room.Users.Count(u => u.State != MultiplayerUserState.Spectating);
            string countText = $"({countReady} / {countTotal} 已准备)";

            if (countdown != null)
            {
                string countdownText = $"将在{countdownTimeRemaining:mm\\:ss}后开始";

                switch (localUser?.State)
                {
                    default:
                        Text = $"准备 ({countdownText.ToLowerInvariant()})";
                        break;

                    case MultiplayerUserState.Spectating:
                    case MultiplayerUserState.Ready:
                        Text = $"{countdownText} {countText}";
                        break;
                }
            }
            else
            {
                switch (localUser?.State)
                {
                    default:
                        Text = "准备";
                        break;

                    case MultiplayerUserState.Spectating:
                    case MultiplayerUserState.Ready:
                        Text = room.Host?.Equals(localUser) == true
                            ? $"开始 {countText}"
                            : $"等待房主... {countText}";

                        break;
                }
            }
        }

        private TimeSpan countdownTimeRemaining
        {
            get
            {
                double timeElapsed = Time.Current - countdownChangeTime;
                TimeSpan remaining;

                if (timeElapsed > countdown.TimeRemaining.TotalMilliseconds)
                    remaining = TimeSpan.Zero;
                else
                    remaining = countdown.TimeRemaining - TimeSpan.FromMilliseconds(timeElapsed);

                return remaining;
            }
        }

        private void updateButtonColour()
        {
            if (room == null)
            {
                setGreen();
                return;
            }

            var localUser = multiplayerClient.LocalUser;

            switch (localUser?.State)
            {
                default:
                    setGreen();
                    break;

                case MultiplayerUserState.Spectating:
                case MultiplayerUserState.Ready:
                    if (room?.Host?.Equals(localUser) == true && !room.ActiveCountdowns.Any(c => c is MatchStartCountdown))
                        setGreen();
                    else
                        setYellow();

                    break;
            }

            void setYellow()
            {
                BackgroundColour = colours.YellowDark;
                Triangles.ColourDark = colours.YellowDark;
                Triangles.ColourLight = colours.Yellow;
            }

            void setGreen()
            {
                BackgroundColour = colours.Green;
                Triangles.ColourDark = colours.Green;
                Triangles.ColourLight = colours.GreenLight;
            }
        }

        protected override void Dispose(bool isDisposing)
        {
            base.Dispose(isDisposing);

            if (multiplayerClient != null)
                multiplayerClient.RoomUpdated -= onRoomUpdated;
        }

        public override LocalisableString TooltipText
        {
            get
            {
<<<<<<< HEAD
                if (room?.Countdown != null && multiplayerClient.IsHost && multiplayerClient.LocalUser?.State == MultiplayerUserState.Ready && !room.Settings.AutoStartEnabled)
                    return "取消倒计时";
=======
                if (room?.ActiveCountdowns.Any(c => c is MatchStartCountdown) == true
                    && multiplayerClient.IsHost
                    && multiplayerClient.LocalUser?.State == MultiplayerUserState.Ready
                    && !room.Settings.AutoStartEnabled)
                {
                    return "Cancel countdown";
                }
>>>>>>> 96bcfea2

                return base.TooltipText;
            }
        }
    }
}<|MERGE_RESOLUTION|>--- conflicted
+++ resolved
@@ -122,7 +122,7 @@
         {
             if (room == null)
             {
-                Text = "准备";
+                Text = "Ready";
                 return;
             }
 
@@ -130,16 +130,16 @@
 
             int countReady = room.Users.Count(u => u.State == MultiplayerUserState.Ready);
             int countTotal = room.Users.Count(u => u.State != MultiplayerUserState.Spectating);
-            string countText = $"({countReady} / {countTotal} 已准备)";
+            string countText = $"({countReady} / {countTotal} ready)";
 
             if (countdown != null)
             {
-                string countdownText = $"将在{countdownTimeRemaining:mm\\:ss}后开始";
+                string countdownText = $"Starting in {countdownTimeRemaining:mm\\:ss}";
 
                 switch (localUser?.State)
                 {
                     default:
-                        Text = $"准备 ({countdownText.ToLowerInvariant()})";
+                        Text = $"Ready ({countdownText.ToLowerInvariant()})";
                         break;
 
                     case MultiplayerUserState.Spectating:
@@ -153,14 +153,14 @@
                 switch (localUser?.State)
                 {
                     default:
-                        Text = "准备";
+                        Text = "Ready";
                         break;
 
                     case MultiplayerUserState.Spectating:
                     case MultiplayerUserState.Ready:
                         Text = room.Host?.Equals(localUser) == true
-                            ? $"开始 {countText}"
-                            : $"等待房主... {countText}";
+                            ? $"Start match {countText}"
+                            : $"Waiting for host... {countText}";
 
                         break;
                 }
@@ -236,10 +236,6 @@
         {
             get
             {
-<<<<<<< HEAD
-                if (room?.Countdown != null && multiplayerClient.IsHost && multiplayerClient.LocalUser?.State == MultiplayerUserState.Ready && !room.Settings.AutoStartEnabled)
-                    return "取消倒计时";
-=======
                 if (room?.ActiveCountdowns.Any(c => c is MatchStartCountdown) == true
                     && multiplayerClient.IsHost
                     && multiplayerClient.LocalUser?.State == MultiplayerUserState.Ready
@@ -247,7 +243,6 @@
                 {
                     return "Cancel countdown";
                 }
->>>>>>> 96bcfea2
 
                 return base.TooltipText;
             }
