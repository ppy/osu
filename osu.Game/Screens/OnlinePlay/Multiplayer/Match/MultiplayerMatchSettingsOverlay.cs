// Copyright (c) ppy Pty Ltd <contact@ppy.sh>. Licensed under the MIT Licence.
// See the LICENCE file in the repository root for full licence text.

using System;
using System.ComponentModel;
using System.Diagnostics;
using osu.Framework.Allocation;
using osu.Framework.Bindables;
using osu.Framework.Extensions;
using osu.Framework.Extensions.ExceptionExtensions;
using osu.Framework.Graphics;
using osu.Framework.Graphics.Containers;
using osu.Framework.Graphics.Shapes;
using osu.Framework.Screens;
using osu.Game.Graphics;
using osu.Game.Graphics.Containers;
using osu.Game.Graphics.Sprites;
using osu.Game.Graphics.UserInterface;
using osu.Game.Graphics.UserInterfaceV2;
using osu.Game.Online.Multiplayer;
using osu.Game.Online.Rooms;
using osu.Game.Overlays;
using osu.Game.Screens.OnlinePlay.Match.Components;
using osuTK;
using Container = osu.Framework.Graphics.Containers.Container;

namespace osu.Game.Screens.OnlinePlay.Multiplayer.Match
{
    public partial class MultiplayerMatchSettingsOverlay : RoomSettingsOverlay
    {
        private MatchSettings settings = null!;

        protected override OsuButton SubmitButton => settings.ApplyButton;

        [Resolved]
        private OngoingOperationTracker ongoingOperationTracker { get; set; } = null!;

        protected override bool IsLoading => ongoingOperationTracker.InProgress.Value;

        public MultiplayerMatchSettingsOverlay(Room room)
            : base(room)
        {
        }

        protected override void SelectBeatmap() => settings.SelectBeatmap();

        protected override OnlinePlayComposite CreateSettings(Room room) => settings = new MatchSettings(room)
        {
            RelativeSizeAxes = Axes.Both,
            RelativePositionAxes = Axes.Y,
            SettingsApplied = Hide
        };

        protected partial class MatchSettings : OnlinePlayComposite
        {
            private const float disabled_alpha = 0.2f;

            public override bool IsPresent => base.IsPresent || Scheduler.HasPendingTasks;

            public Action? SettingsApplied;

            public OsuTextBox NameField = null!;
            public OsuTextBox MaxParticipantsField = null!;
            public MatchTypePicker TypePicker = null!;
            public OsuEnumDropdown<QueueMode> QueueModeDropdown = null!;
            public OsuTextBox PasswordTextBox = null!;
            public OsuCheckbox AutoSkipCheckbox = null!;
            public RoundedButton ApplyButton = null!;

            public OsuSpriteText ErrorText = null!;

            private OsuEnumDropdown<StartMode> startModeDropdown = null!;
            private OsuSpriteText typeLabel = null!;
            private LoadingLayer loadingLayer = null!;

            public void SelectBeatmap() => selectBeatmapButton.TriggerClick();

            [Resolved]
            private MultiplayerMatchSubScreen matchSubScreen { get; set; } = null!;

            [Resolved]
            private IRoomManager manager { get; set; } = null!;

            [Resolved]
            private MultiplayerClient client { get; set; } = null!;

            [Resolved]
            private OngoingOperationTracker ongoingOperationTracker { get; set; } = null!;

            private readonly IBindable<bool> operationInProgress = new BindableBool();
            private readonly Room room;

            private IDisposable? applyingSettingsOperation;
            private Drawable playlistContainer = null!;
            private DrawableRoomPlaylist drawablePlaylist = null!;
            private RoundedButton selectBeatmapButton = null!;

            public MatchSettings(Room room)
            {
                this.room = room;
            }

            [BackgroundDependencyLoader]
            private void load(OverlayColourProvider colourProvider, OsuColour colours)
            {
                InternalChildren = new Drawable[]
                {
                    new Box
                    {
                        RelativeSizeAxes = Axes.Both,
                        Colour = colourProvider.Background4
                    },
                    new GridContainer
                    {
                        RelativeSizeAxes = Axes.Both,
                        RowDimensions = new[]
                        {
                            new Dimension(),
                            new Dimension(GridSizeMode.AutoSize),
                        },
                        Content = new[]
                        {
                            new Drawable[]
                            {
                                new OsuScrollContainer
                                {
                                    Padding = new MarginPadding
                                    {
                                        Horizontal = OsuScreen.HORIZONTAL_OVERFLOW_PADDING,
                                        Vertical = 10
                                    },
                                    RelativeSizeAxes = Axes.Both,
                                    Children = new[]
                                    {
                                        new FillFlowContainer
                                        {
                                            RelativeSizeAxes = Axes.X,
                                            AutoSizeAxes = Axes.Y,
                                            Direction = FillDirection.Vertical,
                                            Spacing = new Vector2(0, 10),
                                            Children = new[]
                                            {
                                                new Container
                                                {
                                                    Anchor = Anchor.TopCentre,
                                                    Origin = Anchor.TopCentre,
                                                    Padding = new MarginPadding { Horizontal = WaveOverlayContainer.WIDTH_PADDING },
                                                    RelativeSizeAxes = Axes.X,
                                                    AutoSizeAxes = Axes.Y,
                                                    Children = new Drawable[]
                                                    {
                                                        new SectionContainer
                                                        {
                                                            Padding = new MarginPadding { Right = FIELD_PADDING / 2 },
                                                            Children = new[]
                                                            {
                                                                new Section("房间名")
                                                                {
                                                                    Child = NameField = new OsuTextBox
                                                                    {
                                                                        RelativeSizeAxes = Axes.X,
                                                                        TabbableContentContainer = this,
                                                                        LengthLimit = 100,
                                                                    },
                                                                },
                                                                // new Section("Room visibility")
                                                                // {
                                                                //     Alpha = disabled_alpha,
                                                                //     Child = AvailabilityPicker = new RoomAvailabilityPicker
                                                                //     {
                                                                //         Enabled = { Value = false }
                                                                //     },
                                                                // },
                                                                new Section("游戏类型")
                                                                {
                                                                    Child = new FillFlowContainer
                                                                    {
                                                                        AutoSizeAxes = Axes.Y,
                                                                        RelativeSizeAxes = Axes.X,
                                                                        Direction = FillDirection.Vertical,
                                                                        Spacing = new Vector2(7),
                                                                        Children = new Drawable[]
                                                                        {
                                                                            TypePicker = new MatchTypePicker
                                                                            {
                                                                                RelativeSizeAxes = Axes.X,
                                                                            },
                                                                            typeLabel = new OsuSpriteText
                                                                            {
                                                                                Font = OsuFont.GetFont(size: 14),
                                                                                Colour = colours.Yellow
                                                                            },
                                                                        },
                                                                    },
                                                                },
                                                                new Section("队列模式")
                                                                {
                                                                    Child = new Container
                                                                    {
                                                                        RelativeSizeAxes = Axes.X,
                                                                        Height = 40,
                                                                        Child = QueueModeDropdown = new OsuEnumDropdown<QueueMode>
                                                                        {
                                                                            RelativeSizeAxes = Axes.X
                                                                        }
                                                                    }
                                                                },
                                                                new Section("自动开始")
                                                                {
                                                                    Child = new Container
                                                                    {
                                                                        RelativeSizeAxes = Axes.X,
                                                                        Height = 40,
                                                                        Child = startModeDropdown = new OsuEnumDropdown<StartMode>
                                                                        {
                                                                            RelativeSizeAxes = Axes.X
                                                                        }
                                                                    }
                                                                }
                                                            },
                                                        },
                                                        new SectionContainer
                                                        {
                                                            Anchor = Anchor.TopRight,
                                                            Origin = Anchor.TopRight,
                                                            Padding = new MarginPadding { Left = FIELD_PADDING / 2 },
                                                            Children = new[]
                                                            {
                                                                new Section("最大人数")
                                                                {
                                                                    Alpha = disabled_alpha,
                                                                    Child = MaxParticipantsField = new OsuNumberBox
                                                                    {
                                                                        RelativeSizeAxes = Axes.X,
                                                                        TabbableContentContainer = this,
                                                                        ReadOnly = true,
                                                                    },
                                                                },
                                                                new Section("密码 （可选）")
                                                                {
                                                                    Child = PasswordTextBox = new OsuPasswordTextBox
                                                                    {
                                                                        RelativeSizeAxes = Axes.X,
                                                                        TabbableContentContainer = this,
                                                                        LengthLimit = 255,
                                                                    },
                                                                },
                                                                new Section("其他")
                                                                {
                                                                    Child = AutoSkipCheckbox = new OsuCheckbox
                                                                    {
                                                                        LabelText = "自动跳过谱面开头"
                                                                    }
                                                                }
                                                            }
                                                        }
                                                    },
                                                },
                                                playlistContainer = new FillFlowContainer
                                                {
                                                    Anchor = Anchor.TopCentre,
                                                    Origin = Anchor.TopCentre,
                                                    RelativeSizeAxes = Axes.X,
                                                    AutoSizeAxes = Axes.Y,
                                                    Width = 0.5f,
                                                    Depth = float.MaxValue,
                                                    Spacing = new Vector2(5),
                                                    Children = new Drawable[]
                                                    {
                                                        drawablePlaylist = new DrawableRoomPlaylist
                                                        {
                                                            RelativeSizeAxes = Axes.X,
                                                            Height = DrawableRoomPlaylistItem.HEIGHT
                                                        },
                                                        selectBeatmapButton = new RoundedButton
                                                        {
                                                            RelativeSizeAxes = Axes.X,
                                                            Height = 40,
<<<<<<< HEAD
                                                            Text = "选择谱面",
                                                            Action = SelectBeatmap
=======
                                                            Text = "Select beatmap",
                                                            Action = () =>
                                                            {
                                                                if (matchSubScreen.IsCurrentScreen())
                                                                    matchSubScreen.Push(new MultiplayerMatchSongSelect(matchSubScreen.Room));
                                                            }
>>>>>>> 8932668f
                                                        }
                                                    }
                                                }
                                            }
                                        }
                                    },
                                },
                            },
                            new Drawable[]
                            {
                                new Container
                                {
                                    Anchor = Anchor.BottomLeft,
                                    Origin = Anchor.BottomLeft,
                                    Y = 2,
                                    RelativeSizeAxes = Axes.X,
                                    AutoSizeAxes = Axes.Y,
                                    Children = new Drawable[]
                                    {
                                        new Box
                                        {
                                            RelativeSizeAxes = Axes.Both,
                                            Colour = colourProvider.Background5
                                        },
                                        new FillFlowContainer
                                        {
                                            RelativeSizeAxes = Axes.X,
                                            AutoSizeAxes = Axes.Y,
                                            Direction = FillDirection.Vertical,
                                            Spacing = new Vector2(0, 20),
                                            Margin = new MarginPadding { Vertical = 20 },
                                            Padding = new MarginPadding { Horizontal = OsuScreen.HORIZONTAL_OVERFLOW_PADDING },
                                            Children = new Drawable[]
                                            {
                                                ApplyButton = new CreateOrUpdateButton
                                                {
                                                    Anchor = Anchor.BottomCentre,
                                                    Origin = Anchor.BottomCentre,
                                                    Size = new Vector2(230, 55),
                                                    Enabled = { Value = false },
                                                    Action = apply,
                                                },
                                                ErrorText = new OsuSpriteText
                                                {
                                                    Anchor = Anchor.BottomCentre,
                                                    Origin = Anchor.BottomCentre,
                                                    Alpha = 0,
                                                    Depth = 1,
                                                    Colour = colours.RedDark
                                                }
                                            }
                                        }
                                    }
                                }
                            }
                        }
                    },
                    loadingLayer = new LoadingLayer(true)
                };

                TypePicker.Current.BindValueChanged(type => typeLabel.Text = type.NewValue.GetLocalisableDescription(), true);
                RoomName.BindValueChanged(name => NameField.Text = name.NewValue, true);
                Type.BindValueChanged(type => TypePicker.Current.Value = type.NewValue, true);
                MaxParticipants.BindValueChanged(count => MaxParticipantsField.Text = count.NewValue?.ToString(), true);
                RoomID.BindValueChanged(roomId => playlistContainer.Alpha = roomId.NewValue == null ? 1 : 0, true);
                Password.BindValueChanged(password => PasswordTextBox.Text = password.NewValue ?? string.Empty, true);
                QueueMode.BindValueChanged(mode => QueueModeDropdown.Current.Value = mode.NewValue, true);
                AutoStartDuration.BindValueChanged(duration => startModeDropdown.Current.Value = (StartMode)(int)duration.NewValue.TotalSeconds, true);
                AutoSkip.BindValueChanged(autoSkip => AutoSkipCheckbox.Current.Value = autoSkip.NewValue, true);

                operationInProgress.BindTo(ongoingOperationTracker.InProgress);
                operationInProgress.BindValueChanged(v =>
                {
                    if (v.NewValue)
                        loadingLayer.Show();
                    else
                        loadingLayer.Hide();
                });
            }

            protected override void LoadComplete()
            {
                base.LoadComplete();

                drawablePlaylist.Items.BindTo(Playlist);
                drawablePlaylist.SelectedItem.BindTo(CurrentPlaylistItem);
            }

            protected override void Update()
            {
                base.Update();

                ApplyButton.Enabled.Value = Playlist.Count > 0 && NameField.Text.Length > 0 && !operationInProgress.Value;
            }

            private void apply()
            {
                if (!ApplyButton.Enabled.Value)
                    return;

                hideError();

                Debug.Assert(applyingSettingsOperation == null);
                applyingSettingsOperation = ongoingOperationTracker.BeginOperation();

                TimeSpan autoStartDuration = TimeSpan.FromSeconds((int)startModeDropdown.Current.Value);

                // If the client is already in a room, update via the client.
                // Otherwise, update the room directly in preparation for it to be submitted to the API on match creation.
                if (client.Room != null)
                {
                    client.ChangeSettings(
                              name: NameField.Text,
                              password: PasswordTextBox.Text,
                              matchType: TypePicker.Current.Value,
                              queueMode: QueueModeDropdown.Current.Value,
                              autoStartDuration: autoStartDuration,
                              autoSkip: AutoSkipCheckbox.Current.Value)
                          .ContinueWith(t => Schedule(() =>
                          {
                              if (t.IsCompletedSuccessfully)
                                  onSuccess(room);
                              else
                                  onError(t.Exception?.AsSingular().Message ?? "Error changing settings.");
                          }));
                }
                else
                {
                    room.Name.Value = NameField.Text;
                    room.Type.Value = TypePicker.Current.Value;
                    room.Password.Value = PasswordTextBox.Current.Value;
                    room.QueueMode.Value = QueueModeDropdown.Current.Value;
                    room.AutoStartDuration.Value = autoStartDuration;
                    room.AutoSkip.Value = AutoSkipCheckbox.Current.Value;

                    if (int.TryParse(MaxParticipantsField.Text, out int max))
                        room.MaxParticipants.Value = max;
                    else
                        room.MaxParticipants.Value = null;

                    manager.CreateRoom(room, onSuccess, onError);
                }
            }

            private void hideError() => ErrorText.FadeOut(50);

            private void onSuccess(Room room) => Schedule(() =>
            {
                Debug.Assert(applyingSettingsOperation != null);

                SettingsApplied?.Invoke();

                applyingSettingsOperation.Dispose();
                applyingSettingsOperation = null;
            });

            private void onError(string text) => Schedule(() =>
            {
                Debug.Assert(applyingSettingsOperation != null);

                // see https://github.com/ppy/osu-web/blob/2c97aaeb64fb4ed97c747d8383a35b30f57428c7/app/Models/Multiplayer/PlaylistItem.php#L48.
                const string not_found_prefix = "未找到谱面:";

                if (text.StartsWith(not_found_prefix, StringComparison.Ordinal))
                {
                    ErrorText.Text = "选择的谱面无法在线上找到";
                    CurrentPlaylistItem.Value.MarkInvalid();
                }
                else
                {
                    ErrorText.Text = text;
                }

                ErrorText.FadeIn(50);

                applyingSettingsOperation.Dispose();
                applyingSettingsOperation = null;
            });
        }

        public partial class CreateOrUpdateButton : RoundedButton
        {
            [Resolved(typeof(Room), nameof(Room.RoomID))]
            private Bindable<long?> roomId { get; set; } = null!;

            protected override void LoadComplete()
            {
                base.LoadComplete();
                roomId.BindValueChanged(id => Text = id.NewValue == null ? "创建" : "更新", true);
            }

            [BackgroundDependencyLoader]
            private void load(OsuColour colours)
            {
                BackgroundColour = colours.YellowDark;
            }
        }

        private enum StartMode
        {
            [Description("关闭")]
            Off = 0,

            [Description("30秒")]
            Seconds_30 = 30,

            [Description("1分钟")]
            Seconds_60 = 60,

            [Description("3分钟")]
            Seconds_180 = 180,

            [Description("5分钟")]
            Seconds_300 = 300
        }
    }
}<|MERGE_RESOLUTION|>--- conflicted
+++ resolved
@@ -276,17 +276,12 @@
                                                         {
                                                             RelativeSizeAxes = Axes.X,
                                                             Height = 40,
-<<<<<<< HEAD
                                                             Text = "选择谱面",
-                                                            Action = SelectBeatmap
-=======
-                                                            Text = "Select beatmap",
                                                             Action = () =>
                                                             {
                                                                 if (matchSubScreen.IsCurrentScreen())
                                                                     matchSubScreen.Push(new MultiplayerMatchSongSelect(matchSubScreen.Room));
                                                             }
->>>>>>> 8932668f
                                                         }
                                                     }
                                                 }
