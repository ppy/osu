// Copyright (c) ppy Pty Ltd <contact@ppy.sh>. Licensed under the MIT Licence.
// See the LICENCE file in the repository root for full licence text.

using System;
using System.Linq;
using osu.Framework.Allocation;
using osu.Framework.Audio;
using osu.Framework.Audio.Sample;
using osu.Framework.Bindables;
using osu.Framework.Extensions.Color4Extensions;
using osu.Framework.Extensions.ObjectExtensions;
using osu.Framework.Graphics;
using osu.Framework.Graphics.Containers;
using osu.Framework.Graphics.Shapes;
using osu.Framework.Logging;
using osu.Framework.Screens;
using osu.Game.Audio;
using osu.Game.Beatmaps;
using osu.Game.Graphics.Cursor;
using osu.Game.Online;
using osu.Game.Online.API;
using osu.Game.Online.API.Requests.Responses;
using osu.Game.Online.Multiplayer;
using osu.Game.Online.Rooms;
using osu.Game.Overlays;
using osu.Game.Overlays.Dialog;
using osu.Game.Rulesets;
using osu.Game.Screens.Menu;
using osu.Game.Screens.OnlinePlay.Components;
using osu.Game.Screens.OnlinePlay.Match;
using osu.Game.Screens.OnlinePlay.Match.Components;
using osu.Game.Screens.OnlinePlay.Multiplayer.Match;
using osu.Game.Screens.OnlinePlay.Multiplayer.Match.Playlist;
using osu.Game.Screens.OnlinePlay.Multiplayer.Participants;
using osu.Game.Screens.OnlinePlay.Multiplayer.Spectate;
using osu.Game.Users;
using osu.Game.Utils;
using osuTK;
using Container = osu.Framework.Graphics.Containers.Container;
using ParticipantsList = osu.Game.Screens.OnlinePlay.Multiplayer.Participants.ParticipantsList;

namespace osu.Game.Screens.OnlinePlay.Multiplayer
{
    [Cached(typeof(IMultiplayerMatchScreen))]
    public class MultiplayerMatchSubScreen : OnlinePlaySubScreen, IPreviewTrackOwner, IMultiplayerMatchScreen, IHandlePresentBeatmap
    {
        /// <summary>
        /// Footer height.
        /// </summary>
        private const float footer_height = 50;

        /// <summary>
        /// Padding between content and footer.
        /// </summary>
        private const float footer_padding = 30;

        /// <summary>
        /// Internal padding of the content.
        /// </summary>
        private const float content_padding = 20;

        /// <summary>
        /// Padding between columns of the content.
        /// </summary>
        private const float column_padding = 10;

        /// <summary>
        /// Padding between rows of the content.
        /// </summary>
        private const float row_padding = 10;

        public override string Title { get; }

        public override string ShortTitle => "room";

        public override bool? ApplyModTrackAdjustments => true;

        public override bool DisallowExternalBeatmapRulesetChanges => true;

        /// <summary>
        /// Whether the user has confirmed they want to exit this screen in the presence of unsaved changes.
        /// </summary>
        protected bool ExitConfirmed { get; private set; }

        [Resolved]
        private IAPIProvider api { get; set; } = null!;

        [Resolved]
        private AudioManager audio { get; set; } = null!;

        [Resolved]
        private BeatmapManager beatmapManager { get; set; } = null!;

        [Resolved]
        private RulesetStore rulesets { get; set; } = null!;

        [Resolved]
        private PreviewTrackManager previewTrackManager { get; set; } = null!;

        [Resolved]
        private MusicController music { get; set; } = null!;

        [Resolved]
        private OnlinePlayScreen? parentScreen { get; set; }

        [Resolved]
        private IOverlayManager? overlayManager { get; set; }

        [Resolved]
        private IDialogOverlay? dialogOverlay { get; set; }

        [Resolved]
        private MultiplayerClient client { get; set; } = null!;

        [Resolved]
        private OsuGame? game { get; set; }

        [Cached]
        private readonly OnlinePlayBeatmapAvailabilityTracker beatmapAvailabilityTracker = new OnlinePlayBeatmapAvailabilityTracker();

        public PlaylistItem? CurrentItem => currentItem.Value;

        /// <summary>
        /// Describes the current playlist item to be used for the next gameplay session.
        /// </summary>
        private readonly Bindable<PlaylistItem?> currentItem = new Bindable<PlaylistItem?>();

        /// <summary>
        /// Whether the multiplayer room has been joined.
        /// </summary>
        private readonly Bindable<bool> hasJoinedRoom = new Bindable<bool>();

        private readonly Room room;

        private Drawable roomContent = null!;
        private MultiplayerMatchSettingsOverlay settingsOverlay = null!;

        private FillFlowContainer userModsSection = null!;
        private MultiplayerUserModSelectOverlay userModsSelectOverlay = null!;

        private FillFlowContainer userStyleSection = null!;
        private Container<DrawableRoomPlaylistItem> userStyleDisplayContainer = null!;

        private Sample? sampleStart;
        private IDisposable? userModsSelectOverlayRegistration;

        public MultiplayerMatchSubScreen(Room room)
        {
            this.room = room;

            Title = room.RoomID == null ? "New room" : room.Name;
            Activity.Value = new UserActivity.InLobby(room);

            Padding = new MarginPadding { Top = Header.HEIGHT };
        }

        [BackgroundDependencyLoader]
        private void load()
        {
            sampleStart = audio.Samples.Get(@"SongSelect/confirm-selection");

            InternalChild = new OsuContextMenuContainer
            {
                RelativeSizeAxes = Axes.Both,
                Children = new Drawable[]
                {
                    beatmapAvailabilityTracker,
                    new MultiplayerRoomSounds(),
                    new Container
                    {
                        RelativeSizeAxes = Axes.Both,
                        Padding = new MarginPadding
                        {
                            Horizontal = WaveOverlayContainer.WIDTH_PADDING,
                            Bottom = footer_height + footer_padding
                        },
                        Children = new[]
                        {
                            roomContent = new GridContainer
                            {
                                RelativeSizeAxes = Axes.Both,
                                RowDimensions = new[]
                                {
                                    new Dimension(GridSizeMode.AutoSize),
                                    new Dimension(GridSizeMode.Absolute, row_padding),
                                },
                                Content = new[]
                                {
                                    new Drawable[]
                                    {
                                        new DrawableMatchRoom(room, true)
                                        {
                                            OnEdit = () => settingsOverlay.Show(),
                                            SelectedItem = currentItem
                                        }
                                    },
                                    null,
                                    new Drawable[]
                                    {
                                        new Container
                                        {
                                            RelativeSizeAxes = Axes.Both,
                                            Masking = true,
                                            CornerRadius = 10,
                                            Children = new Drawable[]
                                            {
                                                new Box
                                                {
                                                    RelativeSizeAxes = Axes.Both,
                                                    Colour = Color4Extensions.FromHex(@"3e3a44") // Temporary.
                                                },
                                                new GridContainer
                                                {
                                                    RelativeSizeAxes = Axes.Both,
                                                    Padding = new MarginPadding(content_padding),
                                                    ColumnDimensions = new[]
                                                    {
                                                        new Dimension(),
                                                        new Dimension(GridSizeMode.Absolute, column_padding),
                                                        new Dimension(),
                                                        new Dimension(GridSizeMode.Absolute, column_padding),
                                                        new Dimension(),
                                                    },
                                                    Content = new[]
                                                    {
                                                        new Drawable?[]
                                                        {
                                                            new GridContainer
                                                            {
                                                                RelativeSizeAxes = Axes.Both,
                                                                RowDimensions = new[]
                                                                {
                                                                    new Dimension(GridSizeMode.AutoSize)
                                                                },
                                                                Content = new[]
                                                                {
                                                                    new Drawable[]
                                                                    {
                                                                        new ParticipantsListHeader()
                                                                    },
                                                                    new Drawable[]
                                                                    {
                                                                        new ParticipantsList
                                                                        {
                                                                            RelativeSizeAxes = Axes.Both
                                                                        },
                                                                    }
                                                                }
                                                            },
                                                            null,
                                                            new GridContainer
                                                            {
                                                                RelativeSizeAxes = Axes.Both,
                                                                RowDimensions = new[]
                                                                {
                                                                    new Dimension(GridSizeMode.AutoSize),
                                                                    new Dimension(GridSizeMode.AutoSize),
                                                                    new Dimension(GridSizeMode.Absolute, 5),
                                                                    new Dimension(),
                                                                    new Dimension(GridSizeMode.AutoSize),
                                                                    new Dimension(GridSizeMode.AutoSize),
                                                                },
                                                                Content = new[]
                                                                {
                                                                    new Drawable[]
                                                                    {
                                                                        new OverlinedHeader("Beatmap queue")
                                                                    },
                                                                    new Drawable[]
                                                                    {
                                                                        new AddItemButton
                                                                        {
                                                                            RelativeSizeAxes = Axes.X,
                                                                            Height = 40,
                                                                            Text = "Add item",
                                                                            Action = () => ShowSongSelect()
                                                                        },
                                                                    },
                                                                    null,
                                                                    new Drawable[]
                                                                    {
                                                                        new MultiplayerPlaylist(room)
                                                                        {
                                                                            RelativeSizeAxes = Axes.Both,
                                                                            RequestEdit = ShowSongSelect,
                                                                            SelectedItem = currentItem
                                                                        }
                                                                    },
                                                                    new Drawable[]
                                                                    {
                                                                        userModsSection = new FillFlowContainer
                                                                        {
                                                                            RelativeSizeAxes = Axes.X,
                                                                            AutoSizeAxes = Axes.Y,
                                                                            Margin = new MarginPadding { Top = 10 },
                                                                            Alpha = 0,
                                                                            Children = new Drawable[]
                                                                            {
                                                                                new OverlinedHeader("Extra mods"),
                                                                                new FillFlowContainer
                                                                                {
                                                                                    AutoSizeAxes = Axes.Both,
                                                                                    Direction = FillDirection.Horizontal,
                                                                                    Spacing = new Vector2(10, 0),
                                                                                    Children = new Drawable[]
                                                                                    {
                                                                                        new UserModSelectButton
                                                                                        {
                                                                                            Anchor = Anchor.CentreLeft,
                                                                                            Origin = Anchor.CentreLeft,
                                                                                            Width = 90,
                                                                                            Height = 30,
                                                                                            Text = "Select",
                                                                                            Action = showUserModSelect,
                                                                                        },
                                                                                        new MultiplayerUserModDisplay
                                                                                        {
                                                                                            Anchor = Anchor.CentreLeft,
                                                                                            Origin = Anchor.CentreLeft,
                                                                                            Scale = new Vector2(0.8f),
                                                                                        },
                                                                                    }
                                                                                },
                                                                            }
                                                                        }
                                                                    },
                                                                    new Drawable[]
                                                                    {
                                                                        userStyleSection = new FillFlowContainer
                                                                        {
                                                                            RelativeSizeAxes = Axes.X,
                                                                            AutoSizeAxes = Axes.Y,
                                                                            Margin = new MarginPadding { Top = 10 },
                                                                            Alpha = 0,
                                                                            Children = new Drawable[]
                                                                            {
                                                                                new OverlinedHeader("Difficulty"),
                                                                                userStyleDisplayContainer = new Container<DrawableRoomPlaylistItem>
                                                                                {
                                                                                    RelativeSizeAxes = Axes.X,
                                                                                    AutoSizeAxes = Axes.Y
                                                                                }
                                                                            }
                                                                        },
                                                                    },
                                                                },
                                                            },
                                                            null,
                                                            new GridContainer
                                                            {
                                                                RelativeSizeAxes = Axes.Both,
                                                                RowDimensions = new[]
                                                                {
                                                                    new Dimension(GridSizeMode.AutoSize)
                                                                },
                                                                Content = new[]
                                                                {
                                                                    new Drawable[]
                                                                    {
                                                                        new OverlinedHeader("Chat")
                                                                    },
                                                                    new Drawable[]
                                                                    {
                                                                        new MatchChatDisplay(room)
                                                                        {
                                                                            RelativeSizeAxes = Axes.Both
                                                                        }
                                                                    }
                                                                }
                                                            }
                                                        }
                                                    }
                                                }
                                            }
                                        }
                                    }
                                }
                            },
                            settingsOverlay = new MultiplayerMatchSettingsOverlay(room)
                            {
                                SelectedItem = currentItem
                            }
                        }
                    },
                    new Container
                    {
                        Anchor = Anchor.BottomLeft,
                        Origin = Anchor.BottomLeft,
                        RelativeSizeAxes = Axes.X,
                        Height = footer_height,
                        Children = new Drawable[]
                        {
                            new Box
                            {
                                RelativeSizeAxes = Axes.Both,
                                Colour = Color4Extensions.FromHex(@"28242d") // Temporary.
                            },
                            new Container
                            {
                                RelativeSizeAxes = Axes.Both,
                                Padding = new MarginPadding(5),
                                Child = new MultiplayerMatchFooter
                                {
                                    SelectedItem = currentItem
                                }
                            }
                        }
                    }
                }
            };

            LoadComponent(userModsSelectOverlay = new MultiplayerUserModSelectOverlay());
        }

        protected override void LoadComplete()
        {
            base.LoadComplete();

            userModsSelectOverlayRegistration = overlayManager?.RegisterBlockingOverlay(userModsSelectOverlay);

            client.RoomUpdated += onRoomUpdated;
            client.LoadRequested += onLoadRequested;

            hasJoinedRoom.BindValueChanged(onHasJoinedRoomChanged, true);
            currentItem.BindValueChanged(onCurrentItemChanged, true);

            beatmapAvailabilityTracker.SelectedItem.BindTo(currentItem);
            beatmapAvailabilityTracker.Availability.BindValueChanged(onBeatmapAvailabilityChanged, true);

            onRoomUpdated();
        }

        /// <summary>
        /// Updates the current playlist item and local user's activity to reflect the room's current state.
        /// </summary>
        private void onRoomUpdated()
        {
            hasJoinedRoom.Value = client.Room != null;

            if (client.Room == null || client.LocalUser == null)
                return;

            if (Activity.Value is not UserActivity.InLobby existing || existing.RoomName != client.Room.Settings.Name)
                Activity.Value = new UserActivity.InLobby(client.Room);

            PlaylistItem roomItem = room.Playlist.Single(i => i.ID == client.Room.Settings.PlaylistItemId);
            currentItem.Value = roomItem.With(
                beatmap: new Optional<IBeatmapInfo>(new APIBeatmap { OnlineID = client.LocalUser.BeatmapId ?? roomItem.Beatmap.OnlineID }),
                ruleset: client.LocalUser.RulesetId ?? roomItem.RulesetID);
        }

        /// <summary>
        /// Responds to notifications from the server that a gameplay session has started and the local user should proceed to a gameplay screen.
        /// </summary>
        private void onLoadRequested()
        {
            if (client.Room == null || client.LocalUser == null)
                return;

            // In the case of spectating, IMultiplayerClient.LoadRequested can be fired while the game is still spectating a previous session.
            // For now, we want to game to switch to the new game so need to request exiting from the play screen.
            if (!parentScreen.IsCurrentScreen())
            {
                parentScreen.MakeCurrent();
                Schedule(onLoadRequested);
                return;
            }

            // The beatmap is queried asynchronously when the selected item changes.
            // This is an issue with MultiSpectatorScreen which is effectively in an always "ready" state and receives LoadRequested() callbacks
            // even when it is not truly ready (i.e. the beatmap hasn't been selected by the client yet). For the time being, a simple fix to this is to ignore the callback.
            // Note that spectator will be entered automatically when the client is capable of doing so via beatmap availability callbacks (see: updateBeatmapAvailability()).
            if (client.LocalUser.State == MultiplayerUserState.Spectating && (currentItem.Value == null || Beatmap.IsDefault))
                return;

<<<<<<< HEAD
            if (beatmapAvailabilityTracker.Availability.Value.State != DownloadState.LocallyAvailable)
                return;
=======
        protected override RoomSettingsOverlay CreateRoomSettingsOverlay(Room room) => new MultiplayerMatchSettingsOverlay(room);
>>>>>>> ba3d6ddc

            startPlay();
        }

        /// <summary>
        /// Adjusts visibility of UI controls while the room is being created and updates the user's activity on any relevant changes.
        /// Only the settings overlay is visible while the room isn't created, and only the main content is visible after creation.
        /// </summary>
        private void onHasJoinedRoomChanged(ValueChangedEvent<bool> joined)
        {
            if (joined.NewValue)
            {
                roomContent.Show();
                settingsOverlay.Hide();
            }
            else if (joined.OldValue)
            {
                Logger.Log($"{this} exiting due to loss of room or connection");

                if (this.IsCurrentScreen())
                    this.Exit();
                else
                    ValidForResume = false;
            }
            else
            {
                // A new room is being created.
                // The main content should be hidden until the settings overlay is hidden, signaling the room is ready to be displayed.
                roomContent.Hide();
                settingsOverlay.Show();
            }
        }

        /// <summary>
        /// Responds to changes in the playlist item in preparation for a new gameplay session.
        /// </summary>
        private void onCurrentItemChanged(ValueChangedEvent<PlaylistItem?> e)
        {
            if (client.Room == null || client.LocalUser == null)
                return;

            if (e.NewValue is not PlaylistItem item)
                return;

            updateGameplayState();

            bool freemods = item.Freestyle || item.AllowedMods.Length > 0;
            bool freestyle = item.Freestyle;

            if (freemods)
                userModsSection.Show();
            else
            {
                userModsSection.Hide();
                userModsSelectOverlay.Hide();
            }

            if (freestyle)
            {
                userStyleSection.Show();

                if (!item.Equals(userStyleDisplayContainer.SingleOrDefault()?.Item))
                {
                    userStyleDisplayContainer.Child = new DrawableRoomPlaylistItem(item, true)
                    {
                        AllowReordering = false,
                        AllowEditing = true,
                        RequestEdit = _ => showUserStyleSelect()
                    };
                }
            }
            else
                userStyleSection.Hide();
        }

<<<<<<< HEAD
        /// <summary>
        /// Responds to changes in the local user's beatmap availability to notify the server and prepare the gameplay session.
        /// </summary>
        private void onBeatmapAvailabilityChanged(ValueChangedEvent<BeatmapAvailability> e)
=======
        protected override void PartRoom() => client.LeaveRoom();

        private ModSettingChangeTracker? modSettingChangeTracker;
        private ScheduledDelegate? debouncedModSettingsUpdate;

        private void onUserModsChanged(ValueChangedEvent<IReadOnlyList<Mod>> mods)
>>>>>>> ba3d6ddc
        {
            if (client.Room == null || client.LocalUser == null)
                return;

            client.ChangeBeatmapAvailability(e.NewValue).FireAndForget();

            switch (e.NewValue.State)
            {
                case DownloadState.LocallyAvailable:
                    updateGameplayState();

                    // Optimistically enter spectator if the match is in progress while spectating.
                    if (client.LocalUser.State == MultiplayerUserState.Spectating && (client.Room.State == MultiplayerRoomState.WaitingForLoad || client.Room.State == MultiplayerRoomState.Playing))
                        onLoadRequested();
                    break;

                case DownloadState.NotDownloaded:
                    updateGameplayState();

                    if (client.LocalUser.State == MultiplayerUserState.Ready)
                        client.ChangeState(MultiplayerUserState.Idle);
                    break;
            }
        }

        /// <summary>
        /// Updates the global beatmap/ruleset/mods in preparation for a new gameplay session.
        /// </summary>
        private void updateGameplayState()
        {
            if (client.Room == null || client.LocalUser == null)
                return;

            if (currentItem.Value is not PlaylistItem item)
                return;

            RulesetInfo ruleset = rulesets.GetRuleset(item.RulesetID)!;
            Ruleset rulesetInstance = ruleset.CreateInstance();

            // Update global gameplay state to correspond to the new selection.
            // Retrieve the corresponding local beatmap, since we can't directly use the playlist's beatmap info
            int beatmapId = item.Beatmap.OnlineID;
            var localBeatmap = beatmapManager.QueryBeatmap(b => b.OnlineID == beatmapId);
            Beatmap.Value = beatmapManager.GetWorkingBeatmap(localBeatmap);
            Ruleset.Value = ruleset;
            Mods.Value = client.LocalUser.Mods.Concat(item.RequiredMods).Select(m => m.ToMod(rulesetInstance)).ToArray();
        }

        /// <summary>
        /// Pushes a gameplay or spectate screen to start gameplay for the current selection.
        /// </summary>
        private void startPlay()
        {
            if (client.Room == null || client.LocalUser == null)
                return;

            if (!this.IsCurrentScreen() || currentItem.Value is not PlaylistItem item)
                return;

            sampleStart?.Play();

            int[] userIds = client.CurrentMatchPlayingUserIds.ToArray();
            MultiplayerRoomUser[] users = userIds.Select(id => client.Room.Users.First(u => u.UserID == id)).ToArray();

            // fallback is to allow this class to operate when there is no parent OnlineScreen (testing purposes).
            var targetScreen = (Screen?)parentScreen ?? this;

            switch (client.LocalUser.State)
            {
                case MultiplayerUserState.Spectating:
                    targetScreen.Push(new MultiSpectatorScreen(room, users.Take(PlayerGrid.MAX_PLAYERS).ToArray()));
                    break;

                default:
                    targetScreen.Push(new MultiplayerPlayerLoader(() => new MultiplayerPlayer(room, item, users)));
                    break;
            }
        }

        /// <summary>
        /// Shows the song selection screen to add or edit an item.
        /// </summary>
        /// <param name="itemToEdit">An optional playlist item to edit. If null, a new item will be added instead.</param>
        public void ShowSongSelect(PlaylistItem? itemToEdit = null)
        {
            if (!this.IsCurrentScreen())
                return;

            this.Push(new MultiplayerMatchSongSelect(room, itemToEdit));
        }

        /// <summary>
        /// Shows the user mod selection.
        /// </summary>
        private void showUserModSelect()
        {
            if (!this.IsCurrentScreen() || currentItem.Value is not PlaylistItem)
                return;

            userModsSelectOverlay.Show();
        }

        /// <summary>
        /// Shows the user style selection.
        /// </summary>
        private void showUserStyleSelect()
        {
            if (!this.IsCurrentScreen() || currentItem.Value is not PlaylistItem item)
                return;

            this.Push(new MultiplayerMatchFreestyleSelect(room, item));
        }

        public override void OnEntering(ScreenTransitionEvent e)
        {
            base.OnEntering(e);
            beginHandlingTrack();
        }

        public override void OnSuspending(ScreenTransitionEvent e)
        {
            endHandlingTrack();
            base.OnSuspending(e);
        }

        public override void OnResuming(ScreenTransitionEvent e)
        {
            base.OnResuming(e);
            beginHandlingTrack();

            // Required to update beatmap/ruleset when resuming from style selection.
            currentItem.TriggerChange();
        }

        public override bool OnExiting(ScreenExitEvent e)
        {
            if (!ensureExitConfirmed())
                return true;

            RoomManager?.PartRoom();

            endHandlingTrack();
            return base.OnExiting(e);
        }

        public override bool OnBackButton()
        {
            if (room.RoomID == null)
            {
                if (!ensureExitConfirmed())
                    return true;

                settingsOverlay.Hide();
                return base.OnBackButton();
            }

            if (userModsSelectOverlay.State.Value == Visibility.Visible)
            {
                userModsSelectOverlay.Hide();
                return true;
            }

            if (settingsOverlay.State.Value == Visibility.Visible)
            {
                settingsOverlay.Hide();
                return true;
            }

            return base.OnBackButton();
        }

        /// <summary>
        /// Handles changes in the track to keep it looping while active.
        /// </summary>
        private void beginHandlingTrack()
        {
            Beatmap.BindValueChanged(applyLoopingToTrack, true);
        }

        /// <summary>
        /// Stops looping the current track and stops handling further changes to the track.
        /// </summary>
        private void endHandlingTrack()
        {
            Beatmap.ValueChanged -= applyLoopingToTrack;
            Beatmap.Value.Track.Looping = false;

            previewTrackManager.StopAnyPlaying(this);
        }

        /// <summary>
        /// Invoked on changes to the beatmap to loop the track. See: <see cref="beginHandlingTrack"/>.
        /// </summary>
        /// <param name="beatmap">The beatmap change event.</param>
        private void applyLoopingToTrack(ValueChangedEvent<WorkingBeatmap> beatmap)
        {
            if (!this.IsCurrentScreen())
                return;

            beatmap.NewValue.PrepareTrackForPreview(true);
            music.EnsurePlayingSomething();
        }

        /// <summary>
        /// Prompts the user to discard unsaved changes to the room before exiting.
        /// </summary>
        /// <returns><c>true</c> if the user has confirmed they want to exit.</returns>
        private bool ensureExitConfirmed()
        {
            if (ExitConfirmed)
                return true;

            if (api.State.Value != APIState.Online || !client.IsConnected.Value)
                return true;

            if (dialogOverlay == null)
                return true;

            bool hasUnsavedChanges = room.RoomID == null && room.Playlist.Count > 0;

            if (hasUnsavedChanges)
            {
                // if the dialog is already displayed, block exiting until the user explicitly makes a decision.
                if (dialogOverlay.CurrentDialog is ConfirmDiscardChangesDialog discardChangesDialog)
                {
                    discardChangesDialog.Flash();
                    return false;
                }

                dialogOverlay.Push(new ConfirmDiscardChangesDialog(() =>
                {
                    ExitConfirmed = true;
                    settingsOverlay.Hide();
                    this.Exit();
                }));
            }

            if (client.Room != null)
            {
                if (dialogOverlay.CurrentDialog is ConfirmDialog confirmDialog)
                    confirmDialog.PerformOkAction();
                else
                {
                    dialogOverlay.Push(new ConfirmDialog("Are you sure you want to leave this multiplayer match?", () =>
                    {
                        ExitConfirmed = true;
                        this.Exit();
                    }));
                }
            }

            return false;
        }

        public void PresentBeatmap(WorkingBeatmap beatmap, RulesetInfo ruleset)
        {
            if (!this.IsCurrentScreen())
                return;

            if (client.Room == null || client.LocalUser == null)
                return;

            if (client.LocalUser.CanAddPlaylistItems(client.Room) != true)
                return;

            // If there's only one playlist item and we are the host, assume we want to change it. Else add a new one.
            PlaylistItem? itemToEdit = client.IsHost && room.Playlist.Count == 1 ? room.Playlist.Single() : null;

            ShowSongSelect(itemToEdit);

            // Re-run PresentBeatmap now that we've pushed a song select that can handle it.
            game?.PresentBeatmap(beatmap.BeatmapSetInfo, b => b.ID == beatmap.BeatmapInfo.ID);
        }

        protected override BackgroundScreen CreateBackground() => new RoomBackgroundScreen(room.Playlist.FirstOrDefault())
        {
            SelectedItem = { BindTarget = currentItem }
        };

        Room IMultiplayerMatchScreen.Room => room;

        bool IMultiplayerMatchScreen.IsCurrentScreen() => this.IsCurrentScreen();

        void IMultiplayerMatchScreen.Push(IScreen screen) => this.Push(screen);

        protected override void Dispose(bool isDisposing)
        {
            base.Dispose(isDisposing);

            userModsSelectOverlayRegistration?.Dispose();

            if (client.IsNotNull())
            {
                client.RoomUpdated -= onRoomUpdated;
                client.LoadRequested -= onLoadRequested;
            }
        }

        public partial class AddItemButton : PurpleRoundedButton
        {
            [Resolved]
            private MultiplayerClient client { get; set; } = null!;

            protected override void LoadComplete()
            {
                base.LoadComplete();

                client.RoomUpdated += onRoomUpdated;
                onRoomUpdated();
            }

            private void onRoomUpdated()
            {
                if (client.Room is not MultiplayerRoom room
                    || client.LocalUser is not MultiplayerRoomUser user)
                    return;

                Alpha = user.CanAddPlaylistItems(room) ? 1 : 0;
            }

            protected override void Dispose(bool isDisposing)
            {
                base.Dispose(isDisposing);

                if (client.IsNotNull())
                    client.RoomUpdated -= onRoomUpdated;
            }
        }
    }
}<|MERGE_RESOLUTION|>--- conflicted
+++ resolved
@@ -377,9 +377,6 @@
                                 }
                             },
                             settingsOverlay = new MultiplayerMatchSettingsOverlay(room)
-                            {
-                                SelectedItem = currentItem
-                            }
                         }
                     },
                     new Container
@@ -473,12 +470,8 @@
             if (client.LocalUser.State == MultiplayerUserState.Spectating && (currentItem.Value == null || Beatmap.IsDefault))
                 return;
 
-<<<<<<< HEAD
             if (beatmapAvailabilityTracker.Availability.Value.State != DownloadState.LocallyAvailable)
                 return;
-=======
-        protected override RoomSettingsOverlay CreateRoomSettingsOverlay(Room room) => new MultiplayerMatchSettingsOverlay(room);
->>>>>>> ba3d6ddc
 
             startPlay();
         }
@@ -554,19 +547,10 @@
                 userStyleSection.Hide();
         }
 
-<<<<<<< HEAD
         /// <summary>
         /// Responds to changes in the local user's beatmap availability to notify the server and prepare the gameplay session.
         /// </summary>
         private void onBeatmapAvailabilityChanged(ValueChangedEvent<BeatmapAvailability> e)
-=======
-        protected override void PartRoom() => client.LeaveRoom();
-
-        private ModSettingChangeTracker? modSettingChangeTracker;
-        private ScheduledDelegate? debouncedModSettingsUpdate;
-
-        private void onUserModsChanged(ValueChangedEvent<IReadOnlyList<Mod>> mods)
->>>>>>> ba3d6ddc
         {
             if (client.Room == null || client.LocalUser == null)
                 return;
@@ -706,7 +690,7 @@
             if (!ensureExitConfirmed())
                 return true;
 
-            RoomManager?.PartRoom();
+            client.LeaveRoom().FireAndForget();
 
             endHandlingTrack();
             return base.OnExiting(e);
