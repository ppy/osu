// Copyright (c) ppy Pty Ltd <contact@ppy.sh>. Licensed under the MIT Licence.
// See the LICENCE file in the repository root for full licence text.

using osu.Framework.Allocation;
using osu.Game.Screens.OnlinePlay.Match.Components;

namespace osu.Game.Screens.OnlinePlay.Playlists
{
    public class CreatePlaylistsRoomButton : CreateRoomButton
    {
        [BackgroundDependencyLoader]
        private void load()
        {
<<<<<<< HEAD
            Triangles.TriangleScale = 1.5f;
            SpriteText.Font = SpriteText.Font.With(size: 14);

=======
>>>>>>> 53be31bc
            Text = "Create playlist";
        }
    }
}<|MERGE_RESOLUTION|>--- conflicted
+++ resolved
@@ -11,12 +11,7 @@
         [BackgroundDependencyLoader]
         private void load()
         {
-<<<<<<< HEAD
-            Triangles.TriangleScale = 1.5f;
             SpriteText.Font = SpriteText.Font.With(size: 14);
-
-=======
->>>>>>> 53be31bc
             Text = "Create playlist";
         }
     }
