// Copyright (c) ppy Pty Ltd <contact@ppy.sh>. Licensed under the MIT Licence.
// See the LICENCE file in the repository root for full licence text.

using System;
using System.Collections.Specialized;
using System.Linq;
using Humanizer;
using Humanizer.Localisation;
using osu.Framework.Allocation;
using osu.Framework.Bindables;
using osu.Framework.Graphics;
using osu.Framework.Graphics.Containers;
using osu.Framework.Graphics.Shapes;
using osu.Framework.Localisation;
using osu.Game.Graphics;
using osu.Game.Graphics.Containers;
using osu.Game.Graphics.Sprites;
using osu.Game.Graphics.UserInterface;
using osu.Game.Graphics.UserInterfaceV2;
using osu.Game.Online.API;
using osu.Game.Online.API.Requests.Responses;
using osu.Game.Online.Rooms;
using osu.Game.Overlays;
using osu.Game.Screens.OnlinePlay.Match.Components;
using osuTK;

namespace osu.Game.Screens.OnlinePlay.Playlists
{
    public partial class PlaylistsRoomSettingsOverlay : RoomSettingsOverlay
    {
        public Action? EditPlaylist;

        private MatchSettings settings = null!;

        protected override OsuButton SubmitButton => settings.ApplyButton;

        protected override bool IsLoading => settings.IsLoading; // should probably be replaced with an OngoingOperationTracker.

        public PlaylistsRoomSettingsOverlay(Room room)
            : base(room)
        {
        }

        protected override void SelectBeatmap() => settings.SelectBeatmap();

        protected override OnlinePlayComposite CreateSettings(Room room) => settings = new MatchSettings(room)
        {
            RelativeSizeAxes = Axes.Both,
            RelativePositionAxes = Axes.Y,
            EditPlaylist = () => EditPlaylist?.Invoke()
        };

        protected partial class MatchSettings : OnlinePlayComposite
        {
            private const float disabled_alpha = 0.2f;

            public Action? EditPlaylist;

            public OsuTextBox NameField = null!, MaxParticipantsField = null!, MaxAttemptsField = null!;
            public OsuDropdown<TimeSpan> DurationField = null!;
            public RoomAvailabilityPicker AvailabilityPicker = null!;
            public RoundedButton ApplyButton = null!;

            public bool IsLoading => loadingLayer.State.Value == Visibility.Visible;

            public OsuSpriteText ErrorText = null!;

            private LoadingLayer loadingLayer = null!;
            private DrawableRoomPlaylist playlist = null!;
            private OsuSpriteText playlistLength = null!;

            private PurpleRoundedButton editPlaylistButton = null!;

            [Resolved]
            private IRoomManager? manager { get; set; }

            [Resolved]
            private IAPIProvider api { get; set; } = null!;

            private IBindable<APIUser> localUser = null!;

            private readonly Room room;

            public MatchSettings(Room room)
            {
                this.room = room;
            }

            [BackgroundDependencyLoader]
            private void load(OverlayColourProvider colourProvider, OsuColour colours)
            {
                InternalChildren = new Drawable[]
                {
                    new Box
                    {
                        RelativeSizeAxes = Axes.Both,
                        Colour = colourProvider.Background4
                    },
                    new GridContainer
                    {
                        RelativeSizeAxes = Axes.Both,
                        RowDimensions = new[]
                        {
                            new Dimension(),
                            new Dimension(GridSizeMode.AutoSize),
                        },
                        Content = new[]
                        {
                            new Drawable[]
                            {
                                new OsuScrollContainer
                                {
                                    Padding = new MarginPadding
                                    {
                                        Horizontal = OsuScreen.HORIZONTAL_OVERFLOW_PADDING,
                                        Vertical = 10
                                    },
                                    RelativeSizeAxes = Axes.Both,
                                    Children = new[]
                                    {
                                        new Container
                                        {
                                            Padding = new MarginPadding { Horizontal = WaveOverlayContainer.WIDTH_PADDING },
                                            RelativeSizeAxes = Axes.X,
                                            AutoSizeAxes = Axes.Y,
                                            Children = new Drawable[]
                                            {
                                                new SectionContainer
                                                {
                                                    Padding = new MarginPadding { Right = FIELD_PADDING / 2 },
                                                    Children = new[]
                                                    {
                                                        new Section("房间名")
                                                        {
                                                            Child = NameField = new OsuTextBox
                                                            {
                                                                RelativeSizeAxes = Axes.X,
                                                                TabbableContentContainer = this,
                                                                LengthLimit = 100
                                                            },
                                                        },
                                                        new Section("持续时间")
                                                        {
                                                            Child = new Container
                                                            {
                                                                RelativeSizeAxes = Axes.X,
                                                                Height = 40,
                                                                Child = DurationField = new DurationDropdown
                                                                {
                                                                    RelativeSizeAxes = Axes.X
                                                                }
                                                            }
                                                        },
                                                        new Section("全局最大尝试次数")
                                                        {
                                                            Child = MaxAttemptsField = new OsuNumberBox
                                                            {
                                                                RelativeSizeAxes = Axes.X,
                                                                TabbableContentContainer = this,
                                                                PlaceholderText = "无限制",
                                                            },
                                                        },
                                                        new Section("房间可见性")
                                                        {
                                                            Alpha = disabled_alpha,
                                                            Child = AvailabilityPicker = new RoomAvailabilityPicker
                                                            {
                                                                Enabled = { Value = false }
                                                            },
                                                        },
                                                        new Section("最大人数")
                                                        {
                                                            Alpha = disabled_alpha,
                                                            Child = MaxParticipantsField = new OsuNumberBox
                                                            {
                                                                RelativeSizeAxes = Axes.X,
                                                                TabbableContentContainer = this,
                                                                ReadOnly = true,
                                                            },
                                                        },
                                                        new Section("密码 （可选）")
                                                        {
                                                            Alpha = disabled_alpha,
                                                            Child = new OsuPasswordTextBox
                                                            {
                                                                RelativeSizeAxes = Axes.X,
                                                                TabbableContentContainer = this,
                                                                ReadOnly = true,
                                                            },
                                                        },
                                                    },
                                                },
                                                new SectionContainer
                                                {
                                                    Anchor = Anchor.TopRight,
                                                    Origin = Anchor.TopRight,
                                                    Padding = new MarginPadding { Left = FIELD_PADDING / 2 },
                                                    Children = new[]
                                                    {
                                                        new Section("课题")
                                                        {
                                                            Child = new GridContainer
                                                            {
                                                                RelativeSizeAxes = Axes.X,
                                                                Height = 448,
                                                                Content = new[]
                                                                {
                                                                    new Drawable[]
                                                                    {
                                                                        playlist = new PlaylistsRoomSettingsPlaylist
                                                                        {
                                                                            RelativeSizeAxes = Axes.Both,
                                                                        }
                                                                    },
                                                                    new Drawable[]
                                                                    {
                                                                        playlistLength = new OsuSpriteText
                                                                        {
                                                                            Margin = new MarginPadding { Vertical = 5 },
                                                                            Colour = colours.Yellow,
                                                                            Font = OsuFont.GetFont(size: 12),
                                                                        }
                                                                    },
                                                                    new Drawable[]
                                                                    {
                                                                        editPlaylistButton = new PurpleRoundedButton
                                                                        {
                                                                            RelativeSizeAxes = Axes.X,
                                                                            Height = 40,
                                                                            Text = "编辑课题",
                                                                            Action = () => EditPlaylist?.Invoke()
                                                                        }
                                                                    }
                                                                },
                                                                RowDimensions = new[]
                                                                {
                                                                    new Dimension(),
                                                                    new Dimension(GridSizeMode.AutoSize),
                                                                    new Dimension(GridSizeMode.AutoSize),
                                                                }
                                                            }
                                                        },
                                                    },
                                                },
                                            },
                                        }
                                    },
                                },
                            },
                            new Drawable[]
                            {
                                new Container
                                {
                                    Anchor = Anchor.BottomLeft,
                                    Origin = Anchor.BottomLeft,
                                    Y = 2,
                                    RelativeSizeAxes = Axes.X,
                                    AutoSizeAxes = Axes.Y,
                                    Children = new Drawable[]
                                    {
                                        new Box
                                        {
                                            RelativeSizeAxes = Axes.Both,
                                            Colour = colourProvider.Background5
                                        },
                                        new FillFlowContainer
                                        {
                                            RelativeSizeAxes = Axes.X,
                                            AutoSizeAxes = Axes.Y,
                                            Direction = FillDirection.Vertical,
                                            Spacing = new Vector2(0, 20),
                                            Margin = new MarginPadding { Vertical = 20 },
                                            Padding = new MarginPadding { Horizontal = OsuScreen.HORIZONTAL_OVERFLOW_PADDING },
                                            Children = new Drawable[]
                                            {
                                                ApplyButton = new CreateRoomButton
                                                {
                                                    Anchor = Anchor.BottomCentre,
                                                    Origin = Anchor.BottomCentre,
                                                    Size = new Vector2(230, 55),
                                                    Enabled = { Value = false },
                                                    Action = apply,
                                                },
                                                ErrorText = new OsuSpriteText
                                                {
                                                    Anchor = Anchor.BottomCentre,
                                                    Origin = Anchor.BottomCentre,
                                                    Alpha = 0,
                                                    Depth = 1,
                                                    Colour = colours.RedDark
                                                }
                                            }
                                        }
                                    }
                                }
                            }
                        }
                    },
                    loadingLayer = new LoadingLayer(true)
                };

                RoomName.BindValueChanged(name => NameField.Text = name.NewValue, true);
                Availability.BindValueChanged(availability => AvailabilityPicker.Current.Value = availability.NewValue, true);
                MaxParticipants.BindValueChanged(count => MaxParticipantsField.Text = count.NewValue?.ToString(), true);
                MaxAttempts.BindValueChanged(count => MaxAttemptsField.Text = count.NewValue?.ToString(), true);
                Duration.BindValueChanged(duration => DurationField.Current.Value = duration.NewValue ?? TimeSpan.FromMinutes(30), true);

                localUser = api.LocalUser.GetBoundCopy();
                localUser.BindValueChanged(populateDurations, true);

                playlist.Items.BindTo(Playlist);
                Playlist.BindCollectionChanged(onPlaylistChanged, true);
            }

            private void populateDurations(ValueChangedEvent<APIUser> user)
            {
                DurationField.Items = new[]
                {
                    TimeSpan.FromMinutes(30),
                    TimeSpan.FromHours(1),
                    TimeSpan.FromHours(2),
                    TimeSpan.FromHours(4),
                    TimeSpan.FromHours(8),
                    TimeSpan.FromHours(12),
                    TimeSpan.FromHours(24),
                    TimeSpan.FromDays(3),
                    TimeSpan.FromDays(7),
                    TimeSpan.FromDays(14),
                };

                // TODO: show these in the interface at all times.
                if (user.NewValue.IsSupporter)
                {
                    // roughly correct (see https://github.com/Humanizr/Humanizer/blob/18167e56c082449cc4fe805b8429e3127a7b7f93/readme.md?plain=1#L427)
                    // if we want this to be more accurate we might consider sending an actual end time, not a time span. probably not required though.
                    const int days_in_month = 31;

                    DurationField.AddDropdownItem(TimeSpan.FromDays(days_in_month));
                    DurationField.AddDropdownItem(TimeSpan.FromDays(days_in_month * 3));
                }
            }

            protected override void Update()
            {
                base.Update();

                ApplyButton.Enabled.Value = hasValidSettings;
            }

            public void SelectBeatmap() => editPlaylistButton.TriggerClick();

<<<<<<< HEAD
            private void onPlaylistChanged(object sender, NotifyCollectionChangedEventArgs e) =>
                playlistLength.Text = $"长度: {Playlist.GetTotalDuration()}";
=======
            private void onPlaylistChanged(object? sender, NotifyCollectionChangedEventArgs e) =>
                playlistLength.Text = $"Length: {Playlist.GetTotalDuration()}";
>>>>>>> ca8d2bec

            private bool hasValidSettings => RoomID.Value == null && NameField.Text.Length > 0 && Playlist.Count > 0;

            private void apply()
            {
                if (!ApplyButton.Enabled.Value)
                    return;

                hideError();

                RoomName.Value = NameField.Text;
                Availability.Value = AvailabilityPicker.Current.Value;

                if (int.TryParse(MaxParticipantsField.Text, out int max))
                    MaxParticipants.Value = max;
                else
                    MaxParticipants.Value = null;

                if (int.TryParse(MaxAttemptsField.Text, out max))
                    MaxAttempts.Value = max;
                else
                    MaxAttempts.Value = null;

                Duration.Value = DurationField.Current.Value;

                loadingLayer.Show();
                manager?.CreateRoom(room, onSuccess, onError);
            }

            private void hideError() => ErrorText.FadeOut(50);

            private void onSuccess(Room room) => loadingLayer.Hide();

            private void onError(string text)
            {
                // see https://github.com/ppy/osu-web/blob/2c97aaeb64fb4ed97c747d8383a35b30f57428c7/app/Models/Multiplayer/PlaylistItem.php#L48.
                const string not_found_prefix = "谱面未找到:";

                if (text.StartsWith(not_found_prefix, StringComparison.Ordinal))
                {
                    ErrorText.Text = "一个或多个谱面无法在线上找到，请移除或替换高亮的谱面。";

                    int[] invalidBeatmapIDs = text
                                              .Substring(not_found_prefix.Length + 1)
                                              .Split(", ")
                                              .Select(int.Parse)
                                              .ToArray();

                    foreach (var item in Playlist)
                    {
                        if (invalidBeatmapIDs.Contains(item.Beatmap.OnlineID))
                            item.MarkInvalid();
                    }
                }
                else
                {
                    ErrorText.Text = text;
                }

                ErrorText.FadeIn(50);
                loadingLayer.Hide();
            }
        }

        public partial class CreateRoomButton : RoundedButton
        {
            public CreateRoomButton()
            {
                Text = "创建";
            }

            [BackgroundDependencyLoader]
            private void load(OsuColour colours)
            {
                BackgroundColour = colours.YellowDark;
            }
        }

        private partial class DurationDropdown : OsuDropdown<TimeSpan>
        {
            public DurationDropdown()
            {
                Menu.MaxHeight = 100;
            }

            protected override LocalisableString GenerateItemText(TimeSpan item) => item.Humanize(maxUnit: TimeUnit.Month);
        }
    }
}<|MERGE_RESOLUTION|>--- conflicted
+++ resolved
@@ -349,13 +349,8 @@
 
             public void SelectBeatmap() => editPlaylistButton.TriggerClick();
 
-<<<<<<< HEAD
-            private void onPlaylistChanged(object sender, NotifyCollectionChangedEventArgs e) =>
-                playlistLength.Text = $"长度: {Playlist.GetTotalDuration()}";
-=======
             private void onPlaylistChanged(object? sender, NotifyCollectionChangedEventArgs e) =>
-                playlistLength.Text = $"Length: {Playlist.GetTotalDuration()}";
->>>>>>> ca8d2bec
+                playlistLength.Text = $"时长: {Playlist.GetTotalDuration()}";
 
             private bool hasValidSettings => RoomID.Value == null && NameField.Text.Length > 0 && Playlist.Count > 0;
 
