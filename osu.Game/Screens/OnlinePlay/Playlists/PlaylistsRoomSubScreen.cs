// Copyright (c) ppy Pty Ltd <contact@ppy.sh>. Licensed under the MIT Licence.
// See the LICENCE file in the repository root for full licence text.

using System.Diagnostics;
using System.Linq;
using JetBrains.Annotations;
using osu.Framework.Allocation;
using osu.Framework.Bindables;
using osu.Framework.Graphics;
using osu.Framework.Graphics.Containers;
using osu.Framework.Logging;
using osu.Framework.Screens;
using osu.Game.Input;
using osu.Game.Online.API;
using osu.Game.Online.Rooms;
using osu.Game.Screens.OnlinePlay.Components;
using osu.Game.Screens.OnlinePlay.Match;
using osu.Game.Screens.OnlinePlay.Match.Components;
using osu.Game.Screens.Play;
using osu.Game.Screens.Play.HUD;
using osu.Game.Users;
using osuTK;

namespace osu.Game.Screens.OnlinePlay.Playlists
{
    public class PlaylistsRoomSubScreen : RoomSubScreen
    {
        public override string Title { get; }

        public override string ShortTitle => "歌单模式";

        [Resolved]
        private IAPIProvider api { get; set; }

        private readonly IBindable<bool> isIdle = new BindableBool();

        private MatchLeaderboard leaderboard;
        private SelectionPollingComponent selectionPollingComponent;

        public PlaylistsRoomSubScreen(Room room)
            : base(room, false) // Editing is temporarily not allowed.
        {
            Title = room.RoomID.Value == null ? "创建新歌单" : room.Name.Value;
            Activity.Value = new UserActivity.InLobby(room);
        }

        [BackgroundDependencyLoader(true)]
        private void load([CanBeNull] IdleTracker idleTracker)
        {
            if (idleTracker != null)
                isIdle.BindTo(idleTracker.IsIdle);

            AddInternal(selectionPollingComponent = new SelectionPollingComponent(Room));
        }

        protected override void LoadComplete()
        {
            base.LoadComplete();

            isIdle.BindValueChanged(_ => updatePollingRate(), true);
            RoomId.BindValueChanged(id =>
            {
                if (id.NewValue != null)
                {
                    // Set the first playlist item.
                    // This is scheduled since updating the room and playlist may happen in an arbitrary order (via Room.CopyFrom()).
                    Schedule(() => SelectedItem.Value = Room.Playlist.FirstOrDefault());
                }
            }, true);
        }

        protected override Drawable CreateMainContent() => new GridContainer
        {
            RelativeSizeAxes = Axes.Both,
            Content = new[]
            {
                new Drawable[]
                {
                    new Container
                    {
                        RelativeSizeAxes = Axes.Both,
                        Padding = new MarginPadding { Right = 5 },
                        Child = new GridContainer
                        {
                            RelativeSizeAxes = Axes.Both,
                            Content = new[]
                            {
                                new Drawable[] { new OverlinedPlaylistHeader(), },
                                new Drawable[]
                                {
                                    new DrawableRoomPlaylistWithResults
                                    {
                                        RelativeSizeAxes = Axes.Both,
                                        Items = { BindTarget = Room.Playlist },
                                        SelectedItem = { BindTarget = SelectedItem },
                                        RequestShowResults = item =>
                                        {
                                            Debug.Assert(RoomId.Value != null);
                                            ParentScreen?.Push(new PlaylistsResultsScreen(null, RoomId.Value.Value, item, false));
                                        }
                                    }
                                },
                            },
                            RowDimensions = new[]
                            {
                                new Dimension(GridSizeMode.AutoSize),
                                new Dimension(),
                            }
                        }
                    },
                    null,
                    new GridContainer
                    {
                        RelativeSizeAxes = Axes.Both,
                        Content = new[]
                        {
                            new[]
                            {
                                UserModsSection = new FillFlowContainer
                                {
                                    RelativeSizeAxes = Axes.X,
                                    AutoSizeAxes = Axes.Y,
                                    Alpha = 0,
                                    Margin = new MarginPadding { Bottom = 10 },
                                    Children = new Drawable[]
                                    {
                                        new OverlinedHeader("额外mods"),
                                        new FillFlowContainer
                                        {
                                            AutoSizeAxes = Axes.Both,
                                            Direction = FillDirection.Horizontal,
                                            Spacing = new Vector2(10, 0),
                                            Children = new Drawable[]
                                            {
                                                new UserModSelectButton
                                                {
                                                    Anchor = Anchor.CentreLeft,
                                                    Origin = Anchor.CentreLeft,
                                                    Width = 90,
                                                    Text = "选择",
                                                    Action = ShowUserModSelect,
                                                },
                                                new ModDisplay
                                                {
                                                    Anchor = Anchor.CentreLeft,
                                                    Origin = Anchor.CentreLeft,
                                                    Current = UserMods,
                                                    Scale = new Vector2(0.8f),
                                                },
                                            }
                                        }
                                    }
                                },
                            },
                            new Drawable[]
                            {
                                new OverlinedHeader("排行榜")
                            },
                            new Drawable[] { leaderboard = new MatchLeaderboard { RelativeSizeAxes = Axes.Both }, },
<<<<<<< HEAD
                            new Drawable[] { new OverlinedHeader("聊天"), },
                            new Drawable[] { new MatchChatDisplay { RelativeSizeAxes = Axes.Both } }
=======
                            new Drawable[] { new OverlinedHeader("Chat"), },
                            new Drawable[] { new MatchChatDisplay(Room) { RelativeSizeAxes = Axes.Both } }
>>>>>>> 6f03f7a6
                        },
                        RowDimensions = new[]
                        {
                            new Dimension(GridSizeMode.AutoSize),
                            new Dimension(GridSizeMode.AutoSize),
                            new Dimension(),
                            new Dimension(GridSizeMode.AutoSize),
                            new Dimension(GridSizeMode.Relative, size: 0.4f, minSize: 120),
                        }
                    },
                },
            },
            ColumnDimensions = new[]
            {
                new Dimension(GridSizeMode.Relative, size: 0.5f, maxSize: 400),
                new Dimension(),
                new Dimension(GridSizeMode.Relative, size: 0.5f, maxSize: 600),
            }
        };

        protected override Drawable CreateFooter() => new PlaylistsRoomFooter
        {
            OnStart = StartPlay
        };

        protected override RoomSettingsOverlay CreateRoomSettingsOverlay(Room room) => new PlaylistsRoomSettingsOverlay(room)
        {
            EditPlaylist = () =>
            {
                if (this.IsCurrentScreen())
                    this.Push(new PlaylistsSongSelect(Room));
            },
        };

        private void updatePollingRate()
        {
            selectionPollingComponent.TimeBetweenPolls.Value = isIdle.Value ? 30000 : 5000;
            Logger.Log($"Polling adjusted (selection: {selectionPollingComponent.TimeBetweenPolls.Value})");
        }

        protected override Screen CreateGameplayScreen() => new PlayerLoader(() => new PlaylistsPlayer(Room, SelectedItem.Value)
        {
            Exited = () => leaderboard.RefreshScores()
        });
    }
}<|MERGE_RESOLUTION|>--- conflicted
+++ resolved
@@ -157,13 +157,8 @@
                                 new OverlinedHeader("排行榜")
                             },
                             new Drawable[] { leaderboard = new MatchLeaderboard { RelativeSizeAxes = Axes.Both }, },
-<<<<<<< HEAD
                             new Drawable[] { new OverlinedHeader("聊天"), },
-                            new Drawable[] { new MatchChatDisplay { RelativeSizeAxes = Axes.Both } }
-=======
-                            new Drawable[] { new OverlinedHeader("Chat"), },
                             new Drawable[] { new MatchChatDisplay(Room) { RelativeSizeAxes = Axes.Both } }
->>>>>>> 6f03f7a6
                         },
                         RowDimensions = new[]
                         {
