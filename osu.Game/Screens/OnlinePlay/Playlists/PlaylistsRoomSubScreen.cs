--- conflicted
+++ resolved
@@ -27,7 +27,7 @@
     {
         public override string Title { get; }
 
-        public override string ShortTitle => "screen.multi.generic.playlist";
+        public override string ShortTitle => "歌单模式";
 
         [Resolved]
         private IAPIProvider api { get; set; }
@@ -40,7 +40,7 @@
         public PlaylistsRoomSubScreen(Room room)
             : base(room, false) // Editing is temporarily not allowed.
         {
-            Title = room.RoomID.Value == null ? "screen.multi.playlistsRoomSubScreen.newPlaylist" : room.Name.Value;
+            Title = room.RoomID.Value == null ? "创建新歌单" : room.Name.Value;
             Activity.Value = new UserActivity.InLobby(room);
         }
 
@@ -124,124 +124,21 @@
                                     Margin = new MarginPadding { Bottom = 10 },
                                     Children = new Drawable[]
                                     {
-                                        new OverlinedHeader("Extra mods"),
+                                        new OverlinedHeader("额外mods"),
                                         new FillFlowContainer
                                         {
-<<<<<<< HEAD
-                                            participantsHeader = new OverlinedHeader("screen.multi.generic.participants")
-=======
                                             AutoSizeAxes = Axes.Both,
                                             Direction = FillDirection.Horizontal,
                                             Spacing = new Vector2(10, 0),
                                             Children = new Drawable[]
->>>>>>> d3dba296
                                             {
                                                 new UserModSelectButton
                                                 {
-<<<<<<< HEAD
-                                                    new Drawable[]
-                                                    {
-                                                        new Container
-                                                        {
-                                                            RelativeSizeAxes = Axes.Both,
-                                                            Padding = new MarginPadding { Right = 5 },
-                                                            Child = new GridContainer
-                                                            {
-                                                                RelativeSizeAxes = Axes.Both,
-                                                                Content = new[]
-                                                                {
-                                                                    new Drawable[] { new OverlinedPlaylistHeader(), },
-                                                                    new Drawable[]
-                                                                    {
-                                                                        new DrawableRoomPlaylistWithResults
-                                                                        {
-                                                                            RelativeSizeAxes = Axes.Both,
-                                                                            Items = { BindTarget = playlist },
-                                                                            SelectedItem = { BindTarget = SelectedItem },
-                                                                            RequestShowResults = item =>
-                                                                            {
-                                                                                Debug.Assert(roomId.Value != null);
-                                                                                ParentScreen?.Push(new PlaylistsResultsScreen(null, roomId.Value.Value, item, false));
-                                                                            }
-                                                                        }
-                                                                    },
-                                                                },
-                                                                RowDimensions = new[]
-                                                                {
-                                                                    new Dimension(GridSizeMode.AutoSize),
-                                                                    new Dimension(),
-                                                                }
-                                                            }
-                                                        },
-                                                        null,
-                                                        new GridContainer
-                                                        {
-                                                            RelativeSizeAxes = Axes.Both,
-                                                            Content = new[]
-                                                            {
-                                                                new[]
-                                                                {
-                                                                    UserModsSection = new FillFlowContainer
-                                                                    {
-                                                                        RelativeSizeAxes = Axes.X,
-                                                                        AutoSizeAxes = Axes.Y,
-                                                                        Margin = new MarginPadding { Bottom = 10 },
-                                                                        Children = new Drawable[]
-                                                                        {
-                                                                            new OverlinedHeader("screen.multi.playlistsRoomSubScreen.extraMods"),
-                                                                            new FillFlowContainer
-                                                                            {
-                                                                                AutoSizeAxes = Axes.Both,
-                                                                                Direction = FillDirection.Horizontal,
-                                                                                Spacing = new Vector2(10, 0),
-                                                                                Children = new Drawable[]
-                                                                                {
-                                                                                    new UserModSelectButton
-                                                                                    {
-                                                                                        Anchor = Anchor.CentreLeft,
-                                                                                        Origin = Anchor.CentreLeft,
-                                                                                        Width = 90,
-                                                                                        Text = "generic.select",
-                                                                                        Action = ShowUserModSelect,
-                                                                                    },
-                                                                                    new ModDisplay
-                                                                                    {
-                                                                                        Anchor = Anchor.CentreLeft,
-                                                                                        Origin = Anchor.CentreLeft,
-                                                                                        Current = UserMods,
-                                                                                        Scale = new Vector2(0.8f),
-                                                                                    },
-                                                                                }
-                                                                            }
-                                                                        }
-                                                                    },
-                                                                },
-                                                                new Drawable[]
-                                                                {
-                                                                    new OverlinedHeader("generic.leaderboard")
-                                                                },
-                                                                new Drawable[] { leaderboard = new MatchLeaderboard { RelativeSizeAxes = Axes.Both }, },
-                                                                new Drawable[] { new OverlinedHeader("generic.chat"), },
-                                                                new Drawable[] { new MatchChatDisplay { RelativeSizeAxes = Axes.Both } }
-                                                            },
-                                                            RowDimensions = new[]
-                                                            {
-                                                                new Dimension(GridSizeMode.AutoSize),
-                                                                new Dimension(GridSizeMode.AutoSize),
-                                                                new Dimension(),
-                                                                new Dimension(GridSizeMode.AutoSize),
-                                                                new Dimension(GridSizeMode.Relative, size: 0.4f, minSize: 120),
-                                                            }
-                                                        },
-                                                        null
-                                                    },
-=======
                                                     Anchor = Anchor.CentreLeft,
                                                     Origin = Anchor.CentreLeft,
                                                     Width = 90,
-                                                    Text = "Select",
+                                                    Text = "选择",
                                                     Action = ShowUserModSelect,
->>>>>>> d3dba296
                                                 },
                                                 new ModDisplay
                                                 {
@@ -257,10 +154,10 @@
                             },
                             new Drawable[]
                             {
-                                new OverlinedHeader("Leaderboard")
+                                new OverlinedHeader("排行榜")
                             },
                             new Drawable[] { leaderboard = new MatchLeaderboard { RelativeSizeAxes = Axes.Both }, },
-                            new Drawable[] { new OverlinedHeader("Chat"), },
+                            new Drawable[] { new OverlinedHeader("聊天"), },
                             new Drawable[] { new MatchChatDisplay { RelativeSizeAxes = Axes.Both } }
                         },
                         RowDimensions = new[]
