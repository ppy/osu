// Copyright (c) ppy Pty Ltd <contact@ppy.sh>. Licensed under the MIT Licence.
// See the LICENCE file in the repository root for full licence text.

using System;
using System.Diagnostics;
using System.Linq;
using osu.Framework.Allocation;
using osu.Framework.Bindables;
using osu.Framework.Screens;
using osu.Game.Online.Rooms;
using osu.Game.Rulesets;
using osu.Game.Scoring;
using osu.Game.Screens.Play;
using osu.Game.Screens.Ranking;

namespace osu.Game.Screens.OnlinePlay.Playlists
{
    public class PlaylistsPlayer : RoomSubmittingPlayer
    {
        public Action Exited;

        public PlaylistsPlayer(PlaylistItem playlistItem, PlayerConfiguration configuration = null)
            : base(playlistItem, configuration)
        {
        }

        [BackgroundDependencyLoader]
        private void load(IBindable<RulesetInfo> ruleset)
        {
            // Sanity checks to ensure that PlaylistsPlayer matches the settings for the current PlaylistItem
            if (Beatmap.Value.BeatmapInfo.OnlineBeatmapID != PlaylistItem.Beatmap.Value.OnlineBeatmapID)
                throw new InvalidOperationException("当前谱面与游玩列表不匹配"); //Current Beatmap does not match PlaylistItem's Beatmap

            if (ruleset.Value.ID != PlaylistItem.Ruleset.Value.ID)
                throw new InvalidOperationException("当前游戏模式与游玩列表不匹配"); //Current Ruleset does not match PlaylistItem's Ruleset

            if (!PlaylistItem.RequiredMods.All(m => Mods.Value.Any(m.Equals)))
<<<<<<< HEAD
                throw new InvalidOperationException("当前Mods与游玩列表所需要的不匹配"); //Current Mods do not match PlaylistItem's RequiredMods

            var req = new CreateRoomScoreRequest(RoomId.Value ?? 0, PlaylistItem.ID, Game.VersionHash);
            req.Success += r => Token = r.ID;
            req.Failure += e =>
            {
                failed = true;

                if (string.IsNullOrEmpty(e.Message))
                    Logger.Error(e, "无法获取用于提交分数的token。");
                else
                    Logger.Log($"你无法提交分数： {e.Message}", level: LogLevel.Important);

                Schedule(() =>
                {
                    ValidForResume = false;
                    this.Exit();
                });
            };

            api.Queue(req);

            while (!failed && !Token.HasValue)
                Thread.Sleep(1000);
=======
                throw new InvalidOperationException("Current Mods do not match PlaylistItem's RequiredMods");
>>>>>>> ffc28256
        }

        public override bool OnExiting(IScreen next)
        {
            if (base.OnExiting(next))
                return true;

            Exited?.Invoke();

            return false;
        }

        protected override ResultsScreen CreateResults(ScoreInfo score)
        {
            Debug.Assert(RoomId.Value != null);
            return new PlaylistsResultsScreen(score, RoomId.Value.Value, PlaylistItem, true);
        }

        protected override Score CreateScore()
        {
            var score = base.CreateScore();
            score.ScoreInfo.TotalScore = (int)Math.Round(ScoreProcessor.GetStandardisedScore());
            return score;
        }

<<<<<<< HEAD
        protected override async Task SubmitScore(Score score)
        {
            await base.SubmitScore(score).ConfigureAwait(false);

            Debug.Assert(Token != null);

            var tcs = new TaskCompletionSource<bool>();
            var request = new SubmitRoomScoreRequest(Token.Value, RoomId.Value ?? 0, PlaylistItem.ID, score.ScoreInfo);

            request.Success += s =>
            {
                score.ScoreInfo.OnlineScoreID = s.ID;
                tcs.SetResult(true);
            };

            request.Failure += e =>
            {
                Logger.Error(e, "无法提交分数");
                tcs.SetResult(false);
            };

            api.Queue(request);
            await tcs.Task.ConfigureAwait(false);
        }

=======
>>>>>>> ffc28256
        protected override void Dispose(bool isDisposing)
        {
            base.Dispose(isDisposing);

            Exited = null;
        }
    }
}<|MERGE_RESOLUTION|>--- conflicted
+++ resolved
@@ -35,34 +35,7 @@
                 throw new InvalidOperationException("当前游戏模式与游玩列表不匹配"); //Current Ruleset does not match PlaylistItem's Ruleset
 
             if (!PlaylistItem.RequiredMods.All(m => Mods.Value.Any(m.Equals)))
-<<<<<<< HEAD
-                throw new InvalidOperationException("当前Mods与游玩列表所需要的不匹配"); //Current Mods do not match PlaylistItem's RequiredMods
-
-            var req = new CreateRoomScoreRequest(RoomId.Value ?? 0, PlaylistItem.ID, Game.VersionHash);
-            req.Success += r => Token = r.ID;
-            req.Failure += e =>
-            {
-                failed = true;
-
-                if (string.IsNullOrEmpty(e.Message))
-                    Logger.Error(e, "无法获取用于提交分数的token。");
-                else
-                    Logger.Log($"你无法提交分数： {e.Message}", level: LogLevel.Important);
-
-                Schedule(() =>
-                {
-                    ValidForResume = false;
-                    this.Exit();
-                });
-            };
-
-            api.Queue(req);
-
-            while (!failed && !Token.HasValue)
-                Thread.Sleep(1000);
-=======
-                throw new InvalidOperationException("Current Mods do not match PlaylistItem's RequiredMods");
->>>>>>> ffc28256
+                throw new InvalidOperationException("当前Mods与游玩列表所需要的不匹配");
         }
 
         public override bool OnExiting(IScreen next)
@@ -88,34 +61,6 @@
             return score;
         }
 
-<<<<<<< HEAD
-        protected override async Task SubmitScore(Score score)
-        {
-            await base.SubmitScore(score).ConfigureAwait(false);
-
-            Debug.Assert(Token != null);
-
-            var tcs = new TaskCompletionSource<bool>();
-            var request = new SubmitRoomScoreRequest(Token.Value, RoomId.Value ?? 0, PlaylistItem.ID, score.ScoreInfo);
-
-            request.Success += s =>
-            {
-                score.ScoreInfo.OnlineScoreID = s.ID;
-                tcs.SetResult(true);
-            };
-
-            request.Failure += e =>
-            {
-                Logger.Error(e, "无法提交分数");
-                tcs.SetResult(false);
-            };
-
-            api.Queue(request);
-            await tcs.Task.ConfigureAwait(false);
-        }
-
-=======
->>>>>>> ffc28256
         protected override void Dispose(bool isDisposing)
         {
             base.Dispose(isDisposing);
