// Copyright (c) ppy Pty Ltd <contact@ppy.sh>. Licensed under the MIT Licence.
// See the LICENCE file in the repository root for full licence text.

using System;
using System.Diagnostics;
using System.Linq;
using System.Threading.Tasks;
using osu.Framework.Allocation;
using osu.Framework.Bindables;
using osu.Framework.Screens;
using osu.Game.Extensions;
using osu.Game.Online.Rooms;
using osu.Game.Rulesets;
using osu.Game.Rulesets.Scoring;
using osu.Game.Scoring;
using osu.Game.Screens.Play;
using osu.Game.Screens.Ranking;
using osu.Game.Users;

namespace osu.Game.Screens.OnlinePlay.Playlists
{
    public class PlaylistsPlayer : RoomSubmittingPlayer
    {
        public Action Exited;

        protected override UserActivity InitialActivity => new UserActivity.InPlaylistGame(Beatmap.Value.BeatmapInfo, Ruleset.Value);

        public PlaylistsPlayer(Room room, PlaylistItem playlistItem, PlayerConfiguration configuration = null)
            : base(room, playlistItem, configuration)
        {
        }

        [BackgroundDependencyLoader]
        private void load(IBindable<RulesetInfo> ruleset)
        {
            // Sanity checks to ensure that PlaylistsPlayer matches the settings for the current PlaylistItem
<<<<<<< HEAD
            if (!Beatmap.Value.BeatmapInfo.MatchesOnlineID(PlaylistItem.Beatmap.Value))
                throw new InvalidOperationException("当前谱面与游玩列表不匹配");

            if (!ruleset.Value.MatchesOnlineID(PlaylistItem.Ruleset.Value))
                throw new InvalidOperationException("当前游戏模式与游玩列表不匹配");

            if (!PlaylistItem.RequiredMods.All(m => Mods.Value.Any(m.Equals)))
                throw new InvalidOperationException("当前Mods与游玩列表所需要的不匹配");
=======
            if (!Beatmap.Value.BeatmapInfo.MatchesOnlineID(PlaylistItem.Beatmap))
                throw new InvalidOperationException("Current Beatmap does not match PlaylistItem's Beatmap");

            if (ruleset.Value.OnlineID != PlaylistItem.RulesetID)
                throw new InvalidOperationException("Current Ruleset does not match PlaylistItem's Ruleset");

            var requiredLocalMods = PlaylistItem.RequiredMods.Select(m => m.ToMod(GameplayState.Ruleset));
            if (!requiredLocalMods.All(m => Mods.Value.Any(m.Equals)))
                throw new InvalidOperationException("Current Mods do not match PlaylistItem's RequiredMods");
>>>>>>> 1813d73d
        }

        public override bool OnExiting(IScreen next)
        {
            if (base.OnExiting(next))
                return true;

            Exited?.Invoke();

            return false;
        }

        protected override ResultsScreen CreateResults(ScoreInfo score)
        {
            Debug.Assert(Room.RoomID.Value != null);
            return new PlaylistsResultsScreen(score, Room.RoomID.Value.Value, PlaylistItem, true);
        }

        protected override async Task PrepareScoreForResultsAsync(Score score)
        {
            await base.PrepareScoreForResultsAsync(score).ConfigureAwait(false);

            Score.ScoreInfo.TotalScore = (int)Math.Round(ScoreProcessor.ComputeFinalScore(ScoringMode.Standardised, Score.ScoreInfo));
        }

        protected override void Dispose(bool isDisposing)
        {
            base.Dispose(isDisposing);

            Exited = null;
        }
    }
}<|MERGE_RESOLUTION|>--- conflicted
+++ resolved
@@ -34,26 +34,15 @@
         private void load(IBindable<RulesetInfo> ruleset)
         {
             // Sanity checks to ensure that PlaylistsPlayer matches the settings for the current PlaylistItem
-<<<<<<< HEAD
-            if (!Beatmap.Value.BeatmapInfo.MatchesOnlineID(PlaylistItem.Beatmap.Value))
+            if (!Beatmap.Value.BeatmapInfo.MatchesOnlineID(PlaylistItem.Beatmap))
                 throw new InvalidOperationException("当前谱面与游玩列表不匹配");
 
-            if (!ruleset.Value.MatchesOnlineID(PlaylistItem.Ruleset.Value))
+            if (ruleset.Value.OnlineID != PlaylistItem.RulesetID)
                 throw new InvalidOperationException("当前游戏模式与游玩列表不匹配");
-
-            if (!PlaylistItem.RequiredMods.All(m => Mods.Value.Any(m.Equals)))
-                throw new InvalidOperationException("当前Mods与游玩列表所需要的不匹配");
-=======
-            if (!Beatmap.Value.BeatmapInfo.MatchesOnlineID(PlaylistItem.Beatmap))
-                throw new InvalidOperationException("Current Beatmap does not match PlaylistItem's Beatmap");
-
-            if (ruleset.Value.OnlineID != PlaylistItem.RulesetID)
-                throw new InvalidOperationException("Current Ruleset does not match PlaylistItem's Ruleset");
 
             var requiredLocalMods = PlaylistItem.RequiredMods.Select(m => m.ToMod(GameplayState.Ruleset));
             if (!requiredLocalMods.All(m => Mods.Value.Any(m.Equals)))
-                throw new InvalidOperationException("Current Mods do not match PlaylistItem's RequiredMods");
->>>>>>> 1813d73d
+                throw new InvalidOperationException("当前Mods与游玩列表所需要的不匹配");
         }
 
         public override bool OnExiting(IScreen next)
