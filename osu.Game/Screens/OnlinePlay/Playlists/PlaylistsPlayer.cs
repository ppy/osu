--- conflicted
+++ resolved
@@ -33,19 +33,11 @@
         private void load(IBindable<RulesetInfo> ruleset)
         {
             // Sanity checks to ensure that PlaylistsPlayer matches the settings for the current PlaylistItem
-<<<<<<< HEAD
-            if (Beatmap.Value.BeatmapInfo.OnlineID != PlaylistItem.Beatmap.Value.OnlineID)
+            if (!Beatmap.Value.BeatmapInfo.MatchesOnlineID(PlaylistItem.Beatmap.Value))
                 throw new InvalidOperationException("当前谱面与游玩列表不匹配");
 
-            if (ruleset.Value.ID != PlaylistItem.Ruleset.Value.ID)
-                throw new InvalidOperationException("当前游戏模式与游玩列表不匹配"); //Current Ruleset does not match PlaylistItem's Ruleset
-=======
-            if (!Beatmap.Value.BeatmapInfo.MatchesOnlineID(PlaylistItem.Beatmap.Value))
-                throw new InvalidOperationException("Current Beatmap does not match PlaylistItem's Beatmap");
-
             if (!ruleset.Value.MatchesOnlineID(PlaylistItem.Ruleset.Value))
-                throw new InvalidOperationException("Current Ruleset does not match PlaylistItem's Ruleset");
->>>>>>> b1fcb840
+                throw new InvalidOperationException("当前游戏模式与游玩列表不匹配");
 
             if (!PlaylistItem.RequiredMods.All(m => Mods.Value.Any(m.Equals)))
                 throw new InvalidOperationException("当前Mods与游玩列表所需要的不匹配");
