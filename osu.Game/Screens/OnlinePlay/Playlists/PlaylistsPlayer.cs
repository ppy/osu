// Copyright (c) ppy Pty Ltd <contact@ppy.sh>. Licensed under the MIT Licence.
// See the LICENCE file in the repository root for full licence text.

using System;
using System.Diagnostics;
using System.Linq;
using System.Threading.Tasks;
using osu.Framework.Allocation;
using osu.Framework.Bindables;
using osu.Framework.Screens;
using osu.Game.Online.Rooms;
using osu.Game.Rulesets;
using osu.Game.Scoring;
using osu.Game.Screens.Play;
using osu.Game.Screens.Ranking;
using osu.Game.Users;

namespace osu.Game.Screens.OnlinePlay.Playlists
{
    public class PlaylistsPlayer : RoomSubmittingPlayer
    {
        public Action Exited;

        protected override UserActivity InitialActivity => new UserActivity.InPlaylistGame(Beatmap.Value.BeatmapInfo, Ruleset.Value);

        public PlaylistsPlayer(Room room, PlaylistItem playlistItem, PlayerConfiguration configuration = null)
            : base(room, playlistItem, configuration)
        {
        }

        [BackgroundDependencyLoader]
        private void load(IBindable<RulesetInfo> ruleset)
        {
            // Sanity checks to ensure that PlaylistsPlayer matches the settings for the current PlaylistItem
<<<<<<< HEAD
            if (Beatmap.Value.BeatmapInfo.OnlineBeatmapID != PlaylistItem.Beatmap.Value.OnlineBeatmapID)
                throw new InvalidOperationException("当前谱面与游玩列表不匹配"); //Current Beatmap does not match PlaylistItem's Beatmap
=======
            if (Beatmap.Value.BeatmapInfo.OnlineBeatmapID != PlaylistItem.Beatmap.Value.OnlineID)
                throw new InvalidOperationException("Current Beatmap does not match PlaylistItem's Beatmap");
>>>>>>> b85bdd60

            if (ruleset.Value.ID != PlaylistItem.Ruleset.Value.ID)
                throw new InvalidOperationException("当前游戏模式与游玩列表不匹配"); //Current Ruleset does not match PlaylistItem's Ruleset

            if (!PlaylistItem.RequiredMods.All(m => Mods.Value.Any(m.Equals)))
                throw new InvalidOperationException("当前Mods与游玩列表所需要的不匹配");
        }

        public override bool OnExiting(IScreen next)
        {
            if (base.OnExiting(next))
                return true;

            Exited?.Invoke();

            return false;
        }

        protected override ResultsScreen CreateResults(ScoreInfo score)
        {
            Debug.Assert(Room.RoomID.Value != null);
            return new PlaylistsResultsScreen(score, Room.RoomID.Value.Value, PlaylistItem, true);
        }

        protected override async Task PrepareScoreForResultsAsync(Score score)
        {
            await base.PrepareScoreForResultsAsync(score).ConfigureAwait(false);

            Score.ScoreInfo.TotalScore = (int)Math.Round(ScoreProcessor.GetStandardisedScore());
        }

        protected override void Dispose(bool isDisposing)
        {
            base.Dispose(isDisposing);

            Exited = null;
        }
    }
}<|MERGE_RESOLUTION|>--- conflicted
+++ resolved
@@ -32,13 +32,8 @@
         private void load(IBindable<RulesetInfo> ruleset)
         {
             // Sanity checks to ensure that PlaylistsPlayer matches the settings for the current PlaylistItem
-<<<<<<< HEAD
-            if (Beatmap.Value.BeatmapInfo.OnlineBeatmapID != PlaylistItem.Beatmap.Value.OnlineBeatmapID)
-                throw new InvalidOperationException("当前谱面与游玩列表不匹配"); //Current Beatmap does not match PlaylistItem's Beatmap
-=======
             if (Beatmap.Value.BeatmapInfo.OnlineBeatmapID != PlaylistItem.Beatmap.Value.OnlineID)
-                throw new InvalidOperationException("Current Beatmap does not match PlaylistItem's Beatmap");
->>>>>>> b85bdd60
+                throw new InvalidOperationException("当前谱面与游玩列表不匹配");
 
             if (ruleset.Value.ID != PlaylistItem.Ruleset.Value.ID)
                 throw new InvalidOperationException("当前游戏模式与游玩列表不匹配"); //Current Ruleset does not match PlaylistItem's Ruleset
