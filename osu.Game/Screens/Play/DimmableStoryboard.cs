--- conflicted
+++ resolved
@@ -76,10 +76,7 @@
 
         protected override void LoadComplete()
         {
-<<<<<<< HEAD
             userDimColour.ValueChanged += _ => UpdateVisuals();
-            ShowStoryboard.BindValueChanged(_ => initializeStoryboard(true), true);
-=======
             ShowStoryboard.BindValueChanged(show =>
             {
                 initializeStoryboard(true);
@@ -96,7 +93,6 @@
                     drawableStoryboard.AlwaysPresent = alwaysPresent;
                 }
             }, true);
->>>>>>> cb082da0
             base.LoadComplete();
         }
 
