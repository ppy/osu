--- conflicted
+++ resolved
@@ -32,13 +32,6 @@
                     LabelText = GameplaySettingsStrings.BackgroundBlur,
                     DisplayAsPercentage = true
                 },
-<<<<<<< HEAD
-                new OsuSpriteText
-                {
-                    Text = "切换:"
-                },
-=======
->>>>>>> b7d2e0ae
                 showStoryboardToggle = new PlayerCheckbox { LabelText = GraphicsSettingsStrings.StoryboardVideo },
                 beatmapSkinsToggle = new PlayerCheckbox { LabelText = SkinSettingsStrings.BeatmapSkins },
                 beatmapColorsToggle = new PlayerCheckbox { LabelText = SkinSettingsStrings.BeatmapColours },
