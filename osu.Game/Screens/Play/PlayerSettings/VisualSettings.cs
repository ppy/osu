﻿// Copyright (c) ppy Pty Ltd <contact@ppy.sh>. Licensed under the MIT Licence.
// See the LICENCE file in the repository root for full licence text.

using osu.Framework.Allocation;
using osu.Framework.Graphics;
using osu.Game.Configuration;
using osu.Game.Graphics.Sprites;

namespace osu.Game.Screens.Play.PlayerSettings
{
    public class VisualSettings : PlayerSettingsGroup
    {
        private readonly PlayerSliderBar<double> dimSliderBar;
        private readonly PlayerSliderBar<double> blurSliderBar;
        private readonly PlayerCheckbox showStoryboardToggle;
        private readonly PlayerCheckbox beatmapSkinsToggle;
        private readonly PlayerCheckbox beatmapColorsToggle;
        private readonly PlayerCheckbox beatmapHitsoundsToggle;

        public VisualSettings()
            : base("视觉效果设置")
        {
            Children = new Drawable[]
            {
                new OsuSpriteText
                {
                    Text = "背景暗化:"
                },
                dimSliderBar = new PlayerSliderBar<double>
                {
                    DisplayAsPercentage = true
                },
                new OsuSpriteText
                {
                    Text = "背景模糊:"
                },
                blurSliderBar = new PlayerSliderBar<double>
                {
                    DisplayAsPercentage = true
                },
                new OsuSpriteText
                {
                    Text = "切换:"
                },
<<<<<<< HEAD
                showStoryboardToggle = new PlayerCheckbox { LabelText = "故事板 / 背景视频" },
                beatmapSkinsToggle = new PlayerCheckbox { LabelText = "谱面皮肤" },
                beatmapHitsoundsToggle = new PlayerCheckbox { LabelText = "谱面击打音效" }
=======
                showStoryboardToggle = new PlayerCheckbox { LabelText = "Storyboard / Video" },
                beatmapSkinsToggle = new PlayerCheckbox { LabelText = "Beatmap skins" },
                beatmapColorsToggle = new PlayerCheckbox { LabelText = "Beatmap colours" },
                beatmapHitsoundsToggle = new PlayerCheckbox { LabelText = "Beatmap hitsounds" }
>>>>>>> e74ecebf
            };
        }

        [BackgroundDependencyLoader]
        private void load(OsuConfigManager config)
        {
            dimSliderBar.Current = config.GetBindable<double>(OsuSetting.DimLevel);
            blurSliderBar.Current = config.GetBindable<double>(OsuSetting.BlurLevel);
            showStoryboardToggle.Current = config.GetBindable<bool>(OsuSetting.ShowStoryboard);
            beatmapSkinsToggle.Current = config.GetBindable<bool>(OsuSetting.BeatmapSkins);
            beatmapColorsToggle.Current = config.GetBindable<bool>(OsuSetting.BeatmapColours);
            beatmapHitsoundsToggle.Current = config.GetBindable<bool>(OsuSetting.BeatmapHitsounds);
        }
    }
}<|MERGE_RESOLUTION|>--- conflicted
+++ resolved
@@ -42,16 +42,10 @@
                 {
                     Text = "切换:"
                 },
-<<<<<<< HEAD
-                showStoryboardToggle = new PlayerCheckbox { LabelText = "故事板 / 背景视频" },
+                showStoryboardToggle = new PlayerCheckbox { LabelText = "故事版 / 背景视频" },
                 beatmapSkinsToggle = new PlayerCheckbox { LabelText = "谱面皮肤" },
+                beatmapColorsToggle = new PlayerCheckbox { LabelText = "谱面颜色" },
                 beatmapHitsoundsToggle = new PlayerCheckbox { LabelText = "谱面击打音效" }
-=======
-                showStoryboardToggle = new PlayerCheckbox { LabelText = "Storyboard / Video" },
-                beatmapSkinsToggle = new PlayerCheckbox { LabelText = "Beatmap skins" },
-                beatmapColorsToggle = new PlayerCheckbox { LabelText = "Beatmap colours" },
-                beatmapHitsoundsToggle = new PlayerCheckbox { LabelText = "Beatmap hitsounds" }
->>>>>>> e74ecebf
             };
         }
 
