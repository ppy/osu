﻿// Copyright (c) ppy Pty Ltd <contact@ppy.sh>. Licensed under the MIT Licence.
// See the LICENCE file in the repository root for full licence text.

<<<<<<< HEAD
using osu.Framework.Allocation;
using osu.Framework.Bindables;
using osu.Framework.Graphics;
using osu.Framework.Graphics.Containers;
using osu.Framework.Graphics.Shapes;
using osu.Framework.Graphics.Sprites;
using osu.Framework.Input.Events;
using osu.Game.Configuration;
using osu.Game.Graphics;
using osu.Game.Graphics.Sprites;
using osu.Game.Graphics.UserInterface;
using osuTK;
using osuTK.Graphics;
=======
using osu.Framework.Input.Events;
using osu.Game.Overlays;
>>>>>>> 66ed4270

namespace osu.Game.Screens.Play.PlayerSettings
{
    public class PlayerSettingsGroup : SettingsToolboxGroup
    {
<<<<<<< HEAD
        private const float transition_duration = 250;
        private const int container_width = 270;
        private const int border_thickness = 2;
        private const int header_height = 30;
        private const int corner_radius = 5;

        private readonly FillFlowContainer content;
        private readonly IconButton button;

        private bool expanded = true;
        public bool IgnoreOptUI = true;
        private BindableBool OptUI = new BindableBool();

        public bool Expanded
        {
            get => expanded;
            set
            {
                if (expanded == value) return;

                expanded = value;

                content.ClearTransforms();

                if (expanded)
                    content.AutoSizeAxes = Axes.Y;
                else
                {
                    content.AutoSizeAxes = Axes.None;
                    content.ResizeHeightTo(0, transition_duration, Easing.OutQuint);
                }

                updateExpanded();
            }
        }

        private Color4 expandedColour;

        /// <summary>
        /// Create a new instance.
        /// </summary>
        /// <param name="title">The title to be displayed in the header of this group.</param>
        protected PlayerSettingsGroup(string title)
        {
            AutoSizeAxes = Axes.Y;
            Width = container_width;
            Masking = true;
            CornerRadius = corner_radius;
            BorderColour = Color4.Black;
            BorderThickness = border_thickness;

            InternalChildren = new Drawable[]
            {
                new Box
                {
                    RelativeSizeAxes = Axes.Both,
                    Colour = Color4.Black,
                    Alpha = 0.5f,
                },
                new FillFlowContainer
                {
                    Direction = FillDirection.Vertical,
                    RelativeSizeAxes = Axes.X,
                    AutoSizeAxes = Axes.Y,
                    Children = new Drawable[]
                    {
                        new Container
                        {
                            Name = @"Header",
                            Origin = Anchor.TopCentre,
                            Anchor = Anchor.TopCentre,
                            RelativeSizeAxes = Axes.X,
                            Height = header_height,
                            Children = new Drawable[]
                            {
                                new OsuSpriteText
                                {
                                    Origin = Anchor.CentreLeft,
                                    Anchor = Anchor.CentreLeft,
                                    Text = title.ToUpperInvariant(),
                                    Font = OsuFont.GetFont(weight: FontWeight.Bold, size: 19),
                                    Margin = new MarginPadding { Left = 10 },
                                },
                                button = new IconButton
                                {
                                    Origin = Anchor.Centre,
                                    Anchor = Anchor.CentreRight,
                                    Position = new Vector2(-15, 0),
                                    Icon = FontAwesome.Solid.Bars,
                                    Scale = new Vector2(0.75f),
                                    Action = () => Expanded = !Expanded,
                                },
                            }
                        },
                        content = new FillFlowContainer
                        {
                            Name = @"Content",
                            Origin = Anchor.TopCentre,
                            Anchor = Anchor.TopCentre,
                            Direction = FillDirection.Vertical,
                            RelativeSizeAxes = Axes.X,
                            AutoSizeDuration = transition_duration,
                            AutoSizeEasing = Easing.OutQuint,
                            AutoSizeAxes = Axes.Y,
                            Padding = new MarginPadding(15),
                            Spacing = new Vector2(0, 15),
                        }
                    }
                },
            };
        }

        private const float fade_duration = 800;
        private const float inactive_alpha = 0.5f;

        protected override void LoadComplete()
        {
            base.LoadComplete();
            OptUI.BindValueChanged( _ => OnOptUIChanged() );
            this.Delay(600).FadeTo(inactive_alpha, fade_duration, Easing.OutQuint);
=======
        public PlayerSettingsGroup(string title)
            : base(title)
        {
>>>>>>> 66ed4270
        }

        protected override bool OnHover(HoverEvent e)
        {
            base.OnHover(e);

<<<<<<< HEAD
        [BackgroundDependencyLoader]
        private void load(OsuColour colours, MConfigManager config)
        {
            config.BindWith(MSetting.OptUI, OptUI);

            expandedColour = colours.Yellow;

            updateExpanded();
        }

        private void OnOptUIChanged()
        {
            if ( IgnoreOptUI )
                return;

            var v = OptUI.Value;
            switch(v)
            {
                case true:
                    this.FadeTo(inactive_alpha, fade_duration, Easing.OutQuint);
                    break;

                case false:
                    this.FadeOut(fade_duration, Easing.OutQuint);
                    break;
            }
        }

        private void updateExpanded() => button.FadeColour(expanded ? expandedColour : Color4.White, 200, Easing.InOutQuint);

        protected override Container<Drawable> Content => content;

        protected override bool OnMouseDown(MouseDownEvent e) => true;
=======
            // Importantly, return true to correctly take focus away from PlayerLoader.
            return true;
        }
>>>>>>> 66ed4270
    }
}<|MERGE_RESOLUTION|>--- conflicted
+++ resolved
@@ -1,199 +1,24 @@
 ﻿// Copyright (c) ppy Pty Ltd <contact@ppy.sh>. Licensed under the MIT Licence.
 // See the LICENCE file in the repository root for full licence text.
 
-<<<<<<< HEAD
-using osu.Framework.Allocation;
-using osu.Framework.Bindables;
-using osu.Framework.Graphics;
-using osu.Framework.Graphics.Containers;
-using osu.Framework.Graphics.Shapes;
-using osu.Framework.Graphics.Sprites;
-using osu.Framework.Input.Events;
-using osu.Game.Configuration;
-using osu.Game.Graphics;
-using osu.Game.Graphics.Sprites;
-using osu.Game.Graphics.UserInterface;
-using osuTK;
-using osuTK.Graphics;
-=======
 using osu.Framework.Input.Events;
 using osu.Game.Overlays;
->>>>>>> 66ed4270
 
 namespace osu.Game.Screens.Play.PlayerSettings
 {
     public class PlayerSettingsGroup : SettingsToolboxGroup
     {
-<<<<<<< HEAD
-        private const float transition_duration = 250;
-        private const int container_width = 270;
-        private const int border_thickness = 2;
-        private const int header_height = 30;
-        private const int corner_radius = 5;
-
-        private readonly FillFlowContainer content;
-        private readonly IconButton button;
-
-        private bool expanded = true;
-        public bool IgnoreOptUI = true;
-        private BindableBool OptUI = new BindableBool();
-
-        public bool Expanded
-        {
-            get => expanded;
-            set
-            {
-                if (expanded == value) return;
-
-                expanded = value;
-
-                content.ClearTransforms();
-
-                if (expanded)
-                    content.AutoSizeAxes = Axes.Y;
-                else
-                {
-                    content.AutoSizeAxes = Axes.None;
-                    content.ResizeHeightTo(0, transition_duration, Easing.OutQuint);
-                }
-
-                updateExpanded();
-            }
-        }
-
-        private Color4 expandedColour;
-
-        /// <summary>
-        /// Create a new instance.
-        /// </summary>
-        /// <param name="title">The title to be displayed in the header of this group.</param>
-        protected PlayerSettingsGroup(string title)
-        {
-            AutoSizeAxes = Axes.Y;
-            Width = container_width;
-            Masking = true;
-            CornerRadius = corner_radius;
-            BorderColour = Color4.Black;
-            BorderThickness = border_thickness;
-
-            InternalChildren = new Drawable[]
-            {
-                new Box
-                {
-                    RelativeSizeAxes = Axes.Both,
-                    Colour = Color4.Black,
-                    Alpha = 0.5f,
-                },
-                new FillFlowContainer
-                {
-                    Direction = FillDirection.Vertical,
-                    RelativeSizeAxes = Axes.X,
-                    AutoSizeAxes = Axes.Y,
-                    Children = new Drawable[]
-                    {
-                        new Container
-                        {
-                            Name = @"Header",
-                            Origin = Anchor.TopCentre,
-                            Anchor = Anchor.TopCentre,
-                            RelativeSizeAxes = Axes.X,
-                            Height = header_height,
-                            Children = new Drawable[]
-                            {
-                                new OsuSpriteText
-                                {
-                                    Origin = Anchor.CentreLeft,
-                                    Anchor = Anchor.CentreLeft,
-                                    Text = title.ToUpperInvariant(),
-                                    Font = OsuFont.GetFont(weight: FontWeight.Bold, size: 19),
-                                    Margin = new MarginPadding { Left = 10 },
-                                },
-                                button = new IconButton
-                                {
-                                    Origin = Anchor.Centre,
-                                    Anchor = Anchor.CentreRight,
-                                    Position = new Vector2(-15, 0),
-                                    Icon = FontAwesome.Solid.Bars,
-                                    Scale = new Vector2(0.75f),
-                                    Action = () => Expanded = !Expanded,
-                                },
-                            }
-                        },
-                        content = new FillFlowContainer
-                        {
-                            Name = @"Content",
-                            Origin = Anchor.TopCentre,
-                            Anchor = Anchor.TopCentre,
-                            Direction = FillDirection.Vertical,
-                            RelativeSizeAxes = Axes.X,
-                            AutoSizeDuration = transition_duration,
-                            AutoSizeEasing = Easing.OutQuint,
-                            AutoSizeAxes = Axes.Y,
-                            Padding = new MarginPadding(15),
-                            Spacing = new Vector2(0, 15),
-                        }
-                    }
-                },
-            };
-        }
-
-        private const float fade_duration = 800;
-        private const float inactive_alpha = 0.5f;
-
-        protected override void LoadComplete()
-        {
-            base.LoadComplete();
-            OptUI.BindValueChanged( _ => OnOptUIChanged() );
-            this.Delay(600).FadeTo(inactive_alpha, fade_duration, Easing.OutQuint);
-=======
         public PlayerSettingsGroup(string title)
             : base(title)
         {
->>>>>>> 66ed4270
         }
 
         protected override bool OnHover(HoverEvent e)
         {
             base.OnHover(e);
 
-<<<<<<< HEAD
-        [BackgroundDependencyLoader]
-        private void load(OsuColour colours, MConfigManager config)
-        {
-            config.BindWith(MSetting.OptUI, OptUI);
-
-            expandedColour = colours.Yellow;
-
-            updateExpanded();
-        }
-
-        private void OnOptUIChanged()
-        {
-            if ( IgnoreOptUI )
-                return;
-
-            var v = OptUI.Value;
-            switch(v)
-            {
-                case true:
-                    this.FadeTo(inactive_alpha, fade_duration, Easing.OutQuint);
-                    break;
-
-                case false:
-                    this.FadeOut(fade_duration, Easing.OutQuint);
-                    break;
-            }
-        }
-
-        private void updateExpanded() => button.FadeColour(expanded ? expandedColour : Color4.White, 200, Easing.InOutQuint);
-
-        protected override Container<Drawable> Content => content;
-
-        protected override bool OnMouseDown(MouseDownEvent e) => true;
-=======
             // Importantly, return true to correctly take focus away from PlayerLoader.
             return true;
         }
->>>>>>> 66ed4270
     }
 }