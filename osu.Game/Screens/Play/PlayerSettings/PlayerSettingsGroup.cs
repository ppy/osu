﻿// Copyright (c) ppy Pty Ltd <contact@ppy.sh>. Licensed under the MIT Licence.
// See the LICENCE file in the repository root for full licence text.

using osu.Framework.Allocation;
using osu.Framework.Bindables;
using osu.Framework.Graphics;
using osu.Framework.Graphics.Containers;
using osu.Framework.Graphics.Shapes;
using osu.Framework.Graphics.Sprites;
using osu.Framework.Input.Events;
using osu.Game.Configuration;
using osu.Game.Graphics;
using osu.Game.Graphics.Sprites;
using osu.Game.Graphics.UserInterface;
using osuTK;
using osuTK.Graphics;

namespace osu.Game.Screens.Play.PlayerSettings
{
    public abstract class PlayerSettingsGroup : Container
    {
        private const float transition_duration = 250;
        private const int container_width = 270;
        private const int border_thickness = 2;
        private const int header_height = 30;
        private const int corner_radius = 5;

        private readonly FillFlowContainer content;
        private readonly IconButton button;

        private bool expanded = true;
        public bool IgnoreOptUI = true;
        private BindableBool OptUI = new BindableBool();

        public bool Expanded
        {
            get => expanded;
            set
            {
                if (expanded == value) return;

                expanded = value;

                content.ClearTransforms();

                if (expanded)
                    content.AutoSizeAxes = Axes.Y;
                else
                {
                    content.AutoSizeAxes = Axes.None;
                    content.ResizeHeightTo(0, transition_duration, Easing.OutQuint);
                }

                updateExpanded();
            }
        }

        private Color4 expandedColour;

        /// <summary>
        /// Create a new instance.
        /// </summary>
        /// <param name="title">The title to be displayed in the header of this group.</param>
        protected PlayerSettingsGroup(string title)
        {
            AutoSizeAxes = Axes.Y;
            Width = container_width;
            Masking = true;
            CornerRadius = corner_radius;
            BorderColour = Color4.Black;
            BorderThickness = border_thickness;

            InternalChildren = new Drawable[]
            {
                new Box
                {
                    RelativeSizeAxes = Axes.Both,
                    Colour = Color4.Black,
                    Alpha = 0.5f,
                },
                new FillFlowContainer
                {
                    Direction = FillDirection.Vertical,
                    RelativeSizeAxes = Axes.X,
                    AutoSizeAxes = Axes.Y,
                    Children = new Drawable[]
                    {
                        new Container
                        {
                            Name = @"Header",
                            Origin = Anchor.TopCentre,
                            Anchor = Anchor.TopCentre,
                            RelativeSizeAxes = Axes.X,
                            Height = header_height,
                            Children = new Drawable[]
                            {
                                new OsuSpriteText
                                {
                                    Origin = Anchor.CentreLeft,
                                    Anchor = Anchor.CentreLeft,
<<<<<<< HEAD
                                    Text = Title.ToUpperInvariant(),
                                    Font = OsuFont.GetFont(weight: FontWeight.Bold, size: 19),
=======
                                    Text = title.ToUpperInvariant(),
                                    Font = OsuFont.GetFont(weight: FontWeight.Bold, size: 17),
>>>>>>> 58186fc4
                                    Margin = new MarginPadding { Left = 10 },
                                },
                                button = new IconButton
                                {
                                    Origin = Anchor.Centre,
                                    Anchor = Anchor.CentreRight,
                                    Position = new Vector2(-15, 0),
                                    Icon = FontAwesome.Solid.Bars,
                                    Scale = new Vector2(0.75f),
                                    Action = () => Expanded = !Expanded,
                                },
                            }
                        },
                        content = new FillFlowContainer
                        {
                            Name = @"Content",
                            Origin = Anchor.TopCentre,
                            Anchor = Anchor.TopCentre,
                            Direction = FillDirection.Vertical,
                            RelativeSizeAxes = Axes.X,
                            AutoSizeDuration = transition_duration,
                            AutoSizeEasing = Easing.OutQuint,
                            AutoSizeAxes = Axes.Y,
                            Padding = new MarginPadding(15),
                            Spacing = new Vector2(0, 15),
                        }
                    }
                },
            };
        }

        private const float fade_duration = 800;
        private const float inactive_alpha = 0.5f;

        protected override void LoadComplete()
        {
            base.LoadComplete();
            OptUI.BindValueChanged( _ => OnOptUIChanged() );
            this.Delay(600).FadeTo(inactive_alpha, fade_duration, Easing.OutQuint);
        }

        protected override bool OnHover(HoverEvent e)
        {
            this.FadeIn(fade_duration, Easing.OutQuint);
            return true;
        }

        protected override void OnHoverLost(HoverLostEvent e)
        {
            this.FadeTo(inactive_alpha, fade_duration, Easing.OutQuint);
            base.OnHoverLost(e);
        }

        [BackgroundDependencyLoader]
        private void load(OsuColour colours, MfConfigManager config)
        {
            config.BindWith(MfSetting.OptUI, OptUI);

            expandedColour = colours.Yellow;

            updateExpanded();
        }

        private void OnOptUIChanged()
        {
            if ( IgnoreOptUI )
                return;

            var v = OptUI.Value;
            switch(v)
            {
                case true:
                    this.FadeTo(inactive_alpha, fade_duration, Easing.OutQuint);
                    break;

                case false:
                    this.FadeOut(fade_duration, Easing.OutQuint);
                    break;
            }
        }

        private void updateExpanded() => button.FadeColour(expanded ? expandedColour : Color4.White, 200, Easing.InOutQuint);

        protected override Container<Drawable> Content => content;

        protected override bool OnMouseDown(MouseDownEvent e) => true;
    }
}<|MERGE_RESOLUTION|>--- conflicted
+++ resolved
@@ -98,13 +98,8 @@
                                 {
                                     Origin = Anchor.CentreLeft,
                                     Anchor = Anchor.CentreLeft,
-<<<<<<< HEAD
-                                    Text = Title.ToUpperInvariant(),
+                                    Text = title.ToUpperInvariant(),
                                     Font = OsuFont.GetFont(weight: FontWeight.Bold, size: 19),
-=======
-                                    Text = title.ToUpperInvariant(),
-                                    Font = OsuFont.GetFont(weight: FontWeight.Bold, size: 17),
->>>>>>> 58186fc4
                                     Margin = new MarginPadding { Left = 10 },
                                 },
                                 button = new IconButton
