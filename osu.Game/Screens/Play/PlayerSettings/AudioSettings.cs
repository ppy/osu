--- conflicted
+++ resolved
@@ -21,11 +21,7 @@
         {
             Children = new Drawable[]
             {
-<<<<<<< HEAD
-                beatmapHitsoundsToggle = new PlayerCheckbox { LabelText = "谱面音效" },
-=======
                 beatmapHitsoundsToggle = new PlayerCheckbox { LabelText = SkinSettingsStrings.BeatmapHitsounds },
->>>>>>> ed894d64
                 new BeatmapOffsetControl
                 {
                     ReferenceScore = { BindTarget = ReferenceScore },
