﻿// Copyright (c) ppy Pty Ltd <contact@ppy.sh>. Licensed under the MIT Licence.
// See the LICENCE file in the repository root for full licence text.

using osu.Framework.Bindables;
using osu.Framework.Graphics;
using osu.Framework.Graphics.Containers;
using osu.Game.Graphics;
using osu.Game.Graphics.Sprites;

namespace osu.Game.Screens.Play.PlayerSettings
{
    public class PlaybackSettings : PlayerSettingsGroup
    {
        private const int padding = 10;

<<<<<<< HEAD
        protected override string Title => @"播放";

=======
>>>>>>> 58186fc4
        public readonly Bindable<double> UserPlaybackRate = new BindableDouble(1)
        {
            Default = 1,
            MinValue = 0.5,
            MaxValue = 2,
            Precision = 0.1,
        };

        private readonly PlayerSliderBar<double> rateSlider;

        private readonly OsuSpriteText multiplierText;

        public PlaybackSettings()
            : base("playback")
        {
            Children = new Drawable[]
            {
                new Container
                {
                    RelativeSizeAxes = Axes.X,
                    AutoSizeAxes = Axes.Y,
                    Padding = new MarginPadding { Horizontal = padding },
                    Children = new Drawable[]
                    {
                        new OsuSpriteText
                        {
                            Anchor = Anchor.CentreLeft,
                            Origin = Anchor.CentreLeft,
                            Text = "播放速度",
                        },
                        multiplierText = new OsuSpriteText
                        {
                            Anchor = Anchor.CentreRight,
                            Origin = Anchor.CentreRight,
                            Font = OsuFont.GetFont(weight: FontWeight.Bold),
                        }
                    },
                },
                rateSlider = new PlayerSliderBar<double> { Bindable = UserPlaybackRate }
            };
        }

        protected override void LoadComplete()
        {
            base.LoadComplete();
            rateSlider.Bindable.BindValueChanged(multiplier => multiplierText.Text = $"{multiplier.NewValue:0.0}x", true);
        }
    }
}<|MERGE_RESOLUTION|>--- conflicted
+++ resolved
@@ -13,11 +13,6 @@
     {
         private const int padding = 10;
 
-<<<<<<< HEAD
-        protected override string Title => @"播放";
-
-=======
->>>>>>> 58186fc4
         public readonly Bindable<double> UserPlaybackRate = new BindableDouble(1)
         {
             Default = 1,
@@ -31,7 +26,7 @@
         private readonly OsuSpriteText multiplierText;
 
         public PlaybackSettings()
-            : base("playback")
+            : base("播放设置")
         {
             Children = new Drawable[]
             {
