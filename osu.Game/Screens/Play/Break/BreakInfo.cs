﻿// Copyright (c) ppy Pty Ltd <contact@ppy.sh>. Licensed under the MIT Licence.
// See the LICENCE file in the repository root for full licence text.

using osu.Framework.Graphics;
using osu.Framework.Graphics.Containers;
using osu.Game.Graphics;
using osu.Game.Graphics.Sprites;
using osu.Game.Scoring;
using osuTK;

namespace osu.Game.Screens.Play.Break
{
    public class BreakInfo : Container
    {
        public PercentageBreakInfoLine AccuracyDisplay;

        // Currently unused but may be revisited in a future design update (see https://github.com/ppy/osu/discussions/15185)
        // public BreakInfoLine<int> RankDisplay;
        public BreakInfoLine<ScoreRank> GradeDisplay;

        public BreakInfo()
        {
            AutoSizeAxes = Axes.Both;
            Child = new FillFlowContainer
            {
                Direction = FillDirection.Vertical,
                Spacing = new Vector2(5),
                Children = new Drawable[]
                {
                    new OsuSpriteText
                    {
                        Anchor = Anchor.TopCentre,
                        Origin = Anchor.TopCentre,
                        Text = "当前进度".ToUpperInvariant(),
                        Font = OsuFont.GetFont(weight: FontWeight.Bold, size: 19),
                    },
                    new FillFlowContainer
                    {
                        AutoSizeAxes = Axes.Both,
                        Origin = Anchor.TopCentre,
                        Anchor = Anchor.TopCentre,
                        Direction = FillDirection.Vertical,
                        Children = new Drawable[]
                        {
<<<<<<< HEAD
                            AccuracyDisplay = new PercentageBreakInfoLine("准确率"),
                            RankDisplay = new BreakInfoLine<int>("排名"),
                            GradeDisplay = new BreakInfoLine<ScoreRank>("评分"),
=======
                            AccuracyDisplay = new PercentageBreakInfoLine("Accuracy"),

                            // See https://github.com/ppy/osu/discussions/15185
                            // RankDisplay = new BreakInfoLine<int>("Rank"),
                            GradeDisplay = new BreakInfoLine<ScoreRank>("Grade"),
>>>>>>> f6c19c95
                        },
                    }
                },
            };
        }
    }
}<|MERGE_RESOLUTION|>--- conflicted
+++ resolved
@@ -42,17 +42,11 @@
                         Direction = FillDirection.Vertical,
                         Children = new Drawable[]
                         {
-<<<<<<< HEAD
                             AccuracyDisplay = new PercentageBreakInfoLine("准确率"),
-                            RankDisplay = new BreakInfoLine<int>("排名"),
-                            GradeDisplay = new BreakInfoLine<ScoreRank>("评分"),
-=======
-                            AccuracyDisplay = new PercentageBreakInfoLine("Accuracy"),
 
                             // See https://github.com/ppy/osu/discussions/15185
                             // RankDisplay = new BreakInfoLine<int>("Rank"),
-                            GradeDisplay = new BreakInfoLine<ScoreRank>("Grade"),
->>>>>>> f6c19c95
+                            GradeDisplay = new BreakInfoLine<ScoreRank>("评分"),
                         },
                     }
                 },
