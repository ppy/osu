﻿// Copyright (c) ppy Pty Ltd <contact@ppy.sh>. Licensed under the MIT Licence.
// See the LICENCE file in the repository root for full licence text.

using System;
using System.Linq;
using osu.Framework.Allocation;
using osu.Framework.Audio;
using osu.Framework.Graphics;
using osu.Game.Audio;
using osu.Game.Graphics;
using osu.Game.Skinning;
using osuTK.Graphics;

namespace osu.Game.Screens.Play
{
    public class PauseOverlay : GameplayMenuOverlay
    {
        public Action OnResume;

        public override string Header => "游戏暂停";
        public override string Description => "要去做什么呢owo?";
        public override bool IsPresent => base.IsPresent || pauseLoop.IsPlaying;

        private SkinnableSound pauseLoop;

        protected override Action BackAction => () => InternalButtons.Children.First().Click();

        [BackgroundDependencyLoader]
        private void load(OsuColour colours)
        {
            AddButton("继续", colours.Green, () => OnResume?.Invoke());
            AddButton("重试", colours.YellowDark, () => OnRetry?.Invoke());
            AddButton("退出", new Color4(170, 27, 39, 255), () => OnQuit?.Invoke());

            AddInternal(pauseLoop = new SkinnableSound(new SampleInfo("pause-loop"))
            {
                Looping = true,
                Volume = { Value = 0 }
            });
        }

        protected override void PopIn()
        {
            base.PopIn();

            pauseLoop.VolumeTo(1.0f, TRANSITION_DURATION, Easing.InQuint);
            pauseLoop.Play();
        }

        protected override void PopOut()
        {
            base.PopOut();

<<<<<<< HEAD
            pauseLoop.Stop();

            //pauseLoop.VolumeTo(minimum_volume, TRANSITION_DURATION, Easing.OutQuad).Finally(_ => pauseLoop.Stop());
=======
            pauseLoop.VolumeTo(0, TRANSITION_DURATION, Easing.OutQuad).Finally(_ => pauseLoop.Stop());
>>>>>>> f2bc16f4
        }
    }
}<|MERGE_RESOLUTION|>--- conflicted
+++ resolved
@@ -51,13 +51,7 @@
         {
             base.PopOut();
 
-<<<<<<< HEAD
-            pauseLoop.Stop();
-
-            //pauseLoop.VolumeTo(minimum_volume, TRANSITION_DURATION, Easing.OutQuad).Finally(_ => pauseLoop.Stop());
-=======
             pauseLoop.VolumeTo(0, TRANSITION_DURATION, Easing.OutQuad).Finally(_ => pauseLoop.Stop());
->>>>>>> f2bc16f4
         }
     }
 }