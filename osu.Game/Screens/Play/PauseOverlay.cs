﻿// Copyright (c) ppy Pty Ltd <contact@ppy.sh>. Licensed under the MIT Licence.
// See the LICENCE file in the repository root for full licence text.

using System;
using System.Linq;
using osu.Framework.Allocation;
using osu.Framework.Graphics;
using osu.Game.Audio;
using osu.Game.Graphics;
using osu.Game.Skinning;
using osuTK.Graphics;

namespace osu.Game.Screens.Play
{
    public class PauseOverlay : GameplayMenuOverlay
    {
        public Action OnResume;

<<<<<<< HEAD
        public override string Header => "游戏暂停";
        public override string Description => "要去做什么呢owo?";
=======
        public override bool IsPresent => base.IsPresent || pauseLoop.IsPlaying;

        public override string Header => "paused";
        public override string Description => "you're not going to do what i think you're going to do, are ya?";
>>>>>>> 91ce06aa

        private SkinnableSound pauseLoop;

        protected override Action BackAction => () => InternalButtons.Children.First().Click();

        private const float minimum_volume = 0.0001f;

        [BackgroundDependencyLoader]
        private void load(OsuColour colours)
        {
<<<<<<< HEAD
            AddButton("继续", colours.Green, () => OnResume?.Invoke());
            AddButton("重试", colours.YellowDark, () => OnRetry?.Invoke());
            AddButton("退出", new Color4(170, 27, 39, 255), () => OnQuit?.Invoke());
=======
            AddButton("Continue", colours.Green, () => OnResume?.Invoke());
            AddButton("Retry", colours.YellowDark, () => OnRetry?.Invoke());
            AddButton("Quit", new Color4(170, 27, 39, 255), () => OnQuit?.Invoke());

            AddInternal(pauseLoop = new SkinnableSound(new SampleInfo("pause-loop"))
            {
                Looping = true,
            });

            // SkinnableSound only plays a sound if its aggregate volume is > 0, so the volume must be turned up before playing it
            pauseLoop.VolumeTo(minimum_volume);
        }

        protected override void PopIn()
        {
            base.PopIn();

            pauseLoop.VolumeTo(1.0f, TRANSITION_DURATION, Easing.InQuint);
            pauseLoop.Play();
        }

        protected override void PopOut()
        {
            base.PopOut();

            pauseLoop.VolumeTo(minimum_volume, TRANSITION_DURATION, Easing.OutQuad).Finally(_ => pauseLoop.Stop());
>>>>>>> 91ce06aa
        }
    }
}<|MERGE_RESOLUTION|>--- conflicted
+++ resolved
@@ -16,15 +16,9 @@
     {
         public Action OnResume;
 
-<<<<<<< HEAD
         public override string Header => "游戏暂停";
         public override string Description => "要去做什么呢owo?";
-=======
         public override bool IsPresent => base.IsPresent || pauseLoop.IsPlaying;
-
-        public override string Header => "paused";
-        public override string Description => "you're not going to do what i think you're going to do, are ya?";
->>>>>>> 91ce06aa
 
         private SkinnableSound pauseLoop;
 
@@ -35,14 +29,9 @@
         [BackgroundDependencyLoader]
         private void load(OsuColour colours)
         {
-<<<<<<< HEAD
             AddButton("继续", colours.Green, () => OnResume?.Invoke());
             AddButton("重试", colours.YellowDark, () => OnRetry?.Invoke());
             AddButton("退出", new Color4(170, 27, 39, 255), () => OnQuit?.Invoke());
-=======
-            AddButton("Continue", colours.Green, () => OnResume?.Invoke());
-            AddButton("Retry", colours.YellowDark, () => OnRetry?.Invoke());
-            AddButton("Quit", new Color4(170, 27, 39, 255), () => OnQuit?.Invoke());
 
             AddInternal(pauseLoop = new SkinnableSound(new SampleInfo("pause-loop"))
             {
@@ -66,7 +55,6 @@
             base.PopOut();
 
             pauseLoop.VolumeTo(minimum_volume, TRANSITION_DURATION, Easing.OutQuad).Finally(_ => pauseLoop.Stop());
->>>>>>> 91ce06aa
         }
     }
 }