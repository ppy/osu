--- conflicted
+++ resolved
@@ -148,8 +148,16 @@
                 idleTracker = new IdleTracker(750)
             });
 
-<<<<<<< HEAD
-            Optui.ValueChanged += _ => UpdateExtraDelay();
+            Optui.BindValueChanged(_ => UpdateExtraDelay());
+
+            if (Beatmap.Value.BeatmapInfo.EpilepsyWarning)
+            {
+                AddInternal(epilepsyWarning = new EpilepsyWarning
+                {
+                    Anchor = Anchor.Centre,
+                    Origin = Anchor.Centre,
+                });
+            }
         }
 
         private void UpdateExtraDelay()
@@ -163,15 +171,6 @@
                 case false:
                     extra_delay = 0;
                     break;
-=======
-            if (Beatmap.Value.BeatmapInfo.EpilepsyWarning)
-            {
-                AddInternal(epilepsyWarning = new EpilepsyWarning
-                {
-                    Anchor = Anchor.Centre,
-                    Origin = Anchor.Centre,
-                });
->>>>>>> 8273715b
             }
         }
 
@@ -344,10 +343,7 @@
                 {
                     this.Delay(extra_delay).Schedule( () => contentOut() );
 
-<<<<<<< HEAD
-                    this.Delay(250 + extra_delay).Schedule(() =>
-=======
-                    TransformSequence<PlayerLoader> pushSequence = this.Delay(250);
+                    TransformSequence<PlayerLoader> pushSequence = this.Delay(250 + extra_delay);
 
                     // only show if the warning was created (i.e. the beatmap needs it)
                     // and this is not a restart of the map (the warning expires after first load).
@@ -370,7 +366,6 @@
                     }
 
                     pushSequence.Schedule(() =>
->>>>>>> 8273715b
                     {
                         if (!this.IsCurrentScreen()) return;
 
