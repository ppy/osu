--- conflicted
+++ resolved
@@ -416,15 +416,9 @@
                 // ensure that once we have reached this "point of no return", readyForPush will be false for all future checks (until a new player instance is prepared).
                 var consumedPlayer = consumePlayer();
 
-<<<<<<< HEAD
-                this.Delay(extraDelay).Schedule(contentOut);
-
-                TransformSequence<PlayerLoader> pushSequence = this.Delay(250 + extraDelay + content_out_duration);
-=======
                 ContentOut();
 
                 TransformSequence<PlayerLoader> pushSequence = this.Delay(CONTENT_OUT_DURATION);
->>>>>>> b1fcb840
 
                 // only show if the warning was created (i.e. the beatmap needs it)
                 // and this is not a restart of the map (the warning expires after first load).
