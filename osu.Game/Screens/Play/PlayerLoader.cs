﻿// Copyright (c) ppy Pty Ltd <contact@ppy.sh>. Licensed under the MIT Licence.
// See the LICENCE file in the repository root for full licence text.

using System;
using System.Diagnostics;
using System.Threading.Tasks;
using JetBrains.Annotations;
using osu.Framework.Allocation;
using osu.Framework.Audio;
using osu.Framework.Bindables;
using osu.Framework.Graphics;
using osu.Framework.Graphics.Containers;
using osu.Framework.Graphics.Sprites;
using osu.Framework.Graphics.Transforms;
using osu.Framework.Input;
using osu.Framework.Screens;
using osu.Framework.Threading;
using osu.Game.Configuration;
using osu.Game.Graphics;
using osu.Game.Graphics.Containers;
using osu.Game.Input;
using osu.Game.Overlays;
using osu.Game.Overlays.Notifications;
using osu.Game.Screens.Menu;
using osu.Game.Screens.Play.PlayerSettings;
using osu.Game.Users;
using osu.Game.Utils;
using osuTK;
using osuTK.Graphics;

namespace osu.Game.Screens.Play
{
    public class PlayerLoader : ScreenWithBeatmapBackground
    {
        private float extra_delay = 750;
        private readonly Bindable<bool> Optui = new Bindable<bool>();

        protected const float BACKGROUND_BLUR = 15;

        public override bool HideOverlaysOnEnter => hideOverlays;

        public override bool DisallowExternalBeatmapRulesetChanges => true;

        // Here because IsHovered will not update unless we do so.
        public override bool HandlePositionalInput => true;

        // We show the previous screen status
        protected override UserActivity InitialActivity => null;

        protected override bool PlayResumeSound => false;

        protected BeatmapMetadataDisplay MetadataInfo;

        protected VisualSettings VisualSettings;

        protected Task LoadTask { get; private set; }

        protected Task DisposalTask { get; private set; }

        private bool backgroundBrightnessReduction;

        private readonly BindableDouble volumeAdjustment = new BindableDouble(1);

        protected bool BackgroundBrightnessReduction
        {
            set
            {
                if (value == backgroundBrightnessReduction)
                    return;

                backgroundBrightnessReduction = value;

                ApplyToBackground(b => b.FadeColour(OsuColour.Gray(backgroundBrightnessReduction ? 0.8f : 1), 200));
            }
        }

        private bool readyForPush =>
            !playerConsumed
            // don't push unless the player is completely loaded
            && player?.LoadState == LoadState.Ready
            // don't push if the user is hovering one of the panes, unless they are idle.
            && (IsHovered || idleTracker.IsIdle.Value)
            // don't push if the user is dragging a slider or otherwise.
            && inputManager?.DraggedDrawable == null
            // don't push if a focused overlay is visible, like settings.
            && inputManager?.FocusedDrawable == null;

        private readonly Func<Player> createPlayer;

        private Player player;

        /// <summary>
        /// Whether the curent player instance has been consumed via <see cref="consumePlayer"/>.
        /// </summary>
        private bool playerConsumed;

        private LogoTrackingContainer content;

        private bool hideOverlays;

        private InputManager inputManager;

        private IdleTracker idleTracker;

        private ScheduledDelegate scheduledPushPlayer;

        [CanBeNull]
        private EpilepsyWarning epilepsyWarning;

        [Resolved(CanBeNull = true)]
        private NotificationOverlay notificationOverlay { get; set; }

        [Resolved(CanBeNull = true)]
        private VolumeOverlay volumeOverlay { get; set; }

        [Resolved]
        private AudioManager audioManager { get; set; }

        [Resolved(CanBeNull = true)]
        private BatteryInfo batteryInfo { get; set; }

        public PlayerLoader(Func<Player> createPlayer)
        {
            this.createPlayer = createPlayer;
        }

        [BackgroundDependencyLoader]
        private void load(SessionStatics sessionStatics, MConfigManager config)
        {
            muteWarningShownOnce = sessionStatics.GetBindable<bool>(Static.MutedAudioNotificationShownOnce);
<<<<<<< HEAD
            config.BindWith(MSetting.OptUI, Optui);
=======
            batteryWarningShownOnce = sessionStatics.GetBindable<bool>(Static.LowBatteryNotificationShownOnce);
>>>>>>> dc899515

            InternalChild = (content = new LogoTrackingContainer
            {
                Anchor = Anchor.Centre,
                Origin = Anchor.Centre,
                RelativeSizeAxes = Axes.Both,
            }).WithChildren(new Drawable[]
            {
                MetadataInfo = new BeatmapMetadataDisplay(Beatmap.Value, Mods, content.LogoFacade)
                {
                    Alpha = 0.001f,
                    Anchor = Anchor.Centre,
                    Origin = Anchor.Centre,
                },
                new FillFlowContainer<PlayerSettingsGroup>
                {
                    Anchor = Anchor.TopRight,
                    Origin = Anchor.TopRight,
                    AutoSizeAxes = Axes.Both,
                    Direction = FillDirection.Vertical,
                    Spacing = new Vector2(0, 20),
                    Margin = new MarginPadding(25),
                    Children = new PlayerSettingsGroup[]
                    {
                        VisualSettings = new VisualSettings(),
                        new InputSettings()
                    }
                },
                idleTracker = new IdleTracker(750)
            });

            Optui.BindValueChanged(_ => UpdateExtraDelay());

            if (Beatmap.Value.BeatmapInfo.EpilepsyWarning)
            {
                AddInternal(epilepsyWarning = new EpilepsyWarning
                {
                    Anchor = Anchor.Centre,
                    Origin = Anchor.Centre,
                });
            }
        }

        private void UpdateExtraDelay()
        {
            switch ( Optui.Value )
            {
                case true:
                    extra_delay = 750;
                    break;
                
                case false:
                    extra_delay = 0;
                    break;
            }
        }

        protected override void LoadComplete()
        {
            base.LoadComplete();

            inputManager = GetContainingInputManager();
        }

        #region Screen handling

        public override void OnEntering(IScreen last)
        {
            base.OnEntering(last);

            ApplyToBackground(b =>
            {
                if (epilepsyWarning != null)
                    epilepsyWarning.DimmableBackground = b;

                b?.FadeColour(Color4.White, 800, Easing.OutQuint);
            });

            Beatmap.Value.Track.AddAdjustment(AdjustableProperty.Volume, volumeAdjustment);

            content.ScaleTo(0.7f);

            contentIn();

            MetadataInfo.Delay(750).FadeIn(500);

            // after an initial delay, start the debounced load check.
            // this will continue to execute even after resuming back on restart.
            Scheduler.Add(new ScheduledDelegate(pushWhenLoaded, Clock.CurrentTime + 1800, 0));

            showMuteWarningIfNeeded();
            showBatteryWarningIfNeeded();
        }

        public override void OnResuming(IScreen last)
        {
            base.OnResuming(last);

            // prepare for a retry.
            player = null;
            playerConsumed = false;
            cancelLoad();

            contentIn();
        }

        public override void OnSuspending(IScreen next)
        {
            base.OnSuspending(next);

            BackgroundBrightnessReduction = false;

            // we're moving to player, so a period of silence is upcoming.
            // stop the track before removing adjustment to avoid a volume spike.
            Beatmap.Value.Track.Stop();
            Beatmap.Value.Track.RemoveAdjustment(AdjustableProperty.Volume, volumeAdjustment);
        }

        public override bool OnExiting(IScreen next)
        {
            cancelLoad();

            content.ScaleTo(0.7f, 150, Easing.InQuint);
            this.FadeOut(150);

            ApplyToBackground(b => b.IgnoreUserSettings.Value = true);

            BackgroundBrightnessReduction = false;
            Beatmap.Value.Track.RemoveAdjustment(AdjustableProperty.Volume, volumeAdjustment);

            return base.OnExiting(next);
        }

        protected override void LogoArriving(OsuLogo logo, bool resuming)
        {
            base.LogoArriving(logo, resuming);

            const double duration = 300;

            if (!resuming) logo.MoveTo(new Vector2(0.5f), duration, Easing.In);

            logo.ScaleTo(new Vector2(0.15f), duration, Easing.In);
            logo.FadeIn(350);

            Scheduler.AddDelayed(() =>
            {
                if (this.IsCurrentScreen())
                    content.StartTracking(logo, resuming ? 0 : 500, Easing.InOutExpo);
            }, resuming ? 0 : 500);
        }

        protected override void LogoExiting(OsuLogo logo)
        {
            base.LogoExiting(logo);
            content.StopTracking();
        }

        #endregion

        protected override void Update()
        {
            base.Update();

            if (!this.IsCurrentScreen())
                return;

            // We need to perform this check here rather than in OnHover as any number of children of VisualSettings
            // may also be handling the hover events.
            if (inputManager.HoveredDrawables.Contains(VisualSettings))
            {
                // Preview user-defined background dim and blur when hovered on the visual settings panel.
                ApplyToBackground(b =>
                {
                    b.IgnoreUserSettings.Value = false;
                    b.BlurAmount.Value = 0;
                });

                BackgroundBrightnessReduction = false;
            }
            else
            {
                ApplyToBackground(b =>
                {
                    // Returns background dim and blur to the values specified by PlayerLoader.
                    b.IgnoreUserSettings.Value = true;
                    b.BlurAmount.Value = BACKGROUND_BLUR;
                });

                BackgroundBrightnessReduction = true;
            }
        }

        private Player consumePlayer()
        {
            Debug.Assert(!playerConsumed);

            playerConsumed = true;
            return player;
        }

        private void prepareNewPlayer()
        {
            if (!this.IsCurrentScreen())
                return;

            player = createPlayer();
            player.RestartCount = restartCount++;
            player.RestartRequested = restartRequested;

            LoadTask = LoadComponentAsync(player, _ => MetadataInfo.Loading = false);
        }

        private void restartRequested()
        {
            hideOverlays = true;
            ValidForResume = true;
        }

        private void contentIn()
        {
            MetadataInfo.Loading = true;

            content.FadeInFromZero(400);
            content.ScaleTo(1, 650, Easing.OutQuint).Then().Schedule(prepareNewPlayer);
        }

        private void contentOut()
        {
            // Ensure the logo is no longer tracking before we scale the content
            content.StopTracking();

            content.ScaleTo(0.7f, 300, Easing.InQuint);
            content.FadeOut(250);
        }

        private void pushWhenLoaded()
        {
            if (!this.IsCurrentScreen()) return;

            if (!readyForPush)
            {
                // as the pushDebounce below has a delay, we need to keep checking and cancel a future debounce
                // if we become unready for push during the delay.
                cancelLoad();
                return;
            }

            // if a push has already been scheduled, no further action is required.
            // this value is reset via cancelLoad() to allow a second usage of the same PlayerLoader screen.
            if (scheduledPushPlayer != null)
                return;

            scheduledPushPlayer = Scheduler.AddDelayed(() =>
            {
                // ensure that once we have reached this "point of no return", readyForPush will be false for all future checks (until a new player instance is prepared).
                var consumedPlayer = consumePlayer();

                this.Delay(extra_delay).Schedule( () => contentOut() );

                TransformSequence<PlayerLoader> pushSequence = this.Delay(250 + extra_delay);

                // only show if the warning was created (i.e. the beatmap needs it)
                // and this is not a restart of the map (the warning expires after first load).
                if (epilepsyWarning?.IsAlive == true)
                {
                    const double epilepsy_display_length = 3000;

                    pushSequence
                        .Schedule(() => epilepsyWarning.State.Value = Visibility.Visible)
                        .TransformBindableTo(volumeAdjustment, 0.25, EpilepsyWarning.FADE_DURATION, Easing.OutQuint)
                        .Delay(epilepsy_display_length)
                        .Schedule(() =>
                        {
                            epilepsyWarning.Hide();
                            epilepsyWarning.Expire();
                        })
                        .Delay(EpilepsyWarning.FADE_DURATION);
                }

                pushSequence.Schedule(() =>
                {
                    if (!this.IsCurrentScreen()) return;

                    LoadTask = null;

                    // By default, we want to load the player and never be returned to.
                    // Note that this may change if the player we load requested a re-run.
                    ValidForResume = false;

                    if (consumedPlayer.LoadedBeatmapSuccessfully)
                        this.Push(consumedPlayer);
                    else
                        this.Exit();
                });
            }, 500);
        }

        private void cancelLoad()
        {
            scheduledPushPlayer?.Cancel();
            scheduledPushPlayer = null;
        }

        #region Disposal

        protected override void Dispose(bool isDisposing)
        {
            base.Dispose(isDisposing);

            if (isDisposing)
            {
                // if the player never got pushed, we should explicitly dispose it.
                DisposalTask = LoadTask?.ContinueWith(_ => player?.Dispose());
            }
        }

        #endregion

        #region Mute warning

        private Bindable<bool> muteWarningShownOnce;

        private int restartCount;

        private void showMuteWarningIfNeeded()
        {
            if (!muteWarningShownOnce.Value)
            {
                // Checks if the notification has not been shown yet and also if master volume is muted, track/music volume is muted or if the whole game is muted.
                if (volumeOverlay?.IsMuted.Value == true || audioManager.Volume.Value <= audioManager.Volume.MinValue || audioManager.VolumeTrack.Value <= audioManager.VolumeTrack.MinValue)
                {
                    notificationOverlay?.Post(new MutedNotification());
                    muteWarningShownOnce.Value = true;
                }
            }
        }

        private class MutedNotification : SimpleNotification
        {
            public override bool IsImportant => true;

            public MutedNotification()
            {
                Text = "你的音乐音量被设置为了0%! 点击这里重置";
            }

            [BackgroundDependencyLoader]
            private void load(OsuColour colours, AudioManager audioManager, NotificationOverlay notificationOverlay, VolumeOverlay volumeOverlay)
            {
                Icon = FontAwesome.Solid.VolumeMute;
                IconBackgound.Colour = colours.RedDark;

                Activated = delegate
                {
                    notificationOverlay.Hide();

                    volumeOverlay.IsMuted.Value = false;
                    audioManager.Volume.SetDefault();
                    audioManager.VolumeTrack.SetDefault();

                    return true;
                };
            }
        }

        #endregion

        #region Low battery warning

        private Bindable<bool> batteryWarningShownOnce;

        private void showBatteryWarningIfNeeded()
        {
            if (batteryInfo == null) return;

            if (!batteryWarningShownOnce.Value)
            {
                if (!batteryInfo.IsCharging && batteryInfo.ChargeLevel <= 0.25)
                {
                    notificationOverlay?.Post(new BatteryWarningNotification());
                    batteryWarningShownOnce.Value = true;
                }
            }
        }

        private class BatteryWarningNotification : SimpleNotification
        {
            public override bool IsImportant => true;

            public BatteryWarningNotification()
            {
                Text = "Your battery level is low! Charge your device to prevent interruptions during gameplay.";
            }

            [BackgroundDependencyLoader]
            private void load(OsuColour colours, NotificationOverlay notificationOverlay)
            {
                Icon = FontAwesome.Solid.BatteryQuarter;
                IconBackgound.Colour = colours.RedDark;

                Activated = delegate
                {
                    notificationOverlay.Hide();
                    return true;
                };
            }
        }

        #endregion
    }
}<|MERGE_RESOLUTION|>--- conflicted
+++ resolved
@@ -128,11 +128,8 @@
         private void load(SessionStatics sessionStatics, MConfigManager config)
         {
             muteWarningShownOnce = sessionStatics.GetBindable<bool>(Static.MutedAudioNotificationShownOnce);
-<<<<<<< HEAD
             config.BindWith(MSetting.OptUI, Optui);
-=======
             batteryWarningShownOnce = sessionStatics.GetBindable<bool>(Static.LowBatteryNotificationShownOnce);
->>>>>>> dc899515
 
             InternalChild = (content = new LogoTrackingContainer
             {
