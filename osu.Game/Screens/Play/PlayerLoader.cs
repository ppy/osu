﻿// Copyright (c) ppy Pty Ltd <contact@ppy.sh>. Licensed under the MIT Licence.
// See the LICENCE file in the repository root for full licence text.

using System;
using System.Diagnostics;
using System.Linq;
using System.Threading.Tasks;
using JetBrains.Annotations;
using osu.Framework.Allocation;
using osu.Framework.Audio;
using osu.Framework.Bindables;
using osu.Framework.Graphics;
using osu.Framework.Graphics.Containers;
using osu.Framework.Graphics.Sprites;
using osu.Framework.Graphics.Transforms;
using osu.Framework.Input;
using osu.Framework.Screens;
using osu.Framework.Threading;
using osu.Game.Configuration;
using osu.Game.Graphics;
using osu.Game.Graphics.Containers;
using osu.Game.Input;
using osu.Game.Overlays;
using osu.Game.Overlays.Notifications;
using osu.Game.Screens.Menu;
using osu.Game.Screens.Play.PlayerSettings;
using osu.Game.Users;
using osuTK;
using osuTK.Graphics;

namespace osu.Game.Screens.Play
{
    public class PlayerLoader : ScreenWithBeatmapBackground
    {
        private float extra_delay = 750;
        private readonly Bindable<bool> Optui = new Bindable<bool>();

        protected const float BACKGROUND_BLUR = 15;

        public override bool HideOverlaysOnEnter => hideOverlays;

        public override bool DisallowExternalBeatmapRulesetChanges => true;

        // Here because IsHovered will not update unless we do so.
        public override bool HandlePositionalInput => true;

        // We show the previous screen status
        protected override UserActivity InitialActivity => null;

        protected override bool PlayResumeSound => false;

        protected BeatmapMetadataDisplay MetadataInfo;

        protected VisualSettings VisualSettings;

        protected Task LoadTask { get; private set; }

        protected Task DisposalTask { get; private set; }

        private bool backgroundBrightnessReduction;

        private readonly BindableDouble volumeAdjustment = new BindableDouble(1);

        protected bool BackgroundBrightnessReduction
        {
            set
            {
                if (value == backgroundBrightnessReduction)
                    return;

                backgroundBrightnessReduction = value;

                Background.FadeColour(OsuColour.Gray(backgroundBrightnessReduction ? 0.8f : 1), 200);
            }
        }

        private bool readyForPush =>
            !playerConsumed
            // don't push unless the player is completely loaded
            && player?.LoadState == LoadState.Ready
            // don't push if the user is hovering one of the panes, unless they are idle.
            && (IsHovered || idleTracker.IsIdle.Value)
            // don't push if the user is dragging a slider or otherwise.
            && inputManager?.DraggedDrawable == null
            // don't push if a focused overlay is visible, like settings.
            && inputManager?.FocusedDrawable == null;

        private readonly Func<Player> createPlayer;

        private Player player;

        /// <summary>
        /// Whether the curent player instance has been consumed via <see cref="consumePlayer"/>.
        /// </summary>
        private bool playerConsumed;

        private LogoTrackingContainer content;

        private bool hideOverlays;

        private InputManager inputManager;

        private IdleTracker idleTracker;

        private ScheduledDelegate scheduledPushPlayer;

        [CanBeNull]
        private EpilepsyWarning epilepsyWarning;

        [Resolved(CanBeNull = true)]
        private NotificationOverlay notificationOverlay { get; set; }

        [Resolved(CanBeNull = true)]
        private VolumeOverlay volumeOverlay { get; set; }

        [Resolved]
        private AudioManager audioManager { get; set; }

        public PlayerLoader(Func<Player> createPlayer)
        {
            this.createPlayer = createPlayer;
        }

        [BackgroundDependencyLoader]
        private void load(SessionStatics sessionStatics, MfConfigManager config)
        {
            muteWarningShownOnce = sessionStatics.GetBindable<bool>(Static.MutedAudioNotificationShownOnce);
            config.BindWith(MfSetting.OptUI, Optui);

            InternalChild = (content = new LogoTrackingContainer
            {
                Anchor = Anchor.Centre,
                Origin = Anchor.Centre,
                RelativeSizeAxes = Axes.Both,
            }).WithChildren(new Drawable[]
            {
                MetadataInfo = new BeatmapMetadataDisplay(Beatmap.Value, Mods, content.LogoFacade)
                {
                    Alpha = 0.001f,
                    Anchor = Anchor.Centre,
                    Origin = Anchor.Centre,
                },
                new FillFlowContainer<PlayerSettingsGroup>
                {
                    Anchor = Anchor.TopRight,
                    Origin = Anchor.TopRight,
                    AutoSizeAxes = Axes.Both,
                    Direction = FillDirection.Vertical,
                    Spacing = new Vector2(0, 20),
                    Margin = new MarginPadding(25),
                    Children = new PlayerSettingsGroup[]
                    {
                        VisualSettings = new VisualSettings(),
                        new InputSettings()
                    }
                },
                idleTracker = new IdleTracker(750)
            });

            Optui.BindValueChanged(_ => UpdateExtraDelay());

            if (Beatmap.Value.BeatmapInfo.EpilepsyWarning)
            {
                AddInternal(epilepsyWarning = new EpilepsyWarning
                {
                    Anchor = Anchor.Centre,
                    Origin = Anchor.Centre,
                });
            }
        }

        private void UpdateExtraDelay()
        {
            switch ( Optui.Value )
            {
                case true:
                    extra_delay = 750;
                    break;
                
                case false:
                    extra_delay = 0;
                    break;
            }
        }

        protected override void LoadComplete()
        {
            base.LoadComplete();

            inputManager = GetContainingInputManager();
        }

        #region Screen handling

        public override void OnEntering(IScreen last)
        {
            base.OnEntering(last);

            if (epilepsyWarning != null)
                epilepsyWarning.DimmableBackground = Background;
            Beatmap.Value.Track.AddAdjustment(AdjustableProperty.Volume, volumeAdjustment);

            content.ScaleTo(0.7f);
            Background?.FadeColour(Color4.White, 800, Easing.OutQuint);

            contentIn();

            MetadataInfo.Delay(750).FadeIn(500);

            // after an initial delay, start the debounced load check.
            // this will continue to execute even after resuming back on restart.
            Scheduler.Add(new ScheduledDelegate(pushWhenLoaded, 1800, 0));

            showMuteWarningIfNeeded();
        }

        public override void OnResuming(IScreen last)
        {
            base.OnResuming(last);

            // prepare for a retry.
            player = null;
            playerConsumed = false;
            cancelLoad();

            contentIn();
        }

        public override void OnSuspending(IScreen next)
        {
            base.OnSuspending(next);

            BackgroundBrightnessReduction = false;

            // we're moving to player, so a period of silence is upcoming.
            // stop the track before removing adjustment to avoid a volume spike.
            Beatmap.Value.Track.Stop();
            Beatmap.Value.Track.RemoveAdjustment(AdjustableProperty.Volume, volumeAdjustment);
        }

        public override bool OnExiting(IScreen next)
        {
            cancelLoad();

            content.ScaleTo(0.7f, 150, Easing.InQuint);
            this.FadeOut(150);

            Background.EnableUserDim.Value = false;
            BackgroundBrightnessReduction = false;
            Beatmap.Value.Track.RemoveAdjustment(AdjustableProperty.Volume, volumeAdjustment);

            return base.OnExiting(next);
        }

        protected override void LogoArriving(OsuLogo logo, bool resuming)
        {
            base.LogoArriving(logo, resuming);

            const double duration = 300;

            if (!resuming) logo.MoveTo(new Vector2(0.5f), duration, Easing.In);

            logo.ScaleTo(new Vector2(0.15f), duration, Easing.In);
            logo.FadeIn(350);

            Scheduler.AddDelayed(() =>
            {
                if (this.IsCurrentScreen())
                    content.StartTracking(logo, resuming ? 0 : 500, Easing.InOutExpo);
            }, resuming ? 0 : 500);
        }

        protected override void LogoExiting(OsuLogo logo)
        {
            base.LogoExiting(logo);
            content.StopTracking();
        }

        #endregion

        protected override void Update()
        {
            base.Update();

            if (!this.IsCurrentScreen())
                return;

            // We need to perform this check here rather than in OnHover as any number of children of VisualSettings
            // may also be handling the hover events.
            if (inputManager.HoveredDrawables.Contains(VisualSettings))
            {
                // Preview user-defined background dim and blur when hovered on the visual settings panel.
                Background.EnableUserDim.Value = true;
                Background.BlurAmount.Value = 0;

                BackgroundBrightnessReduction = false;
            }
            else
            {
                // Returns background dim and blur to the values specified by PlayerLoader.
                Background.EnableUserDim.Value = false;
                Background.BlurAmount.Value = BACKGROUND_BLUR;

                BackgroundBrightnessReduction = true;
            }
        }

        private Player consumePlayer()
        {
            Debug.Assert(!playerConsumed);

            playerConsumed = true;
            return player;
        }

        private void prepareNewPlayer()
        {
            if (!this.IsCurrentScreen())
                return;

            var restartCount = player?.RestartCount + 1 ?? 0;

            player = createPlayer();
            player.RestartCount = restartCount;
            player.RestartRequested = restartRequested;

            LoadTask = LoadComponentAsync(player, _ => MetadataInfo.Loading = false);
        }

        private void restartRequested()
        {
            hideOverlays = true;
            ValidForResume = true;
        }

        private void contentIn()
        {
            MetadataInfo.Loading = true;

            content.FadeInFromZero(400);
            content.ScaleTo(1, 650, Easing.OutQuint).Then().Schedule(prepareNewPlayer);
        }

        private void contentOut()
        {
            // Ensure the logo is no longer tracking before we scale the content
            content.StopTracking();

            content.ScaleTo(0.7f, 300, Easing.InQuint);
            content.FadeOut(250);
        }

        private void pushWhenLoaded()
        {
            if (!this.IsCurrentScreen()) return;

            if (!readyForPush)
            {
                // as the pushDebounce below has a delay, we need to keep checking and cancel a future debounce
                // if we become unready for push during the delay.
                cancelLoad();
                return;
            }

            // if a push has already been scheduled, no further action is required.
            // this value is reset via cancelLoad() to allow a second usage of the same PlayerLoader screen.
            if (scheduledPushPlayer != null)
                return;

<<<<<<< HEAD
                scheduledPushPlayer = Scheduler.AddDelayed(() =>
                {
                    this.Delay(extra_delay).Schedule( () => contentOut() );

                    TransformSequence<PlayerLoader> pushSequence = this.Delay(250 + extra_delay);
=======
            scheduledPushPlayer = Scheduler.AddDelayed(() =>
            {
                // ensure that once we have reached this "point of no return", readyForPush will be false for all future checks (until a new player instance is prepared).
                var consumedPlayer = consumePlayer();

                contentOut();
>>>>>>> bf2594ba

                TransformSequence<PlayerLoader> pushSequence = this.Delay(250);

                // only show if the warning was created (i.e. the beatmap needs it)
                // and this is not a restart of the map (the warning expires after first load).
                if (epilepsyWarning?.IsAlive == true)
                {
                    const double epilepsy_display_length = 3000;

                    pushSequence
                        .Schedule(() => epilepsyWarning.State.Value = Visibility.Visible)
                        .TransformBindableTo(volumeAdjustment, 0.25, EpilepsyWarning.FADE_DURATION, Easing.OutQuint)
                        .Delay(epilepsy_display_length)
                        .Schedule(() =>
                        {
                            epilepsyWarning.Hide();
                            epilepsyWarning.Expire();
                        })
                        .Delay(EpilepsyWarning.FADE_DURATION);
                }

                pushSequence.Schedule(() =>
                {
                    if (!this.IsCurrentScreen()) return;

                    LoadTask = null;

                    // By default, we want to load the player and never be returned to.
                    // Note that this may change if the player we load requested a re-run.
                    ValidForResume = false;

                    if (consumedPlayer.LoadedBeatmapSuccessfully)
                        this.Push(consumedPlayer);
                    else
                        this.Exit();
                });
            }, 500);
        }

        private void cancelLoad()
        {
            scheduledPushPlayer?.Cancel();
            scheduledPushPlayer = null;
        }

        #region Disposal

        protected override void Dispose(bool isDisposing)
        {
            base.Dispose(isDisposing);

            if (isDisposing)
            {
                // if the player never got pushed, we should explicitly dispose it.
                DisposalTask = LoadTask?.ContinueWith(_ => player?.Dispose());
            }
        }

        #endregion

        #region Mute warning

        private Bindable<bool> muteWarningShownOnce;

        private void showMuteWarningIfNeeded()
        {
            if (!muteWarningShownOnce.Value)
            {
                // Checks if the notification has not been shown yet and also if master volume is muted, track/music volume is muted or if the whole game is muted.
                if (volumeOverlay?.IsMuted.Value == true || audioManager.Volume.Value <= audioManager.Volume.MinValue || audioManager.VolumeTrack.Value <= audioManager.VolumeTrack.MinValue)
                {
                    notificationOverlay?.Post(new MutedNotification());
                    muteWarningShownOnce.Value = true;
                }
            }
        }

        private class MutedNotification : SimpleNotification
        {
            public override bool IsImportant => true;

            public MutedNotification()
            {
                Text = "你的音乐音量被设置为了0%! 点击这里重置";
            }

            [BackgroundDependencyLoader]
            private void load(OsuColour colours, AudioManager audioManager, NotificationOverlay notificationOverlay, VolumeOverlay volumeOverlay)
            {
                Icon = FontAwesome.Solid.VolumeMute;
                IconBackgound.Colour = colours.RedDark;

                Activated = delegate
                {
                    notificationOverlay.Hide();

                    volumeOverlay.IsMuted.Value = false;
                    audioManager.Volume.SetDefault();
                    audioManager.VolumeTrack.SetDefault();

                    return true;
                };
            }
        }

        #endregion
    }
}<|MERGE_RESOLUTION|>--- conflicted
+++ resolved
@@ -367,22 +367,14 @@
             if (scheduledPushPlayer != null)
                 return;
 
-<<<<<<< HEAD
-                scheduledPushPlayer = Scheduler.AddDelayed(() =>
-                {
-                    this.Delay(extra_delay).Schedule( () => contentOut() );
-
-                    TransformSequence<PlayerLoader> pushSequence = this.Delay(250 + extra_delay);
-=======
             scheduledPushPlayer = Scheduler.AddDelayed(() =>
             {
                 // ensure that once we have reached this "point of no return", readyForPush will be false for all future checks (until a new player instance is prepared).
                 var consumedPlayer = consumePlayer();
 
-                contentOut();
->>>>>>> bf2594ba
-
-                TransformSequence<PlayerLoader> pushSequence = this.Delay(250);
+                this.Delay(extra_delay).Schedule( () => contentOut() );
+
+                TransformSequence<PlayerLoader> pushSequence = this.Delay(250 + extra_delay);
 
                 // only show if the warning was created (i.e. the beatmap needs it)
                 // and this is not a restart of the map (the warning expires after first load).
