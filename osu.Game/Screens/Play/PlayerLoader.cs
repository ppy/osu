﻿// Copyright (c) ppy Pty Ltd <contact@ppy.sh>. Licensed under the MIT Licence.
// See the LICENCE file in the repository root for full licence text.

using System;
using System.Diagnostics;
using System.Threading.Tasks;
using JetBrains.Annotations;
using ManagedBass.Fx;
using osu.Framework.Allocation;
using osu.Framework.Audio;
using osu.Framework.Bindables;
using osu.Framework.Graphics;
using osu.Framework.Graphics.Containers;
using osu.Framework.Graphics.Sprites;
using osu.Framework.Graphics.Transforms;
using osu.Framework.Input;
using osu.Framework.Screens;
using osu.Framework.Threading;
using osu.Game.Audio.Effects;
using osu.Game.Configuration;
using osu.Game.Graphics;
using osu.Game.Graphics.Containers;
using osu.Game.Input;
using osu.Game.Overlays;
using osu.Game.Overlays.Notifications;
using osu.Game.Screens.Menu;
using osu.Game.Screens.Play.PlayerSettings;
using osu.Game.Users;
using osu.Game.Utils;
using osuTK;
using osuTK.Graphics;

namespace osu.Game.Screens.Play
{
    public class PlayerLoader : ScreenWithBeatmapBackground
    {
        private float realExtraDelay = 750;

        protected float ExtraDelay
        {
            get => screenExiting ? 0 : realExtraDelay;
            set => realExtraDelay = value;
        }

        private bool screenExiting;

        private readonly Bindable<bool> optui = new Bindable<bool>();

        protected const float BACKGROUND_BLUR = 15;

        protected const double CONTENT_OUT_DURATION = 300;

        protected virtual double PlayerPushDelay => 1800;

        public override bool HideOverlaysOnEnter => hideOverlays;

        public override bool DisallowExternalBeatmapRulesetChanges => true;

        // Here because IsHovered will not update unless we do so.
        public override bool HandlePositionalInput => true;

        // We show the previous screen status
        protected override UserActivity InitialActivity => null;

        protected override bool PlayResumeSound => false;

        protected BeatmapMetadataDisplay MetadataInfo { get; private set; }

        /// <summary>
        /// A fill flow containing the player settings groups, exposed for the ability to hide it from inheritors of the player loader.
        /// </summary>
        protected FillFlowContainer<PlayerSettingsGroup> PlayerSettings { get; private set; }

        protected VisualSettings VisualSettings { get; private set; }

        protected Task LoadTask { get; private set; }

        protected Task DisposalTask { get; private set; }

        private bool backgroundBrightnessReduction;

        private readonly BindableDouble volumeAdjustment = new BindableDouble(1);

        private AudioFilter lowPassFilter;
        private AudioFilter highPassFilter;

        protected bool BackgroundBrightnessReduction
        {
            set
            {
                if (value == backgroundBrightnessReduction)
                    return;

                backgroundBrightnessReduction = value;

                ApplyToBackground(b => b.FadeColour(OsuColour.Gray(backgroundBrightnessReduction ? 0.8f : 1), 200));
            }
        }

        private bool readyForPush =>
            !playerConsumed
            // don't push unless the player is completely loaded
            && player?.LoadState == LoadState.Ready
            // don't push if the user is hovering one of the panes, unless they are idle.
            && (IsHovered || idleTracker.IsIdle.Value)
            // don't push if the user is dragging a slider or otherwise.
            && inputManager?.DraggedDrawable == null
            // don't push if a focused overlay is visible, like settings.
            && inputManager?.FocusedDrawable == null;

        private readonly Func<Player> createPlayer;

        private Player player;

        /// <summary>
        /// Whether the curent player instance has been consumed via <see cref="consumePlayer"/>.
        /// </summary>
        private bool playerConsumed;

        private LogoTrackingContainer content;

        private bool hideOverlays;

        private InputManager inputManager;

        private IdleTracker idleTracker;

        private ScheduledDelegate scheduledPushPlayer;

        [CanBeNull]
        private EpilepsyWarning epilepsyWarning;

        [Resolved(CanBeNull = true)]
        private NotificationOverlay notificationOverlay { get; set; }

        [Resolved(CanBeNull = true)]
        private VolumeOverlay volumeOverlay { get; set; }

        [Resolved]
        private AudioManager audioManager { get; set; }

        [Resolved(CanBeNull = true)]
        private BatteryInfo batteryInfo { get; set; }

        public PlayerLoader(Func<Player> createPlayer)
        {
            this.createPlayer = createPlayer;
        }

        [BackgroundDependencyLoader]
        private void load(SessionStatics sessionStatics, MConfigManager config, AudioManager audio)
        {
            muteWarningShownOnce = sessionStatics.GetBindable<bool>(Static.MutedAudioNotificationShownOnce);
            config.BindWith(MSetting.OptUI, optui);
            batteryWarningShownOnce = sessionStatics.GetBindable<bool>(Static.LowBatteryNotificationShownOnce);

            InternalChildren = new Drawable[]
            {
                (content = new LogoTrackingContainer
                {
                    Anchor = Anchor.Centre,
                    Origin = Anchor.Centre,
                    RelativeSizeAxes = Axes.Both,
                }).WithChildren(new Drawable[]
                {
                    MetadataInfo = new BeatmapMetadataDisplay(Beatmap.Value, Mods, content.LogoFacade)
                    {
                        Alpha = 0,
                        Anchor = Anchor.Centre,
                        Origin = Anchor.Centre,
                    },
                    PlayerSettings = new FillFlowContainer<PlayerSettingsGroup>
                    {
                        Anchor = Anchor.TopRight,
                        Origin = Anchor.TopRight,
                        AutoSizeAxes = Axes.Both,
                        Direction = FillDirection.Vertical,
                        Spacing = new Vector2(0, 20),
                        Margin = new MarginPadding(25),
                        Children = new PlayerSettingsGroup[]
                        {
                            VisualSettings = new VisualSettings(),
                            new InputSettings()
                        }
                    },
                    idleTracker = new IdleTracker(750),
                }),
                lowPassFilter = new AudioFilter(audio.TrackMixer),
                highPassFilter = new AudioFilter(audio.TrackMixer, BQFType.HighPass)
            };

            optui.BindValueChanged(_ => updateExtraDelay());

            if (Beatmap.Value.BeatmapInfo.EpilepsyWarning)
            {
                AddInternal(epilepsyWarning = new EpilepsyWarning
                {
                    Anchor = Anchor.Centre,
                    Origin = Anchor.Centre,
                });
            }
        }

        private void updateExtraDelay()
        {
            switch (optui.Value)
            {
                case true:
                    ExtraDelay = 750;
                    break;

                case false:
                    ExtraDelay = 0;
                    break;
            }
        }

        protected override void LoadComplete()
        {
            base.LoadComplete();

            inputManager = GetContainingInputManager();
        }

        #region Screen handling

        public override void OnEntering(IScreen last)
        {
            base.OnEntering(last);

            ApplyToBackground(b =>
            {
                if (epilepsyWarning != null)
                    epilepsyWarning.DimmableBackground = b;
            });

            Beatmap.Value.Track.AddAdjustment(AdjustableProperty.Volume, volumeAdjustment);

            content.ScaleTo(0.7f);

            contentIn();

            MetadataInfo.Delay(750).FadeIn(500);

            // after an initial delay, start the debounced load check.
            // this will continue to execute even after resuming back on restart.
            Scheduler.Add(new ScheduledDelegate(pushWhenLoaded, Clock.CurrentTime + PlayerPushDelay, 0));

            showMuteWarningIfNeeded();
            showBatteryWarningIfNeeded();
        }

        public override void OnResuming(IScreen last)
        {
            base.OnResuming(last);

            // prepare for a retry.
            player = null;
            playerConsumed = false;
            cancelLoad();

            contentIn();
        }

        public override void OnSuspending(IScreen next)
        {
            base.OnSuspending(next);

            BackgroundBrightnessReduction = false;

            // we're moving to player, so a period of silence is upcoming.
            // stop the track before removing adjustment to avoid a volume spike.
            Beatmap.Value.Track.Stop();
            Beatmap.Value.Track.RemoveAdjustment(AdjustableProperty.Volume, volumeAdjustment);
            lowPassFilter.CutoffTo(AudioFilter.MAX_LOWPASS_CUTOFF);
            highPassFilter.CutoffTo(0);
        }

        public override bool OnExiting(IScreen next)
        {
            screenExiting = true;

            cancelLoad();
            ContentOut();

            // If the load sequence was interrupted, the epilepsy warning may already be displayed (or in the process of being displayed).
            epilepsyWarning?.Hide();

            // Ensure the screen doesn't expire until all the outwards fade operations have completed.
            this.Delay(CONTENT_OUT_DURATION).FadeOut();

            ApplyToBackground(b => b.IgnoreUserSettings.Value = true);

            BackgroundBrightnessReduction = false;
            Beatmap.Value.Track.RemoveAdjustment(AdjustableProperty.Volume, volumeAdjustment);

            return base.OnExiting(next);
        }

        protected override void LogoArriving(OsuLogo logo, bool resuming)
        {
            base.LogoArriving(logo, resuming);

            const double duration = 300;

            if (!resuming) logo.MoveTo(new Vector2(0.5f), duration, Easing.OutQuint);

            logo.ScaleTo(new Vector2(0.15f), duration, Easing.OutQuint);
            logo.FadeIn(350);

            Scheduler.AddDelayed(() =>
            {
                if (this.IsCurrentScreen())
                    content.StartTracking(logo, resuming ? 0 : 500, Easing.InOutExpo);
            }, resuming ? 0 : 500);
        }

        protected override void LogoExiting(OsuLogo logo)
        {
            base.LogoExiting(logo);
            content.StopTracking();
        }

        #endregion

        protected override void Update()
        {
            base.Update();

            if (!this.IsCurrentScreen())
                return;

            // We need to perform this check here rather than in OnHover as any number of children of VisualSettings
            // may also be handling the hover events.
            if (inputManager.HoveredDrawables.Contains(VisualSettings))
            {
                // Preview user-defined background dim and blur when hovered on the visual settings panel.
                ApplyToBackground(b =>
                {
                    b.IgnoreUserSettings.Value = false;
                    b.BlurAmount.Value = 0;
                });

                BackgroundBrightnessReduction = false;
            }
            else
            {
                ApplyToBackground(b =>
                {
                    // Returns background dim and blur to the values specified by PlayerLoader.
                    b.IgnoreUserSettings.Value = true;
                    b.BlurAmount.Value = BACKGROUND_BLUR;
                });

                BackgroundBrightnessReduction = true;
            }
        }

        private Player consumePlayer()
        {
            Debug.Assert(!playerConsumed);

            playerConsumed = true;
            return player;
        }

        private void prepareNewPlayer()
        {
            if (!this.IsCurrentScreen())
                return;

            player = createPlayer();
            player.RestartCount = restartCount++;
            player.RestartRequested = restartRequested;

            LoadTask = LoadComponentAsync(player, _ => MetadataInfo.Loading = false);
        }

        private void restartRequested()
        {
            hideOverlays = true;
            ValidForResume = true;
        }

        private void contentIn()
        {
            MetadataInfo.Loading = true;

            content.FadeInFromZero(400);
            content.ScaleTo(1, 650, Easing.OutQuint).Then().Schedule(prepareNewPlayer);
            lowPassFilter.CutoffTo(1000, 650, Easing.OutQuint);
            highPassFilter.CutoffTo(300).Then().CutoffTo(0, 1250); // 1250 is to line up with the appearance of MetadataInfo (750 delay + 500 fade-in)

            ApplyToBackground(b => b?.FadeColour(Color4.White, 800, Easing.OutQuint));
        }

        protected virtual void ContentOut()
        {
            // Ensure the logo is no longer tracking before we scale the content
            content.StopTracking();

            content.Delay(ExtraDelay).ScaleTo(0.7f, CONTENT_OUT_DURATION * 2, Easing.OutQuint);
            content.Delay(ExtraDelay).FadeOut(CONTENT_OUT_DURATION, Easing.OutQuint);
            lowPassFilter.CutoffTo(AudioFilter.MAX_LOWPASS_CUTOFF, CONTENT_OUT_DURATION);
            highPassFilter.CutoffTo(0, CONTENT_OUT_DURATION);
        }

        private void pushWhenLoaded()
        {
            if (!this.IsCurrentScreen()) return;

            if (!readyForPush)
            {
                // as the pushDebounce below has a delay, we need to keep checking and cancel a future debounce
                // if we become unready for push during the delay.
                cancelLoad();
                return;
            }

            // if a push has already been scheduled, no further action is required.
            // this value is reset via cancelLoad() to allow a second usage of the same PlayerLoader screen.
            if (scheduledPushPlayer != null)
                return;

            scheduledPushPlayer = Scheduler.AddDelayed(() =>
            {
                // ensure that once we have reached this "point of no return", readyForPush will be false for all future checks (until a new player instance is prepared).
                var consumedPlayer = consumePlayer();

                ContentOut();

                TransformSequence<PlayerLoader> pushSequence = this.Delay(CONTENT_OUT_DURATION + ExtraDelay);

                // only show if the warning was created (i.e. the beatmap needs it)
                // and this is not a restart of the map (the warning expires after first load).
                if (epilepsyWarning?.IsAlive == true)
                {
                    const double epilepsy_display_length = 3000;

                    pushSequence
                        .Schedule(() => epilepsyWarning.State.Value = Visibility.Visible)
                        .TransformBindableTo(volumeAdjustment, 0.25, EpilepsyWarning.FADE_DURATION, Easing.OutQuint)
                        .Delay(epilepsy_display_length)
                        .Schedule(() =>
                        {
                            epilepsyWarning.Hide();
                            epilepsyWarning.Expire();
                        })
                        .Delay(EpilepsyWarning.FADE_DURATION);
                }
                else
                {
                    // This goes hand-in-hand with the restoration of low pass filter in contentOut().
                    this.TransformBindableTo(volumeAdjustment, 0, CONTENT_OUT_DURATION, Easing.OutCubic);
                }

                pushSequence.Schedule(() =>
                {
                    if (!this.IsCurrentScreen()) return;

                    LoadTask = null;

                    // By default, we want to load the player and never be returned to.
                    // Note that this may change if the player we load requested a re-run.
                    ValidForResume = false;

                    if (consumedPlayer.LoadedBeatmapSuccessfully)
                        this.Push(consumedPlayer);
                    else
                        this.Exit();
                });
            }, 500);
        }

        private void cancelLoad()
        {
            scheduledPushPlayer?.Cancel();
            scheduledPushPlayer = null;
        }

        #region Disposal

        protected override void Dispose(bool isDisposing)
        {
            base.Dispose(isDisposing);

            if (isDisposing)
            {
                // if the player never got pushed, we should explicitly dispose it.
                DisposalTask = LoadTask?.ContinueWith(_ => player?.Dispose());
            }
        }

        #endregion

        #region Mute warning

        private Bindable<bool> muteWarningShownOnce;

        private int restartCount;

        private const double volume_requirement = 0.05;

        private void showMuteWarningIfNeeded()
        {
            if (!muteWarningShownOnce.Value)
            {
                // Checks if the notification has not been shown yet and also if master volume is muted, track/music volume is muted or if the whole game is muted.
                if (volumeOverlay?.IsMuted.Value == true || audioManager.Volume.Value <= volume_requirement || audioManager.VolumeTrack.Value <= volume_requirement)
                {
                    notificationOverlay?.Post(new MutedNotification());
                    muteWarningShownOnce.Value = true;
                }
            }
        }

        private class MutedNotification : SimpleNotification
        {
            public override bool IsImportant => true;

            public MutedNotification()
            {
<<<<<<< HEAD
                Text = "你的音乐音量被设置为了0%! 点击这里重置";
=======
                Text = "Your game volume is too low to hear anything! Click here to restore it.";
>>>>>>> c375c870
            }

            [BackgroundDependencyLoader]
            private void load(OsuColour colours, AudioManager audioManager, NotificationOverlay notificationOverlay, VolumeOverlay volumeOverlay)
            {
                Icon = FontAwesome.Solid.VolumeMute;
                IconBackgound.Colour = colours.RedDark;

                Activated = delegate
                {
                    notificationOverlay.Hide();

                    volumeOverlay.IsMuted.Value = false;

                    // Check values before resetting, as the user may have only had mute enabled, in which case we might not need to adjust volumes.
                    if (audioManager.Volume.Value <= volume_requirement)
                        audioManager.Volume.SetDefault();
                    if (audioManager.VolumeTrack.Value <= volume_requirement)
                        audioManager.VolumeTrack.SetDefault();

                    return true;
                };
            }
        }

        #endregion

        #region Low battery warning

        private Bindable<bool> batteryWarningShownOnce;

        private void showBatteryWarningIfNeeded()
        {
            if (batteryInfo == null) return;

            if (!batteryWarningShownOnce.Value)
            {
                if (!batteryInfo.IsCharging && batteryInfo.ChargeLevel <= 0.25)
                {
                    notificationOverlay?.Post(new BatteryWarningNotification());
                    batteryWarningShownOnce.Value = true;
                }
            }
        }

        private class BatteryWarningNotification : SimpleNotification
        {
            public override bool IsImportant => true;

            public BatteryWarningNotification()
            {
                Text = "Your battery level is low! Charge your device to prevent interruptions during gameplay.";
            }

            [BackgroundDependencyLoader]
            private void load(OsuColour colours, NotificationOverlay notificationOverlay)
            {
                Icon = FontAwesome.Solid.BatteryQuarter;
                IconBackgound.Colour = colours.RedDark;

                Activated = delegate
                {
                    notificationOverlay.Hide();
                    return true;
                };
            }
        }

        #endregion
    }
}<|MERGE_RESOLUTION|>--- conflicted
+++ resolved
@@ -520,11 +520,7 @@
 
             public MutedNotification()
             {
-<<<<<<< HEAD
-                Text = "你的音乐音量被设置为了0%! 点击这里重置";
-=======
-                Text = "Your game volume is too low to hear anything! Click here to restore it.";
->>>>>>> c375c870
+                Text = "游戏音量太低！点击这里重置";
             }
 
             [BackgroundDependencyLoader]
