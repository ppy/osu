﻿// Copyright (c) ppy Pty Ltd <contact@ppy.sh>. Licensed under the MIT Licence.
// See the LICENCE file in the repository root for full licence text.

using System;
using System.Diagnostics;
using System.Threading.Tasks;
using ManagedBass.Fx;
using osu.Framework.Allocation;
using osu.Framework.Audio;
using osu.Framework.Bindables;
using osu.Framework.Graphics;
using osu.Framework.Graphics.Containers;
using osu.Framework.Graphics.Sprites;
using osu.Framework.Graphics.Transforms;
using osu.Framework.Input;
using osu.Framework.Screens;
using osu.Framework.Threading;
using osu.Game.Audio.Effects;
using osu.Game.Configuration;
using osu.Game.Graphics;
using osu.Game.Graphics.Containers;
using osu.Game.Input;
using osu.Game.Overlays;
using osu.Game.Overlays.Notifications;
using osu.Game.Screens.Menu;
using osu.Game.Screens.Play.PlayerSettings;
using osu.Game.Users;
using osu.Game.Utils;
using osuTK;
using osuTK.Graphics;

namespace osu.Game.Screens.Play
{
    public class PlayerLoader : ScreenWithBeatmapBackground
    {
        private float realExtraDelay = 750;

        protected float ExtraDelay
        {
            get => screenExiting ? 0 : realExtraDelay;
            set => realExtraDelay = value;
        }

        private bool screenExiting;

        private readonly Bindable<bool> optui = new Bindable<bool>();

        protected const float BACKGROUND_BLUR = 15;

        protected const double CONTENT_OUT_DURATION = 300;

        protected virtual double PlayerPushDelay => 1800;

        public override bool HideOverlaysOnEnter => hideOverlays;

        public override bool DisallowExternalBeatmapRulesetChanges => true;

        // Here because IsHovered will not update unless we do so.
        public override bool HandlePositionalInput => true;

        // We show the previous screen status
        protected override UserActivity? InitialActivity => null;

        protected BeatmapMetadataDisplay MetadataInfo { get; private set; } = null!;

        /// <summary>
        /// A fill flow containing the player settings groups, exposed for the ability to hide it from inheritors of the player loader.
        /// </summary>
        protected FillFlowContainer<PlayerSettingsGroup> PlayerSettings { get; private set; } = null!;

        protected VisualSettings VisualSettings { get; private set; } = null!;

        protected AudioSettings AudioSettings { get; private set; } = null!;

        protected Task? LoadTask { get; private set; }

        protected Task? DisposalTask { get; private set; }

        private OsuScrollContainer settingsScroll = null!;

        private bool backgroundBrightnessReduction;

        private readonly BindableDouble volumeAdjustment = new BindableDouble(1);

        private AudioFilter lowPassFilter = null!;
        private AudioFilter highPassFilter = null!;

        [Cached]
        private OverlayColourProvider colourProvider = new OverlayColourProvider(OverlayColourScheme.Purple);

        protected bool BackgroundBrightnessReduction
        {
            set
            {
                if (value == backgroundBrightnessReduction)
                    return;

                backgroundBrightnessReduction = value;

                ApplyToBackground(b => b.FadeColour(OsuColour.Gray(backgroundBrightnessReduction ? 0.8f : 1), 200));
            }
        }

        private bool readyForPush =>
            !playerConsumed
            // don't push unless the player is completely loaded
            && CurrentPlayer?.LoadState == LoadState.Ready
            // don't push unless the player is ready to start gameplay
            && ReadyForGameplay;

        protected virtual bool ReadyForGameplay =>
            // not ready if the user is hovering one of the panes, unless they are idle.
            (IsHovered || idleTracker.IsIdle.Value)
            // not ready if the user is dragging a slider or otherwise.
            && inputManager.DraggedDrawable == null
            // not ready if a focused overlay is visible, like settings.
            && inputManager.FocusedDrawable == null;

        private readonly Func<Player> createPlayer;

        /// <summary>
        /// The <see cref="Player"/> instance being loaded by this screen.
        /// </summary>
        public Player? CurrentPlayer { get; private set; }

        /// <summary>
        /// Whether the current player instance has been consumed via <see cref="consumePlayer"/>.
        /// </summary>
        private bool playerConsumed;

        private LogoTrackingContainer content = null!;

        private bool hideOverlays;

        private InputManager inputManager = null!;

        private IdleTracker idleTracker = null!;

        private ScheduledDelegate? scheduledPushPlayer;

        private EpilepsyWarning? epilepsyWarning;

        private bool quickRestart;

        [Resolved(CanBeNull = true)]
        private INotificationOverlay? notificationOverlay { get; set; }

        [Resolved(CanBeNull = true)]
        private VolumeOverlay? volumeOverlay { get; set; }

        [Resolved]
        private AudioManager audioManager { get; set; } = null!;

        [Resolved(CanBeNull = true)]
        private BatteryInfo? batteryInfo { get; set; }

        public PlayerLoader(Func<Player> createPlayer)
        {
            this.createPlayer = createPlayer;
        }

        [BackgroundDependencyLoader]
        private void load(SessionStatics sessionStatics, MConfigManager config, AudioManager audio)
        {
            muteWarningShownOnce = sessionStatics.GetBindable<bool>(Static.MutedAudioNotificationShownOnce);
            config.BindWith(MSetting.OptUI, optui);
            batteryWarningShownOnce = sessionStatics.GetBindable<bool>(Static.LowBatteryNotificationShownOnce);

            const float padding = 25;

            InternalChildren = new Drawable[]
            {
                (content = new LogoTrackingContainer
                {
                    Anchor = Anchor.Centre,
                    Origin = Anchor.Centre,
                    RelativeSizeAxes = Axes.Both,
                }).WithChildren(new Drawable[]
                {
                    MetadataInfo = new BeatmapMetadataDisplay(Beatmap.Value, Mods, content.LogoFacade)
                    {
                        Alpha = 0,
                        Anchor = Anchor.Centre,
                        Origin = Anchor.Centre,
                    },
                }),
                settingsScroll = new OsuScrollContainer
                {
                    Anchor = Anchor.TopRight,
                    Origin = Anchor.TopRight,
                    RelativeSizeAxes = Axes.Y,
                    Width = SettingsToolboxGroup.CONTAINER_WIDTH + padding * 2,
                    Padding = new MarginPadding { Vertical = padding },
                    Masking = false,
                    Child = PlayerSettings = new FillFlowContainer<PlayerSettingsGroup>
                    {
                        AutoSizeAxes = Axes.Both,
                        Direction = FillDirection.Vertical,
                        Spacing = new Vector2(0, 20),
                        Padding = new MarginPadding { Horizontal = padding },
                        Children = new PlayerSettingsGroup[]
                        {
                            VisualSettings = new VisualSettings(),
                            AudioSettings = new AudioSettings(),
                            new InputSettings()
                        }
                    },
                },
                idleTracker = new IdleTracker(750),
                lowPassFilter = new AudioFilter(audio.TrackMixer),
                highPassFilter = new AudioFilter(audio.TrackMixer, BQFType.HighPass)
            };

            optui.BindValueChanged(_ => updateExtraDelay());

            if (Beatmap.Value.BeatmapInfo.EpilepsyWarning)
            {
                AddInternal(epilepsyWarning = new EpilepsyWarning
                {
                    Anchor = Anchor.Centre,
                    Origin = Anchor.Centre,
                });
            }
        }

        private void updateExtraDelay()
        {
            switch (optui.Value)
            {
                case true:
                    ExtraDelay = 750;
                    break;

                case false:
                    ExtraDelay = 0;
                    break;
            }
        }

        protected override void LoadComplete()
        {
            base.LoadComplete();

            inputManager = GetContainingInputManager();
        }

        #region Screen handling

        public override void OnEntering(ScreenTransitionEvent e)
        {
            base.OnEntering(e);

            ApplyToBackground(b =>
            {
                if (epilepsyWarning != null)
                    epilepsyWarning.DimmableBackground = b;
            });

            Beatmap.Value.Track.AddAdjustment(AdjustableProperty.Volume, volumeAdjustment);

            // Start off-screen.
            settingsScroll.MoveToX(settingsScroll.DrawWidth);

            content.ScaleTo(0.7f);

            contentIn();

            MetadataInfo.Delay(750).FadeIn(500);

            // after an initial delay, start the debounced load check.
            // this will continue to execute even after resuming back on restart.
            Scheduler.Add(new ScheduledDelegate(pushWhenLoaded, Clock.CurrentTime + PlayerPushDelay, 0));

            showMuteWarningIfNeeded();
            showBatteryWarningIfNeeded();
        }

        public override void OnResuming(ScreenTransitionEvent e)
        {
            base.OnResuming(e);

            Debug.Assert(CurrentPlayer != null);

            var lastScore = CurrentPlayer.Score;

            AudioSettings.ReferenceScore.Value = lastScore?.ScoreInfo;

            // prepare for a retry.
            CurrentPlayer = null;
            playerConsumed = false;
            cancelLoad();

            contentIn();
        }

        public override void OnSuspending(ScreenTransitionEvent e)
        {
            base.OnSuspending(e);

            BackgroundBrightnessReduction = false;

            // we're moving to player, so a period of silence is upcoming.
            // stop the track before removing adjustment to avoid a volume spike.
            Beatmap.Value.Track.Stop();
            Beatmap.Value.Track.RemoveAdjustment(AdjustableProperty.Volume, volumeAdjustment);
            lowPassFilter.CutoffTo(AudioFilter.MAX_LOWPASS_CUTOFF);
            highPassFilter.CutoffTo(0);
        }

        public override bool OnExiting(ScreenExitEvent e)
        {
            screenExiting = true;

            cancelLoad();
            ContentOut();

            // If the load sequence was interrupted, the epilepsy warning may already be displayed (or in the process of being displayed).
            epilepsyWarning?.Hide();

            // Ensure the screen doesn't expire until all the outwards fade operations have completed.
            this.Delay(CONTENT_OUT_DURATION).FadeOut();

            ApplyToBackground(b => b.IgnoreUserSettings.Value = true);

            BackgroundBrightnessReduction = false;
            Beatmap.Value.Track.RemoveAdjustment(AdjustableProperty.Volume, volumeAdjustment);

            return base.OnExiting(e);
        }

        protected override void LogoArriving(OsuLogo logo, bool resuming)
        {
            base.LogoArriving(logo, resuming);

            const double duration = 300;

            if (!resuming) logo.MoveTo(new Vector2(0.5f), duration, Easing.OutQuint);

            logo.ScaleTo(new Vector2(0.15f), duration, Easing.OutQuint);
            logo.FadeIn(350);

            Scheduler.AddDelayed(() =>
            {
                if (this.IsCurrentScreen())
                    content.StartTracking(logo, resuming ? 0 : 500, Easing.InOutExpo);
            }, resuming ? 0 : 500);
        }

        protected override void LogoExiting(OsuLogo logo)
        {
            base.LogoExiting(logo);
            content.StopTracking();
        }

        protected override void LogoSuspending(OsuLogo logo)
        {
            base.LogoSuspending(logo);
            content.StopTracking();

            logo
                .FadeOut(CONTENT_OUT_DURATION / 2, Easing.OutQuint)
                .ScaleTo(logo.Scale * 0.8f, CONTENT_OUT_DURATION * 2, Easing.OutQuint);
        }

        #endregion

        protected override void Update()
        {
            base.Update();

            if (!this.IsCurrentScreen())
                return;

            // We need to perform this check here rather than in OnHover as any number of children of VisualSettings
            // may also be handling the hover events.
            if (inputManager.HoveredDrawables.Contains(VisualSettings))
            {
                // Preview user-defined background dim and blur when hovered on the visual settings panel.
                ApplyToBackground(b =>
                {
                    b.IgnoreUserSettings.Value = false;
                    b.BlurAmount.Value = 0;
                });

                BackgroundBrightnessReduction = false;
            }
            else
            {
                ApplyToBackground(b =>
                {
                    // Returns background dim and blur to the values specified by PlayerLoader.
                    b.IgnoreUserSettings.Value = true;
                    b.BlurAmount.Value = BACKGROUND_BLUR;
                });

                BackgroundBrightnessReduction = true;
            }
        }

        private Player consumePlayer()
        {
            Debug.Assert(!playerConsumed);
            Debug.Assert(CurrentPlayer != null);

            playerConsumed = true;
            return CurrentPlayer;
        }

        private void prepareNewPlayer()
        {
            if (!this.IsCurrentScreen())
                return;

            CurrentPlayer = createPlayer();
            CurrentPlayer.Configuration.AutomaticallySkipIntro |= quickRestart;
            CurrentPlayer.RestartCount = restartCount++;
            CurrentPlayer.RestartRequested = restartRequested;

            LoadTask = LoadComponentAsync(CurrentPlayer, _ =>
            {
                MetadataInfo.Loading = false;
                OnPlayerLoaded();
            });
        }

        protected virtual void OnPlayerLoaded()
        {
        }

        private void restartRequested(bool quickRestartRequested)
        {
            quickRestart = quickRestartRequested;
            hideOverlays = true;
            ValidForResume = true;
        }

        private void contentIn()
        {
            MetadataInfo.Loading = true;

            content.FadeInFromZero(400);
            content.ScaleTo(1, 650, Easing.OutQuint).Then().Schedule(prepareNewPlayer);

            settingsScroll.FadeInFromZero(500, Easing.Out)
                          .MoveToX(0, 500, Easing.OutQuint);

            lowPassFilter.CutoffTo(1000, 650, Easing.OutQuint);
            highPassFilter.CutoffTo(300).Then().CutoffTo(0, 1250); // 1250 is to line up with the appearance of MetadataInfo (750 delay + 500 fade-in)

            ApplyToBackground(b => b?.FadeColour(Color4.White, 800, Easing.OutQuint));
        }

        protected virtual void ContentOut()
        {
            // Ensure the logo is no longer tracking before we scale the content
            content.StopTracking();

<<<<<<< HEAD
            content.Delay(ExtraDelay).ScaleTo(0.7f, CONTENT_OUT_DURATION * 2, Easing.OutQuint);
            content.Delay(ExtraDelay).FadeOut(CONTENT_OUT_DURATION, Easing.OutQuint);
=======
            content.ScaleTo(0.7f, CONTENT_OUT_DURATION * 2, Easing.OutQuint);
            content.FadeOut(CONTENT_OUT_DURATION, Easing.OutQuint);

            settingsScroll.FadeOut(CONTENT_OUT_DURATION, Easing.OutQuint)
                          .MoveToX(settingsScroll.DrawWidth, CONTENT_OUT_DURATION * 2, Easing.OutQuint);

>>>>>>> e577a876
            lowPassFilter.CutoffTo(AudioFilter.MAX_LOWPASS_CUTOFF, CONTENT_OUT_DURATION);
            highPassFilter.CutoffTo(0, CONTENT_OUT_DURATION);
        }

        private void pushWhenLoaded()
        {
            if (!this.IsCurrentScreen()) return;

            if (!readyForPush)
            {
                // as the pushDebounce below has a delay, we need to keep checking and cancel a future debounce
                // if we become unready for push during the delay.
                cancelLoad();
                return;
            }

            // if a push has already been scheduled, no further action is required.
            // this value is reset via cancelLoad() to allow a second usage of the same PlayerLoader screen.
            if (scheduledPushPlayer != null)
                return;

            scheduledPushPlayer = Scheduler.AddDelayed(() =>
            {
                // ensure that once we have reached this "point of no return", readyForPush will be false for all future checks (until a new player instance is prepared).
                var consumedPlayer = consumePlayer();

                ContentOut();

<<<<<<< HEAD
                TransformSequence<PlayerLoader> pushSequence = this.Delay(CONTENT_OUT_DURATION + ExtraDelay);
=======
                TransformSequence<PlayerLoader> pushSequence = this.Delay(0);
>>>>>>> e577a876

                // only show if the warning was created (i.e. the beatmap needs it)
                // and this is not a restart of the map (the warning expires after first load).
                if (epilepsyWarning?.IsAlive == true)
                {
                    const double epilepsy_display_length = 3000;

                    pushSequence
                        .Delay(CONTENT_OUT_DURATION)
                        .Schedule(() => epilepsyWarning.State.Value = Visibility.Visible)
                        .TransformBindableTo(volumeAdjustment, 0.25, EpilepsyWarning.FADE_DURATION, Easing.OutQuint)
                        .Delay(epilepsy_display_length)
                        .Schedule(() =>
                        {
                            epilepsyWarning.Hide();
                            epilepsyWarning.Expire();
                        })
                        .Delay(EpilepsyWarning.FADE_DURATION);
                }
                else
                {
                    // This goes hand-in-hand with the restoration of low pass filter in contentOut().
                    this.TransformBindableTo(volumeAdjustment, 0, CONTENT_OUT_DURATION, Easing.OutCubic);
                }

                pushSequence.Schedule(() =>
                {
                    if (!this.IsCurrentScreen()) return;

                    LoadTask = null;

                    // By default, we want to load the player and never be returned to.
                    // Note that this may change if the player we load requested a re-run.
                    ValidForResume = false;

                    if (consumedPlayer.LoadedBeatmapSuccessfully)
                        this.Push(consumedPlayer);
                    else
                        this.Exit();
                });
            }, 500);
        }

        private void cancelLoad()
        {
            scheduledPushPlayer?.Cancel();
            scheduledPushPlayer = null;
        }

        #region Disposal

        protected override void Dispose(bool isDisposing)
        {
            base.Dispose(isDisposing);

            if (isDisposing)
            {
                // if the player never got pushed, we should explicitly dispose it.
                DisposalTask = LoadTask?.ContinueWith(_ => CurrentPlayer?.Dispose());
            }
        }

        #endregion

        #region Mute warning

        private Bindable<bool> muteWarningShownOnce = null!;

        private int restartCount;

        private const double volume_requirement = 0.01;

        private void showMuteWarningIfNeeded()
        {
            if (!muteWarningShownOnce.Value)
            {
                // Checks if the notification has not been shown yet and also if master volume is muted, track/music volume is muted or if the whole game is muted.
                if (volumeOverlay?.IsMuted.Value == true || audioManager.Volume.Value <= volume_requirement || audioManager.VolumeTrack.Value <= volume_requirement)
                {
                    notificationOverlay?.Post(new MutedNotification());
                    muteWarningShownOnce.Value = true;
                }
            }
        }

        private class MutedNotification : SimpleNotification
        {
            public override bool IsImportant => true;

            public MutedNotification()
            {
                Text = "游戏音量太低！点击这里重置";
            }

            [BackgroundDependencyLoader]
            private void load(OsuColour colours, AudioManager audioManager, INotificationOverlay notificationOverlay, VolumeOverlay volumeOverlay)
            {
                Icon = FontAwesome.Solid.VolumeMute;
                IconContent.Colour = colours.RedDark;

                Activated = delegate
                {
                    notificationOverlay.Hide();

                    volumeOverlay.IsMuted.Value = false;

                    // Check values before resetting, as the user may have only had mute enabled, in which case we might not need to adjust volumes.
                    // Note that we only restore halfway to ensure the user isn't suddenly overloaded by unexpectedly high volume.
                    if (audioManager.Volume.Value <= volume_requirement)
                        audioManager.Volume.Value = 0.5f;
                    if (audioManager.VolumeTrack.Value <= volume_requirement)
                        audioManager.VolumeTrack.Value = 0.5f;

                    return true;
                };
            }
        }

        #endregion

        #region Low battery warning

        private const double low_battery_threshold = 0.25;

        private Bindable<bool> batteryWarningShownOnce = null!;

        private void showBatteryWarningIfNeeded()
        {
            if (batteryInfo == null) return;

            if (!batteryWarningShownOnce.Value)
            {
                if (batteryInfo.OnBattery && batteryInfo.ChargeLevel <= low_battery_threshold)
                {
                    notificationOverlay?.Post(new BatteryWarningNotification());
                    batteryWarningShownOnce.Value = true;
                }
            }
        }

        private class BatteryWarningNotification : SimpleNotification
        {
            public override bool IsImportant => true;

            public BatteryWarningNotification()
            {
                Text = "Your battery level is low! Charge your device to prevent interruptions during gameplay.";
            }

            [BackgroundDependencyLoader]
            private void load(OsuColour colours, INotificationOverlay notificationOverlay)
            {
                Icon = FontAwesome.Solid.BatteryQuarter;
                IconContent.Colour = colours.RedDark;

                Activated = delegate
                {
                    notificationOverlay.Hide();
                    return true;
                };
            }
        }

        #endregion
    }
}<|MERGE_RESOLUTION|>--- conflicted
+++ resolved
@@ -455,17 +455,13 @@
             // Ensure the logo is no longer tracking before we scale the content
             content.StopTracking();
 
-<<<<<<< HEAD
             content.Delay(ExtraDelay).ScaleTo(0.7f, CONTENT_OUT_DURATION * 2, Easing.OutQuint);
             content.Delay(ExtraDelay).FadeOut(CONTENT_OUT_DURATION, Easing.OutQuint);
-=======
-            content.ScaleTo(0.7f, CONTENT_OUT_DURATION * 2, Easing.OutQuint);
-            content.FadeOut(CONTENT_OUT_DURATION, Easing.OutQuint);
-
-            settingsScroll.FadeOut(CONTENT_OUT_DURATION, Easing.OutQuint)
+
+            settingsScroll.Delay(ExtraDelay)
+                          .FadeOut(CONTENT_OUT_DURATION, Easing.OutQuint)
                           .MoveToX(settingsScroll.DrawWidth, CONTENT_OUT_DURATION * 2, Easing.OutQuint);
 
->>>>>>> e577a876
             lowPassFilter.CutoffTo(AudioFilter.MAX_LOWPASS_CUTOFF, CONTENT_OUT_DURATION);
             highPassFilter.CutoffTo(0, CONTENT_OUT_DURATION);
         }
@@ -494,11 +490,7 @@
 
                 ContentOut();
 
-<<<<<<< HEAD
-                TransformSequence<PlayerLoader> pushSequence = this.Delay(CONTENT_OUT_DURATION + ExtraDelay);
-=======
-                TransformSequence<PlayerLoader> pushSequence = this.Delay(0);
->>>>>>> e577a876
+                TransformSequence<PlayerLoader> pushSequence = this.Delay(0 + ExtraDelay);
 
                 // only show if the warning was created (i.e. the beatmap needs it)
                 // and this is not a restart of the map (the warning expires after first load).
