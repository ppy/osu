﻿// Copyright (c) ppy Pty Ltd <contact@ppy.sh>. Licensed under the MIT Licence.
// See the LICENCE file in the repository root for full licence text.

using System;
using System.Diagnostics;
using System.Threading.Tasks;
using JetBrains.Annotations;
using osu.Framework.Allocation;
using osu.Framework.Audio;
using osu.Framework.Bindables;
using osu.Framework.Graphics;
using osu.Framework.Graphics.Containers;
using osu.Framework.Graphics.Sprites;
using osu.Framework.Graphics.Transforms;
using osu.Framework.Input;
using osu.Framework.Screens;
using osu.Framework.Threading;
using osu.Game.Audio.Effects;
using osu.Game.Configuration;
using osu.Game.Graphics;
using osu.Game.Graphics.Containers;
using osu.Game.Input;
using osu.Game.Overlays;
using osu.Game.Overlays.Notifications;
using osu.Game.Screens.Menu;
using osu.Game.Screens.Play.PlayerSettings;
using osu.Game.Users;
using osu.Game.Utils;
using osuTK;
using osuTK.Graphics;

namespace osu.Game.Screens.Play
{
    public class PlayerLoader : ScreenWithBeatmapBackground
    {
        private float extraDelay = 750;
        private readonly Bindable<bool> optui = new Bindable<bool>();

        protected const float BACKGROUND_BLUR = 15;

        private const double content_out_duration = 300;

        public override bool HideOverlaysOnEnter => hideOverlays;

        public override bool DisallowExternalBeatmapRulesetChanges => true;

        // Here because IsHovered will not update unless we do so.
        public override bool HandlePositionalInput => true;

        // We show the previous screen status
        protected override UserActivity InitialActivity => null;

        protected override bool PlayResumeSound => false;

        protected BeatmapMetadataDisplay MetadataInfo { get; private set; }

        /// <summary>
        /// A fill flow containing the player settings groups, exposed for the ability to hide it from inheritors of the player loader.
        /// </summary>
        protected FillFlowContainer<PlayerSettingsGroup> PlayerSettings { get; private set; }

        protected VisualSettings VisualSettings { get; private set; }

        protected Task LoadTask { get; private set; }

        protected Task DisposalTask { get; private set; }

        private bool backgroundBrightnessReduction;

        private readonly BindableDouble volumeAdjustment = new BindableDouble(1);

        private AudioFilter lowPassFilter;

        protected bool BackgroundBrightnessReduction
        {
            set
            {
                if (value == backgroundBrightnessReduction)
                    return;

                backgroundBrightnessReduction = value;

                ApplyToBackground(b => b.FadeColour(OsuColour.Gray(backgroundBrightnessReduction ? 0.8f : 1), 200));
            }
        }

        private bool readyForPush =>
            !playerConsumed
            // don't push unless the player is completely loaded
            && player?.LoadState == LoadState.Ready
            // don't push if the user is hovering one of the panes, unless they are idle.
            && (IsHovered || idleTracker.IsIdle.Value)
            // don't push if the user is dragging a slider or otherwise.
            && inputManager?.DraggedDrawable == null
            // don't push if a focused overlay is visible, like settings.
            && inputManager?.FocusedDrawable == null;

        private readonly Func<Player> createPlayer;

        private Player player;

        /// <summary>
        /// Whether the curent player instance has been consumed via <see cref="consumePlayer"/>.
        /// </summary>
        private bool playerConsumed;

        private LogoTrackingContainer content;

        private bool hideOverlays;

        private InputManager inputManager;

        private IdleTracker idleTracker;

        private ScheduledDelegate scheduledPushPlayer;

        [CanBeNull]
        private EpilepsyWarning epilepsyWarning;

        [Resolved(CanBeNull = true)]
        private NotificationOverlay notificationOverlay { get; set; }

        [Resolved(CanBeNull = true)]
        private VolumeOverlay volumeOverlay { get; set; }

        [Resolved]
        private AudioManager audioManager { get; set; }

        [Resolved(CanBeNull = true)]
        private BatteryInfo batteryInfo { get; set; }

        public PlayerLoader(Func<Player> createPlayer)
        {
            this.createPlayer = createPlayer;
        }

        [BackgroundDependencyLoader]
<<<<<<< HEAD
        private void load(SessionStatics sessionStatics, MConfigManager config)
=======
        private void load(SessionStatics sessionStatics, AudioManager audio)
>>>>>>> e925c416
        {
            muteWarningShownOnce = sessionStatics.GetBindable<bool>(Static.MutedAudioNotificationShownOnce);
            config.BindWith(MSetting.OptUI, optui);
            batteryWarningShownOnce = sessionStatics.GetBindable<bool>(Static.LowBatteryNotificationShownOnce);

            InternalChildren = new Drawable[]
            {
                (content = new LogoTrackingContainer
                {
<<<<<<< HEAD
                    Alpha = 0.001f,
=======
>>>>>>> e925c416
                    Anchor = Anchor.Centre,
                    Origin = Anchor.Centre,
                    RelativeSizeAxes = Axes.Both,
                }).WithChildren(new Drawable[]
                {
                    MetadataInfo = new BeatmapMetadataDisplay(Beatmap.Value, Mods, content.LogoFacade)
                    {
                        Alpha = 0,
                        Anchor = Anchor.Centre,
                        Origin = Anchor.Centre,
                    },
                    PlayerSettings = new FillFlowContainer<PlayerSettingsGroup>
                    {
                        Anchor = Anchor.TopRight,
                        Origin = Anchor.TopRight,
                        AutoSizeAxes = Axes.Both,
                        Direction = FillDirection.Vertical,
                        Spacing = new Vector2(0, 20),
                        Margin = new MarginPadding(25),
                        Children = new PlayerSettingsGroup[]
                        {
                            VisualSettings = new VisualSettings(),
                            new InputSettings()
                        }
                    },
                    idleTracker = new IdleTracker(750),
                }),
                lowPassFilter = new AudioFilter(audio.TrackMixer)
            };

            optui.BindValueChanged(_ => updateExtraDelay());

            if (Beatmap.Value.BeatmapInfo.EpilepsyWarning)
            {
                AddInternal(epilepsyWarning = new EpilepsyWarning
                {
                    Anchor = Anchor.Centre,
                    Origin = Anchor.Centre,
                });
            }
        }

        private void updateExtraDelay()
        {
            switch (optui.Value)
            {
                case true:
                    extraDelay = 750;
                    break;

                case false:
                    extraDelay = 0;
                    break;
            }
        }

        protected override void LoadComplete()
        {
            base.LoadComplete();

            inputManager = GetContainingInputManager();
        }

        #region Screen handling

        public override void OnEntering(IScreen last)
        {
            base.OnEntering(last);

            ApplyToBackground(b =>
            {
                if (epilepsyWarning != null)
                    epilepsyWarning.DimmableBackground = b;
            });

            Beatmap.Value.Track.AddAdjustment(AdjustableProperty.Volume, volumeAdjustment);

            content.ScaleTo(0.7f);

            contentIn();

            MetadataInfo.Delay(750).FadeIn(500);

            // after an initial delay, start the debounced load check.
            // this will continue to execute even after resuming back on restart.
            Scheduler.Add(new ScheduledDelegate(pushWhenLoaded, Clock.CurrentTime + 1800, 0));

            showMuteWarningIfNeeded();
            showBatteryWarningIfNeeded();
        }

        public override void OnResuming(IScreen last)
        {
            base.OnResuming(last);

            // prepare for a retry.
            player = null;
            playerConsumed = false;
            cancelLoad();

            contentIn();
        }

        public override void OnSuspending(IScreen next)
        {
            base.OnSuspending(next);

            BackgroundBrightnessReduction = false;

            // we're moving to player, so a period of silence is upcoming.
            // stop the track before removing adjustment to avoid a volume spike.
            Beatmap.Value.Track.Stop();
            Beatmap.Value.Track.RemoveAdjustment(AdjustableProperty.Volume, volumeAdjustment);
            lowPassFilter.CutoffTo(AudioFilter.MAX_LOWPASS_CUTOFF);
        }

        public override bool OnExiting(IScreen next)
        {
            cancelLoad();
            contentOut();

            // Ensure the screen doesn't expire until all the outwards fade operations have completed.
            this.Delay(content_out_duration).FadeOut();

            ApplyToBackground(b => b.IgnoreUserSettings.Value = true);

            BackgroundBrightnessReduction = false;
            Beatmap.Value.Track.RemoveAdjustment(AdjustableProperty.Volume, volumeAdjustment);

            return base.OnExiting(next);
        }

        protected override void LogoArriving(OsuLogo logo, bool resuming)
        {
            base.LogoArriving(logo, resuming);

            const double duration = 300;

            if (!resuming) logo.MoveTo(new Vector2(0.5f), duration, Easing.In);

            logo.ScaleTo(new Vector2(0.15f), duration, Easing.In);
            logo.FadeIn(350);

            Scheduler.AddDelayed(() =>
            {
                if (this.IsCurrentScreen())
                    content.StartTracking(logo, resuming ? 0 : 500, Easing.InOutExpo);
            }, resuming ? 0 : 500);
        }

        protected override void LogoExiting(OsuLogo logo)
        {
            base.LogoExiting(logo);
            content.StopTracking();
        }

        #endregion

        protected override void Update()
        {
            base.Update();

            if (!this.IsCurrentScreen())
                return;

            // We need to perform this check here rather than in OnHover as any number of children of VisualSettings
            // may also be handling the hover events.
            if (inputManager.HoveredDrawables.Contains(VisualSettings))
            {
                // Preview user-defined background dim and blur when hovered on the visual settings panel.
                ApplyToBackground(b =>
                {
                    b.IgnoreUserSettings.Value = false;
                    b.BlurAmount.Value = 0;
                });

                BackgroundBrightnessReduction = false;
            }
            else
            {
                ApplyToBackground(b =>
                {
                    // Returns background dim and blur to the values specified by PlayerLoader.
                    b.IgnoreUserSettings.Value = true;
                    b.BlurAmount.Value = BACKGROUND_BLUR;
                });

                BackgroundBrightnessReduction = true;
            }
        }

        private Player consumePlayer()
        {
            Debug.Assert(!playerConsumed);

            playerConsumed = true;
            return player;
        }

        private void prepareNewPlayer()
        {
            if (!this.IsCurrentScreen())
                return;

            player = createPlayer();
            player.RestartCount = restartCount++;
            player.RestartRequested = restartRequested;

            LoadTask = LoadComponentAsync(player, _ => MetadataInfo.Loading = false);
        }

        private void restartRequested()
        {
            hideOverlays = true;
            ValidForResume = true;
        }

        private void contentIn()
        {
            MetadataInfo.Loading = true;

            content.FadeInFromZero(400);
            content.ScaleTo(1, 650, Easing.OutQuint).Then().Schedule(prepareNewPlayer);
            lowPassFilter.CutoffTo(1000, 650, Easing.OutQuint);

            ApplyToBackground(b => b?.FadeColour(Color4.White, 800, Easing.OutQuint));
        }

        private void contentOut()
        {
            // Ensure the logo is no longer tracking before we scale the content
            content.StopTracking();

            content.ScaleTo(0.7f, content_out_duration * 2, Easing.OutQuint);
            content.FadeOut(content_out_duration, Easing.OutQuint);
            lowPassFilter.CutoffTo(AudioFilter.MAX_LOWPASS_CUTOFF, content_out_duration);
        }

        private void pushWhenLoaded()
        {
            if (!this.IsCurrentScreen()) return;

            if (!readyForPush)
            {
                // as the pushDebounce below has a delay, we need to keep checking and cancel a future debounce
                // if we become unready for push during the delay.
                cancelLoad();
                return;
            }

            // if a push has already been scheduled, no further action is required.
            // this value is reset via cancelLoad() to allow a second usage of the same PlayerLoader screen.
            if (scheduledPushPlayer != null)
                return;

            scheduledPushPlayer = Scheduler.AddDelayed(() =>
            {
                // ensure that once we have reached this "point of no return", readyForPush will be false for all future checks (until a new player instance is prepared).
                var consumedPlayer = consumePlayer();

                this.Delay(extraDelay).Schedule(contentOut);

<<<<<<< HEAD
                TransformSequence<PlayerLoader> pushSequence = this.Delay(250 + extraDelay);
=======
                TransformSequence<PlayerLoader> pushSequence = this.Delay(content_out_duration);
>>>>>>> e925c416

                // only show if the warning was created (i.e. the beatmap needs it)
                // and this is not a restart of the map (the warning expires after first load).
                if (epilepsyWarning?.IsAlive == true)
                {
                    const double epilepsy_display_length = 3000;

                    pushSequence
                        .Schedule(() => epilepsyWarning.State.Value = Visibility.Visible)
                        .TransformBindableTo(volumeAdjustment, 0.25, EpilepsyWarning.FADE_DURATION, Easing.OutQuint)
                        .Delay(epilepsy_display_length)
                        .Schedule(() =>
                        {
                            epilepsyWarning.Hide();
                            epilepsyWarning.Expire();
                        })
                        .Delay(EpilepsyWarning.FADE_DURATION);
                }
                else
                {
                    // This goes hand-in-hand with the restoration of low pass filter in contentOut().
                    this.TransformBindableTo(volumeAdjustment, 0, content_out_duration, Easing.OutCubic);
                }

                pushSequence.Schedule(() =>
                {
                    if (!this.IsCurrentScreen()) return;

                    LoadTask = null;

                    // By default, we want to load the player and never be returned to.
                    // Note that this may change if the player we load requested a re-run.
                    ValidForResume = false;

                    if (consumedPlayer.LoadedBeatmapSuccessfully)
                        this.Push(consumedPlayer);
                    else
                        this.Exit();
                });
            }, 500);
        }

        private void cancelLoad()
        {
            scheduledPushPlayer?.Cancel();
            scheduledPushPlayer = null;
        }

        #region Disposal

        protected override void Dispose(bool isDisposing)
        {
            base.Dispose(isDisposing);

            if (isDisposing)
            {
                // if the player never got pushed, we should explicitly dispose it.
                DisposalTask = LoadTask?.ContinueWith(_ => player?.Dispose());
            }
        }

        #endregion

        #region Mute warning

        private Bindable<bool> muteWarningShownOnce;

        private int restartCount;

        private void showMuteWarningIfNeeded()
        {
            if (!muteWarningShownOnce.Value)
            {
                // Checks if the notification has not been shown yet and also if master volume is muted, track/music volume is muted or if the whole game is muted.
                if (volumeOverlay?.IsMuted.Value == true || audioManager.Volume.Value <= audioManager.Volume.MinValue || audioManager.VolumeTrack.Value <= audioManager.VolumeTrack.MinValue)
                {
                    notificationOverlay?.Post(new MutedNotification());
                    muteWarningShownOnce.Value = true;
                }
            }
        }

        private class MutedNotification : SimpleNotification
        {
            public override bool IsImportant => true;

            public MutedNotification()
            {
                Text = "你的音乐音量被设置为了0%! 点击这里重置";
            }

            [BackgroundDependencyLoader]
            private void load(OsuColour colours, AudioManager audioManager, NotificationOverlay notificationOverlay, VolumeOverlay volumeOverlay)
            {
                Icon = FontAwesome.Solid.VolumeMute;
                IconBackgound.Colour = colours.RedDark;

                Activated = delegate
                {
                    notificationOverlay.Hide();

                    volumeOverlay.IsMuted.Value = false;
                    audioManager.Volume.SetDefault();
                    audioManager.VolumeTrack.SetDefault();

                    return true;
                };
            }
        }

        #endregion

        #region Low battery warning

        private Bindable<bool> batteryWarningShownOnce;

        private void showBatteryWarningIfNeeded()
        {
            if (batteryInfo == null) return;

            if (!batteryWarningShownOnce.Value)
            {
                if (!batteryInfo.IsCharging && batteryInfo.ChargeLevel <= 0.25)
                {
                    notificationOverlay?.Post(new BatteryWarningNotification());
                    batteryWarningShownOnce.Value = true;
                }
            }
        }

        private class BatteryWarningNotification : SimpleNotification
        {
            public override bool IsImportant => true;

            public BatteryWarningNotification()
            {
                Text = "Your battery level is low! Charge your device to prevent interruptions during gameplay.";
            }

            [BackgroundDependencyLoader]
            private void load(OsuColour colours, NotificationOverlay notificationOverlay)
            {
                Icon = FontAwesome.Solid.BatteryQuarter;
                IconBackgound.Colour = colours.RedDark;

                Activated = delegate
                {
                    notificationOverlay.Hide();
                    return true;
                };
            }
        }

        #endregion
    }
}<|MERGE_RESOLUTION|>--- conflicted
+++ resolved
@@ -135,11 +135,7 @@
         }
 
         [BackgroundDependencyLoader]
-<<<<<<< HEAD
-        private void load(SessionStatics sessionStatics, MConfigManager config)
-=======
-        private void load(SessionStatics sessionStatics, AudioManager audio)
->>>>>>> e925c416
+        private void load(SessionStatics sessionStatics, MConfigManager config, AudioManager audio)
         {
             muteWarningShownOnce = sessionStatics.GetBindable<bool>(Static.MutedAudioNotificationShownOnce);
             config.BindWith(MSetting.OptUI, optui);
@@ -149,10 +145,6 @@
             {
                 (content = new LogoTrackingContainer
                 {
-<<<<<<< HEAD
-                    Alpha = 0.001f,
-=======
->>>>>>> e925c416
                     Anchor = Anchor.Centre,
                     Origin = Anchor.Centre,
                     RelativeSizeAxes = Axes.Both,
@@ -415,11 +407,7 @@
 
                 this.Delay(extraDelay).Schedule(contentOut);
 
-<<<<<<< HEAD
-                TransformSequence<PlayerLoader> pushSequence = this.Delay(250 + extraDelay);
-=======
-                TransformSequence<PlayerLoader> pushSequence = this.Delay(content_out_duration);
->>>>>>> e925c416
+                TransformSequence<PlayerLoader> pushSequence = this.Delay(250 + extraDelay + content_out_duration);
 
                 // only show if the warning was created (i.e. the beatmap needs it)
                 // and this is not a restart of the map (the warning expires after first load).
