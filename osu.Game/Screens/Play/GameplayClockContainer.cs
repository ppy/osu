--- conflicted
+++ resolved
@@ -63,8 +63,6 @@
 
         private readonly FramedOffsetClock platformOffsetClock;
 
-<<<<<<< HEAD
-=======
         /// <summary>
         /// Creates a new <see cref="GameplayClockContainer"/>.
         /// </summary>
@@ -73,7 +71,6 @@
         /// <param name="startAtGameplayStart">
         /// Whether <paramref name="gameplayStartTime"/> should be used regardless of when storyboard events and hitobjects are supposed to start.
         /// </param>
->>>>>>> ab9e0aac
         public GameplayClockContainer(WorkingBeatmap beatmap, double gameplayStartTime, bool startAtGameplayStart = false)
         {
             this.beatmap = beatmap;
@@ -121,19 +118,11 @@
             if (!startAtGameplayStart)
             {
                 startTime = Math.Min(0, startTime);
-<<<<<<< HEAD
 
                 // if a storyboard is present, it may dictate the appropriate start time by having events in negative time space.
                 // this is commonly used to display an intro before the audio track start.
                 startTime = Math.Min(startTime, beatmap.Storyboard.FirstEventTime);
 
-=======
-
-                // if a storyboard is present, it may dictate the appropriate start time by having events in negative time space.
-                // this is commonly used to display an intro before the audio track start.
-                startTime = Math.Min(startTime, beatmap.Storyboard.FirstEventTime);
-
->>>>>>> ab9e0aac
                 // some beatmaps specify a current lead-in time which should be used instead of the ruleset-provided value when available.
                 // this is not available as an option in the live editor but can still be applied via .osu editing.
                 if (beatmap.BeatmapInfo.AudioLeadIn > 0)
