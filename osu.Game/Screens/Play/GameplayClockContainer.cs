// Copyright (c) ppy Pty Ltd <contact@ppy.sh>. Licensed under the MIT Licence.
// See the LICENCE file in the repository root for full licence text.

using System;
using System.Collections.Generic;
using System.Diagnostics.CodeAnalysis;
using System.Linq;
using System.Threading.Tasks;
using osu.Framework;
using osu.Framework.Allocation;
using osu.Framework.Audio;
using osu.Framework.Audio.Track;
using osu.Framework.Bindables;
using osu.Framework.Graphics;
using osu.Framework.Graphics.Containers;
using osu.Framework.Timing;
using osu.Game.Beatmaps;
using osu.Game.Configuration;

namespace osu.Game.Screens.Play
{
    /// <summary>
    /// Encapsulates gameplay timing logic and provides a <see cref="Play.GameplayClock"/> for children.
    /// </summary>
    public class GameplayClockContainer : Container
    {
        private readonly WorkingBeatmap beatmap;

        [NotNull]
        private ITrack track;

        public readonly BindableBool IsPaused = new BindableBool();

        /// <summary>
        /// The decoupled clock used for gameplay. Should be used for seeks and clock control.
        /// </summary>
        private readonly DecoupleableInterpolatingFramedClock adjustableClock;

        private readonly double gameplayStartTime;

        private readonly double firstHitObjectTime;

        public readonly BindableNumber<double> UserPlaybackRate = new BindableDouble(1)
        {
            Default = 1,
            MinValue = 0.5,
            MaxValue = 2,
            Precision = 0.1,
        };

        /// <summary>
        /// The final clock which is exposed to underlying components.
        /// </summary>
        public GameplayClock GameplayClock => localGameplayClock;

        [Cached(typeof(GameplayClock))]
        [Cached(typeof(ISamplePlaybackDisabler))]
        private readonly LocalGameplayClock localGameplayClock;

        private Bindable<double> userAudioOffset;

        private readonly FramedOffsetClock userOffsetClock;

        private readonly FramedOffsetClock platformOffsetClock;

        public GameplayClockContainer(WorkingBeatmap beatmap, double gameplayStartTime)
        {
            this.beatmap = beatmap;
            this.gameplayStartTime = gameplayStartTime;
            track = beatmap.Track;

            firstHitObjectTime = beatmap.Beatmap.HitObjects.First().StartTime;

            RelativeSizeAxes = Axes.Both;

            adjustableClock = new DecoupleableInterpolatingFramedClock { IsCoupled = false };

            // Lazer's audio timings in general doesn't match stable. This is the result of user testing, albeit limited.
            // This only seems to be required on windows. We need to eventually figure out why, with a bit of luck.
            platformOffsetClock = new HardwareCorrectionOffsetClock(adjustableClock) { Offset = RuntimeInfo.OS == RuntimeInfo.Platform.Windows ? 15 : 0 };

            // the final usable gameplay clock with user-set offsets applied.
            userOffsetClock = new HardwareCorrectionOffsetClock(platformOffsetClock);

            // the clock to be exposed via DI to children.
            localGameplayClock = new LocalGameplayClock(userOffsetClock);

            GameplayClock.IsPaused.BindTo(IsPaused);
        }

        private double totalOffset => userOffsetClock.Offset + platformOffsetClock.Offset;

        /// <summary>
        /// Duration before gameplay start time required before skip button displays.
        /// </summary>
        public const double MINIMUM_SKIP_TIME = 1000;

        private readonly BindableDouble pauseFreqAdjust = new BindableDouble(1);

        [BackgroundDependencyLoader]
        private void load(OsuConfigManager config)
        {
            userAudioOffset = config.GetBindable<double>(OsuSetting.AudioOffset);
            userAudioOffset.BindValueChanged(offset => userOffsetClock.Offset = offset.NewValue, true);

            // sane default provided by ruleset.
            double startTime = Math.Min(0, gameplayStartTime);

            // if a storyboard is present, it may dictate the appropriate start time by having events in negative time space.
            // this is commonly used to display an intro before the audio track start.
            startTime = Math.Min(startTime, beatmap.Storyboard.FirstEventTime);

            // some beatmaps specify a current lead-in time which should be used instead of the ruleset-provided value when available.
            // this is not available as an option in the live editor but can still be applied via .osu editing.
            if (beatmap.BeatmapInfo.AudioLeadIn > 0)
                startTime = Math.Min(startTime, firstHitObjectTime - beatmap.BeatmapInfo.AudioLeadIn);

            Seek(startTime);

            adjustableClock.ProcessFrame();
        }

        public void Restart()
        {
            Task.Run(() =>
            {
                track.Seek(0);
                track.Stop();

                Schedule(() =>
                {
                    adjustableClock.ChangeSource(track);
                    updateRate();

                    if (!IsPaused.Value)
                        Start();
                });
            });
        }

        public void Start()
        {
            // Seeking the decoupled clock to its current time ensures that its source clock will be seeked to the same time
            // This accounts for the audio clock source potentially taking time to enter a completely stopped state
            Seek(GameplayClock.CurrentTime);
            adjustableClock.Start();
            IsPaused.Value = false;

            this.TransformBindableTo(pauseFreqAdjust, 1, 200, Easing.In);
        }

        /// <summary>
        /// Skip forward to the next valid skip point.
        /// </summary>
        public void Skip()
        {
            if (GameplayClock.CurrentTime > gameplayStartTime - MINIMUM_SKIP_TIME)
                return;

            double skipTarget = gameplayStartTime - MINIMUM_SKIP_TIME;

            if (GameplayClock.CurrentTime < 0 && skipTarget > 6000)
                // double skip exception for storyboards with very long intros
                skipTarget = 0;

            Seek(skipTarget);
        }

        /// <summary>
        /// Seek to a specific time in gameplay.
        /// <remarks>
        /// Adjusts for any offsets which have been applied (so the seek may not be the expected point in time on the underlying audio track).
        /// </remarks>
        /// </summary>
        /// <param name="time">The destination time to seek to.</param>
        public void Seek(double time)
        {
            // remove the offset component here because most of the time we want the seek to be aligned to gameplay, not the audio track.
            // we may want to consider reversing the application of offsets in the future as it may feel more correct.
            adjustableClock.Seek(time - totalOffset);

            // manually process frame to ensure GameplayClock is correctly updated after a seek.
            userOffsetClock.ProcessFrame();
        }

        public void Stop()
        {
            this.TransformBindableTo(pauseFreqAdjust, 0, 200, Easing.Out).OnComplete(_ => adjustableClock.Stop());

            IsPaused.Value = true;
        }

        /// <summary>
        /// Changes the backing clock to avoid using the originally provided track.
        /// </summary>
        public void StopUsingBeatmapClock()
        {
            removeSourceClockAdjustments();

            track = new TrackVirtual(track.Length);
            adjustableClock.ChangeSource(track);
        }

        protected override void Update()
        {
            if (!IsPaused.Value)
            {
                userOffsetClock.ProcessFrame();
            }

            base.Update();
        }

        private bool speedAdjustmentsApplied;

        private void updateRate()
        {
            if (speedAdjustmentsApplied)
                return;

            track.AddAdjustment(AdjustableProperty.Frequency, pauseFreqAdjust);
            track.AddAdjustment(AdjustableProperty.Tempo, UserPlaybackRate);

            localGameplayClock.MutableNonGameplayAdjustments.Add(pauseFreqAdjust);
            localGameplayClock.MutableNonGameplayAdjustments.Add(UserPlaybackRate);

            speedAdjustmentsApplied = true;
        }

        protected override void Dispose(bool isDisposing)
        {
            base.Dispose(isDisposing);
            removeSourceClockAdjustments();
        }

        private void removeSourceClockAdjustments()
        {
            if (!speedAdjustmentsApplied) return;

            track.RemoveAdjustment(AdjustableProperty.Frequency, pauseFreqAdjust);
            track.RemoveAdjustment(AdjustableProperty.Tempo, UserPlaybackRate);

            localGameplayClock.MutableNonGameplayAdjustments.Remove(pauseFreqAdjust);
            localGameplayClock.MutableNonGameplayAdjustments.Remove(UserPlaybackRate);

            speedAdjustmentsApplied = false;
        }

<<<<<<< HEAD
        public class HardwareCorrectionOffsetClock : FramedOffsetClock
=======
        private class LocalGameplayClock : GameplayClock
        {
            public readonly List<Bindable<double>> MutableNonGameplayAdjustments = new List<Bindable<double>>();

            public override IEnumerable<Bindable<double>> NonGameplayAdjustments => MutableNonGameplayAdjustments;

            public LocalGameplayClock(FramedOffsetClock underlyingClock)
                : base(underlyingClock)
            {
            }
        }

        private class HardwareCorrectionOffsetClock : FramedOffsetClock
>>>>>>> d0447d78
        {
            // we always want to apply the same real-time offset, so it should be adjusted by the difference in playback rate (from realtime) to achieve this.
            // base implementation already adds offset at 1.0 rate, so we only add the difference from that here.
            public override double CurrentTime => base.CurrentTime + Offset * (Rate - 1);

            public HardwareCorrectionOffsetClock(IClock source, bool processSource = true)
                : base(source, processSource)
            {
            }
        }
    }
}<|MERGE_RESOLUTION|>--- conflicted
+++ resolved
@@ -246,9 +246,6 @@
             speedAdjustmentsApplied = false;
         }
 
-<<<<<<< HEAD
-        public class HardwareCorrectionOffsetClock : FramedOffsetClock
-=======
         private class LocalGameplayClock : GameplayClock
         {
             public readonly List<Bindable<double>> MutableNonGameplayAdjustments = new List<Bindable<double>>();
@@ -262,7 +259,6 @@
         }
 
         private class HardwareCorrectionOffsetClock : FramedOffsetClock
->>>>>>> d0447d78
         {
             // we always want to apply the same real-time offset, so it should be adjusted by the difference in playback rate (from realtime) to achieve this.
             // base implementation already adds offset at 1.0 rate, so we only add the difference from that here.
