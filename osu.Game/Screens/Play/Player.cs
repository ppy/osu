--- conflicted
+++ resolved
@@ -34,42 +34,7 @@
     public class Player : ScreenWithBeatmapBackground
     {
         protected override bool AllowBackButton => false; // handled by HoldForMenuButton
-
-        public override float BackgroundParallaxAmount => 0.1f;
-
-        public override bool HideOverlaysOnEnter => true;
-
-        public override OverlayActivation InitialOverlayActivationMode => OverlayActivation.UserTriggered;
-
-        public Action RestartRequested;
-
-        public bool HasFailed { get; private set; }
-
-        private Bindable<bool> mouseWheelDisabled;
-
-        private readonly Bindable<bool> storyboardReplacesBackground = new Bindable<bool>();
-
-        public int RestartCount;
-
-        [Resolved]
-        private ScoreManager scoreManager { get; set; }
-
-        private RulesetInfo ruleset;
-
-        private IAPIProvider api;
-
-        private SampleChannel sampleRestart;
-
-        protected ScoreProcessor ScoreProcessor { get; private set; }
-        protected DrawableRuleset DrawableRuleset { get; private set; }
-
-        protected HUDOverlay HUDOverlay { get; private set; }
-
-        public bool LoadedBeatmapSuccessfully => DrawableRuleset?.Objects.Any() == true;
-
-        protected GameplayClockContainer GameplayClockContainer { get; private set; }
-
-<<<<<<< HEAD
+        
         protected override RichPresence Presence => new RichPresence
         {
             Details = $"{Beatmap.Value.Metadata.Artist} - {Beatmap.Value.Metadata.Title} [{Beatmap.Value.BeatmapInfo.Version}]",
@@ -82,7 +47,41 @@
                 SmallImageText = ruleset.Name
             }
         };
-=======
+
+        public override float BackgroundParallaxAmount => 0.1f;
+
+        public override bool HideOverlaysOnEnter => true;
+
+        public override OverlayActivation InitialOverlayActivationMode => OverlayActivation.UserTriggered;
+
+        public Action RestartRequested;
+
+        public bool HasFailed { get; private set; }
+
+        private Bindable<bool> mouseWheelDisabled;
+
+        private readonly Bindable<bool> storyboardReplacesBackground = new Bindable<bool>();
+
+        public int RestartCount;
+
+        [Resolved]
+        private ScoreManager scoreManager { get; set; }
+
+        private RulesetInfo ruleset;
+
+        private IAPIProvider api;
+
+        private SampleChannel sampleRestart;
+
+        protected ScoreProcessor ScoreProcessor { get; private set; }
+        protected DrawableRuleset DrawableRuleset { get; private set; }
+
+        protected HUDOverlay HUDOverlay { get; private set; }
+
+        public bool LoadedBeatmapSuccessfully => DrawableRuleset?.Objects.Any() == true;
+
+        protected GameplayClockContainer GameplayClockContainer { get; private set; }
+
         private readonly bool allowPause;
         private readonly bool showResults;
 
@@ -96,7 +95,6 @@
             this.allowPause = allowPause;
             this.showResults = showResults;
         }
->>>>>>> b8580cde
 
         [BackgroundDependencyLoader]
         private void load(AudioManager audio, IAPIProvider api, OsuConfigManager config)
