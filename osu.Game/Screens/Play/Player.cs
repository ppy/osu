--- conflicted
+++ resolved
@@ -1,4 +1,3 @@
-// Copyright (c) ppy Pty Ltd <contact@ppy.sh>. Licensed under the MIT Licence.
 // See the LICENCE file in the repository root for full licence text.
 
 #nullable disable
@@ -437,19 +436,12 @@
                 RelativeSizeAxes = Axes.Both,
                 Children = new Drawable[]
                 {
-<<<<<<< HEAD
                     DimmableStoryboard = CreateDimmableStoryboard(GameplayState.Storyboard, GameplayState.Mods),
-=======
-                    DimmableStoryboard = new DimmableStoryboard(GameplayState.Storyboard, GameplayState.Mods)
-                    {
-                        RelativeSizeAxes = Axes.Both
-                    },
                     letterboxOverlay = new LetterboxOverlay
                     {
                         BreakTracker = breakTracker,
                         Alpha = working.Beatmap.LetterboxInBreaks ? 1 : 0,
                     },
->>>>>>> cb082da0
                     new KiaiGameplayFountains(),
                 },
             };
