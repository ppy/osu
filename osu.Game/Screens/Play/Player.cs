--- conflicted
+++ resolved
@@ -72,13 +72,12 @@
         private DrawableStoryboard storyboard;
         protected UserDimContainer StoryboardContainer { get; private set; }
 
-<<<<<<< HEAD
         private void initializeStoryboard(bool asyncLoad)
         {
             if (StoryboardContainer == null || storyboard != null)
                 return;
 
-            if (!ShowStoryboard.Value)
+            if (!showStoryboard.Value)
                 return;
 
             var beatmap = Beatmap.Value;
@@ -93,9 +92,8 @@
         }
 
         #endregion
-=======
+
         private Bindable<bool> showStoryboard;
->>>>>>> 6058f994
 
         protected virtual UserDimContainer CreateStoryboardContainer() => new UserDimContainer(true)
         {
@@ -134,18 +132,7 @@
                 StoryboardContainer = CreateStoryboardContainer(),
                 new ScalingContainer(ScalingMode.Gameplay)
                 {
-<<<<<<< HEAD
                     Child = new LocalSkinOverrideContainer(working.Skin)
-=======
-                    Retries = RestartCount,
-                    OnRetry = Restart,
-                    OnQuit = performUserRequestedExit,
-                    Start = gameplayClockContainer.Start,
-                    Stop = gameplayClockContainer.Stop,
-                    IsPaused = { BindTarget = gameplayClockContainer.IsPaused },
-                    CheckCanPause = () => AllowPause && ValidForResume && !HasFailed && !DrawableRuleset.HasReplayLoaded.Value,
-                    Children = new[]
->>>>>>> 6058f994
                     {
                         RelativeSizeAxes = Axes.Both,
                         Child = DrawableRuleset
@@ -179,11 +166,8 @@
                 },
                 PauseOverlay = new PauseOverlay
                 {
-<<<<<<< HEAD
                     OnResume = Resume,
                     Retries = RestartCount,
-=======
->>>>>>> 6058f994
                     OnRetry = Restart,
                     OnQuit = performUserRequestedExit,
                 },
@@ -202,13 +186,8 @@
             // bind clock into components that require it
             DrawableRuleset.IsPaused.BindTo(GameplayClockContainer.IsPaused);
 
-<<<<<<< HEAD
             // load storyboard as part of player's load if we can
             initializeStoryboard(false);
-=======
-            if (showStoryboard.Value)
-                initializeStoryboard(false);
->>>>>>> 6058f994
 
             // Bind ScoreProcessor to ourselves
             ScoreProcessor.AllJudged += onCompletion;
@@ -446,14 +425,7 @@
                 .Delay(250)
                 .FadeIn(250);
 
-<<<<<<< HEAD
-            ShowStoryboard.ValueChanged += _ => initializeStoryboard(true);
-=======
-            showStoryboard.ValueChanged += enabled =>
-            {
-                if (enabled.NewValue) initializeStoryboard(true);
-            };
->>>>>>> 6058f994
+            showStoryboard.ValueChanged += _ => initializeStoryboard(true);
 
             Background.EnableUserDim.Value = true;
             Background.BlurAmount.Value = 0;
