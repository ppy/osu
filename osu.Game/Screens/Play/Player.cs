// Copyright (c) ppy Pty Ltd <contact@ppy.sh>. Licensed under the MIT Licence.
// See the LICENCE file in the repository root for full licence text.

using System;
using System.Collections.Generic;
using System.IO;
using System.Linq;
using System.Threading.Tasks;
using JetBrains.Annotations;
using osu.Framework.Allocation;
using osu.Framework.Audio;
using osu.Framework.Audio.Sample;
using osu.Framework.Bindables;
using osu.Framework.Graphics;
using osu.Framework.Graphics.Containers;
using osu.Framework.Input.Events;
using osu.Framework.Logging;
using osu.Framework.Screens;
using osu.Framework.Threading;
using osu.Game.Beatmaps;
using osu.Game.Configuration;
using osu.Game.Graphics.Containers;
using osu.Game.IO.Archives;
using osu.Game.Online.API;
using osu.Game.Overlays;
using osu.Game.Replays;
using osu.Game.Rulesets;
using osu.Game.Rulesets.Mods;
using osu.Game.Rulesets.Replays;
using osu.Game.Rulesets.Scoring;
using osu.Game.Rulesets.UI;
using osu.Game.Scoring;
using osu.Game.Scoring.Legacy;
using osu.Game.Screens.Ranking;
using osu.Game.Skinning;
using osu.Game.Users;

namespace osu.Game.Screens.Play
{
    [Cached]
    [Cached(typeof(ISamplePlaybackDisabler))]
    public class Player : ScreenWithBeatmapBackground, ISamplePlaybackDisabler
    {
        /// <summary>
        /// The delay upon completion of the beatmap before displaying the results screen.
        /// </summary>
        public const double RESULTS_DISPLAY_DELAY = 1000.0;

        public override bool AllowBackButton => false; // handled by HoldForMenuButton

        protected override UserActivity InitialActivity => new UserActivity.SoloGame(Beatmap.Value.BeatmapInfo, Ruleset.Value);

        public override float BackgroundParallaxAmount => 0.1f;

        public override bool HideOverlaysOnEnter => true;

        protected override OverlayActivation InitialOverlayActivationMode => OverlayActivation.UserTriggered;

        // We are managing our own adjustments (see OnEntering/OnExiting).
        public override bool AllowRateAdjustments => false;

        private readonly Bindable<bool> samplePlaybackDisabled = new Bindable<bool>();

        /// <summary>
        /// Whether gameplay should pause when the game window focus is lost.
        /// </summary>
        protected virtual bool PauseOnFocusLost => true;

        public Action RestartRequested;

        public bool HasFailed { get; private set; }

        private Bindable<bool> mouseWheelDisabled;

        private readonly Bindable<bool> storyboardReplacesBackground = new Bindable<bool>();

        protected readonly Bindable<bool> LocalUserPlaying = new Bindable<bool>();

        public int RestartCount;

        [Resolved]
        private ScoreManager scoreManager { get; set; }

        private RulesetInfo rulesetInfo;

        private Ruleset ruleset;

        [Resolved]
        private IAPIProvider api { get; set; }

        [Resolved]
        private MusicController musicController { get; set; }

        private SampleChannel sampleRestart;

        public BreakOverlay BreakOverlay;

        /// <summary>
        /// Whether the gameplay is currently in a break.
        /// </summary>
        public readonly IBindable<bool> IsBreakTime = new BindableBool();

        private BreakTracker breakTracker;

        private SkipOverlay skipOverlay;

        protected ScoreProcessor ScoreProcessor { get; private set; }

        protected HealthProcessor HealthProcessor { get; private set; }

        protected DrawableRuleset DrawableRuleset { get; private set; }

        protected HUDOverlay HUDOverlay { get; private set; }

        public bool LoadedBeatmapSuccessfully => DrawableRuleset?.Objects.Any() == true;

        protected GameplayClockContainer GameplayClockContainer { get; private set; }

        public DimmableStoryboard DimmableStoryboard { get; private set; }

        [Cached]
        [Cached(Type = typeof(IBindable<IReadOnlyList<Mod>>))]
        protected new readonly Bindable<IReadOnlyList<Mod>> Mods = new Bindable<IReadOnlyList<Mod>>(Array.Empty<Mod>());

        /// <summary>
        /// Whether failing should be allowed.
        /// By default, this checks whether all selected mods allow failing.
        /// </summary>
        protected virtual bool CheckModsAllowFailure() => Mods.Value.OfType<IApplicableFailOverride>().All(m => m.PerformFail());

        public readonly PlayerConfiguration Configuration;

        /// <summary>
        /// Create a new player instance.
        /// </summary>
        public Player(PlayerConfiguration configuration = null)
        {
            Configuration = configuration ?? new PlayerConfiguration();
        }

        private GameplayBeatmap gameplayBeatmap;

        private ScreenSuspensionHandler screenSuspension;

        private DependencyContainer dependencies;

        protected override IReadOnlyDependencyContainer CreateChildDependencies(IReadOnlyDependencyContainer parent)
            => dependencies = new DependencyContainer(base.CreateChildDependencies(parent));

        protected override void LoadComplete()
        {
            base.LoadComplete();

            // replays should never be recorded or played back when autoplay is enabled
            if (!Mods.Value.Any(m => m is ModAutoplay))
                PrepareReplay();
        }

        [CanBeNull]
        private Score recordingScore;

        /// <summary>
        /// Run any recording / playback setup for replays.
        /// </summary>
        protected virtual void PrepareReplay()
        {
            DrawableRuleset.SetRecordTarget(recordingScore = new Score());

            ScoreProcessor.NewJudgement += result => ScoreProcessor.PopulateScore(recordingScore.ScoreInfo);
        }

        [BackgroundDependencyLoader(true)]
        private void load(AudioManager audio, OsuConfigManager config, OsuGame game)
        {
            Mods.Value = base.Mods.Value.Select(m => m.CreateCopy()).ToArray();

            if (Beatmap.Value is DummyWorkingBeatmap)
                return;

            IBeatmap playableBeatmap = loadPlayableBeatmap();

            if (playableBeatmap == null)
                return;

            sampleRestart = audio.Samples.Get(@"Gameplay/restart");

            mouseWheelDisabled = config.GetBindable<bool>(OsuSetting.MouseDisableWheel);

            if (game != null)
                LocalUserPlaying.BindTo(game.LocalUserPlaying);

            DrawableRuleset = ruleset.CreateDrawableRulesetWith(playableBeatmap, Mods.Value);

            ScoreProcessor = ruleset.CreateScoreProcessor();
            ScoreProcessor.ApplyBeatmap(playableBeatmap);
            ScoreProcessor.Mods.BindTo(Mods);

            HealthProcessor = ruleset.CreateHealthProcessor(playableBeatmap.HitObjects[0].StartTime);
            HealthProcessor.ApplyBeatmap(playableBeatmap);

            if (!ScoreProcessor.Mode.Disabled)
                config.BindWith(OsuSetting.ScoreDisplayMode, ScoreProcessor.Mode);

            InternalChild = GameplayClockContainer = CreateGameplayClockContainer(Beatmap.Value, DrawableRuleset.GameplayStartTime);

            AddInternal(gameplayBeatmap = new GameplayBeatmap(playableBeatmap));
            AddInternal(screenSuspension = new ScreenSuspensionHandler(GameplayClockContainer));

            dependencies.CacheAs(gameplayBeatmap);

            var beatmapSkinProvider = new BeatmapSkinProvidingContainer(Beatmap.Value.Skin);

            // the beatmapSkinProvider is used as the fallback source here to allow the ruleset-specific skin implementation
            // full access to all skin sources.
            var rulesetSkinProvider = new SkinProvidingContainer(ruleset.CreateLegacySkinProvider(beatmapSkinProvider, playableBeatmap));

            // load the skinning hierarchy first.
            // this is intentionally done in two stages to ensure things are in a loaded state before exposing the ruleset to skin sources.
            GameplayClockContainer.Add(beatmapSkinProvider.WithChild(rulesetSkinProvider));

            rulesetSkinProvider.AddRange(new[]
            {
                // underlay and gameplay should have access the to skinning sources.
                createUnderlayComponents(),
                createGameplayComponents(Beatmap.Value, playableBeatmap)
            });

            // also give the HUD a ruleset container to allow rulesets to potentially override HUD elements (used to disable combo counters etc.)
            // we may want to limit this in the future to disallow rulesets from outright replacing elements the user expects to be there.
            var hudRulesetContainer = new SkinProvidingContainer(ruleset.CreateLegacySkinProvider(beatmapSkinProvider, playableBeatmap));

            // add the overlay components as a separate step as they proxy some elements from the above underlay/gameplay components.
            GameplayClockContainer.Add(hudRulesetContainer.WithChild(createOverlayComponents(Beatmap.Value)));

            if (!DrawableRuleset.AllowGameplayOverlays)
            {
                HUDOverlay.ShowHud.Value = false;
                HUDOverlay.ShowHud.Disabled = true;
                BreakOverlay.Hide();
                skipOverlay.Hide();
            }

            DrawableRuleset.FrameStableClock.WaitingOnFrames.BindValueChanged(waiting =>
            {
                if (waiting.NewValue)
                    GameplayClockContainer.Stop();
                else
                    GameplayClockContainer.Start();
            });

            DrawableRuleset.IsPaused.BindValueChanged(paused =>
            {
                updateGameplayState();
                updateSampleDisabledState();
            });

            DrawableRuleset.FrameStableClock.IsCatchingUp.BindValueChanged(_ => updateSampleDisabledState());

            DrawableRuleset.HasReplayLoaded.BindValueChanged(_ => updateGameplayState());

            DrawableRuleset.HasReplayLoaded.BindValueChanged(_ => updatePauseOnFocusLostState(), true);

            // bind clock into components that require it
            DrawableRuleset.IsPaused.BindTo(GameplayClockContainer.IsPaused);

            DrawableRuleset.NewResult += r =>
            {
                HealthProcessor.ApplyResult(r);
                ScoreProcessor.ApplyResult(r);
                gameplayBeatmap.ApplyResult(r);
            };

            DrawableRuleset.RevertResult += r =>
            {
                HealthProcessor.RevertResult(r);
                ScoreProcessor.RevertResult(r);
            };

            // Bind the judgement processors to ourselves
            ScoreProcessor.HasCompleted.ValueChanged += updateCompletionState;
            HealthProcessor.Failed += onFail;

            foreach (var mod in Mods.Value.OfType<IApplicableToScoreProcessor>())
                mod.ApplyToScoreProcessor(ScoreProcessor);

            foreach (var mod in Mods.Value.OfType<IApplicableToHealthProcessor>())
                mod.ApplyToHealthProcessor(HealthProcessor);

            IsBreakTime.BindTo(breakTracker.IsBreakTime);
            IsBreakTime.BindValueChanged(onBreakTimeChanged, true);
        }

        protected virtual GameplayClockContainer CreateGameplayClockContainer(WorkingBeatmap beatmap, double gameplayStart) => new GameplayClockContainer(beatmap, gameplayStart);

        private Drawable createUnderlayComponents() =>
            DimmableStoryboard = new DimmableStoryboard(Beatmap.Value.Storyboard) { RelativeSizeAxes = Axes.Both };

        private Drawable createGameplayComponents(WorkingBeatmap working, IBeatmap playableBeatmap) => new ScalingContainer(ScalingMode.Gameplay)
        {
            Children = new Drawable[]
            {
                DrawableRuleset.With(r =>
                    r.FrameStableComponents.Children = new Drawable[]
                    {
                        ScoreProcessor,
                        HealthProcessor,
                        new ComboEffects(ScoreProcessor),
                        breakTracker = new BreakTracker(DrawableRuleset.GameplayStartTime, ScoreProcessor)
                        {
                            Breaks = working.Beatmap.Breaks
                        }
                    }),
            }
        };

        private Drawable createOverlayComponents(WorkingBeatmap working)
        {
            var container = new Container
            {
<<<<<<< HEAD
                DimmableStoryboard.OverlayLayerContainer.CreateProxy(),
                BreakOverlay = new BreakOverlay(working.Beatmap.BeatmapInfo.LetterboxInBreaks, ScoreProcessor, DrawableRuleset)
                {
                    BreakSettingsOverlay = { },
                    Clock = DrawableRuleset.FrameStableClock,
                    ProcessCustomClock = false,
                    Breaks = working.Beatmap.Breaks
                },
                // display the cursor above some HUD elements.
                DrawableRuleset.Cursor?.CreateProxy() ?? new Container(),
                DrawableRuleset.ResumeOverlay?.CreateProxy() ?? new Container(),
                HUDOverlay = new HUDOverlay(ScoreProcessor, HealthProcessor, DrawableRuleset, Mods.Value)
                {
                    HoldToQuit =
=======
                RelativeSizeAxes = Axes.Both,
                Children = new[]
                {
                    DimmableStoryboard.OverlayLayerContainer.CreateProxy(),
                    BreakOverlay = new BreakOverlay(working.Beatmap.BeatmapInfo.LetterboxInBreaks, ScoreProcessor)
>>>>>>> 4e21bd01
                    {
                        Clock = DrawableRuleset.FrameStableClock,
                        ProcessCustomClock = false,
                        Breaks = working.Beatmap.Breaks
                    },
                    // display the cursor above some HUD elements.
                    DrawableRuleset.Cursor?.CreateProxy() ?? new Container(),
                    DrawableRuleset.ResumeOverlay?.CreateProxy() ?? new Container(),
                    HUDOverlay = new HUDOverlay(ScoreProcessor, HealthProcessor, DrawableRuleset, Mods.Value)
                    {
                        HoldToQuit =
                        {
                            Action = performUserRequestedExit,
                            IsPaused = { BindTarget = GameplayClockContainer.IsPaused }
                        },
                        PlayerSettingsOverlay = { PlaybackSettings = { UserPlaybackRate = { BindTarget = GameplayClockContainer.UserPlaybackRate } } },
                        KeyCounter =
                        {
                            AlwaysVisible = { BindTarget = DrawableRuleset.HasReplayLoaded },
                            IsCounting = false
                        },
                        RequestSeek = time =>
                        {
                            GameplayClockContainer.Seek(time);
                            GameplayClockContainer.Start();
                        },
                        Anchor = Anchor.Centre,
                        Origin = Anchor.Centre
                    },
                    skipOverlay = new SkipOverlay(DrawableRuleset.GameplayStartTime)
                    {
                        RequestSkip = GameplayClockContainer.Skip
                    },
<<<<<<< HEAD
                    Anchor = Anchor.Centre,
                    Origin = Anchor.Centre
                },
                skipOverlay = new SkipOverlay(DrawableRuleset.GameplayStartTime)
                {
                    RequestSkip = GameplayClockContainer.Skip
                },
                failAnimation = new FailAnimation(DrawableRuleset) { OnComplete = onFailComplete, },
                FailOverlay = new FailOverlay
                {
                    OnRetry = Restart,
                    OnQuit = performUserRequestedExit,
                },
                PauseOverlay = new PauseOverlay
                {
                    OnResume = Resume,
                    Retries = RestartCount,
                    OnRetry = Restart,
                    OnQuit = performUserRequestedExit,
                },
                new HotkeyRetryOverlay
                {
                    Action = () =>
=======
                    FailOverlay = new FailOverlay
>>>>>>> 4e21bd01
                    {
                        OnRetry = Restart,
                        OnQuit = performUserRequestedExit,
                    },
                    PauseOverlay = new PauseOverlay
                    {
                        OnResume = Resume,
                        Retries = RestartCount,
                        OnRetry = Restart,
                        OnQuit = performUserRequestedExit,
                    },
                    new HotkeyExitOverlay
                    {
                        Action = () =>
                        {
                            if (!this.IsCurrentScreen()) return;

                            fadeOut(true);
                            PerformExit(true);
                        },
                    },
                    failAnimation = new FailAnimation(DrawableRuleset) { OnComplete = onFailComplete, },
                }
            };

            if (!Configuration.AllowSkippingIntro)
                skipOverlay.Expire();

            if (Configuration.AllowRestart)
            {
                container.Add(new HotkeyRetryOverlay
                {
                    Action = () =>
                    {
                        if (!this.IsCurrentScreen()) return;

                        fadeOut(true);
                        Restart();
                    },
                });
            }

            return container;
        }

        private void onBreakTimeChanged(ValueChangedEvent<bool> isBreakTime)
        {
            updateGameplayState();
            updatePauseOnFocusLostState();
            HUDOverlay.KeyCounter.IsCounting = !isBreakTime.NewValue;
        }

        private void updateGameplayState()
        {
            bool inGameplay = !DrawableRuleset.HasReplayLoaded.Value && !DrawableRuleset.IsPaused.Value && !breakTracker.IsBreakTime.Value;
            OverlayActivationMode.Value = inGameplay ? OverlayActivation.Disabled : OverlayActivation.UserTriggered;
            LocalUserPlaying.Value = inGameplay;
        }

        private void updateSampleDisabledState()
        {
            samplePlaybackDisabled.Value = DrawableRuleset.FrameStableClock.IsCatchingUp.Value || GameplayClockContainer.GameplayClock.IsPaused.Value;
        }

        private void updatePauseOnFocusLostState() =>
            HUDOverlay.HoldToQuit.PauseOnFocusLost = PauseOnFocusLost
                                                     && !DrawableRuleset.HasReplayLoaded.Value
                                                     && !breakTracker.IsBreakTime.Value;

        private IBeatmap loadPlayableBeatmap()
        {
            IBeatmap playable;

            try
            {
                if (Beatmap.Value.Beatmap == null)
                    throw new InvalidOperationException("Beatmap was not loaded");

                rulesetInfo = Ruleset.Value ?? Beatmap.Value.BeatmapInfo.Ruleset;
                ruleset = rulesetInfo.CreateInstance();

                try
                {
                    playable = Beatmap.Value.GetPlayableBeatmap(ruleset.RulesetInfo, Mods.Value);
                }
                catch (BeatmapInvalidForRulesetException)
                {
                    // A playable beatmap may not be creatable with the user's preferred ruleset, so try using the beatmap's default ruleset
                    rulesetInfo = Beatmap.Value.BeatmapInfo.Ruleset;
                    ruleset = rulesetInfo.CreateInstance();

                    playable = Beatmap.Value.GetPlayableBeatmap(rulesetInfo, Mods.Value);
                }

                if (playable.HitObjects.Count == 0)
                {
                    Logger.Log("Beatmap contains no hit objects!", level: LogLevel.Error);
                    return null;
                }
            }
            catch (Exception e)
            {
                Logger.Error(e, "Could not load beatmap successfully!");
                //couldn't load, hard abort!
                return null;
            }

            return playable;
        }

        /// <summary>
        /// Exits the <see cref="Player"/>.
        /// </summary>
        /// <param name="userRequested">
        /// Whether the exit is requested by the user, or a higher-level game component.
        /// Pausing is allowed only in the former case.
        /// </param>
        protected void PerformExit(bool userRequested)
        {
            // if a restart has been requested, cancel any pending completion (user has shown intent to restart).
            completionProgressDelegate?.Cancel();

            ValidForResume = false;

            if (!this.IsCurrentScreen()) return;

            if (userRequested)
                performUserRequestedExit();
            else
                this.Exit();
        }

        private void performUserRequestedExit()
        {
            if (ValidForResume && HasFailed && !FailOverlay.IsPresent)
            {
                failAnimation.FinishTransforms(true);
                return;
            }

            if (canPause)
                Pause();
            else
                this.Exit();
        }

        /// <summary>
        /// Restart gameplay via a parent <see cref="PlayerLoader"/>.
        /// <remarks>This can be called from a child screen in order to trigger the restart process.</remarks>
        /// </summary>
        public void Restart()
        {
            if (!Configuration.AllowRestart)
                return;

            // at the point of restarting the track should either already be paused or the volume should be zero.
            // stopping here is to ensure music doesn't become audible after exiting back to PlayerLoader.
            musicController.Stop();

            sampleRestart?.Play();
            RestartRequested?.Invoke();

            if (this.IsCurrentScreen())
                PerformExit(true);
            else
                this.MakeCurrent();
        }

        private ScheduledDelegate completionProgressDelegate;
        private Task<ScoreInfo> scoreSubmissionTask;

        private void updateCompletionState(ValueChangedEvent<bool> completionState)
        {
            // screen may be in the exiting transition phase.
            if (!this.IsCurrentScreen())
                return;

            if (!completionState.NewValue)
            {
                completionProgressDelegate?.Cancel();
                completionProgressDelegate = null;
                ValidForResume = true;
                return;
            }

            if (completionProgressDelegate != null)
                throw new InvalidOperationException($"{nameof(updateCompletionState)} was fired more than once");

            // Only show the completion screen if the player hasn't failed
            if (HealthProcessor.HasFailed)
                return;

            ValidForResume = false;

            if (!Configuration.ShowResults) return;

            scoreSubmissionTask ??= Task.Run(async () =>
            {
                var score = CreateScore();

                try
                {
                    await SubmitScore(score);
                }
                catch (Exception ex)
                {
                    Logger.Error(ex, "Score submission failed!");
                }

                try
                {
                    await ImportScore(score);
                }
                catch (Exception ex)
                {
                    Logger.Error(ex, "Score import failed!");
                }

                return score.ScoreInfo;
            });

            using (BeginDelayedSequence(RESULTS_DISPLAY_DELAY))
                scheduleCompletion();
        }

        private void scheduleCompletion() => completionProgressDelegate = Schedule(() =>
        {
            if (!scoreSubmissionTask.IsCompleted)
            {
                scheduleCompletion();
                return;
            }

            // screen may be in the exiting transition phase.
            if (this.IsCurrentScreen())
                this.Push(CreateResults(scoreSubmissionTask.Result));
        });

        protected override bool OnScroll(ScrollEvent e) => mouseWheelDisabled.Value && !GameplayClockContainer.IsPaused.Value;

        #region Fail Logic

        protected FailOverlay FailOverlay { get; private set; }

        private FailAnimation failAnimation;

        private bool onFail()
        {
            if (!CheckModsAllowFailure())
                return false;

            HasFailed = true;

            // There is a chance that we could be in a paused state as the ruleset's internal clock (see FrameStabilityContainer)
            // could process an extra frame after the GameplayClock is stopped.
            // In such cases we want the fail state to precede a user triggered pause.
            if (PauseOverlay.State.Value == Visibility.Visible)
                PauseOverlay.Hide();

            failAnimation.Start();

            if (Mods.Value.OfType<IApplicableFailOverride>().Any(m => m.RestartOnFail))
                Restart();

            return true;
        }

        // Called back when the transform finishes
        private void onFailComplete()
        {
            GameplayClockContainer.Stop();

            FailOverlay.Retries = RestartCount;
            FailOverlay.Show();
        }

        #endregion

        #region Pause Logic

        public bool IsResuming { get; private set; }

        /// <summary>
        /// The amount of gameplay time after which a second pause is allowed.
        /// </summary>
        private const double pause_cooldown = 1000;

        protected PauseOverlay PauseOverlay { get; private set; }

        private double? lastPauseActionTime;

        private bool canPause =>
            // must pass basic screen conditions (beatmap loaded, instance allows pause)
            LoadedBeatmapSuccessfully && Configuration.AllowPause && ValidForResume
            // replays cannot be paused and exit immediately
            && !DrawableRuleset.HasReplayLoaded.Value
            // cannot pause if we are already in a fail state
            && !HasFailed
            // cannot pause if already paused (or in a cooldown state) unless we are in a resuming state.
            && (IsResuming || (GameplayClockContainer.IsPaused.Value == false && !pauseCooldownActive));

        private bool pauseCooldownActive =>
            lastPauseActionTime.HasValue && GameplayClockContainer.GameplayClock.CurrentTime < lastPauseActionTime + pause_cooldown;

        private bool canResume =>
            // cannot resume from a non-paused state
            GameplayClockContainer.IsPaused.Value
            // cannot resume if we are already in a fail state
            && !HasFailed
            // already resuming
            && !IsResuming;

        public void Pause()
        {
            if (!canPause) return;

            if (IsResuming)
            {
                DrawableRuleset.CancelResume();
                IsResuming = false;
            }

            GameplayClockContainer.Stop();
            PauseOverlay.Show();
            lastPauseActionTime = GameplayClockContainer.GameplayClock.CurrentTime;
        }

        public void Resume()
        {
            if (!canResume) return;

            IsResuming = true;
            PauseOverlay.Hide();

            // breaks and time-based conditions may allow instant resume.
            if (breakTracker.IsBreakTime.Value)
                completeResume();
            else
                DrawableRuleset.RequestResume(completeResume);

            void completeResume()
            {
                GameplayClockContainer.Start();
                IsResuming = false;
            }
        }

        #endregion

        #region Screen Logic

        public override void OnEntering(IScreen last)
        {
            base.OnEntering(last);

            if (!LoadedBeatmapSuccessfully)
                return;

            Alpha = 0;
            this
                .ScaleTo(0.7f)
                .ScaleTo(1, 750, Easing.OutQuint)
                .Delay(250)
                .FadeIn(250);

            Background.EnableUserDim.Value = true;
            Background.BlurAmount.Value = 0;

            // bind component bindables.
            Background.IsBreakTime.BindTo(breakTracker.IsBreakTime);
            HUDOverlay.IsBreakTime.BindTo(breakTracker.IsBreakTime);
            DimmableStoryboard.IsBreakTime.BindTo(breakTracker.IsBreakTime);

            Background.StoryboardReplacesBackground.BindTo(storyboardReplacesBackground);
            DimmableStoryboard.StoryboardReplacesBackground.BindTo(storyboardReplacesBackground);

            storyboardReplacesBackground.Value = Beatmap.Value.Storyboard.ReplacesBackground && Beatmap.Value.Storyboard.HasDrawable;

            foreach (var mod in Mods.Value.OfType<IApplicableToPlayer>())
                mod.ApplyToPlayer(this);

            foreach (var mod in Mods.Value.OfType<IApplicableToHUD>())
                mod.ApplyToHUD(HUDOverlay);

            // Our mods are local copies of the global mods so they need to be re-applied to the track.
            // This is done through the music controller (for now), because resetting speed adjustments on the beatmap track also removes adjustments provided by DrawableTrack.
            // Todo: In the future, player will receive in a track and will probably not have to worry about this...
            musicController.ResetTrackAdjustments();
            foreach (var mod in Mods.Value.OfType<IApplicableToTrack>())
                mod.ApplyToTrack(musicController.CurrentTrack);

            updateGameplayState();

            GameplayClockContainer.FadeInFromZero(750, Easing.OutQuint);
            StartGameplay();
        }

        /// <summary>
        /// Called to trigger the starting of the gameplay clock and underlying gameplay.
        /// This will be called on entering the player screen once. A derived class may block the first call to this to delay the start of gameplay.
        /// </summary>
        protected virtual void StartGameplay()
        {
            if (GameplayClockContainer.GameplayClock.IsRunning)
                throw new InvalidOperationException($"{nameof(StartGameplay)} should not be called when the gameplay clock is already running");

            GameplayClockContainer.Restart();
        }

        public override void OnSuspending(IScreen next)
        {
            screenSuspension?.Expire();

            fadeOut();
            base.OnSuspending(next);
        }

        public override bool OnExiting(IScreen next)
        {
            screenSuspension?.Expire();

            if (completionProgressDelegate != null && !completionProgressDelegate.Cancelled && !completionProgressDelegate.Completed)
            {
                // proceed to result screen if beatmap already finished playing
                completionProgressDelegate.RunTask();
                return true;
            }

            // ValidForResume is false when restarting
            if (ValidForResume)
            {
                if (pauseCooldownActive && !GameplayClockContainer.IsPaused.Value)
                    // still want to block if we are within the cooldown period and not already paused.
                    return true;
            }

            // GameplayClockContainer performs seeks / start / stop operations on the beatmap's track.
            // as we are no longer the current screen, we cannot guarantee the track is still usable.
            GameplayClockContainer?.StopUsingBeatmapClock();

            musicController.ResetTrackAdjustments();

            fadeOut();
            return base.OnExiting(next);
        }

        /// <summary>
        /// Creates the player's <see cref="Score"/>.
        /// </summary>
        /// <returns>The <see cref="Score"/>.</returns>
        protected virtual Score CreateScore()
        {
            var score = new Score
            {
                ScoreInfo = new ScoreInfo
                {
                    Beatmap = Beatmap.Value.BeatmapInfo,
                    Ruleset = rulesetInfo,
                    Mods = Mods.Value.ToArray(),
                }
            };

            if (DrawableRuleset.ReplayScore != null)
            {
                score.ScoreInfo.User = DrawableRuleset.ReplayScore.ScoreInfo?.User ?? new GuestUser();
                score.Replay = DrawableRuleset.ReplayScore.Replay;
            }
            else
            {
                score.ScoreInfo.User = api.LocalUser.Value;
                score.Replay = new Replay { Frames = recordingScore?.Replay.Frames.ToList() ?? new List<ReplayFrame>() };
            }

            ScoreProcessor.PopulateScore(score.ScoreInfo);

            return score;
        }

        /// <summary>
        /// Imports the player's <see cref="Score"/> to the local database.
        /// </summary>
        /// <param name="score">The <see cref="Score"/> to import.</param>
        /// <returns>The imported score.</returns>
        protected virtual Task ImportScore(Score score)
        {
            // Replays are already populated and present in the game's database, so should not be re-imported.
            if (DrawableRuleset.ReplayScore != null)
                return Task.CompletedTask;

            LegacyByteArrayReader replayReader;

            using (var stream = new MemoryStream())
            {
                new LegacyScoreEncoder(score, gameplayBeatmap.PlayableBeatmap).Encode(stream);
                replayReader = new LegacyByteArrayReader(stream.ToArray(), "replay.osr");
            }

            return scoreManager.Import(score.ScoreInfo, replayReader);
        }

        /// <summary>
        /// Submits the player's <see cref="Score"/>.
        /// </summary>
        /// <param name="score">The <see cref="Score"/> to submit.</param>
        /// <returns>The submitted score.</returns>
        protected virtual Task SubmitScore(Score score) => Task.CompletedTask;

        /// <summary>
        /// Creates the <see cref="ResultsScreen"/> for a <see cref="ScoreInfo"/>.
        /// </summary>
        /// <param name="score">The <see cref="ScoreInfo"/> to be displayed in the results screen.</param>
        /// <returns>The <see cref="ResultsScreen"/>.</returns>
        protected virtual ResultsScreen CreateResults(ScoreInfo score) => new SoloResultsScreen(score, true);

        private void fadeOut(bool instant = false)
        {
            float fadeOutDuration = instant ? 0 : 250;
            this.FadeOut(fadeOutDuration);

            Background.EnableUserDim.Value = false;
            storyboardReplacesBackground.Value = false;
        }

        #endregion

        IBindable<bool> ISamplePlaybackDisabler.SamplePlaybackDisabled => samplePlaybackDisabled;
    }
}<|MERGE_RESOLUTION|>--- conflicted
+++ resolved
@@ -317,29 +317,13 @@
         {
             var container = new Container
             {
-<<<<<<< HEAD
-                DimmableStoryboard.OverlayLayerContainer.CreateProxy(),
-                BreakOverlay = new BreakOverlay(working.Beatmap.BeatmapInfo.LetterboxInBreaks, ScoreProcessor, DrawableRuleset)
-                {
-                    BreakSettingsOverlay = { },
-                    Clock = DrawableRuleset.FrameStableClock,
-                    ProcessCustomClock = false,
-                    Breaks = working.Beatmap.Breaks
-                },
-                // display the cursor above some HUD elements.
-                DrawableRuleset.Cursor?.CreateProxy() ?? new Container(),
-                DrawableRuleset.ResumeOverlay?.CreateProxy() ?? new Container(),
-                HUDOverlay = new HUDOverlay(ScoreProcessor, HealthProcessor, DrawableRuleset, Mods.Value)
-                {
-                    HoldToQuit =
-=======
                 RelativeSizeAxes = Axes.Both,
                 Children = new[]
                 {
                     DimmableStoryboard.OverlayLayerContainer.CreateProxy(),
                     BreakOverlay = new BreakOverlay(working.Beatmap.BeatmapInfo.LetterboxInBreaks, ScoreProcessor)
->>>>>>> 4e21bd01
                     {
+                        BreakSettingsOverlay = { },
                         Clock = DrawableRuleset.FrameStableClock,
                         ProcessCustomClock = false,
                         Breaks = working.Beatmap.Breaks
@@ -372,33 +356,7 @@
                     {
                         RequestSkip = GameplayClockContainer.Skip
                     },
-<<<<<<< HEAD
-                    Anchor = Anchor.Centre,
-                    Origin = Anchor.Centre
-                },
-                skipOverlay = new SkipOverlay(DrawableRuleset.GameplayStartTime)
-                {
-                    RequestSkip = GameplayClockContainer.Skip
-                },
-                failAnimation = new FailAnimation(DrawableRuleset) { OnComplete = onFailComplete, },
-                FailOverlay = new FailOverlay
-                {
-                    OnRetry = Restart,
-                    OnQuit = performUserRequestedExit,
-                },
-                PauseOverlay = new PauseOverlay
-                {
-                    OnResume = Resume,
-                    Retries = RestartCount,
-                    OnRetry = Restart,
-                    OnQuit = performUserRequestedExit,
-                },
-                new HotkeyRetryOverlay
-                {
-                    Action = () =>
-=======
                     FailOverlay = new FailOverlay
->>>>>>> 4e21bd01
                     {
                         OnRetry = Restart,
                         OnQuit = performUserRequestedExit,
