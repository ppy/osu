--- conflicted
+++ resolved
@@ -175,11 +175,7 @@
 
             InternalChildren = new Drawable[]
             {
-<<<<<<< HEAD
-                pauseContainer = new PauseContainer(offsetClock, adjustableClock, RulesetContainer)
-=======
-                PauseContainer = new PauseContainer(offsetClock, adjustableClock)
->>>>>>> 35ffccc2
+                PauseContainer = new PauseContainer(offsetClock, adjustableClock, RulesetContainer)
                 {
                     Retries = RestartCount,
                     OnRetry = Restart,
