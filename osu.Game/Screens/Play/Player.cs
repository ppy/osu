// Copyright (c) ppy Pty Ltd <contact@ppy.sh>. Licensed under the MIT Licence.
// See the LICENCE file in the repository root for full licence text.

using System;
using System.IO;
using System.Linq;
using System.Threading.Tasks;
using osu.Framework.Allocation;
using osu.Framework.Audio;
using osu.Framework.Audio.Sample;
using osu.Framework.Bindables;
using osu.Framework.Extensions;
using osu.Framework.Graphics;
using osu.Framework.Graphics.Containers;
using osu.Framework.Input.Events;
using osu.Framework.Logging;
using osu.Framework.Screens;
using osu.Framework.Threading;
using osu.Game.Beatmaps;
using osu.Game.Configuration;
using osu.Game.Graphics.Containers;
using osu.Game.IO.Archives;
using osu.Game.Online.API;
using osu.Game.Online.Spectator;
using osu.Game.Overlays;
using osu.Game.Rulesets;
using osu.Game.Rulesets.Mods;
using osu.Game.Rulesets.Scoring;
using osu.Game.Rulesets.UI;
using osu.Game.Scoring;
using osu.Game.Scoring.Legacy;
using osu.Game.Screens.Ranking;
using osu.Game.Skinning;
using osu.Game.Users;
using osuTK.Graphics;

namespace osu.Game.Screens.Play
{
    [Cached]
    [Cached(typeof(ISamplePlaybackDisabler))]
    public abstract class Player : ScreenWithBeatmapBackground, ISamplePlaybackDisabler, ILocalUserPlayInfo
    {
        /// <summary>
        /// The delay upon completion of the beatmap before displaying the results screen.
        /// </summary>
        public const double RESULTS_DISPLAY_DELAY = 1000.0;

        /// <summary>
        /// Raised after <see cref="StartGameplay"/> is called.
        /// </summary>
        public event Action OnGameplayStarted;

        public override bool AllowBackButton => false; // handled by HoldForMenuButton

        protected override UserActivity InitialActivity => new UserActivity.InSoloGame(Beatmap.Value.BeatmapInfo, Ruleset.Value);

        public override float BackgroundParallaxAmount => 0.1f;

        public override bool HideOverlaysOnEnter => true;

        protected override OverlayActivation InitialOverlayActivationMode => OverlayActivation.UserTriggered;

        // We are managing our own adjustments (see OnEntering/OnExiting).
        public override bool? AllowTrackAdjustments => false;

        private readonly IBindable<bool> gameActive = new Bindable<bool>(true);

        private readonly Bindable<bool> samplePlaybackDisabled = new Bindable<bool>();

        /// <summary>
        /// Whether gameplay should pause when the game window focus is lost.
        /// </summary>
        protected virtual bool PauseOnFocusLost => true;

        /// <summary>
        /// Whether gameplay has completed without the user having failed.
        /// </summary>
        public bool GameplayPassed { get; private set; }

        public Action RestartRequested;

        public bool HasFailed { get; private set; }

        private Bindable<bool> mouseWheelDisabled;

        private readonly Bindable<bool> storyboardReplacesBackground = new Bindable<bool>();

        public IBindable<bool> LocalUserPlaying => localUserPlaying;

        private readonly Bindable<bool> localUserPlaying = new Bindable<bool>();

        public int RestartCount;

        [Resolved]
        private ScoreManager scoreManager { get; set; }

        [Resolved]
        private IAPIProvider api { get; set; }

        [Resolved]
        private MusicController musicController { get; set; }

        [Resolved]
        private SpectatorClient spectatorClient { get; set; }

        public GameplayState GameplayState { get; private set; }

        private Ruleset ruleset;

        private Sample sampleRestart;

        public BreakOverlay BreakOverlay;

        /// <summary>
        /// Whether the gameplay is currently in a break.
        /// </summary>
        public readonly IBindable<bool> IsBreakTime = new BindableBool();

        private BreakTracker breakTracker;

        private SkipOverlay skipIntroOverlay;
        private SkipOverlay skipOutroOverlay;

        protected ScoreProcessor ScoreProcessor { get; private set; }

        protected HealthProcessor HealthProcessor { get; private set; }

        protected DrawableRuleset DrawableRuleset { get; private set; }

        protected HUDOverlay HUDOverlay { get; private set; }

        public bool LoadedBeatmapSuccessfully => DrawableRuleset?.Objects.Any() == true;

        protected GameplayClockContainer GameplayClockContainer { get; private set; }

        public DimmableStoryboard DimmableStoryboard { get; private set; }

        /// <summary>
        /// Whether failing should be allowed.
        /// By default, this checks whether all selected mods allow failing.
        /// </summary>
        protected virtual bool CheckModsAllowFailure() => GameplayState.Mods.OfType<IApplicableFailOverride>().All(m => m.PerformFail());

        public readonly PlayerConfiguration Configuration;

        protected Score Score { get; private set; }

        /// <summary>
        /// Create a new player instance.
        /// </summary>
        protected Player(PlayerConfiguration configuration = null)
        {
            Configuration = configuration ?? new PlayerConfiguration();
        }

        private ScreenSuspensionHandler screenSuspension;

        private DependencyContainer dependencies;

        protected override IReadOnlyDependencyContainer CreateChildDependencies(IReadOnlyDependencyContainer parent)
            => dependencies = new DependencyContainer(base.CreateChildDependencies(parent));

        protected override void LoadComplete()
        {
            base.LoadComplete();

            if (!LoadedBeatmapSuccessfully)
                return;

            PrepareReplay();

            ScoreProcessor.NewJudgement += result => ScoreProcessor.PopulateScore(Score.ScoreInfo);
            ScoreProcessor.OnResetFromReplayFrame += () => ScoreProcessor.PopulateScore(Score.ScoreInfo);

            gameActive.BindValueChanged(_ => updatePauseOnFocusLostState(), true);
        }

        /// <summary>
        /// Run any recording / playback setup for replays.
        /// </summary>
        protected virtual void PrepareReplay()
        {
            DrawableRuleset.SetRecordTarget(Score);
        }

        [BackgroundDependencyLoader(true)]
        private void load(AudioManager audio, OsuConfigManager config, OsuGameBase game)
        {
            var gameplayMods = Mods.Value.Select(m => m.DeepClone()).ToArray();

            if (Beatmap.Value is DummyWorkingBeatmap)
                return;

            IBeatmap playableBeatmap = loadPlayableBeatmap(gameplayMods);

            if (playableBeatmap == null)
                return;

            sampleRestart = audio.Samples.Get(@"Gameplay/restart");

            mouseWheelDisabled = config.GetBindable<bool>(OsuSetting.MouseDisableWheel);

            if (game != null)
                gameActive.BindTo(game.IsActive);

            if (game is OsuGame osuGame)
                LocalUserPlaying.BindTo(osuGame.LocalUserPlaying);

            DrawableRuleset = ruleset.CreateDrawableRulesetWith(playableBeatmap, gameplayMods);
            dependencies.CacheAs(DrawableRuleset);

            ScoreProcessor = ruleset.CreateScoreProcessor();
            ScoreProcessor.ApplyBeatmap(playableBeatmap);
            ScoreProcessor.Mods.Value = gameplayMods;

            dependencies.CacheAs(ScoreProcessor);

            HealthProcessor = ruleset.CreateHealthProcessor(playableBeatmap.HitObjects[0].StartTime);
            HealthProcessor.ApplyBeatmap(playableBeatmap);

            dependencies.CacheAs(HealthProcessor);

            if (!ScoreProcessor.Mode.Disabled)
                config.BindWith(OsuSetting.ScoreDisplayMode, ScoreProcessor.Mode);

            InternalChild = GameplayClockContainer = CreateGameplayClockContainer(Beatmap.Value, DrawableRuleset.GameplayStartTime);

            AddInternal(screenSuspension = new ScreenSuspensionHandler(GameplayClockContainer));

            Score = CreateScore(playableBeatmap);

            // ensure the score is in a consistent state with the current player.
            Score.ScoreInfo.BeatmapInfo = Beatmap.Value.BeatmapInfo;
            Score.ScoreInfo.Ruleset = ruleset.RulesetInfo;
            Score.ScoreInfo.Mods = gameplayMods;

            dependencies.CacheAs(GameplayState = new GameplayState(playableBeatmap, ruleset, gameplayMods, Score));

            var rulesetSkinProvider = new RulesetSkinProvidingContainer(ruleset, playableBeatmap, Beatmap.Value.Skin);

            // load the skinning hierarchy first.
            // this is intentionally done in two stages to ensure things are in a loaded state before exposing the ruleset to skin sources.
            GameplayClockContainer.Add(rulesetSkinProvider);

            rulesetSkinProvider.AddRange(new Drawable[]
            {
                failAnimationLayer = new FailAnimation(DrawableRuleset)
                {
                    OnComplete = onFailComplete,
                    Children = new[]
                    {
                        // underlay and gameplay should have access to the skinning sources.
                        createUnderlayComponents(),
                        createGameplayComponents(Beatmap.Value)
                    }
                },
                FailOverlay = new FailOverlay
                {
                    OnRetry = Restart,
                    OnQuit = () => PerformExit(true),
                },
                new HotkeyExitOverlay
                {
                    Action = () =>
                    {
                        if (!this.IsCurrentScreen()) return;

                        fadeOut(true);
                        PerformExit(false);
                    },
                },
            });

            if (Configuration.AllowRestart)
            {
                rulesetSkinProvider.Add(new HotkeyRetryOverlay
                {
                    Action = () =>
                    {
                        if (!this.IsCurrentScreen()) return;

                        fadeOut(true);
                        Restart();
                    },
                });
            }

            // add the overlay components as a separate step as they proxy some elements from the above underlay/gameplay components.
            // also give the overlays the ruleset skin provider to allow rulesets to potentially override HUD elements (used to disable combo counters etc.)
            // we may want to limit this in the future to disallow rulesets from outright replacing elements the user expects to be there.
            failAnimationLayer.Add(createOverlayComponents(Beatmap.Value));

            if (!DrawableRuleset.AllowGameplayOverlays)
            {
                HUDOverlay.ShowHud.Value = false;
                HUDOverlay.ShowHud.Disabled = true;
                BreakOverlay.Hide();
            }

            DrawableRuleset.FrameStableClock.WaitingOnFrames.BindValueChanged(waiting =>
            {
                if (waiting.NewValue)
                    GameplayClockContainer.Stop();
                else
                    GameplayClockContainer.Start();
            });

            DrawableRuleset.IsPaused.BindValueChanged(paused =>
            {
                updateGameplayState();
                updateSampleDisabledState();
            });

            DrawableRuleset.FrameStableClock.IsCatchingUp.BindValueChanged(_ => updateSampleDisabledState());

            DrawableRuleset.HasReplayLoaded.BindValueChanged(_ => updateGameplayState());

            // bind clock into components that require it
            DrawableRuleset.IsPaused.BindTo(GameplayClockContainer.IsPaused);

            DrawableRuleset.NewResult += r =>
            {
                HealthProcessor.ApplyResult(r);
                ScoreProcessor.ApplyResult(r);
                GameplayState.ApplyResult(r);
            };

            DrawableRuleset.RevertResult += r =>
            {
                HealthProcessor.RevertResult(r);
                ScoreProcessor.RevertResult(r);
            };

            DimmableStoryboard.HasStoryboardEnded.ValueChanged += storyboardEnded =>
            {
                if (storyboardEnded.NewValue)
                    progressToResults(true);
            };

            // Bind the judgement processors to ourselves
            ScoreProcessor.HasCompleted.BindValueChanged(scoreCompletionChanged);
            HealthProcessor.Failed += onFail;

            // Provide judgement processors to mods after they're loaded so that they're on the gameplay clock,
            // this is required for mods that apply transforms to these processors.
            ScoreProcessor.OnLoadComplete += _ =>
            {
                foreach (var mod in gameplayMods.OfType<IApplicableToScoreProcessor>())
                    mod.ApplyToScoreProcessor(ScoreProcessor);
            };

            HealthProcessor.OnLoadComplete += _ =>
            {
                foreach (var mod in gameplayMods.OfType<IApplicableToHealthProcessor>())
                    mod.ApplyToHealthProcessor(HealthProcessor);
            };

            IsBreakTime.BindTo(breakTracker.IsBreakTime);
            IsBreakTime.BindValueChanged(onBreakTimeChanged, true);
        }

        protected virtual GameplayClockContainer CreateGameplayClockContainer(WorkingBeatmap beatmap, double gameplayStart) => new MasterGameplayClockContainer(beatmap, gameplayStart);

        private Drawable createUnderlayComponents() =>
            DimmableStoryboard = new DimmableStoryboard(Beatmap.Value.Storyboard) { RelativeSizeAxes = Axes.Both };

        private Drawable createGameplayComponents(IWorkingBeatmap working) => new ScalingContainer(ScalingMode.Gameplay)
        {
            Children = new Drawable[]
            {
                DrawableRuleset.With(r =>
                    r.FrameStableComponents.Children = new Drawable[]
                    {
                        ScoreProcessor,
                        HealthProcessor,
                        new ComboEffects(ScoreProcessor),
                        breakTracker = new BreakTracker(DrawableRuleset.GameplayStartTime, ScoreProcessor)
                        {
                            Breaks = working.Beatmap.Breaks
                        }
                    }),
            }
        };

        private Drawable createOverlayComponents(IWorkingBeatmap working)
        {
            var container = new Container
            {
                RelativeSizeAxes = Axes.Both,
                Children = new[]
                {
                    DimmableStoryboard.OverlayLayerContainer.CreateProxy(),
                    BreakOverlay = new BreakOverlay(working.Beatmap.BeatmapInfo.LetterboxInBreaks, ScoreProcessor)
                    {
                        BreakSettingsOverlay = { },
                        Clock = DrawableRuleset.FrameStableClock,
                        ProcessCustomClock = false,
                        Breaks = working.Beatmap.Breaks
                    },
                    // display the cursor above some HUD elements.
                    DrawableRuleset.Cursor?.CreateProxy() ?? new Container(),
                    DrawableRuleset.ResumeOverlay?.CreateProxy() ?? new Container(),
                    HUDOverlay = new HUDOverlay(DrawableRuleset, GameplayState.Mods)
                    {
                        HoldToQuit =
                        {
                            Action = () => PerformExit(true),
                            IsPaused = { BindTarget = GameplayClockContainer.IsPaused }
                        },
                        KeyCounter =
                        {
                            AlwaysVisible = { BindTarget = DrawableRuleset.HasReplayLoaded },
                            IsCounting = false
                        },
                        Anchor = Anchor.Centre,
                        Origin = Anchor.Centre
                    },
                    skipIntroOverlay = new SkipOverlay(DrawableRuleset.GameplayStartTime)
                    {
                        RequestSkip = performUserRequestedSkip
                    },
                    skipOutroOverlay = new SkipOverlay(Beatmap.Value.Storyboard.LatestEventTime ?? 0)
                    {
                        RequestSkip = () => progressToResults(false),
                        Alpha = 0
                    },
                    PauseOverlay = new PauseOverlay
                    {
                        OnResume = Resume,
                        Retries = RestartCount,
                        OnRetry = Restart,
                        OnQuit = () => PerformExit(true),
                    },
                },
            };

            if (!Configuration.AllowSkipping || !DrawableRuleset.AllowGameplayOverlays)
            {
                skipIntroOverlay.Expire();
                skipOutroOverlay.Expire();
            }

            if (GameplayClockContainer is MasterGameplayClockContainer master)
                HUDOverlay.PlayerSettingsOverlay.PlaybackSettings.UserPlaybackRate.BindTarget = master.UserPlaybackRate;

            return container;
        }

        private void onBreakTimeChanged(ValueChangedEvent<bool> isBreakTime)
        {
            updateGameplayState();
            updatePauseOnFocusLostState();
            HUDOverlay.KeyCounter.IsCounting = !isBreakTime.NewValue;
        }

        private void updateGameplayState()
        {
            bool inGameplay = !DrawableRuleset.HasReplayLoaded.Value && !DrawableRuleset.IsPaused.Value && !breakTracker.IsBreakTime.Value;
            OverlayActivationMode.Value = inGameplay ? OverlayActivation.Disabled : OverlayActivation.UserTriggered;
            localUserPlaying.Value = inGameplay;
        }

        private void updateSampleDisabledState()
        {
            samplePlaybackDisabled.Value = DrawableRuleset.FrameStableClock.IsCatchingUp.Value || GameplayClockContainer.GameplayClock.IsPaused.Value;
        }

        private void updatePauseOnFocusLostState()
        {
            if (!PauseOnFocusLost || !pausingSupportedByCurrentState || breakTracker.IsBreakTime.Value)
                return;

            if (gameActive.Value == false)
            {
                bool paused = Pause();

                // if the initial pause could not be satisfied, the pause cooldown may be active.
                // reschedule the pause attempt until it can be achieved.
                if (!paused)
                    Scheduler.AddOnce(updatePauseOnFocusLostState);
            }
        }

        private IBeatmap loadPlayableBeatmap(Mod[] gameplayMods)
        {
            IBeatmap playable;

            try
            {
                if (Beatmap.Value.Beatmap == null)
                    throw new InvalidOperationException("Beatmap was not loaded");

                var rulesetInfo = Ruleset.Value ?? Beatmap.Value.BeatmapInfo.Ruleset;
                ruleset = rulesetInfo.CreateInstance();

                if (ruleset == null)
                    throw new RulesetLoadException("Instantiation failure");

                try
                {
                    playable = Beatmap.Value.GetPlayableBeatmap(ruleset.RulesetInfo, gameplayMods);
                }
                catch (BeatmapInvalidForRulesetException)
                {
                    // A playable beatmap may not be creatable with the user's preferred ruleset, so try using the beatmap's default ruleset
                    rulesetInfo = Beatmap.Value.BeatmapInfo.Ruleset;
                    ruleset = rulesetInfo.CreateInstance();

                    playable = Beatmap.Value.GetPlayableBeatmap(rulesetInfo, gameplayMods);
                }

                if (playable.HitObjects.Count == 0)
                {
                    Logger.Log("Beatmap contains no hit objects!", level: LogLevel.Error);
                    return null;
                }
            }
            catch (Exception e)
            {
                Logger.Error(e, "Could not load beatmap successfully!");
                //couldn't load, hard abort!
                return null;
            }

            return playable;
        }

        /// <summary>
        /// Attempts to complete a user request to exit gameplay.
        /// </summary>
        /// <remarks>
        /// <list type="bullet">
        /// <item>This should only be called in response to a user interaction. Exiting is not guaranteed.</item>
        /// <item>This will interrupt any pending progression to the results screen, even if the transition has begun.</item>
        /// </list>
        /// </remarks>
        /// <param name="showDialogFirst">
        /// Whether the pause or fail dialog should be shown before performing an exit.
        /// If <see langword="true"/> and a dialog is not yet displayed, the exit will be blocked and the relevant dialog will display instead.
        /// </param>
        protected void PerformExit(bool showDialogFirst)
        {
            // if an exit has been requested, cancel any pending completion (the user has shown intention to exit).
            resultsDisplayDelegate?.Cancel();

            // there is a chance that an exit request occurs after the transition to results has already started.
            // even in such a case, the user has shown intent, so forcefully return to this screen (to proceed with the upwards exit process).
            if (!this.IsCurrentScreen())
            {
                ValidForResume = false;

                // in the potential case that this instance has already been exited, this is required to avoid a crash.
                if (this.GetChildScreen() != null)
                    this.MakeCurrent();
                return;
            }

            bool pauseOrFailDialogVisible =
                PauseOverlay.State.Value == Visibility.Visible || FailOverlay.State.Value == Visibility.Visible;

            if (showDialogFirst && !pauseOrFailDialogVisible)
            {
                // if the fail animation is currently in progress, accelerate it (it will show the pause dialog on completion).
                if (ValidForResume && HasFailed)
                {
                    failAnimationLayer.FinishTransforms(true);
                    return;
                }

                // even if this call has requested a dialog, there is a chance the current player mode doesn't support pausing.
                if (pausingSupportedByCurrentState)
                {
                    // in the case a dialog needs to be shown, attempt to pause and show it.
                    // this may fail (see internal checks in Pause()) but the fail cases are temporary, so don't fall through to Exit().
                    Pause();
                    return;
                }
            }

            // The actual exit is performed if
            // - the pause / fail dialog was not requested
            // - the pause / fail dialog was requested but is already displayed (user showing intention to exit).
            // - the pause / fail dialog was requested but couldn't be displayed due to the type or state of this Player instance.
            this.Exit();
        }

        private void performUserRequestedSkip()
        {
            // user requested skip
            // disable sample playback to stop currently playing samples and perform skip
            samplePlaybackDisabled.Value = true;

            (GameplayClockContainer as MasterGameplayClockContainer)?.Skip();

            // return samplePlaybackDisabled.Value to what is defined by the beatmap's current state
            updateSampleDisabledState();
        }

        /// <summary>
        /// Seek to a specific time in gameplay.
        /// </summary>
        /// <param name="time">The destination time to seek to.</param>
        public void Seek(double time) => GameplayClockContainer.Seek(time);

        private ScheduledDelegate frameStablePlaybackResetDelegate;

        /// <summary>
        /// Seeks to a specific time in gameplay, bypassing frame stability.
        /// </summary>
        /// <remarks>
        /// Intermediate hitobject judgements may not be applied or reverted correctly during this seek.
        /// </remarks>
        /// <param name="time">The destination time to seek to.</param>
        internal void NonFrameStableSeek(double time)
        {
            if (frameStablePlaybackResetDelegate?.Cancelled == false && !frameStablePlaybackResetDelegate.Completed)
                frameStablePlaybackResetDelegate.RunTask();

            bool wasFrameStable = DrawableRuleset.FrameStablePlayback;
            DrawableRuleset.FrameStablePlayback = false;

            Seek(time);

            // Delay resetting frame-stable playback for one frame to give the FrameStabilityContainer a chance to seek.
            frameStablePlaybackResetDelegate = ScheduleAfterChildren(() => DrawableRuleset.FrameStablePlayback = wasFrameStable);
        }

        /// <summary>
        /// Restart gameplay via a parent <see cref="PlayerLoader"/>.
        /// <remarks>This can be called from a child screen in order to trigger the restart process.</remarks>
        /// </summary>
        public void Restart()
        {
            if (!Configuration.AllowRestart)
                return;

            // at the point of restarting the track should either already be paused or the volume should be zero.
            // stopping here is to ensure music doesn't become audible after exiting back to PlayerLoader.
            musicController.Stop();

            sampleRestart?.Play();
            RestartRequested?.Invoke();

            PerformExit(false);
        }

        /// <summary>
        /// This delegate, when set, means the results screen has been queued to appear.
        /// The display of the results screen may be delayed by any work being done in <see cref="PrepareScoreForResultsAsync"/>.
        /// </summary>
        /// <remarks>
        /// Once set, this can *only* be cancelled by rewinding, ie. if <see cref="JudgementProcessor.HasCompleted">ScoreProcessor.HasCompleted</see> becomes <see langword="false"/>.
        /// Even if the user requests an exit, it will forcefully proceed to the results screen (see special case in <see cref="OnExiting"/>).
        /// </remarks>
        private ScheduledDelegate resultsDisplayDelegate;

        /// <summary>
        /// A task which asynchronously prepares a completed score for display at results.
        /// This may include performing net requests or importing the score into the database, generally to ensure things are in a sane state for the play session.
        /// </summary>
        private Task<ScoreInfo> prepareScoreForDisplayTask;

        /// <summary>
        /// Handles changes in player state which may progress the completion of gameplay / this screen's lifetime.
        /// </summary>
        /// <exception cref="InvalidOperationException">Thrown if this method is called more than once without changing state.</exception>
        private void scoreCompletionChanged(ValueChangedEvent<bool> completed)
        {
            // If this player instance is in the middle of an exit, don't attempt any kind of state update.
            if (!this.IsCurrentScreen())
                return;

            // Special case to handle rewinding post-completion. This is the only way already queued forward progress can be cancelled.
            // TODO: Investigate whether this can be moved to a RewindablePlayer subclass or similar.
            // Currently, even if this scenario is hit, prepareScoreForDisplay has already been queued (and potentially run).
            // In scenarios where rewinding is possible (replay, spectating) this is a non-issue as no submission/import work is done,
            // but it still doesn't feel right that this exists here.
            if (!completed.NewValue)
            {
                resultsDisplayDelegate?.Cancel();
                resultsDisplayDelegate = null;

                GameplayPassed = false;
                ValidForResume = true;
                skipOutroOverlay.Hide();
                return;
            }

            // Only show the completion screen if the player hasn't failed
            if (HealthProcessor.HasFailed)
                return;

            GameplayPassed = true;

            // Setting this early in the process means that even if something were to go wrong in the order of events following, there
            // is no chance that a user could return to the (already completed) Player instance from a child screen.
            ValidForResume = false;

            // Ensure we are not writing to the replay any more, as we are about to consume and store the score.
            DrawableRuleset.SetRecordTarget(null);

            if (!Configuration.ShowResults)
                return;

            prepareScoreForDisplayTask ??= Task.Run(prepareScoreForResults);

            bool storyboardHasOutro = DimmableStoryboard.ContentDisplayed && !DimmableStoryboard.HasStoryboardEnded.Value;

            if (storyboardHasOutro)
            {
                // if the current beatmap has a storyboard, the progression to results will be handled by the storyboard ending
                // or the user pressing the skip outro button.
                skipOutroOverlay.Show();
                return;
            }

            progressToResults(true);
        }

        /// <summary>
        /// Asynchronously run score preparation operations (database import, online submission etc.).
        /// </summary>
        /// <returns>The final score.</returns>
        private async Task<ScoreInfo> prepareScoreForResults()
        {
            var scoreCopy = Score.DeepClone();

            try
            {
                await PrepareScoreForResultsAsync(scoreCopy).ConfigureAwait(false);
            }
            catch (Exception ex)
            {
                Logger.Error(ex, @"Score preparation failed!");
            }

            try
            {
                var danceMod = (ModDance)Mods.Value.FirstOrDefault(m => m is ModDance);
                await ImportScore(scoreCopy, danceMod?.SaveScore.Value ?? false).ConfigureAwait(false);
            }
            catch (Exception ex)
            {
                Logger.Error(ex, @"Score import failed!");
            }

            return scoreCopy.ScoreInfo;
        }

        /// <summary>
        /// Queue the results screen for display.
        /// </summary>
        /// <remarks>
        /// A final display will only occur once all work is completed in <see cref="PrepareScoreForResultsAsync"/>. This means that even after calling this method, the results screen will never be shown until <see cref="JudgementProcessor.HasCompleted">ScoreProcessor.HasCompleted</see> becomes <see langword="true"/>.
        ///
        /// Calling this method multiple times will have no effect.
        /// </remarks>
        /// <param name="withDelay">Whether a minimum delay (<see cref="RESULTS_DISPLAY_DELAY"/>) should be added before the screen is displayed.</param>
        private void progressToResults(bool withDelay)
        {
            if (resultsDisplayDelegate != null)
                // Note that if progressToResults is called one withDelay=true and then withDelay=false, this no-delay timing will not be
                // accounted for. shouldn't be a huge concern (a user pressing the skip button after a results progression has already been queued
                // may take x00 more milliseconds than expected in the very rare edge case).
                //
                // If required we can handle this more correctly by rescheduling here.
                return;

            double delay = withDelay ? RESULTS_DISPLAY_DELAY : 0;

            resultsDisplayDelegate = new ScheduledDelegate(() =>
            {
                if (prepareScoreForDisplayTask?.IsCompleted != true)
                    // If the asynchronous preparation has not completed, keep repeating this delegate.
                    return;

                resultsDisplayDelegate?.Cancel();

                if (!this.IsCurrentScreen())
                    // This player instance may already be in the process of exiting.
                    return;

                this.Push(CreateResults(prepareScoreForDisplayTask.GetResultSafely()));
            }, Time.Current + delay, 50);

            Scheduler.Add(resultsDisplayDelegate);
        }

        protected override bool OnScroll(ScrollEvent e)
        {
            // During pause, allow global volume adjust regardless of settings.
            if (GameplayClockContainer.IsPaused.Value)
                return false;

            // Block global volume adjust if the user has asked for it (special case when holding "Alt").
            return mouseWheelDisabled.Value && !e.AltPressed;
        }

        #region Fail Logic

        protected FailOverlay FailOverlay { get; private set; }

        private FailAnimation failAnimationLayer;

        private bool onFail()
        {
            if (!CheckModsAllowFailure())
                return false;

            HasFailed = true;
            Score.ScoreInfo.Passed = false;

            // There is a chance that we could be in a paused state as the ruleset's internal clock (see FrameStabilityContainer)
            // could process an extra frame after the GameplayClock is stopped.
            // In such cases we want the fail state to precede a user triggered pause.
            if (PauseOverlay.State.Value == Visibility.Visible)
                PauseOverlay.Hide();

            failAnimationLayer.Start();

            if (GameplayState.Mods.OfType<IApplicableFailOverride>().Any(m => m.RestartOnFail))
                Restart();

            return true;
        }

        // Called back when the transform finishes
        private void onFailComplete()
        {
            GameplayClockContainer.Stop();

            FailOverlay.Retries = RestartCount;
            FailOverlay.Show();
        }

        #endregion

        #region Pause Logic

        public bool IsResuming { get; private set; }

        /// <summary>
        /// The amount of gameplay time after which a second pause is allowed.
        /// </summary>
        private const double pause_cooldown = 1000;

        protected PauseOverlay PauseOverlay { get; private set; }

        private double? lastPauseActionTime;

        protected bool PauseCooldownActive =>
            lastPauseActionTime.HasValue && GameplayClockContainer.GameplayClock.CurrentTime < lastPauseActionTime + pause_cooldown;

        /// <summary>
        /// A set of conditionals which defines whether the current game state and configuration allows for
        /// pausing to be attempted via <see cref="Pause"/>. If false, the game should generally exit if a user pause
        /// is attempted.
        /// </summary>
        private bool pausingSupportedByCurrentState =>
            // must pass basic screen conditions (beatmap loaded, instance allows pause)
            LoadedBeatmapSuccessfully && Configuration.AllowPause && ValidForResume
            // replays cannot be paused and exit immediately
            && !DrawableRuleset.HasReplayLoaded.Value
            // cannot pause if we are already in a fail state
            && !HasFailed;

        private bool canResume =>
            // cannot resume from a non-paused state
            GameplayClockContainer.IsPaused.Value
            // cannot resume if we are already in a fail state
            && !HasFailed
            // already resuming
            && !IsResuming;

        public bool Pause()
        {
            if (!pausingSupportedByCurrentState) return false;

            if (!IsResuming && PauseCooldownActive)
                return false;

            if (IsResuming)
            {
                DrawableRuleset.CancelResume();
                IsResuming = false;
            }

            GameplayClockContainer.Stop();
            PauseOverlay.Show();
            lastPauseActionTime = GameplayClockContainer.GameplayClock.CurrentTime;
            return true;
        }

        public void Resume()
        {
            if (!canResume) return;

            IsResuming = true;
            PauseOverlay.Hide();

            // breaks and time-based conditions may allow instant resume.
            if (breakTracker.IsBreakTime.Value)
                completeResume();
            else
                DrawableRuleset.RequestResume(completeResume);

            void completeResume()
            {
                GameplayClockContainer.Start();
                IsResuming = false;
            }
        }

        #endregion

        #region Screen Logic

        public override void OnEntering(IScreen last)
        {
            base.OnEntering(last);

            if (!LoadedBeatmapSuccessfully)
                return;

            Alpha = 0;
            this
                .ScaleTo(0.7f)
                .ScaleTo(1, 750, Easing.OutQuint)
                .Delay(250)
                .FadeIn(250);

            ApplyToBackground(b =>
            {
                b.IgnoreUserSettings.Value = false;
                b.BlurAmount.Value = 0;
                b.FadeColour(Color4.White, 250);

                // bind component bindables.
                b.IsBreakTime.BindTo(breakTracker.IsBreakTime);

                b.StoryboardReplacesBackground.BindTo(storyboardReplacesBackground);

                failAnimationLayer.Background = b;
            });

            HUDOverlay.IsBreakTime.BindTo(breakTracker.IsBreakTime);
            DimmableStoryboard.IsBreakTime.BindTo(breakTracker.IsBreakTime);

            DimmableStoryboard.StoryboardReplacesBackground.BindTo(storyboardReplacesBackground);

            storyboardReplacesBackground.Value = Beatmap.Value.Storyboard.ReplacesBackground && Beatmap.Value.Storyboard.HasDrawable;

            foreach (var mod in GameplayState.Mods.OfType<IApplicableToPlayer>())
                mod.ApplyToPlayer(this);

            foreach (var mod in GameplayState.Mods.OfType<IApplicableToHUD>())
                mod.ApplyToHUD(HUDOverlay);

            // Our mods are local copies of the global mods so they need to be re-applied to the track.
            // This is done through the music controller (for now), because resetting speed adjustments on the beatmap track also removes adjustments provided by DrawableTrack.
            // Todo: In the future, player will receive in a track and will probably not have to worry about this...
            musicController.ResetTrackAdjustments();
            foreach (var mod in GameplayState.Mods.OfType<IApplicableToTrack>())
                mod.ApplyToTrack(musicController.CurrentTrack);

            updateGameplayState();

            GameplayClockContainer.FadeInFromZero(750, Easing.OutQuint);

            StartGameplay();
            OnGameplayStarted?.Invoke();
        }

        /// <summary>
        /// Called to trigger the starting of the gameplay clock and underlying gameplay.
        /// This will be called on entering the player screen once. A derived class may block the first call to this to delay the start of gameplay.
        /// </summary>
        protected virtual void StartGameplay()
        {
            if (GameplayClockContainer.GameplayClock.IsRunning)
                throw new InvalidOperationException($"{nameof(StartGameplay)} should not be called when the gameplay clock is already running");

            GameplayClockContainer.Reset();
        }

        public override void OnSuspending(IScreen next)
        {
            screenSuspension?.RemoveAndDisposeImmediately();

            fadeOut();
            base.OnSuspending(next);
        }

        public override bool OnExiting(IScreen next)
        {
            screenSuspension?.RemoveAndDisposeImmediately();
            failAnimationLayer?.RemoveFilters();

            // if arriving here and the results screen preparation task hasn't run, it's safe to say the user has not completed the beatmap.
            if (prepareScoreForDisplayTask == null)
            {
                Score.ScoreInfo.Passed = false;
                // potentially should be ScoreRank.F instead? this is the best alternative for now.
                Score.ScoreInfo.Rank = ScoreRank.D;
            }

            // EndPlaying() is typically called from ReplayRecorder.Dispose(). Disposal is currently asynchronous.
            // To resolve test failures, forcefully end playing synchronously when this screen exits.
            // Todo: Replace this with a more permanent solution once osu-framework has a synchronous cleanup method.
            spectatorClient.EndPlaying();

            // GameplayClockContainer performs seeks / start / stop operations on the beatmap's track.
            // as we are no longer the current screen, we cannot guarantee the track is still usable.
            (GameplayClockContainer as MasterGameplayClockContainer)?.StopUsingBeatmapClock();

            musicController.ResetTrackAdjustments();

            fadeOut();
            return base.OnExiting(next);
        }

        /// <summary>
        /// Creates the player's <see cref="Scoring.Score"/>.
        /// </summary>
        /// <param name="beatmap"></param>
        /// <returns>The <see cref="Scoring.Score"/>.</returns>
        protected virtual Score CreateScore(IBeatmap beatmap) => new Score
        {
            ScoreInfo = new ScoreInfo { User = api.LocalUser.Value },
        };

        /// <summary>
        /// Imports the player's <see cref="Scoring.Score"/> to the local database.
        /// </summary>
        /// <param name="score">The <see cref="Scoring.Score"/> to import.</param>
        /// <param name="bypassCheck">是否绕过replayScore检测</param>
        /// <returns>The imported score.</returns>
<<<<<<< HEAD
        protected virtual async Task ImportScore(Score score, bool bypassCheck = false)
        {
            // Replays are already populated and present in the game's database, so should not be re-imported.
            if (DrawableRuleset.ReplayScore != null && !bypassCheck)
                return;
=======
        protected virtual Task ImportScore(Score score)
        {
            // Replays are already populated and present in the game's database, so should not be re-imported.
            if (DrawableRuleset.ReplayScore != null)
                return Task.CompletedTask;
>>>>>>> 885a285d

            LegacyByteArrayReader replayReader;

            using (var stream = new MemoryStream())
            {
                new LegacyScoreEncoder(score, GameplayState.Beatmap).Encode(stream);
                replayReader = new LegacyByteArrayReader(stream.ToArray(), "replay.osr");
            }

            // the import process will re-attach managed beatmap/rulesets to this score. we don't want this for now, so create a temporary copy to import.
            var importableScore = score.ScoreInfo.DeepClone();

            // For the time being, online ID responses are not really useful for anything.
            // In addition, the IDs provided via new (lazer) endpoints are based on a different autoincrement from legacy (stable) scores.
            //
            // Until we better define the server-side logic behind this, let's not store the online ID to avoid potential unique constraint
            // conflicts across various systems (ie. solo and multiplayer).
            importableScore.OnlineID = -1;

            var imported = scoreManager.Import(importableScore, replayReader);

            imported.PerformRead(s =>
            {
                // because of the clone above, it's required that we copy back the post-import hash/ID to use for availability matching.
                score.ScoreInfo.Hash = s.Hash;
                score.ScoreInfo.ID = s.ID;
            });

            return Task.CompletedTask;
        }

        /// <summary>
        /// Prepare the <see cref="Scoring.Score"/> for display at results.
        /// </summary>
        /// <param name="score">The <see cref="Scoring.Score"/> to prepare.</param>
        /// <returns>A task that prepares the provided score. On completion, the score is assumed to be ready for display.</returns>
        protected virtual Task PrepareScoreForResultsAsync(Score score) => Task.CompletedTask;

        /// <summary>
        /// Creates the <see cref="ResultsScreen"/> for a <see cref="ScoreInfo"/>.
        /// </summary>
        /// <param name="score">The <see cref="ScoreInfo"/> to be displayed in the results screen.</param>
        /// <returns>The <see cref="ResultsScreen"/>.</returns>
        protected virtual ResultsScreen CreateResults(ScoreInfo score) => new SoloResultsScreen(score, true);

        private void fadeOut(bool instant = false)
        {
            float fadeOutDuration = instant ? 0 : 250;
            this.FadeOut(fadeOutDuration);

            ApplyToBackground(b => b.IgnoreUserSettings.Value = true);
            storyboardReplacesBackground.Value = false;
        }

        #endregion

        IBindable<bool> ISamplePlaybackDisabler.SamplePlaybackDisabled => samplePlaybackDisabled;

        IBindable<bool> ILocalUserPlayInfo.IsPlaying => LocalUserPlaying;
    }
}<|MERGE_RESOLUTION|>--- conflicted
+++ resolved
@@ -1033,21 +1033,12 @@
         /// Imports the player's <see cref="Scoring.Score"/> to the local database.
         /// </summary>
         /// <param name="score">The <see cref="Scoring.Score"/> to import.</param>
-        /// <param name="bypassCheck">是否绕过replayScore检测</param>
         /// <returns>The imported score.</returns>
-<<<<<<< HEAD
-        protected virtual async Task ImportScore(Score score, bool bypassCheck = false)
-        {
-            // Replays are already populated and present in the game's database, so should not be re-imported.
-            if (DrawableRuleset.ReplayScore != null && !bypassCheck)
-                return;
-=======
         protected virtual Task ImportScore(Score score)
         {
             // Replays are already populated and present in the game's database, so should not be re-imported.
             if (DrawableRuleset.ReplayScore != null)
                 return Task.CompletedTask;
->>>>>>> 885a285d
 
             LegacyByteArrayReader replayReader;
 
