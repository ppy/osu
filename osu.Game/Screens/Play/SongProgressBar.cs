﻿// Copyright (c) ppy Pty Ltd <contact@ppy.sh>. Licensed under the MIT Licence.
// See the LICENCE file in the repository root for full licence text.

using System;
using osuTK;
using osuTK.Graphics;
using osu.Framework.Graphics.Containers;
using osu.Framework.Graphics;
using osu.Framework.Graphics.Shapes;
using osu.Framework.Graphics.UserInterface;
using osu.Framework.Utils;
using osu.Framework.Threading;

namespace osu.Game.Screens.Play
{
    public class SongProgressBar : SliderBar<double>
    {
        public Action<double> OnSeek;

        private readonly Box fill;
        private readonly Container handleBase;
        private readonly Container handleContainer;

        private bool showHandle;

        public bool ShowHandle
        {
            get => showHandle;
            set
            {
                if (value == showHandle)
                    return;

                showHandle = value;

                handleBase.FadeTo(showHandle ? 1 : 0, 200);
            }
        }

        public Color4 FillColour
        {
            set => fill.Colour = value;
        }

        public double StartTime
        {
            set => CurrentNumber.MinValue = value;
        }

        public double EndTime
        {
            set => CurrentNumber.MaxValue = value;
        }

        public double CurrentTime
        {
            set => CurrentNumber.Value = value;
        }

<<<<<<< HEAD
        [Obsolete("Implement this kind of behaviour separately instead.")]
        protected override bool AllowKeyboardInputWhenNotHovered => true;

=======
>>>>>>> 6cc81c24
        public SongProgressBar(float barHeight, float handleBarHeight, Vector2 handleSize)
        {
            CurrentNumber.MinValue = 0;
            CurrentNumber.MaxValue = 1;

            RelativeSizeAxes = Axes.X;
            Height = barHeight + handleBarHeight + handleSize.Y;

            Children = new Drawable[]
            {
                new Box
                {
                    Name = "Background",
                    Anchor = Anchor.BottomLeft,
                    Origin = Anchor.BottomLeft,
                    RelativeSizeAxes = Axes.X,
                    Height = barHeight,
                    Colour = Color4.Black,
                    Alpha = 0.5f,
                    Depth = 1,
                },
                fill = new Box
                {
                    Name = "Fill",
                    Anchor = Anchor.BottomLeft,
                    Origin = Anchor.BottomLeft,
                    Height = barHeight,
                },
                handleBase = new Container
                {
                    Name = "HandleBar container",
                    Origin = Anchor.BottomLeft,
                    Anchor = Anchor.BottomLeft,
                    Width = 2,
                    Alpha = 0,
                    Colour = Color4.White,
                    Position = new Vector2(2, 0),
                    Children = new Drawable[]
                    {
                        new Box
                        {
                            Name = "HandleBar box",
                            RelativeSizeAxes = Axes.Both,
                        },
                        handleContainer = new Container
                        {
                            Name = "Handle container",
                            Origin = Anchor.BottomCentre,
                            Anchor = Anchor.TopCentre,
                            Size = handleSize,
                            CornerRadius = 5,
                            Masking = true,
                            Children = new Drawable[]
                            {
                                new Box
                                {
                                    Name = "Handle box",
                                    RelativeSizeAxes = Axes.Both,
                                    Colour = Color4.White
                                }
                            }
                        }
                    }
                }
            };
        }

        protected override void UpdateValue(float value)
        {
            // handled in update
        }

        protected override void Update()
        {
            base.Update();

            handleBase.Height = Height - handleContainer.Height;
            float newX = (float)Interpolation.Lerp(handleBase.X, NormalizedValue * UsableWidth, Math.Clamp(Time.Elapsed / 40, 0, 1));

            fill.Width = newX;
            handleBase.X = newX;
        }

        private ScheduledDelegate scheduledSeek;

        protected override void OnUserChange(double value)
        {
            scheduledSeek?.Cancel();
            scheduledSeek = Schedule(() =>
            {
                if (showHandle)
                    OnSeek?.Invoke(value);
            });
        }
    }
}<|MERGE_RESOLUTION|>--- conflicted
+++ resolved
@@ -57,12 +57,6 @@
             set => CurrentNumber.Value = value;
         }
 
-<<<<<<< HEAD
-        [Obsolete("Implement this kind of behaviour separately instead.")]
-        protected override bool AllowKeyboardInputWhenNotHovered => true;
-
-=======
->>>>>>> 6cc81c24
         public SongProgressBar(float barHeight, float handleBarHeight, Vector2 handleSize)
         {
             CurrentNumber.MinValue = 0;
