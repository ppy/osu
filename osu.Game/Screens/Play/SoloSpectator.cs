--- conflicted
+++ resolved
@@ -52,11 +52,8 @@
         private Container beatmapPanelContainer;
         private TriangleButton watchButton;
         private SettingsCheckbox automaticDownload;
-<<<<<<< HEAD
-        private BeatmapSetInfo onlineBeatmap;
+
         private readonly BindableBool useSayobot = new BindableBool();
-=======
->>>>>>> b85bdd60
 
         /// <summary>
         /// The player's immediate online gameplay state.
@@ -251,11 +248,7 @@
             if (beatmaps.IsAvailableLocally(new BeatmapSetInfo { OnlineBeatmapSetID = beatmapSet.OnlineID }))
                 return;
 
-<<<<<<< HEAD
-            beatmaps.Download(onlineBeatmap, false, useSayobot.Value);
-=======
-            beatmaps.Download(beatmapSet);
->>>>>>> b85bdd60
+            beatmaps.Download(beatmapSet, false, useSayobot.Value);
         }
 
         public override bool OnExiting(IScreen next)
