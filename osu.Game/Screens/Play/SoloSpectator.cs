// Copyright (c) ppy Pty Ltd <contact@ppy.sh>. Licensed under the MIT Licence.
// See the LICENCE file in the repository root for full licence text.

using System.Diagnostics;
using JetBrains.Annotations;
using osu.Framework.Allocation;
using osu.Framework.Graphics;
using osu.Framework.Graphics.Containers;
using osu.Framework.Graphics.Shapes;
using osu.Framework.Graphics.Sprites;
using osu.Framework.Screens;
using osu.Framework.Threading;
using osu.Game.Audio;
using osu.Game.Beatmaps;
using osu.Game.Beatmaps.Drawables.Cards;
using osu.Game.Configuration;
using osu.Game.Graphics;
using osu.Game.Graphics.Sprites;
using osu.Game.Graphics.UserInterface;
using osu.Game.Online.API;
using osu.Game.Online.API.Requests;
using osu.Game.Online.API.Requests.Responses;
using osu.Game.Online.Spectator;
using osu.Game.Overlays;
using osu.Game.Overlays.Settings;
using osu.Game.Rulesets;
using osu.Game.Screens.OnlinePlay.Match.Components;
using osu.Game.Screens.Spectate;
using osu.Game.Users;
using osuTK;
using APIUser = osu.Game.Online.API.Requests.Responses.APIUser;

namespace osu.Game.Screens.Play
{
    [Cached(typeof(IPreviewTrackOwner))]
    public class SoloSpectator : SpectatorScreen, IPreviewTrackOwner
    {
        [NotNull]
        private readonly APIUser targetUser;

        [Resolved]
        private IAPIProvider api { get; set; }

        [Resolved]
        private PreviewTrackManager previewTrackManager { get; set; }

        [Resolved]
        private RulesetStore rulesets { get; set; }

        [Resolved]
        private BeatmapManager beatmaps { get; set; }

        [Resolved]
        private BeatmapModelDownloader beatmapDownloader { get; set; }

        [Cached]
        private OverlayColourProvider colourProvider = new OverlayColourProvider(OverlayColourScheme.Purple);

        private Container beatmapPanelContainer;
        private TriangleButton watchButton;
        private SettingsCheckbox automaticDownload;

        /// <summary>
        /// The player's immediate online gameplay state.
        /// This doesn't always reflect the gameplay state being watched.
        /// </summary>
        private SpectatorGameplayState immediateSpectatorGameplayState;

        private GetBeatmapSetRequest onlineBeatmapRequest;

        private APIBeatmapSet beatmapSet;

        public SoloSpectator([NotNull] APIUser targetUser)
            : base(targetUser.Id)
        {
            this.targetUser = targetUser;
        }

        [BackgroundDependencyLoader]
<<<<<<< HEAD
        private void load(OsuColour colours, OsuConfigManager config, MConfigManager mfConfig)
=======
        private void load(OsuConfigManager config)
>>>>>>> f777536d
        {
            InternalChild = new Container
            {
                Masking = true,
                CornerRadius = 20,
                AutoSizeAxes = Axes.Both,
                AutoSizeDuration = 500,
                AutoSizeEasing = Easing.OutQuint,
                Anchor = Anchor.Centre,
                Origin = Anchor.Centre,
                Children = new Drawable[]
                {
                    new Box
                    {
                        Colour = colourProvider.Background5,
                        RelativeSizeAxes = Axes.Both,
                    },
                    new FillFlowContainer
                    {
                        Margin = new MarginPadding(20),
                        AutoSizeAxes = Axes.Both,
                        Direction = FillDirection.Vertical,
                        Anchor = Anchor.Centre,
                        Origin = Anchor.Centre,
                        Spacing = new Vector2(15),
                        Children = new Drawable[]
                        {
                            new OsuSpriteText
                            {
                                Text = "旁观模式",
                                Font = OsuFont.Default.With(size: 30),
                                Anchor = Anchor.Centre,
                                Origin = Anchor.Centre,
                            },
                            new FillFlowContainer
                            {
                                AutoSizeAxes = Axes.Both,
                                Direction = FillDirection.Horizontal,
                                Anchor = Anchor.Centre,
                                Origin = Anchor.Centre,
                                Spacing = new Vector2(15),
                                Children = new Drawable[]
                                {
                                    new UserGridPanel(targetUser)
                                    {
                                        Anchor = Anchor.CentreLeft,
                                        Origin = Anchor.CentreLeft,
                                        Height = 145,
                                        Width = 290,
                                    },
                                    new SpriteIcon
                                    {
                                        Size = new Vector2(40),
                                        Icon = FontAwesome.Solid.ArrowRight,
                                        Anchor = Anchor.CentreLeft,
                                        Origin = Anchor.CentreLeft,
                                    },
                                    beatmapPanelContainer = new Container
                                    {
                                        AutoSizeAxes = Axes.Both,
                                        Anchor = Anchor.CentreLeft,
                                        Origin = Anchor.CentreLeft,
                                    },
                                }
                            },
                            automaticDownload = new SettingsCheckbox
                            {
                                LabelText = "自动下载谱面",
                                Current = config.GetBindable<bool>(OsuSetting.AutomaticallyDownloadWhenSpectating),
                                Anchor = Anchor.Centre,
                                Origin = Anchor.Centre,
                            },
                            watchButton = new PurpleTriangleButton
                            {
                                Text = "开始旁观",
                                Width = 250,
                                Anchor = Anchor.Centre,
                                Origin = Anchor.Centre,
                                Action = () => scheduleStart(immediateSpectatorGameplayState),
                                Enabled = { Value = false }
                            }
                        }
                    }
                }
            };
        }

        protected override void LoadComplete()
        {
            base.LoadComplete();
            automaticDownload.Current.BindValueChanged(_ => checkForAutomaticDownload());
        }

        protected override void OnUserStateChanged(int userId, SpectatorState spectatorState)
        {
            clearDisplay();
            showBeatmapPanel(spectatorState);
        }

        protected override void StartGameplay(int userId, SpectatorGameplayState spectatorGameplayState)
        {
            immediateSpectatorGameplayState = spectatorGameplayState;
            watchButton.Enabled.Value = true;

            scheduleStart(spectatorGameplayState);
        }

        protected override void EndGameplay(int userId)
        {
            scheduledStart?.Cancel();
            immediateSpectatorGameplayState = null;
            watchButton.Enabled.Value = false;

            clearDisplay();
        }

        private void clearDisplay()
        {
            watchButton.Enabled.Value = false;
            onlineBeatmapRequest?.Cancel();
            beatmapPanelContainer.Clear();
            previewTrackManager.StopAnyPlaying(this);
        }

        private ScheduledDelegate scheduledStart;

        private void scheduleStart(SpectatorGameplayState spectatorGameplayState)
        {
            // This function may be called multiple times in quick succession once the screen becomes current again.
            scheduledStart?.Cancel();
            scheduledStart = Schedule(() =>
            {
                if (this.IsCurrentScreen())
                    start();
                else
                    scheduleStart(spectatorGameplayState);
            });

            void start()
            {
                Beatmap.Value = spectatorGameplayState.Beatmap;
                Ruleset.Value = spectatorGameplayState.Ruleset.RulesetInfo;

                this.Push(new SpectatorPlayerLoader(spectatorGameplayState.Score, () => new SoloSpectatorPlayer(spectatorGameplayState.Score)));
            }
        }

        private void showBeatmapPanel(SpectatorState state)
        {
            Debug.Assert(state.BeatmapID != null);

            onlineBeatmapRequest = new GetBeatmapSetRequest(state.BeatmapID.Value, BeatmapSetLookupType.BeatmapId);
            onlineBeatmapRequest.Success += beatmapSet => Schedule(() =>
            {
                this.beatmapSet = beatmapSet;
                beatmapPanelContainer.Child = new BeatmapCard(this.beatmapSet);
                checkForAutomaticDownload();
            });

            api.Queue(onlineBeatmapRequest);
        }

        private void checkForAutomaticDownload()
        {
            if (beatmapSet == null)
                return;

            if (!automaticDownload.Current.Value)
                return;

            if (beatmaps.IsAvailableLocally(new BeatmapSetInfo { OnlineID = beatmapSet.OnlineID }))
                return;

            beatmapDownloader.Download(beatmapSet);
        }

        public override bool OnExiting(IScreen next)
        {
            previewTrackManager.StopAnyPlaying(this);
            return base.OnExiting(next);
        }
    }
}<|MERGE_RESOLUTION|>--- conflicted
+++ resolved
@@ -77,11 +77,7 @@
         }
 
         [BackgroundDependencyLoader]
-<<<<<<< HEAD
-        private void load(OsuColour colours, OsuConfigManager config, MConfigManager mfConfig)
-=======
         private void load(OsuConfigManager config)
->>>>>>> f777536d
         {
             InternalChild = new Container
             {
