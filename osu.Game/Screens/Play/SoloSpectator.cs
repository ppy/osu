// Copyright (c) ppy Pty Ltd <contact@ppy.sh>. Licensed under the MIT Licence.
// See the LICENCE file in the repository root for full licence text.

using System.Diagnostics;
using JetBrains.Annotations;
using osu.Framework.Allocation;
using osu.Framework.Graphics;
using osu.Framework.Graphics.Containers;
using osu.Framework.Graphics.Shapes;
using osu.Framework.Graphics.Sprites;
using osu.Framework.Screens;
using osu.Framework.Threading;
using osu.Game.Audio;
using osu.Game.Beatmaps;
using osu.Game.Configuration;
using osu.Game.Graphics;
using osu.Game.Graphics.Sprites;
using osu.Game.Graphics.UserInterface;
using osu.Game.Online.API;
using osu.Game.Online.API.Requests;
using osu.Game.Online.API.Requests.Responses;
using osu.Game.Online.Spectator;
using osu.Game.Overlays.BeatmapListing.Panels;
using osu.Game.Overlays.Settings;
using osu.Game.Rulesets;
using osu.Game.Screens.OnlinePlay.Match.Components;
using osu.Game.Screens.Spectate;
using osu.Game.Users;
using osuTK;

namespace osu.Game.Screens.Play
{
    [Cached(typeof(IPreviewTrackOwner))]
    public class SoloSpectator : SpectatorScreen, IPreviewTrackOwner
    {
        [NotNull]
        private readonly User targetUser;

        [Resolved]
        private IAPIProvider api { get; set; }

        [Resolved]
        private PreviewTrackManager previewTrackManager { get; set; }

        [Resolved]
        private RulesetStore rulesets { get; set; }

        [Resolved]
        private BeatmapManager beatmaps { get; set; }

        private Container beatmapPanelContainer;
        private TriangleButton watchButton;
        private SettingsCheckbox automaticDownload;
<<<<<<< HEAD

        private readonly BindableBool useSayobot = new BindableBool();
=======
        private BeatmapSetInfo onlineBeatmap;
>>>>>>> eb632700

        /// <summary>
        /// The player's immediate online gameplay state.
        /// This doesn't always reflect the gameplay state being watched.
        /// </summary>
        private SpectatorGameplayState immediateSpectatorGameplayState;

        private GetBeatmapSetRequest onlineBeatmapRequest;

        private APIBeatmapSet beatmapSet;

        public SoloSpectator([NotNull] User targetUser)
            : base(targetUser.Id)
        {
            this.targetUser = targetUser;
        }

        [BackgroundDependencyLoader]
        private void load(OsuColour colours, OsuConfigManager config, MConfigManager mfConfig)
        {
            InternalChild = new Container
            {
                Masking = true,
                CornerRadius = 20,
                AutoSizeAxes = Axes.Both,
                AutoSizeDuration = 500,
                AutoSizeEasing = Easing.OutQuint,
                Anchor = Anchor.Centre,
                Origin = Anchor.Centre,
                Children = new Drawable[]
                {
                    new Box
                    {
                        Colour = colours.GreySeafoamDark,
                        RelativeSizeAxes = Axes.Both,
                    },
                    new FillFlowContainer
                    {
                        Margin = new MarginPadding(20),
                        AutoSizeAxes = Axes.Both,
                        Direction = FillDirection.Vertical,
                        Anchor = Anchor.Centre,
                        Origin = Anchor.Centre,
                        Spacing = new Vector2(15),
                        Children = new Drawable[]
                        {
                            new OsuSpriteText
                            {
                                Text = "旁观模式",
                                Font = OsuFont.Default.With(size: 30),
                                Anchor = Anchor.Centre,
                                Origin = Anchor.Centre,
                            },
                            new FillFlowContainer
                            {
                                AutoSizeAxes = Axes.Both,
                                Direction = FillDirection.Horizontal,
                                Anchor = Anchor.Centre,
                                Origin = Anchor.Centre,
                                Spacing = new Vector2(15),
                                Children = new Drawable[]
                                {
                                    new UserGridPanel(targetUser)
                                    {
                                        Anchor = Anchor.CentreLeft,
                                        Origin = Anchor.CentreLeft,
                                        Height = 145,
                                        Width = 290,
                                    },
                                    new SpriteIcon
                                    {
                                        Size = new Vector2(40),
                                        Icon = FontAwesome.Solid.ArrowRight,
                                        Anchor = Anchor.CentreLeft,
                                        Origin = Anchor.CentreLeft,
                                    },
                                    beatmapPanelContainer = new Container
                                    {
                                        AutoSizeAxes = Axes.Both,
                                        Anchor = Anchor.CentreLeft,
                                        Origin = Anchor.CentreLeft,
                                    },
                                }
                            },
                            automaticDownload = new SettingsCheckbox
                            {
                                LabelText = "自动下载谱面",
                                Current = config.GetBindable<bool>(OsuSetting.AutomaticallyDownloadWhenSpectating),
                                Anchor = Anchor.Centre,
                                Origin = Anchor.Centre,
                            },
                            watchButton = new PurpleTriangleButton
                            {
                                Text = "开始旁观",
                                Width = 250,
                                Anchor = Anchor.Centre,
                                Origin = Anchor.Centre,
                                Action = () => scheduleStart(immediateSpectatorGameplayState),
                                Enabled = { Value = false }
                            }
                        }
                    }
                }
            };
        }

        protected override void LoadComplete()
        {
            base.LoadComplete();
            automaticDownload.Current.BindValueChanged(_ => checkForAutomaticDownload());
        }

        protected override void OnUserStateChanged(int userId, SpectatorState spectatorState)
        {
            clearDisplay();
            showBeatmapPanel(spectatorState);
        }

        protected override void StartGameplay(int userId, SpectatorGameplayState spectatorGameplayState)
        {
            immediateSpectatorGameplayState = spectatorGameplayState;
            watchButton.Enabled.Value = true;

            scheduleStart(spectatorGameplayState);
        }

        protected override void EndGameplay(int userId)
        {
            scheduledStart?.Cancel();
            immediateSpectatorGameplayState = null;
            watchButton.Enabled.Value = false;

            clearDisplay();
        }

        private void clearDisplay()
        {
            watchButton.Enabled.Value = false;
            onlineBeatmapRequest?.Cancel();
            beatmapPanelContainer.Clear();
            previewTrackManager.StopAnyPlaying(this);
        }

        private ScheduledDelegate scheduledStart;

        private void scheduleStart(SpectatorGameplayState spectatorGameplayState)
        {
            // This function may be called multiple times in quick succession once the screen becomes current again.
            scheduledStart?.Cancel();
            scheduledStart = Schedule(() =>
            {
                if (this.IsCurrentScreen())
                    start();
                else
                    scheduleStart(spectatorGameplayState);
            });

            void start()
            {
                Beatmap.Value = spectatorGameplayState.Beatmap;
                Ruleset.Value = spectatorGameplayState.Ruleset.RulesetInfo;

                this.Push(new SpectatorPlayerLoader(spectatorGameplayState.Score, () => new SoloSpectatorPlayer(spectatorGameplayState.Score)));
            }
        }

        private void showBeatmapPanel(SpectatorState state)
        {
            Debug.Assert(state.BeatmapID != null);

            onlineBeatmapRequest = new GetBeatmapSetRequest(state.BeatmapID.Value, BeatmapSetLookupType.BeatmapId);
            onlineBeatmapRequest.Success += beatmapSet => Schedule(() =>
            {
                this.beatmapSet = beatmapSet;
                beatmapPanelContainer.Child = new GridBeatmapPanel(this.beatmapSet);
                checkForAutomaticDownload();
            });

            api.Queue(onlineBeatmapRequest);
        }

        private void checkForAutomaticDownload()
        {
            if (beatmapSet == null)
                return;

            if (!automaticDownload.Current.Value)
                return;

            if (beatmaps.IsAvailableLocally(new BeatmapSetInfo { OnlineBeatmapSetID = beatmapSet.OnlineID }))
                return;

<<<<<<< HEAD
            beatmaps.Download(beatmapSet, false, useSayobot.Value);
=======
            beatmaps.Download(onlineBeatmap);
>>>>>>> eb632700
        }

        public override bool OnExiting(IScreen next)
        {
            previewTrackManager.StopAnyPlaying(this);
            return base.OnExiting(next);
        }
    }
}<|MERGE_RESOLUTION|>--- conflicted
+++ resolved
@@ -51,12 +51,6 @@
         private Container beatmapPanelContainer;
         private TriangleButton watchButton;
         private SettingsCheckbox automaticDownload;
-<<<<<<< HEAD
-
-        private readonly BindableBool useSayobot = new BindableBool();
-=======
-        private BeatmapSetInfo onlineBeatmap;
->>>>>>> eb632700
 
         /// <summary>
         /// The player's immediate online gameplay state.
@@ -249,11 +243,7 @@
             if (beatmaps.IsAvailableLocally(new BeatmapSetInfo { OnlineBeatmapSetID = beatmapSet.OnlineID }))
                 return;
 
-<<<<<<< HEAD
-            beatmaps.Download(beatmapSet, false, useSayobot.Value);
-=======
-            beatmaps.Download(onlineBeatmap);
->>>>>>> eb632700
+            beatmaps.Download(beatmapSet);
         }
 
         public override bool OnExiting(IScreen next)
