// Copyright (c) ppy Pty Ltd <contact@ppy.sh>. Licensed under the MIT Licence.
// See the LICENCE file in the repository root for full licence text.

using System.Collections.Generic;
using osu.Framework.Allocation;
using osu.Framework.Bindables;
using osu.Framework.Graphics;
using osu.Framework.Graphics.Containers;
using osu.Framework.Graphics.Shapes;
using osu.Framework.Graphics.Sprites;
using osu.Framework.Localisation;
using osu.Game.Beatmaps;
using osu.Game.Graphics;
using osu.Game.Graphics.Sprites;
using osu.Game.Graphics.UserInterface;
using osu.Game.Rulesets.Mods;
using osu.Game.Screens.Play.HUD;
using osu.Game.Configuration;
using osuTK;
using osuTK.Graphics;
using osu.Game.Rulesets;
using osu.Game.Graphics.Containers;

namespace osu.Game.Screens.Play
{
    /// <summary>
    /// Displays beatmap metadata inside <see cref="PlayerLoader"/>
    /// </summary>
    public class BeatmapMetadataDisplay : Container
    {
<<<<<<< HEAD
        private class MetadataLine : Container
        {
            public MetadataLine(string left, string right)
            {
                AutoSizeAxes = Axes.Both;
                Children = new Drawable[]
                {
                    new OsuSpriteText
                    {
                        Anchor = Anchor.TopCentre,
                        Origin = Anchor.TopRight,
                        Margin = new MarginPadding { Right = 5 },
                        Colour = OsuColour.Gray(0.8f),
                        Text = left,
                    },
                    new OsuSpriteText
                    {
                        Anchor = Anchor.TopCentre,
                        Origin = Anchor.TopLeft,
                        Margin = new MarginPadding { Left = 5 },
                        Text = string.IsNullOrEmpty(right) ? @"-" : right,
                        UseLegacyUnicode = true
                    }
                };
            }
        }

=======
>>>>>>> be0678c0
        private readonly WorkingBeatmap beatmap;
        private readonly Bindable<IReadOnlyList<Mod>> mods;
        private readonly Drawable facade;
        private LoadingSpinner loading;
        private SelectedRulesetIcon ruleseticon;

        public IBindable<IReadOnlyList<Mod>> Mods => mods;

        public bool Loading
        {
            set
            {
                if (value)
                {
                    loading.Show();
                    ruleseticon.Hide();
                }
                else
                {
                    loading.Hide();

                    if (optui.Value)
                    {
                        ruleseticon.Loaded = true;
                        ruleseticon.Delay(250).Then()
                                   .ScaleTo(1.5f).FadeOut().Then()
                                   .FadeIn(500, Easing.OutQuint).ScaleTo(1f, 500, Easing.OutQuint);
                    }
                    else
                        ruleseticon.Hide();
                }
            }
        }

        public BeatmapMetadataDisplay(WorkingBeatmap beatmap, Bindable<IReadOnlyList<Mod>> mods, Drawable facade)
        {
            this.beatmap = beatmap;
            this.facade = facade;

            this.mods = new Bindable<IReadOnlyList<Mod>>();
            this.mods.BindTo(mods);
        }

        private Container basePanel;
        private Container bg;
        private readonly Bindable<bool> optui = new Bindable<bool>();

        [BackgroundDependencyLoader]
        private void load(MConfigManager config)
        {
            var metadata = beatmap.BeatmapInfo?.Metadata ?? new BeatmapMetadata();

            AutoSizeAxes = Axes.Both;
            Children = new Drawable[]
            {
                basePanel = new Container
                {
                    AutoSizeAxes = Axes.Both,
                    Origin = Anchor.TopCentre,
                    Anchor = Anchor.TopCentre,
                    Masking = false,
                    Children = new Drawable[]
                    {
                        bg = new Container
                        {
                            RelativeSizeAxes = Axes.Both,
                            Origin = Anchor.Centre,
                            Anchor = Anchor.Centre,
                            CornerRadius = 20,
                            CornerExponent = 2.5f,
                            Masking = true,
                            BorderColour = Color4.Black,
                            BorderThickness = 3f,
                            Children = new Drawable[]
                            {
                                new Box
                                {
                                    RelativeSizeAxes = Axes.Both,
                                    Alpha = 0.5f,
                                    Colour = Color4.Black,
                                }
                            }
                        },
                        new FillFlowContainer
                        {
                            AutoSizeAxes = Axes.Both,
                            Origin = Anchor.Centre,
                            Anchor = Anchor.Centre,
                            Direction = FillDirection.Vertical,
                            Children = new[]
                            {
                                facade.With(d =>
                                {
                                    d.Anchor = Anchor.TopCentre;
                                    d.Origin = Anchor.TopCentre;
                                }),
                                new OsuSpriteText
                                {
                                    Text = new LocalisedString((metadata.TitleUnicode, metadata.Title)),
                                    Font = OsuFont.GetFont(size: 36, italics: true),
                                    Origin = Anchor.TopCentre,
                                    Anchor = Anchor.TopCentre,
                                    Margin = new MarginPadding { Top = 15 },
                                    UseLegacyUnicode = true
                                },
                                new OsuSpriteText
                                {
                                    Text = new LocalisedString((metadata.ArtistUnicode, metadata.Artist)),
                                    Font = OsuFont.GetFont(size: 26, italics: true),
                                    Origin = Anchor.TopCentre,
                                    Anchor = Anchor.TopCentre,
                                    UseLegacyUnicode = true
                                },
                                new Container
                                {
                                    Size = new Vector2(300, 60),
                                    Margin = new MarginPadding(10),
                                    Origin = Anchor.TopCentre,
                                    Anchor = Anchor.TopCentre,
                                    CornerRadius = 10,
                                    Masking = true,
                                    Children = new Drawable[]
                                    {
                                        new Sprite
                                        {
                                            RelativeSizeAxes = Axes.Both,
                                            Texture = beatmap?.Background,
                                            Origin = Anchor.Centre,
                                            Anchor = Anchor.Centre,
                                            FillMode = FillMode.Fill,
                                        },
                                        loading = new LoadingLayer(true),
                                        ruleseticon = new SelectedRulesetIcon(),
                                    }
                                },
                                new OsuSpriteText
                                {
                                    Text = beatmap?.BeatmapInfo?.Version,
                                    Font = OsuFont.GetFont(size: 26, italics: true),
                                    Origin = Anchor.TopCentre,
                                    Anchor = Anchor.TopCentre,
                                    Margin = new MarginPadding
                                    {
                                        Bottom = 40
                                    },
                                    UseLegacyUnicode = true
                                },
                                new MetadataLine("来源", metadata.Source)
                                {
                                    Origin = Anchor.TopCentre,
                                    Anchor = Anchor.TopCentre,
                                },
                                new MetadataLine("谱师", metadata.AuthorString)
                                {
                                    Origin = Anchor.TopCentre,
                                    Anchor = Anchor.TopCentre,
                                },
                                new ModDisplay
                                {
                                    Anchor = Anchor.TopCentre,
                                    Origin = Anchor.TopCentre,
                                    AutoSizeAxes = Axes.Both,
                                    Margin = new MarginPadding { Top = 20 },
                                    Current = mods
                                }
                            },
                        },
<<<<<<< HEAD
                    }
                },
=======
                        new GridContainer
                        {
                            Anchor = Anchor.TopCentre,
                            Origin = Anchor.TopCentre,
                            AutoSizeAxes = Axes.Both,
                            RowDimensions = new[]
                            {
                                new Dimension(GridSizeMode.AutoSize),
                                new Dimension(GridSizeMode.AutoSize),
                            },
                            ColumnDimensions = new[]
                            {
                                new Dimension(GridSizeMode.AutoSize),
                                new Dimension(GridSizeMode.AutoSize),
                            },
                            Content = new[]
                            {
                                new Drawable[]
                                {
                                    new MetadataLineLabel("Source"),
                                    new MetadataLineInfo(metadata.Source)
                                },
                                new Drawable[]
                                {
                                    new MetadataLineLabel("Mapper"),
                                    new MetadataLineInfo(metadata.AuthorString)
                                }
                            }
                        },
                        new ModDisplay
                        {
                            Anchor = Anchor.TopCentre,
                            Origin = Anchor.TopCentre,
                            AutoSizeAxes = Axes.Both,
                            Margin = new MarginPadding { Top = 20 },
                            Current = mods
                        },
                    },
                }
>>>>>>> be0678c0
            };

            Loading = true;

            config.BindWith(MSetting.OptUI, optui);
            optui.ValueChanged += _ => updateVisualEffects();

            entryAnimation();
        }

        private void updateVisualEffects()
        {
            switch (optui.Value)
            {
                case true:
                    ruleseticon.Delay(500).Schedule(() => ruleseticon.AddRulesetSprite());
                    ruleseticon.ScaleTo(1, 500, Easing.OutQuint).FadeIn(500, Easing.OutQuint);
                    bg.ScaleTo(1.2f, 500, Easing.OutQuint).FadeIn(500, Easing.OutQuint);
                    return;

                case false:
                    ruleseticon.ScaleTo(0.9f, 500, Easing.OutQuint).FadeOut(500, Easing.OutQuint);
                    bg.FadeOut(500, Easing.OutQuint).ScaleTo(1.1f, 500, Easing.OutQuint);
                    return;
            }
        }

<<<<<<< HEAD
        private void entryAnimation()
        {
            switch (optui.Value)
            {
                case true:
                    bg.ScaleTo(1.2f);
                    basePanel.ScaleTo(1.5f).Then()
                             .Delay(750).FadeIn(500, Easing.OutQuint)
                             .ScaleTo(1f, 500, Easing.OutQuint);
                    return;

                case false:
                    ruleseticon.ScaleTo(0.9f).FadeOut();
                    bg.ScaleTo(1.1f).FadeOut();
                    return;
            }
        }

        private class SelectedRulesetIcon : Container
        {
            public FillFlowContainer ContentFillFlow;
            private OsuSpriteText rulesetSpriteText;

            [Resolved]
            private IBindable<RulesetInfo> rulesetInfo { get; set; }

            [BackgroundDependencyLoader]
            private void load()
            {
                Size = new Vector2(200, 40);
                Origin = Anchor.Centre;
                Anchor = Anchor.Centre;
                CornerRadius = 10;
                Masking = true;
                Children = new Drawable[]
                {
                    new Box
                    {
                        RelativeSizeAxes = Axes.Both,
                        Alpha = 0.8f,
                        Colour = Color4.Black,
                    },
                    ContentFillFlow = new FillFlowContainer
                    {
                        Direction = FillDirection.Horizontal,
                        RelativeSizeAxes = Axes.Both,
                        Spacing = new Vector2(10),
                        LayoutDuration = 500,
                        LayoutEasing = Easing.OutQuint,
                        Child = new ConstrainedIconContainer
                        {
                            Anchor = Anchor.Centre,
                            Origin = Anchor.Centre,
                            Icon = rulesetInfo.Value.CreateInstance().CreateIcon(),
                            Colour = Color4.White,
                            Size = new Vector2(20),
                        }
                    },
                };

                Loaded = false;
            }

            private bool loadAnimationDone;

            public bool Loaded
            {
                set
                {
                    if (value)
                    {
                        this.Delay(750).Schedule(AddRulesetSprite);
                    }
                }
            }

            public void AddRulesetSprite()
            {
                if (!loadAnimationDone)
                {
                    ContentFillFlow.Add(
                        new Container
                        {
                            AutoSizeAxes = Axes.Both,
                            Anchor = Anchor.Centre,
                            Origin = Anchor.Centre,
                            Child = rulesetSpriteText = new OsuSpriteText
                            {
                                Anchor = Anchor.Centre,
                                Origin = Anchor.Centre,
                                Text = $"{rulesetInfo.Value.CreateInstance().Description}",
                            }
                        });
                    rulesetSpriteText.FadeOut().Then().FadeIn(500, Easing.OutQuint);

                    loadAnimationDone = true;
                }
            }
        };
=======
        private class MetadataLineLabel : OsuSpriteText
        {
            public MetadataLineLabel(string text)
            {
                Anchor = Anchor.TopRight;
                Origin = Anchor.TopRight;
                Margin = new MarginPadding { Right = 5 };
                Colour = OsuColour.Gray(0.8f);
                Text = text;
            }
        }

        private class MetadataLineInfo : OsuSpriteText
        {
            public MetadataLineInfo(string text)
            {
                Margin = new MarginPadding { Left = 5 };
                Text = string.IsNullOrEmpty(text) ? @"-" : text;
            }
        }
>>>>>>> be0678c0
    }
}<|MERGE_RESOLUTION|>--- conflicted
+++ resolved
@@ -28,36 +28,6 @@
     /// </summary>
     public class BeatmapMetadataDisplay : Container
     {
-<<<<<<< HEAD
-        private class MetadataLine : Container
-        {
-            public MetadataLine(string left, string right)
-            {
-                AutoSizeAxes = Axes.Both;
-                Children = new Drawable[]
-                {
-                    new OsuSpriteText
-                    {
-                        Anchor = Anchor.TopCentre,
-                        Origin = Anchor.TopRight,
-                        Margin = new MarginPadding { Right = 5 },
-                        Colour = OsuColour.Gray(0.8f),
-                        Text = left,
-                    },
-                    new OsuSpriteText
-                    {
-                        Anchor = Anchor.TopCentre,
-                        Origin = Anchor.TopLeft,
-                        Margin = new MarginPadding { Left = 5 },
-                        Text = string.IsNullOrEmpty(right) ? @"-" : right,
-                        UseLegacyUnicode = true
-                    }
-                };
-            }
-        }
-
-=======
->>>>>>> be0678c0
         private readonly WorkingBeatmap beatmap;
         private readonly Bindable<IReadOnlyList<Mod>> mods;
         private readonly Drawable facade;
@@ -205,15 +175,34 @@
                                     },
                                     UseLegacyUnicode = true
                                 },
-                                new MetadataLine("来源", metadata.Source)
-                                {
-                                    Origin = Anchor.TopCentre,
-                                    Anchor = Anchor.TopCentre,
-                                },
-                                new MetadataLine("谱师", metadata.AuthorString)
-                                {
-                                    Origin = Anchor.TopCentre,
-                                    Anchor = Anchor.TopCentre,
+                                new GridContainer
+                                {
+                                    Anchor = Anchor.TopCentre,
+                                    Origin = Anchor.TopCentre,
+                                    AutoSizeAxes = Axes.Both,
+                                    RowDimensions = new[]
+                                    {
+                                        new Dimension(GridSizeMode.AutoSize),
+                                        new Dimension(GridSizeMode.AutoSize),
+                                    },
+                                    ColumnDimensions = new[]
+                                    {
+                                        new Dimension(GridSizeMode.AutoSize),
+                                        new Dimension(GridSizeMode.AutoSize),
+                                    },
+                                    Content = new[]
+                                    {
+                                        new Drawable[]
+                                        {
+                                            new MetadataLineLabel("来源"),
+                                            new MetadataLineInfo(metadata.Source)
+                                        },
+                                        new Drawable[]
+                                        {
+                                            new MetadataLineLabel("谱师"),
+                                            new MetadataLineInfo(metadata.AuthorString)
+                                        }
+                                    }
                                 },
                                 new ModDisplay
                                 {
@@ -225,50 +214,8 @@
                                 }
                             },
                         },
-<<<<<<< HEAD
-                    }
-                },
-=======
-                        new GridContainer
-                        {
-                            Anchor = Anchor.TopCentre,
-                            Origin = Anchor.TopCentre,
-                            AutoSizeAxes = Axes.Both,
-                            RowDimensions = new[]
-                            {
-                                new Dimension(GridSizeMode.AutoSize),
-                                new Dimension(GridSizeMode.AutoSize),
-                            },
-                            ColumnDimensions = new[]
-                            {
-                                new Dimension(GridSizeMode.AutoSize),
-                                new Dimension(GridSizeMode.AutoSize),
-                            },
-                            Content = new[]
-                            {
-                                new Drawable[]
-                                {
-                                    new MetadataLineLabel("Source"),
-                                    new MetadataLineInfo(metadata.Source)
-                                },
-                                new Drawable[]
-                                {
-                                    new MetadataLineLabel("Mapper"),
-                                    new MetadataLineInfo(metadata.AuthorString)
-                                }
-                            }
-                        },
-                        new ModDisplay
-                        {
-                            Anchor = Anchor.TopCentre,
-                            Origin = Anchor.TopCentre,
-                            AutoSizeAxes = Axes.Both,
-                            Margin = new MarginPadding { Top = 20 },
-                            Current = mods
-                        },
                     },
                 }
->>>>>>> be0678c0
             };
 
             Loading = true;
@@ -296,7 +243,6 @@
             }
         }
 
-<<<<<<< HEAD
         private void entryAnimation()
         {
             switch (optui.Value)
@@ -395,8 +341,8 @@
                     loadAnimationDone = true;
                 }
             }
-        };
-=======
+        }
+
         private class MetadataLineLabel : OsuSpriteText
         {
             public MetadataLineLabel(string text)
@@ -417,6 +363,5 @@
                 Text = string.IsNullOrEmpty(text) ? @"-" : text;
             }
         }
->>>>>>> be0678c0
     }
 }