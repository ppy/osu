--- conflicted
+++ resolved
@@ -58,11 +58,7 @@
         private readonly Bindable<IReadOnlyList<Mod>> mods;
         private readonly Drawable facade;
         private LoadingSpinner loading;
-<<<<<<< HEAD
         private SelectedRulesetIcon ruleseticon;
-        private Sprite backgroundSprite;
-=======
->>>>>>> 8a7a1fc4
 
         public IBindable<IReadOnlyList<Mod>> Mods => mods;
 
@@ -133,24 +129,12 @@
                             BorderThickness = 3f,
                             Children = new Drawable[]
                             {
-<<<<<<< HEAD
                                 new Box
                                 {
                                     RelativeSizeAxes = Axes.Both,
                                     Alpha = 0.5f,
                                     Colour = Color4.Black,
                                 }
-=======
-                                new Sprite
-                                {
-                                    RelativeSizeAxes = Axes.Both,
-                                    Texture = beatmap?.Background,
-                                    Origin = Anchor.Centre,
-                                    Anchor = Anchor.Centre,
-                                    FillMode = FillMode.Fill,
-                                },
-                                loading = new LoadingLayer(true)
->>>>>>> 8a7a1fc4
                             }
                         },
                         new FillFlowContainer
@@ -193,7 +177,7 @@
                                     Masking = true,
                                     Children = new Drawable[]
                                     {
-                                        backgroundSprite = new Sprite
+                                        new Sprite
                                         {
                                             RelativeSizeAxes = Axes.Both,
                                             Texture = beatmap?.Background,
@@ -201,7 +185,7 @@
                                             Anchor = Anchor.Centre,
                                             FillMode = FillMode.Fill,
                                         },
-                                        loading = new LoadingLayer(backgroundSprite),
+                                        loading = new LoadingLayer(true),
                                         ruleseticon = new SelectedRulesetIcon(),
                                     }
                                 },
