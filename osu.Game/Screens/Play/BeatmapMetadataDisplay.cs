// Copyright (c) ppy Pty Ltd <contact@ppy.sh>. Licensed under the MIT Licence.
// See the LICENCE file in the repository root for full licence text.

using System.Collections.Generic;
using System.Diagnostics;
using JetBrains.Annotations;
using osu.Framework.Allocation;
using osu.Framework.Bindables;
using osu.Framework.Graphics;
using osu.Framework.Graphics.Containers;
using osu.Framework.Graphics.Shapes;
using osu.Framework.Graphics.Sprites;
using osu.Framework.Localisation;
using osu.Game.Beatmaps;
using osu.Game.Beatmaps.Drawables;
using osu.Game.Configuration;
using osu.Game.Graphics;
using osu.Game.Graphics.Sprites;
using osu.Game.Graphics.UserInterface;
using osu.Game.Resources.Localisation.Web;
using osu.Game.Rulesets.Mods;
using osu.Game.Screens.Play.HUD;
using osuTK;
using osuTK.Graphics;
using osu.Game.Rulesets;
using osu.Game.Graphics.Containers;

namespace osu.Game.Screens.Play
{
    /// <summary>
    /// Displays beatmap metadata inside <see cref="PlayerLoader"/>
    /// </summary>
    public class BeatmapMetadataDisplay : Container
    {
        private readonly IWorkingBeatmap beatmap;
        private readonly Bindable<IReadOnlyList<Mod>> mods;
        private readonly Drawable logoFacade;
        private LoadingSpinner loading;
        private SelectedRulesetIcon ruleseticon;

        public IBindable<IReadOnlyList<Mod>> Mods => mods;

        private bool isLoading;

        public bool Loading
        {
            get => isLoading;
            set
            {
                if (value)
                {
                    loading.Show();
                    ruleseticon.Hide();
                }
                else
                {
                    loading.Hide();

                    if (Optui.Value)
                        ruleseticon.Show();
                    else
                        ruleseticon.Hide();
                }

                isLoading = value;
            }
        }

        public BeatmapMetadataDisplay(IWorkingBeatmap beatmap, Bindable<IReadOnlyList<Mod>> mods, Drawable logoFacade)
        {
            this.beatmap = beatmap;
            this.logoFacade = logoFacade;

            this.mods = new Bindable<IReadOnlyList<Mod>>();
            this.mods.BindTo(mods);
        }

        private Container bg;
        public readonly Bindable<bool> Optui = new Bindable<bool>();

        private IBindable<StarDifficulty?> starDifficulty;

        private FillFlowContainer versionFlow;
        private StarRatingDisplay starRatingDisplay;

        [BackgroundDependencyLoader]
        private void load(BeatmapDifficultyCache difficultyCache, MConfigManager config)
        {
            var metadata = beatmap.BeatmapInfo.Metadata;

            AutoSizeAxes = Axes.Both;
            Children = new Drawable[]
            {
                bg = new Container
                {
                    RelativeSizeAxes = Axes.Both,
                    Origin = Anchor.Centre,
                    Anchor = Anchor.Centre,
                    CornerRadius = 20,
                    CornerExponent = 2.5f,
                    Masking = true,
                    BorderColour = Color4.Black,
                    BorderThickness = 4.5f,
                    Children = new Drawable[]
                    {
                        new Box
                        {
                            RelativeSizeAxes = Axes.Both,
                            Alpha = 0.5f,
                            Colour = Color4.Black
                        }
                    }
                },
                new FillFlowContainer
                {
                    AutoSizeAxes = Axes.Both,
                    Origin = Anchor.Centre,
                    Anchor = Anchor.Centre,
                    Direction = FillDirection.Vertical,
                    Margin = new MarginPadding(40),
                    Children = new[]
                    {
                        logoFacade.With(d =>
                        {
                            d.Anchor = Anchor.TopCentre;
                            d.Origin = Anchor.TopCentre;
                        }),
                        new OsuSpriteText
                        {
                            Text = new RomanisableString(metadata.TitleUnicode, metadata.Title),
                            Font = OsuFont.GetFont(size: 36, italics: true),
                            Origin = Anchor.TopCentre,
                            Anchor = Anchor.TopCentre,
                            Margin = new MarginPadding { Top = 15 }
                        },
                        new OsuSpriteText
                        {
                            Text = new RomanisableString(metadata.ArtistUnicode, metadata.Artist),
                            Font = OsuFont.GetFont(size: 26, italics: true),
                            Origin = Anchor.TopCentre,
                            Anchor = Anchor.TopCentre
                        },
                        new Container
                        {
                            Size = new Vector2(300, 60),
                            Margin = new MarginPadding(10),
                            Origin = Anchor.TopCentre,
                            Anchor = Anchor.TopCentre,
                            CornerRadius = 10,
                            Masking = true,
                            Children = new Drawable[]
                            {
                                new Sprite
                                {
                                    RelativeSizeAxes = Axes.Both,
                                    Texture = beatmap.Background,
                                    Origin = Anchor.Centre,
                                    Anchor = Anchor.Centre,
                                    FillMode = FillMode.Fill,
                                },
                                loading = new LoadingLayer(true),
                                ruleseticon = new SelectedRulesetIcon(beatmap.BeatmapInfo.Ruleset)
                            }
                        },
                        versionFlow = new FillFlowContainer
                        {
                            AutoSizeAxes = Axes.Both,
                            Anchor = Anchor.TopCentre,
                            Origin = Anchor.TopCentre,
                            Direction = FillDirection.Vertical,
                            Spacing = new Vector2(5f),
                            Margin = new MarginPadding { Bottom = 40 },
                            Children = new Drawable[]
                            {
                                new OsuSpriteText
                                {
                                    Text = beatmap.BeatmapInfo.DifficultyName,
                                    Font = OsuFont.GetFont(size: 26, italics: true),
                                    Anchor = Anchor.TopCentre,
                                    Origin = Anchor.TopCentre,
                                },
                                starRatingDisplay = new StarRatingDisplay(default)
                                {
                                    Alpha = 0f,
                                    Anchor = Anchor.TopCentre,
                                    Origin = Anchor.TopCentre,
                                }
                            }
                        },
                        new GridContainer
                        {
                            Anchor = Anchor.TopCentre,
                            Origin = Anchor.TopCentre,
                            AutoSizeAxes = Axes.Both,
                            RowDimensions = new[]
                            {
                                new Dimension(GridSizeMode.AutoSize),
                                new Dimension(GridSizeMode.AutoSize),
                            },
                            ColumnDimensions = new[]
                            {
                                new Dimension(GridSizeMode.AutoSize),
                                new Dimension(GridSizeMode.AutoSize),
                            },
                            Content = new[]
                            {
                                new Drawable[]
                                {
<<<<<<< HEAD
                                    new MetadataLineLabel("来源"),
=======
                                    new MetadataLineLabel(BeatmapsetsStrings.ShowInfoSource),
>>>>>>> ed894d64
                                    new MetadataLineInfo(metadata.Source)
                                },
                                new Drawable[]
                                {
                                    new MetadataLineLabel("谱师"),
                                    new MetadataLineInfo(metadata.Author.Username)
                                }
                            }
                        },
                        new ModDisplay
                        {
                            Anchor = Anchor.TopCentre,
                            Origin = Anchor.TopCentre,
                            Margin = new MarginPadding { Top = 20 },
                            Current = mods
                        }
                    }
                }
            };

            starDifficulty = difficultyCache.GetBindableDifficulty(beatmap.BeatmapInfo);

            Loading = true;

            config.BindWith(MSetting.OptUI, Optui);
            Optui.BindValueChanged(updateVisualEffects);

            entryAnimation();
        }

        private void updateVisualEffects(ValueChangedEvent<bool> v)
        {
            switch (v.NewValue)
            {
                case true:
                    if (!isLoading)
                        ruleseticon.Show();

                    bg.ResizeHeightTo(1, 300, Easing.OutCubic).FadeIn(300, Easing.OutQuint);
                    return;

                case false:
                    ruleseticon.Hide();
                    bg.ResizeHeightTo(0.6f, 200, Easing.OutCubic).FadeOut(200, Easing.OutQuint);
                    return;
            }
        }

        private void entryAnimation()
        {
            bg.ScaleTo(1).FadeOut().ResizeHeightTo(0);

            switch (Optui.Value)
            {
                case true:
                    bg.Delay(750).ResizeHeightTo(1, 500, Easing.OutQuint).FadeIn(500, Easing.OutQuint);
                    return;

                case false:
                    ruleseticon.Hide();
                    return;
            }
        }

        protected override void LoadComplete()
        {
            base.LoadComplete();

            if (starDifficulty.Value != null)
            {
                starRatingDisplay.Current.Value = starDifficulty.Value.Value;
                starRatingDisplay.Show();
            }
            else
            {
                starRatingDisplay.Hide();

                starDifficulty.ValueChanged += d =>
                {
                    Debug.Assert(d.NewValue != null);

                    starRatingDisplay.Current.Value = d.NewValue.Value;

                    versionFlow.AutoSizeDuration = 300;
                    versionFlow.AutoSizeEasing = Easing.OutQuint;

                    starRatingDisplay.FadeIn(300, Easing.InQuint);
                };
            }
        }

        private class MetadataLineLabel : OsuSpriteText
        {
            public MetadataLineLabel(LocalisableString text)
            {
                Anchor = Anchor.TopRight;
                Origin = Anchor.TopRight;
                Margin = new MarginPadding { Right = 5 };
                Colour = OsuColour.Gray(0.8f);
                Text = text;
            }
        }

        private class MetadataLineInfo : OsuSpriteText
        {
            public MetadataLineInfo(string text)
            {
                Margin = new MarginPadding { Left = 5 };
                Text = string.IsNullOrEmpty(text) ? @"-" : text;
            }
        }

        private class SelectedRulesetIcon : Container
        {
            private Container rulesetTextContainer;
            private ConstrainedIconContainer icon;

            private const float target_width = 200;

            [CanBeNull]
            private readonly Ruleset ruleset;

            public SelectedRulesetIcon(IRulesetInfo rulesetInfo)
            {
                ruleset = rulesetInfo?.CreateInstance();
            }

            [BackgroundDependencyLoader]
            private void load()
            {
                Size = new Vector2(0, 40);
                Alpha = 0;
                Origin = Anchor.Centre;
                Anchor = Anchor.Centre;
                CornerRadius = 10;
                Masking = true;
                Children = new Drawable[]
                {
                    new Box
                    {
                        RelativeSizeAxes = Axes.Both,
                        Alpha = 0.8f,
                        Colour = Color4.Black,
                    },
                    new FillFlowContainer
                    {
                        Direction = FillDirection.Horizontal,
                        RelativeSizeAxes = Axes.Both,
                        Spacing = new Vector2(10),
                        LayoutDuration = 500,
                        LayoutEasing = Easing.OutQuint,
                        Children = new Drawable[]
                        {
                            icon = new ConstrainedIconContainer
                            {
                                Anchor = Anchor.Centre,
                                Origin = Anchor.Centre,
                                Icon = ruleset?.CreateIcon() ?? new SpriteIcon { Icon = FontAwesome.Regular.QuestionCircle },
                                Colour = Color4.White,
                                Size = new Vector2(20),
                                Scale = new Vector2(2),
                                Alpha = 0
                            },
                            rulesetTextContainer = new Container
                            {
                                AutoSizeAxes = Axes.Both,
                                Anchor = Anchor.Centre,
                                Origin = Anchor.Centre,
                                Scale = new Vector2(0.9f),
                                Alpha = 0,
                                Child = new OsuSpriteText
                                {
                                    Anchor = Anchor.Centre,
                                    Origin = Anchor.Centre,
                                    Text = ruleset?.Description ?? "missingno"
                                }
                            }
                        }
                    }
                };
            }

            private bool isFirstShow = true;

            public override void Show()
            {
                this.ResizeWidthTo(target_width, 300, Easing.OutQuint).FadeIn(300, Easing.OutQuint);

                if (isFirstShow)
                {
                    rulesetTextContainer.ScaleTo(1, 500)
                                        .OnComplete(_ => rulesetTextContainer.FadeIn(500, Easing.OutQuint));

                    icon.ScaleTo(1, 500, Easing.OutQuint).FadeIn(500, Easing.OutQuint);
                }

                isFirstShow = false;
            }

            public override void Hide()
            {
                this.ResizeWidthTo(target_width * 0.6f, 200, Easing.OutCubic).FadeOut(200, Easing.OutQuint);
            }
        }
    }
}<|MERGE_RESOLUTION|>--- conflicted
+++ resolved
@@ -206,11 +206,7 @@
                             {
                                 new Drawable[]
                                 {
-<<<<<<< HEAD
-                                    new MetadataLineLabel("来源"),
-=======
                                     new MetadataLineLabel(BeatmapsetsStrings.ShowInfoSource),
->>>>>>> ed894d64
                                     new MetadataLineInfo(metadata.Source)
                                 },
                                 new Drawable[]
