--- conflicted
+++ resolved
@@ -308,26 +308,14 @@
                         Spacing = new Vector2(10),
                         LayoutDuration = 500,
                         LayoutEasing = Easing.OutQuint,
-                        Children = new Drawable[]
+                        Child = new ConstrainedIconContainer
                         {
-<<<<<<< HEAD
-                            new ConstrainedIconContainer
-                            {
-                                Anchor = Anchor.Centre,
-                                Origin = Anchor.Centre,
-                                Icon = rulesetInfo.Value.CreateInstance().CreateIcon(),
-                                Colour = Color4.White,
-                                Size = new Vector2(20),
-                            }
+                            Anchor = Anchor.Centre,
+                            Origin = Anchor.Centre,
+                            Icon = rulesetInfo.Value.CreateInstance().CreateIcon(),
+                            Colour = Color4.White,
+                            Size = new Vector2(20),
                         }
-=======
-                            Anchor = Anchor.TopCentre,
-                            Origin = Anchor.TopCentre,
-                            AutoSizeAxes = Axes.Both,
-                            Margin = new MarginPadding { Top = 20 },
-                            Current = mods
-                        },
->>>>>>> 8273715b
                     },
                 };
 
