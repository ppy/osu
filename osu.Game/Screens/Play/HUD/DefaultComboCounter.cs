﻿// Copyright (c) ppy Pty Ltd <contact@ppy.sh>. Licensed under the MIT Licence.
// See the LICENCE file in the repository root for full licence text.

using System;
using osu.Framework.Allocation;
using osu.Framework.Graphics;
using osu.Game.Graphics;
using osu.Game.Graphics.Sprites;
using osu.Game.Graphics.UserInterface;
using osuTK;

namespace osu.Game.Screens.Play.HUD
{
    public class DefaultComboCounter : RollingCounter<int>, IComboCounter
    {
        private readonly Vector2 offset = new Vector2(20, 5);

        protected override double RollingDuration => 750;

        [Resolved(canBeNull: true)]
        private HUDOverlay hud { get; set; }

        public DefaultComboCounter()
        {
            Current.Value = DisplayedCount = 0;
        }

        [BackgroundDependencyLoader]
        private void load(OsuColour colours) => Colour = colours.BlueLighter;

        protected override void Update()
        {
            base.Update();

            if (hud?.ScoreCounter.Drawable is DefaultScoreCounter score)
            {
                // for now align with the score counter. eventually this will be user customisable.
<<<<<<< HEAD
                Position += ToLocalSpace(score.ScreenSpaceDrawQuad.TopRight) + offset;
=======
                Position = Parent.ToLocalSpace(hud.ScoreCounter.ScreenSpaceDrawQuad.TopRight) + offset;
>>>>>>> 9f51327e
            }
        }

        protected override string FormatCount(int count)
        {
            return $@"{count}x";
        }

        protected override double GetProportionalDuration(int currentValue, int newValue)
        {
            return Math.Abs(currentValue - newValue) * RollingDuration * 100.0f;
        }

        protected override OsuSpriteText CreateSpriteText()
            => base.CreateSpriteText().With(s => s.Font = s.Font.With(size: 20f));
    }
}<|MERGE_RESOLUTION|>--- conflicted
+++ resolved
@@ -35,11 +35,7 @@
             if (hud?.ScoreCounter.Drawable is DefaultScoreCounter score)
             {
                 // for now align with the score counter. eventually this will be user customisable.
-<<<<<<< HEAD
-                Position += ToLocalSpace(score.ScreenSpaceDrawQuad.TopRight) + offset;
-=======
-                Position = Parent.ToLocalSpace(hud.ScoreCounter.ScreenSpaceDrawQuad.TopRight) + offset;
->>>>>>> 9f51327e
+                Position = Parent.ToLocalSpace(score.ScreenSpaceDrawQuad.TopRight) + offset;
             }
         }
 
