--- conflicted
+++ resolved
@@ -25,7 +25,7 @@
         protected readonly FillFlowContainer<GameplayLeaderboardScore> Flow;
 
         private bool requiresScroll;
-        protected readonly OsuScrollContainer Scroll;
+        private readonly OsuScrollContainer scroll;
 
         private GameplayLeaderboardScore? trackedScore;
 
@@ -40,7 +40,7 @@
 
             InternalChildren = new Drawable[]
             {
-                Scroll = new InputDisabledScrollContainer
+                scroll = new InputDisabledScrollContainer
                 {
                     RelativeSizeAxes = Axes.Both,
                     Child = Flow = new FillFlowContainer<GameplayLeaderboardScore>
@@ -121,13 +121,8 @@
 
             if (requiresScroll && trackedScore != null)
             {
-<<<<<<< HEAD
-                float scrollTarget = Scroll.GetChildPosInContent(trackedScore) + trackedScore.DrawHeight / 2 - Scroll.DrawHeight / 2;
-                Scroll.ScrollTo(scrollTarget, false);
-=======
                 float scrollTarget = scroll.GetChildPosInContent(trackedScore) + trackedScore.DrawHeight / 2 - scroll.DrawHeight / 2;
                 scroll.ScrollTo(scrollTarget);
->>>>>>> 96bcfea2
             }
 
             const float panel_height = GameplayLeaderboardScore.PANEL_HEIGHT;
