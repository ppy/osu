// Copyright (c) ppy Pty Ltd <contact@ppy.sh>. Licensed under the MIT Licence.
// See the LICENCE file in the repository root for full licence text.

using System;
using System.Collections.Generic;
using System.IO;
using System.Linq;
using System.Threading;
using System.Threading.Tasks;
using JetBrains.Annotations;
using osu.Framework.Allocation;
using osu.Framework.Audio.Track;
using osu.Framework.Graphics;
using osu.Framework.Graphics.Containers;
using osu.Framework.Graphics.Sprites;
using osu.Framework.Graphics.Textures;
using osu.Framework.Localisation;
using osu.Game.Beatmaps;
using osu.Game.Graphics;
using osu.Game.Graphics.Sprites;
using osu.Game.Graphics.UserInterface;
using osu.Game.Rulesets;
using osu.Game.Rulesets.Difficulty;
using osu.Game.Rulesets.Judgements;
using osu.Game.Rulesets.Mods;
using osu.Game.Rulesets.Objects;
using osu.Game.Rulesets.Scoring;
using osu.Game.Skinning;
using osuTK;

namespace osu.Game.Screens.Play.HUD
{
    public class PerformancePointsCounter : RollingCounter<int>, ISkinnableDrawable
    {
        public bool UsesFixedAnchor { get; set; }

        protected override bool IsRollingProportional => true;

        protected override double RollingDuration => 1000;

        private const float alpha_when_invalid = 0.3f;

        [CanBeNull]
        [Resolved(CanBeNull = true)]
        private ScoreProcessor scoreProcessor { get; set; }

        [Resolved(CanBeNull = true)]
        [CanBeNull]
        private GameplayState gameplayState { get; set; }

        [CanBeNull]
        private List<TimedDifficultyAttributes> timedAttributes;

        private readonly CancellationTokenSource loadCancellationSource = new CancellationTokenSource();

        private JudgementResult lastJudgement;

        public PerformancePointsCounter()
        {
            Current.Value = DisplayedCount = 0;
        }

        private Mod[] clonedMods;

        [BackgroundDependencyLoader]
        private void load(OsuColour colours, BeatmapDifficultyCache difficultyCache)
        {
            Colour = colours.BlueLighter;

            if (gameplayState != null)
            {
                clonedMods = gameplayState.Mods.Select(m => m.DeepClone()).ToArray();

                var gameplayWorkingBeatmap = new GameplayWorkingBeatmap(gameplayState.Beatmap);
                difficultyCache.GetTimedDifficultyAttributesAsync(gameplayWorkingBeatmap, gameplayState.Ruleset, clonedMods, loadCancellationSource.Token)
                               .ContinueWith(r => Schedule(() =>
                               {
                                   timedAttributes = r.Result;
                                   IsValid = true;
                                   if (lastJudgement != null)
                                       onJudgementChanged(lastJudgement);
                               }), TaskContinuationOptions.OnlyOnRanToCompletion);
            }
        }

        protected override void LoadComplete()
        {
            base.LoadComplete();

            if (scoreProcessor != null)
            {
                scoreProcessor.NewJudgement += onJudgementChanged;
                scoreProcessor.JudgementReverted += onJudgementChanged;
            }

            if (gameplayState?.LastJudgementResult.Value != null)
                onJudgementChanged(gameplayState.LastJudgementResult.Value);
        }

        private bool isValid;

        protected bool IsValid
        {
            set
            {
                if (value == isValid)
                    return;

                isValid = value;
                DrawableCount.FadeTo(isValid ? 1 : alpha_when_invalid, 1000, Easing.OutQuint);
            }
        }

        private void onJudgementChanged(JudgementResult judgement)
        {
            lastJudgement = judgement;

            var attrib = getAttributeAtTime(judgement);

            if (gameplayState == null || attrib == null)
            {
                IsValid = false;
                return;
            }

            // awkward but we need to make sure the true mods are not passed to PerformanceCalculator as it makes a mess of track applications.
            var scoreInfo = gameplayState.Score.ScoreInfo.DeepClone();
            scoreInfo.Mods = clonedMods;

            var calculator = gameplayState.Ruleset.CreatePerformanceCalculator(attrib, scoreInfo);

            Current.Value = (int)Math.Round(calculator?.Calculate() ?? 0, MidpointRounding.AwayFromZero);
            IsValid = true;
        }

        [CanBeNull]
        private DifficultyAttributes getAttributeAtTime(JudgementResult judgement)
        {
            if (timedAttributes == null || timedAttributes.Count == 0)
                return null;

            int attribIndex = timedAttributes.BinarySearch(new TimedDifficultyAttributes(judgement.HitObject.GetEndTime(), null));
            if (attribIndex < 0)
                attribIndex = ~attribIndex - 1;

            return timedAttributes[Math.Clamp(attribIndex, 0, timedAttributes.Count - 1)].Attributes;
        }

        protected override LocalisableString FormatCount(int count) => count.ToString(@"D");

        protected override IHasText CreateText() => new TextComponent
        {
            Alpha = alpha_when_invalid
        };

        protected override void Dispose(bool isDisposing)
        {
            base.Dispose(isDisposing);

            if (scoreProcessor != null)
            {
                scoreProcessor.NewJudgement -= onJudgementChanged;
                scoreProcessor.JudgementReverted -= onJudgementChanged;
            }

            loadCancellationSource?.Cancel();
        }

        private class TextComponent : CompositeDrawable, IHasText
        {
            public LocalisableString Text
            {
                get => text.Text;
                set => text.Text = value;
            }

            private readonly OsuSpriteText text;

            public TextComponent()
            {
                AutoSizeAxes = Axes.Both;

                InternalChild = new FillFlowContainer
                {
                    AutoSizeAxes = Axes.Both,
                    Spacing = new Vector2(2),
                    Children = new Drawable[]
                    {
                        text = new OsuSpriteText
                        {
                            Anchor = Anchor.BottomLeft,
                            Origin = Anchor.BottomLeft,
                            Font = OsuFont.Numeric.With(size: 16, fixedWidth: true)
                        },
                        new OsuSpriteText
                        {
                            Anchor = Anchor.BottomLeft,
                            Origin = Anchor.BottomLeft,
                            Text = @"pp",
                            Font = OsuFont.Numeric.With(size: 8),
                            Padding = new MarginPadding { Bottom = 1.5f }, // align baseline better
                        }
                    }
                };
            }
        }

        // TODO: This class shouldn't exist, but requires breaking changes to allow DifficultyCalculator to receive an IBeatmap.
        private class GameplayWorkingBeatmap : WorkingBeatmap
        {
            private readonly IBeatmap gameplayBeatmap;

            public GameplayWorkingBeatmap(IBeatmap gameplayBeatmap)
                : base(gameplayBeatmap.BeatmapInfo, null)
            {
                this.gameplayBeatmap = gameplayBeatmap;
            }

<<<<<<< HEAD
            public override IBeatmap GetPlayableBeatmap(RulesetInfo ruleset, IReadOnlyList<Mod> mods = null, CancellationToken? cancellationToken = null)
=======
            public override IBeatmap GetPlayableBeatmap(IRulesetInfo ruleset, IReadOnlyList<Mod> mods = null, TimeSpan? timeout = null)
>>>>>>> 0146987e
                => gameplayBeatmap;

            protected override IBeatmap GetBeatmap() => gameplayBeatmap;

            protected override Texture GetBackground() => throw new NotImplementedException();

            protected override Track GetBeatmapTrack() => throw new NotImplementedException();

            protected internal override ISkin GetSkin() => throw new NotImplementedException();

            public override Stream GetStream(string storagePath) => throw new NotImplementedException();
        }
    }
}<|MERGE_RESOLUTION|>--- conflicted
+++ resolved
@@ -216,11 +216,7 @@
                 this.gameplayBeatmap = gameplayBeatmap;
             }
 
-<<<<<<< HEAD
-            public override IBeatmap GetPlayableBeatmap(RulesetInfo ruleset, IReadOnlyList<Mod> mods = null, CancellationToken? cancellationToken = null)
-=======
-            public override IBeatmap GetPlayableBeatmap(IRulesetInfo ruleset, IReadOnlyList<Mod> mods = null, TimeSpan? timeout = null)
->>>>>>> 0146987e
+            public override IBeatmap GetPlayableBeatmap(IRulesetInfo ruleset, IReadOnlyList<Mod> mods = null, CancellationToken? cancellationToken = null)
                 => gameplayBeatmap;
 
             protected override IBeatmap GetBeatmap() => gameplayBeatmap;
