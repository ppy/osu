﻿// Copyright (c) ppy Pty Ltd <contact@ppy.sh>. Licensed under the MIT Licence.
// See the LICENCE file in the repository root for full licence text.

using System;
using System.Collections.Generic;
using System.Linq;
using osu.Framework.Bindables;
using osu.Framework.Graphics;
using osu.Framework.Graphics.Containers;
using osu.Framework.Graphics.UserInterface;
using osu.Game.Graphics.Sprites;
using osu.Game.Rulesets.Mods;
using osu.Game.Rulesets.UI;
using osuTK;
using osu.Game.Graphics.Containers;
using osu.Framework.Input.Events;
using osu.Game.Graphics;

namespace osu.Game.Screens.Play.HUD
{
    public class ModDisplay : Container, IHasCurrentValue<IReadOnlyList<Mod>>
    {
        private const int fade_duration = 1000;

        public bool DisplayUnrankedText = true;

        public ExpansionMode ExpansionMode = ExpansionMode.ExpandOnHover;

        private readonly Bindable<IReadOnlyList<Mod>> current = new Bindable<IReadOnlyList<Mod>>();

        public Bindable<IReadOnlyList<Mod>> Current
        {
            get => current;
            set
            {
                if (value == null)
                    throw new ArgumentNullException(nameof(value));

                current.UnbindBindings();
                current.BindTo(value);
            }
        }

        private readonly FillFlowContainer<ModIcon> iconsContainer;
        private readonly OsuSpriteText unrankedText;

        public ModDisplay()
        {
            AutoSizeAxes = Axes.Both;

            Child = new FillFlowContainer
            {
                Anchor = Anchor.TopCentre,
                Origin = Anchor.TopCentre,
                AutoSizeAxes = Axes.Both,
                Direction = FillDirection.Vertical,
                Children = new Drawable[]
                {
                    iconsContainer = new ReverseChildIDFillFlowContainer<ModIcon>
                    {
                        Anchor = Anchor.TopCentre,
                        Origin = Anchor.TopCentre,
                        AutoSizeAxes = Axes.Both,
                        Direction = FillDirection.Horizontal,
                    },
                    unrankedText = new OsuSpriteText
                    {
                        Anchor = Anchor.TopCentre,
                        Origin = Anchor.TopCentre,
                        Text = @"/ UNRANKED /",
                        Font = OsuFont.Numeric.With(size: 12)
                    }
                },
<<<<<<< HEAD
                unrankedText = new OsuSpriteText
                {
                    Anchor = Anchor.BottomCentre,
                    Origin = Anchor.TopCentre,
                    Text = @"/ 不计入排名 /",
                    Font = OsuFont.Numeric.With(size: 19)
                }
=======
>>>>>>> 829241a9
            };

            Current.ValueChanged += mods =>
            {
                iconsContainer.Clear();

                foreach (Mod mod in mods.NewValue)
                {
                    iconsContainer.Add(new ModIcon(mod) { Scale = new Vector2(0.6f) });
                }

                if (IsLoaded)
                    appearTransform();
            };
        }

        protected override void Dispose(bool isDisposing)
        {
            base.Dispose(isDisposing);
            Current.UnbindAll();
        }

        protected override void LoadComplete()
        {
            base.LoadComplete();

            appearTransform();
            iconsContainer.FadeInFromZero(fade_duration, Easing.OutQuint);
        }

        private void appearTransform()
        {
            if (DisplayUnrankedText && Current.Value.Any(m => !m.Ranked))
                unrankedText.FadeInFromZero(fade_duration, Easing.OutQuint);
            else
                unrankedText.Hide();

            expand();

            using (iconsContainer.BeginDelayedSequence(1200))
                contract();
        }

        private void expand()
        {
            if (ExpansionMode != ExpansionMode.AlwaysContracted)
                iconsContainer.TransformSpacingTo(new Vector2(5, 0), 500, Easing.OutQuint);
        }

        private void contract()
        {
            if (ExpansionMode != ExpansionMode.AlwaysExpanded)
                iconsContainer.TransformSpacingTo(new Vector2(-25, 0), 500, Easing.OutQuint);
        }

        protected override bool OnHover(HoverEvent e)
        {
            expand();
            return base.OnHover(e);
        }

        protected override void OnHoverLost(HoverLostEvent e)
        {
            contract();
            base.OnHoverLost(e);
        }
    }

    public enum ExpansionMode
    {
        /// <summary>
        /// The <see cref="ModDisplay"/> will expand only when hovered.
        /// </summary>
        ExpandOnHover,

        /// <summary>
        /// The <see cref="ModDisplay"/> will always be expanded.
        /// </summary>
        AlwaysExpanded,

        /// <summary>
        /// The <see cref="ModDisplay"/> will always be contracted.
        /// </summary>
        AlwaysContracted
    }
}<|MERGE_RESOLUTION|>--- conflicted
+++ resolved
@@ -67,20 +67,10 @@
                     {
                         Anchor = Anchor.TopCentre,
                         Origin = Anchor.TopCentre,
-                        Text = @"/ UNRANKED /",
-                        Font = OsuFont.Numeric.With(size: 12)
+                        Text = @"/ 不计入排名 /",
+                        Font = OsuFont.Numeric.With(size: 19)
                     }
                 },
-<<<<<<< HEAD
-                unrankedText = new OsuSpriteText
-                {
-                    Anchor = Anchor.BottomCentre,
-                    Origin = Anchor.TopCentre,
-                    Text = @"/ 不计入排名 /",
-                    Font = OsuFont.Numeric.With(size: 19)
-                }
-=======
->>>>>>> 829241a9
             };
 
             Current.ValueChanged += mods =>
