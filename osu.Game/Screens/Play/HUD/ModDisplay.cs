--- conflicted
+++ resolved
@@ -57,16 +57,6 @@
                         AutoSizeAxes = Axes.Both,
                         Direction = FillDirection.Horizontal,
                     },
-<<<<<<< HEAD
-                    unrankedText = new OsuSpriteText
-                    {
-                        Anchor = Anchor.TopCentre,
-                        Origin = Anchor.TopCentre,
-                        Text = @"/ 不计入排名 /",
-                        Font = OsuFont.Numeric.With(size: 19)
-                    }
-=======
->>>>>>> c644e11e
                 },
             };
         }
