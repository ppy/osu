--- conflicted
+++ resolved
@@ -26,13 +26,9 @@
 {
     public abstract class GameplayMenuOverlay : OverlayContainer, IKeyBindingHandler<GlobalAction>
     {
-<<<<<<< HEAD
         private readonly Bindable<bool> Optui = new Bindable<bool>();
-        private const int transition_duration = 200;
-=======
         protected const int TRANSITION_DURATION = 200;
 
->>>>>>> 91ce06aa
         private const int button_height = 70;
         private const float background_alpha = 0.75f;
 
