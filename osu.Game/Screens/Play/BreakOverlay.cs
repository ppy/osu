// Copyright (c) ppy Pty Ltd <contact@ppy.sh>. Licensed under the MIT Licence.
// See the LICENCE file in the repository root for full licence text.

using System.Collections.Generic;
<<<<<<< HEAD
using osu.Framework.Bindables;
=======
>>>>>>> eb2e8e50
using osu.Framework.Graphics;
using osu.Framework.Graphics.Containers;
using osu.Framework.Graphics.Shapes;
using osu.Framework.Graphics.UserInterface;
using osu.Game.Beatmaps.Timing;
using osu.Game.Rulesets.Scoring;
using osu.Game.Rulesets.UI;
using osu.Game.Screens.Play.Break;
using osu.Game.Screens.Play.HUD;

namespace osu.Game.Screens.Play
{
    public class BreakOverlay : Container
    {
        /// <summary>
        /// The duration of the break overlay fading.
        /// </summary>
        public const double BREAK_FADE_DURATION = BreakPeriod.MIN_BREAK_DURATION / 2;

        private const float remaining_time_container_max_size = 0.3f;
        private const int vertical_margin = 25;

        private readonly Container fadeContainer;

        private IReadOnlyList<BreakPeriod> breaks;

        public IReadOnlyList<BreakPeriod> Breaks
        {
            get => breaks;
            set
            {
                breaks = value;

                if (IsLoaded)
                    initializeBreaks();
            }
        }

        public override bool RemoveCompletedTransforms => false;

        private readonly Container remainingTimeAdjustmentBox;
        private readonly Container remainingTimeBox;
        private readonly RemainingTimeCounter remainingTimeCounter;
        private readonly BreakArrows breakArrows;
        private readonly DrawableRuleset drawableRuleset;
        private readonly BindableBool replayLoaded = new BindableBool();
        public readonly BreakSettingsOverlay BreakSettingsOverlay;
        protected virtual BreakSettingsOverlay CreateBreakSettingsOverlay() => new BreakSettingsOverlay();

<<<<<<< HEAD
        public BreakOverlay(bool letterboxing, ScoreProcessor scoreProcessor, DrawableRuleset drawableRuleset = null)
=======
        public BreakOverlay(bool letterboxing, ScoreProcessor scoreProcessor)
>>>>>>> eb2e8e50
        {
            this.drawableRuleset = drawableRuleset;
            RelativeSizeAxes = Axes.Both;

            BreakInfo info;

            Child = fadeContainer = new Container
            {
                Alpha = 0,
                RelativeSizeAxes = Axes.Both,
                Children = new Drawable[]
                {
                    new LetterboxOverlay
                    {
                        Alpha = letterboxing ? 1 : 0,
                        Anchor = Anchor.Centre,
                        Origin = Anchor.Centre,
                    },
                    remainingTimeAdjustmentBox = new Container
                    {
                        Anchor = Anchor.Centre,
                        Origin = Anchor.Centre,
                        AutoSizeAxes = Axes.Y,
                        RelativeSizeAxes = Axes.X,
                        Width = 0,
                        Child = remainingTimeBox = new Container
                        {
                            Anchor = Anchor.Centre,
                            Origin = Anchor.Centre,
                            RelativeSizeAxes = Axes.X,
                            Height = 8,
                            CornerRadius = 4,
                            Masking = true,
                            Child = new Box { RelativeSizeAxes = Axes.Both }
                        }
                    },
                    remainingTimeCounter = new RemainingTimeCounter
                    {
                        Anchor = Anchor.Centre,
                        Origin = Anchor.BottomCentre,
                        Margin = new MarginPadding { Bottom = vertical_margin },
                    },
                    info = new BreakInfo
                    {
                        Anchor = Anchor.Centre,
                        Origin = Anchor.TopCentre,
                        Margin = new MarginPadding { Top = vertical_margin },
                    },
                    breakArrows = new BreakArrows
                    {
                        Anchor = Anchor.Centre,
                        Origin = Anchor.Centre,
                    },
                    BreakSettingsOverlay = CreateBreakSettingsOverlay()
                }
            };

            if (scoreProcessor != null)
            {
                info.AccuracyDisplay.Current.BindTo(scoreProcessor.Accuracy);
                info.GradeDisplay.Current.BindTo(scoreProcessor.Rank);
            }
        }

        protected override void LoadComplete()
        {
            base.LoadComplete();
            initializeBreaks();
<<<<<<< HEAD
            replayLoaded.BindValueChanged(replayLoadedValueChanged, true);
            if (drawableRuleset != null)
            {
                BindDrawableRuleset(drawableRuleset);
            }
=======
>>>>>>> eb2e8e50
        }

        private void initializeBreaks()
        {
            FinishTransforms(true);
            Scheduler.CancelDelayedTasks();

            if (breaks == null) return; // we need breaks.

            foreach (var b in breaks)
            {
                if (!b.HasEffect)
                    continue;

                using (BeginAbsoluteSequence(b.StartTime, true))
                {
                    fadeContainer.FadeIn(BREAK_FADE_DURATION);
                    breakArrows.Show(BREAK_FADE_DURATION);

                    remainingTimeAdjustmentBox
                        .ResizeWidthTo(remaining_time_container_max_size, BREAK_FADE_DURATION, Easing.OutQuint)
                        .Delay(b.Duration - BREAK_FADE_DURATION)
                        .ResizeWidthTo(0);

                    remainingTimeBox
                        .ResizeWidthTo(0, b.Duration - BREAK_FADE_DURATION)
                        .Then()
                        .ResizeWidthTo(1);

                    remainingTimeCounter.CountTo(b.Duration).CountTo(0, b.Duration);

                    using (BeginDelayedSequence(b.Duration - BREAK_FADE_DURATION, true))
                    {
                        fadeContainer.FadeOut(BREAK_FADE_DURATION);
                        breakArrows.Hide(BREAK_FADE_DURATION);
                    }
                }
            }
            replayLoaded.BindValueChanged(replayLoadedValueChanged, true);
        }

        private void replayLoadedValueChanged(ValueChangedEvent<bool> e)
        {
            BreakSettingsOverlay.ReplayLoaded = e.NewValue;

            if (e.NewValue)
            {
                BreakSettingsOverlay.Hide();
            }
            else
            {
                BreakSettingsOverlay.Show();
            }
        }
<<<<<<< HEAD

        protected virtual void BindDrawableRuleset(DrawableRuleset drawableRuleset)
        {
            replayLoaded.BindTo(drawableRuleset.HasReplayLoaded);
        }
=======
>>>>>>> eb2e8e50
    }
}<|MERGE_RESOLUTION|>--- conflicted
+++ resolved
@@ -2,10 +2,7 @@
 // See the LICENCE file in the repository root for full licence text.
 
 using System.Collections.Generic;
-<<<<<<< HEAD
 using osu.Framework.Bindables;
-=======
->>>>>>> eb2e8e50
 using osu.Framework.Graphics;
 using osu.Framework.Graphics.Containers;
 using osu.Framework.Graphics.Shapes;
@@ -55,11 +52,7 @@
         public readonly BreakSettingsOverlay BreakSettingsOverlay;
         protected virtual BreakSettingsOverlay CreateBreakSettingsOverlay() => new BreakSettingsOverlay();
 
-<<<<<<< HEAD
         public BreakOverlay(bool letterboxing, ScoreProcessor scoreProcessor, DrawableRuleset drawableRuleset = null)
-=======
-        public BreakOverlay(bool letterboxing, ScoreProcessor scoreProcessor)
->>>>>>> eb2e8e50
         {
             this.drawableRuleset = drawableRuleset;
             RelativeSizeAxes = Axes.Both;
@@ -128,14 +121,11 @@
         {
             base.LoadComplete();
             initializeBreaks();
-<<<<<<< HEAD
             replayLoaded.BindValueChanged(replayLoadedValueChanged, true);
             if (drawableRuleset != null)
             {
                 BindDrawableRuleset(drawableRuleset);
             }
-=======
->>>>>>> eb2e8e50
         }
 
         private void initializeBreaks()
@@ -190,13 +180,10 @@
                 BreakSettingsOverlay.Show();
             }
         }
-<<<<<<< HEAD
 
         protected virtual void BindDrawableRuleset(DrawableRuleset drawableRuleset)
         {
             replayLoaded.BindTo(drawableRuleset.HasReplayLoaded);
         }
-=======
->>>>>>> eb2e8e50
     }
 }