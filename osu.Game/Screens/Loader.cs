--- conflicted
+++ resolved
@@ -71,22 +71,18 @@
 
         protected virtual ShaderPrecompiler CreateShaderPrecompiler() => new ShaderPrecompiler();
 
-<<<<<<< HEAD
         private Color4 backgroundColor;
-=======
+
         [Resolved(canBeNull: true)]
         private DatabaseContextFactory efContextFactory { get; set; }
 
         private EFToRealmMigrator realmMigrator;
->>>>>>> 885a285d
 
         public override void OnEntering(IScreen last)
         {
             base.OnEntering(last);
 
             LoadComponentAsync(precompiler = CreateShaderPrecompiler(), AddInternal);
-<<<<<<< HEAD
-=======
 
             // A non-null context factory means there's still content to migrate.
             if (efContextFactory != null)
@@ -103,9 +99,7 @@
             {
                 LoadComponentAsync(loadableScreen = CreateLoadableScreen());
             }
->>>>>>> 885a285d
 
-            LoadComponentAsync(loadableScreen = CreateLoadableScreen());
             LoadComponentAsync(spinner = new LoadingSpinner(true, true)
             {
                 Anchor = Anchor.BottomRight,
