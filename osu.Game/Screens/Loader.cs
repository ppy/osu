--- conflicted
+++ resolved
@@ -57,12 +57,9 @@
                 case IntroSequence.TrianglesCN:
                     return new IntroTrianglesCN();
 
-<<<<<<< HEAD
-=======
                 case IntroSequence.SkippedIntro:
                     return new IntroSkipped();
 
->>>>>>> 0d533a77
                 default:
                     return new IntroTriangles();
             }
