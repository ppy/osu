﻿// Copyright (c) ppy Pty Ltd <contact@ppy.sh>. Licensed under the MIT Licence.
// See the LICENCE file in the repository root for full licence text.

using System;
using System.Collections.Generic;
using System.Collections.Specialized;
using System.Diagnostics;
using System.Linq;
using System.Threading;
using System.Threading.Tasks;
using JetBrains.Annotations;
using osu.Framework.Allocation;
using osu.Framework.Audio;
using osu.Framework.Audio.Sample;
using osu.Framework.Bindables;
<<<<<<< HEAD
using osu.Framework.Extensions.LocalisationExtensions;
=======
using osu.Framework.Extensions;
>>>>>>> 1f7aa2fe
using osu.Framework.Graphics;
using osu.Framework.Graphics.Containers;
using osu.Framework.Graphics.Pooling;
using osu.Framework.Localisation;
using osu.Framework.Threading;
using osu.Framework.Utils;
using osu.Game.Beatmaps;
using osu.Game.Collections;
using osu.Game.Configuration;
using osu.Game.Database;
using osu.Game.Graphics;
using osu.Game.Graphics.Carousel;
using osu.Game.Graphics.UserInterface;
using osu.Game.Rulesets;
using osu.Game.Scoring;
using osu.Game.Screens.Select;
using Realms;

namespace osu.Game.Screens.SelectV2
{
    [Cached]
    public partial class BeatmapCarousel : Carousel<BeatmapInfo>
    {
        public Action<BeatmapInfo>? RequestPresentBeatmap { private get; init; }

        /// <summary>
        /// From the provided beatmaps, select the most appropriate one for the user's skill.
        /// </summary>
        public required Action<IEnumerable<GroupedBeatmap>> RequestRecommendedSelection { private get; init; }

        /// <summary>
        /// Selection requested for the provided beatmap.
        /// </summary>
        public required Action<GroupedBeatmap> RequestSelection { private get; init; }

        public const float SPACING = 3f;

        private IBindableList<BeatmapSetInfo> detachedBeatmaps = null!;

        private readonly LoadingLayer loading;

        private readonly BeatmapCarouselFilterGrouping grouping;

        /// <summary>
        /// Total number of beatmap difficulties displayed with the filter.
        /// </summary>
        public int MatchedBeatmapsCount => Filters.Last().BeatmapItemsCount;

        protected override float GetSpacingBetweenPanels(CarouselItem top, CarouselItem bottom)
        {
            // Group panels do not overlap with any other panel but should overlap with themselves.
            if ((top.Model is GroupDefinition) ^ (bottom.Model is GroupDefinition))
                return SPACING * 2;

            if (grouping.BeatmapSetsGroupedTogether)
            {
                // Give some space around the expanded beatmap set, at the top..
                if (bottom.Model is GroupedBeatmapSet && bottom.IsExpanded)
                    return SPACING * 2;

                // ..and the bottom.
                if (top.Model is GroupedBeatmap && bottom.Model is GroupedBeatmapSet)
                    return SPACING * 2;

                // Beatmap difficulty panels do not overlap with themselves or any other panel.
                if (top.Model is GroupedBeatmap || bottom.Model is GroupedBeatmap)
                    return SPACING;
            }
            else
            {
                // `CurrentSelectionItem` cannot be used here because it may not be correctly set yet.
                if (CurrentSelection != null && (CheckModelEquality(top.Model, CurrentSelection) || CheckModelEquality(bottom.Model, CurrentSelection)))
                    return SPACING * 2;
            }

            return -SPACING;
        }

        public BeatmapCarousel()
        {
            DebounceDelay = 100;
            DistanceOffscreenToPreload = 100;

            // Account for the osu! logo being in the way.
            Scroll.ScrollbarPaddingBottom = 70;

            Filters = new ICarouselFilter[]
            {
                new BeatmapCarouselFilterMatching(() => Criteria!),
                new BeatmapCarouselFilterSorting(() => Criteria!),
                grouping = new BeatmapCarouselFilterGrouping(() => Criteria!, GetAllCollections, GetBeatmapInfoGuidToTopRankMapping)
            };

            AddInternal(loading = new LoadingLayer());
        }

        [BackgroundDependencyLoader]
        private void load(BeatmapStore beatmapStore, AudioManager audio, OsuConfigManager config, CancellationToken? cancellationToken)
        {
            setupPools();
            detachedBeatmaps = beatmapStore.GetBeatmapSets(cancellationToken);
            loadSamples(audio);

            config.BindWith(OsuSetting.RandomSelectAlgorithm, randomAlgorithm);
        }

        protected override void LoadComplete()
        {
            base.LoadComplete();
            detachedBeatmaps.BindCollectionChanged(beatmapSetsChanged, true);
        }

        #region Beatmap source hookup

        private void beatmapSetsChanged(object? beatmaps, NotifyCollectionChangedEventArgs changed) => Schedule(() =>
        {
            // This callback is scheduled to ensure there's no added overhead during gameplay.
            // If this ever becomes an issue, it's important to note that the actual carousel filtering is already
            // implemented in a way it will only run when at song select.
            //
            // The overhead we are avoiding here is that of this method directly – things like Items.IndexOf calls
            // that can be slow for very large beatmap libraries. There are definitely ways to optimise this further.

            // TODO: moving management of BeatmapInfo tracking to BeatmapStore might be something we want to consider.
            // right now we are managing this locally which is a bit of added overhead.
            IEnumerable<BeatmapSetInfo>? newItems = changed.NewItems?.Cast<BeatmapSetInfo>();
            IEnumerable<BeatmapSetInfo>? oldItems = changed.OldItems?.Cast<BeatmapSetInfo>();

            switch (changed.Action)
            {
                case NotifyCollectionChangedAction.Add:
                    if (!newItems!.Any())
                        return;

                    Items.AddRange(newItems!.SelectMany(s => s.Beatmaps));
                    break;

                case NotifyCollectionChangedAction.Remove:
                    bool selectedSetDeleted = false;

                    foreach (var set in oldItems!)
                    {
                        foreach (var beatmap in set.Beatmaps)
                        {
                            Items.RemoveAll(i => i is BeatmapInfo bi && beatmap.Equals(bi));
                            selectedSetDeleted |= CheckModelEquality((CurrentSelection as GroupedBeatmap)?.Beatmap, beatmap);
                        }
                    }

                    // After removing all items in this batch, we want to make an immediate reselection
                    // based on adjacency to the previous selection if it was deleted.
                    //
                    // This needs to be done immediately to avoid song select making a random selection.
                    // This needs to be done in this class because we need to know final display order.
                    // This needs to be done with attention to detail of which beatmaps have not been deleted.
                    if (selectedSetDeleted && CurrentSelectionIndex != null)
                    {
                        var items = GetCarouselItems()!;
                        if (items.Count == 0)
                            break;

                        bool success = false;

                        // Try selecting forwards first
                        for (int i = CurrentSelectionIndex.Value + 1; i < items.Count; i++)
                        {
                            if (attemptSelection(items[i]))
                            {
                                success = true;
                                break;
                            }
                        }

                        if (success)
                            break;

                        // Then try backwards (we might be at the end of available items).
                        for (int i = Math.Min(items.Count - 1, CurrentSelectionIndex.Value); i >= 0; i--)
                        {
                            if (attemptSelection(items[i]))
                                break;
                        }

                        bool attemptSelection(CarouselItem item)
                        {
                            if (CheckValidForSetSelection(item))
                            {
                                if (item.Model is GroupedBeatmap groupedBeatmap)
                                {
                                    // check the new selection wasn't deleted above
                                    if (!Items.Contains(groupedBeatmap.Beatmap))
                                        return false;

                                    RequestSelection(groupedBeatmap);
                                    return true;
                                }

                                if (item.Model is GroupedBeatmapSet groupedSet)
                                {
                                    if (oldItems.Contains(groupedSet.BeatmapSet))
                                        return false;

                                    selectRecommendedDifficultyForBeatmapSet(groupedSet);
                                    return true;
                                }
                            }

                            return false;
                        }
                    }

                    break;

                case NotifyCollectionChangedAction.Move:
                    // We can ignore move operations as we are applying our own sort in all cases.
                    break;

                case NotifyCollectionChangedAction.Replace:
                    var oldSetBeatmaps = oldItems!.Single().Beatmaps;
                    var newSetBeatmaps = newItems!.Single().Beatmaps.ToList();

                    // Handling replace operations is a touch manual, as we need to locally diff the beatmaps of each version of the beatmap set.
                    // Matching is done based on online IDs, then difficulty names as these are the most stable thing between updates (which are usually triggered
                    // by users editing the beatmap or by difficulty/metadata recomputation).
                    //
                    // In the case of difficulty reprocessing, this will trigger multiple times per beatmap as it's always triggering a set update.
                    // We may want to look to improve this in the future either here or at the source (only trigger an update after all difficulties
                    // have been processed) if it becomes an issue for animation or performance reasons.
                    foreach (var beatmap in oldSetBeatmaps)
                    {
                        int previousIndex = Items.IndexOf(beatmap);
                        Debug.Assert(previousIndex >= 0);

                        // we're intentionally being lenient with there being two difficulties with equal online ID or difficulty name.
                        // this can be the case when the user modifies the beatmap using the editor's "external edit" feature.
                        BeatmapInfo? matchingNewBeatmap =
                            newSetBeatmaps.FirstOrDefault(b => b.OnlineID > 0 && b.OnlineID == beatmap.OnlineID) ??
                            newSetBeatmaps.FirstOrDefault(b => b.DifficultyName == beatmap.DifficultyName && b.Ruleset.Equals(beatmap.Ruleset));

                        // The matching beatmap may have been deleted or invalidated in some way since this event was fired.
                        // Let's make sure we have the most up-to-date realm state.
                        if (matchingNewBeatmap?.ID is Guid matchingID)
                            matchingNewBeatmap = realm.Run(r => r.FindWithRefresh<BeatmapInfo>(matchingID)?.Detach());

                        if (matchingNewBeatmap != null)
                        {
                            // TODO: should this exist in song select instead of here?
                            // we need to ensure the global beatmap is also updated alongside changes.
                            if (CurrentBeatmap != null && beatmap.Equals(CurrentBeatmap))
                                // we don't know in which group the matching new beatmap is, but that's fine - we can keep the previous one for now.
                                // we are about to modify `Items`, which - if required - will trigger a re-filter,
                                // which will pick a correct group - if one is present - via `HandleFilterCompleted()`.
                                RequestSelection(new GroupedBeatmap(CurrentGroupedBeatmap?.Group, matchingNewBeatmap));

                            Items.ReplaceRange(previousIndex, 1, [matchingNewBeatmap]);
                            newSetBeatmaps.Remove(matchingNewBeatmap);
                        }
                        else
                        {
                            Items.RemoveAt(previousIndex);
                        }
                    }

                    // Add any items which weren't found in the previous pass (difficulty names didn't match).
                    foreach (var beatmap in newSetBeatmaps)
                        Items.Add(beatmap);

                    break;

                case NotifyCollectionChangedAction.Reset:
                    Items.Clear();
                    break;
            }
        });

        #endregion

        #region Selection handling

        protected GroupDefinition? ExpandedGroup { get; private set; }

        protected GroupedBeatmapSet? ExpandedBeatmapSet { get; private set; }

        protected override bool ShouldActivateOnKeyboardSelection(CarouselItem item) =>
            grouping.BeatmapSetsGroupedTogether && item.Model is GroupedBeatmap;

        /// <summary>
        /// The currently selected <see cref="GroupedBeatmap"/>.
        /// </summary>
        /// <remarks>
        /// The selection is never reset due to not existing. It can be set to anything.
        /// If no matching carousel item exists, there will be no visually selected item while waiting for potential new item which matches.
        /// </remarks>
        public GroupedBeatmap? CurrentGroupedBeatmap
        {
            get => CurrentSelection as GroupedBeatmap;
            set => CurrentSelection = value;
        }

        /// <summary>
        /// The currently selected <see cref="BeatmapInfo"/>.
        /// </summary>
        /// <remarks>
        /// This is a property mostly dedicated to external consumers who only care about showing some particular copy of a beatmap
        /// (there could be multiple panels for one beatmap due to grouping).
        /// Through this property, the carousel basically figures out what group to use internally.
        /// </remarks>
        public BeatmapInfo? CurrentBeatmap
        {
            get => CurrentGroupedBeatmap?.Beatmap;
            set
            {
                if (value == null)
                {
                    CurrentGroupedBeatmap = null;
                    return;
                }

                if (CurrentGroupedBeatmap != null && value.Equals(CurrentGroupedBeatmap.Beatmap))
                    return;

                // it is not universally guaranteed that the carousel items will be materialised at the time this is set.
                // therefore, in cases where it is known that they will not be, default to a null group.
                // even if grouping is active, this will be rectified to a correct group on the next invocation of `HandleFilterCompleted()`.
                CurrentGroupedBeatmap = IsLoaded && !IsFiltering
                    ? GetCarouselItems()?.Select(item => item.Model).OfType<GroupedBeatmap>().FirstOrDefault(gb => gb.Beatmap.Equals(value))
                    : new GroupedBeatmap(null, value);
            }
        }

        protected override void HandleItemActivated(CarouselItem item)
        {
            try
            {
                switch (item.Model)
                {
                    case GroupDefinition group:
                        // Special case – collapsing an open group.
                        if (ExpandedGroup == group)
                        {
                            setExpansionStateOfGroup(ExpandedGroup, false);
                            ExpandedGroup = null;
                            return;
                        }

                        setExpandedGroup(group);

                        // If the active selection is within this group, it should get keyboard focus immediately.
                        if (CurrentSelectionItem?.IsVisible == true && CurrentSelection is GroupedBeatmap gb)
                            RequestSelection(gb);

                        return;

                    case GroupedBeatmapSet groupedSet:
                        selectRecommendedDifficultyForBeatmapSet(groupedSet);
                        return;

                    case GroupedBeatmap groupedBeatmap:
                        if (CurrentSelection != null && CheckModelEquality(CurrentSelection, groupedBeatmap))
                        {
                            RequestPresentBeatmap?.Invoke(groupedBeatmap.Beatmap);
                            return;
                        }

                        RequestSelection(groupedBeatmap);
                        return;
                }
            }
            finally
            {
                playActivationSound(item);
            }
        }

        protected override void HandleItemSelected(object? model)
        {
            base.HandleItemSelected(model);

            switch (model)
            {
                case GroupedBeatmapSet:
                case GroupDefinition:
                    throw new InvalidOperationException("Groups should never become selected");

                case GroupedBeatmap groupedBeatmap:
                    setExpandedGroup(groupedBeatmap.Group);

                    if (grouping.BeatmapSetsGroupedTogether)
                        setExpandedSet(new GroupedBeatmapSet(groupedBeatmap.Group, groupedBeatmap.Beatmap.BeatmapSet!));
                    break;
            }
        }

        protected override bool HandleItemsChanged(NotifyCollectionChangedEventArgs args)
        {
            switch (args.Action)
            {
                case NotifyCollectionChangedAction.Add:
                case NotifyCollectionChangedAction.Remove:
                case NotifyCollectionChangedAction.Move:
                case NotifyCollectionChangedAction.Reset:
                    return true;

                case NotifyCollectionChangedAction.Replace:
                    var oldBeatmaps = args.OldItems!.OfType<BeatmapInfo>().ToList();
                    var newBeatmaps = args.NewItems!.OfType<BeatmapInfo>().ToList();

                    for (int i = 0; i < oldBeatmaps.Count; i++)
                    {
                        var oldBeatmap = oldBeatmaps[i];
                        var newBeatmap = newBeatmaps[i];

                        // Ignore changes which don't concern us.
                        //
                        // Here are some examples of things that can go wrong:
                        // - Background difficulty calculation runs and causes a realm update.
                        //   We use `BeatmapDifficultyCache` and don't want to know about these.
                        // - Background user tag population runs and causes a realm update.
                        //   We don't display user tags so want to ignore this.
                        bool equalForDisplayPurposes =
                            // covers metadata changes
                            oldBeatmap.Hash == newBeatmap.Hash &&
                            // sanity check
                            oldBeatmap.OnlineID == newBeatmap.OnlineID &&
                            // displayed on panel
                            oldBeatmap.Status == newBeatmap.Status &&
                            // displayed on panel
                            oldBeatmap.DifficultyName == newBeatmap.DifficultyName &&
                            // hidden changed, needs re-filter
                            oldBeatmap.Hidden == newBeatmap.Hidden &&
                            // might be used for grouping, returning from gameplay
                            oldBeatmap.LastPlayed == newBeatmap.LastPlayed;

                        if (equalForDisplayPurposes)
                            return false;
                    }

                    return true;

                default:
                    throw new ArgumentOutOfRangeException();
            }
        }

        protected override void HandleFilterCompleted()
        {
            base.HandleFilterCompleted();

            attemptSelectSingleFilteredResult();

            // Store selected group before handling selection (it may implicitly change the expanded group).
            var groupForReselection = ExpandedGroup;

            var currentGroupedBeatmap = CurrentSelection as GroupedBeatmap;

            // The filter might have changed the set of available groups, which means that the current selection may point to a stale group.
            // Check whether that is the case.
            bool groupingRemainsOff = currentGroupedBeatmap?.Group == null && grouping.GroupItems.Count == 0;
            bool groupStillExists = currentGroupedBeatmap?.Group != null && grouping.GroupItems.ContainsKey(currentGroupedBeatmap.Group);

            if (groupingRemainsOff || groupStillExists)
            {
                // Only update the visual state of the selected item.
                HandleItemSelected(currentGroupedBeatmap);
            }
            else if (currentGroupedBeatmap != null)
            {
                // If the group no longer exists, grab an arbitrary other instance of the beatmap under the first group encountered.
                var newSelection = GetCarouselItems()?.Select(i => i.Model).OfType<GroupedBeatmap>().FirstOrDefault(gb => gb.Beatmap.Equals(currentGroupedBeatmap.Beatmap));
                // Only change the selection if we actually got a positive hit.
                // This is necessary so that selection isn't lost if the panel reappears later due to e.g. unapplying some filter criteria that made it disappear in the first place.
                if (newSelection != null)
                    CurrentSelection = newSelection;
            }

            // If a group was selected that is not the one containing the selection, attempt to reselect it.
            // If the original group was not found, ExpandedGroup will already have been updated to a valid value in `HandleItemSelected` above.
            if (groupForReselection != null && grouping.GroupItems.TryGetValue(groupForReselection, out _))
                setExpandedGroup(groupForReselection);
        }

        private void selectRecommendedDifficultyForBeatmapSet(GroupedBeatmapSet set)
        {
            // Selecting a set isn't valid – let's re-select the first visible difficulty.
            if (grouping.SetItems.TryGetValue(set, out var items))
            {
                var beatmaps = items.Select(i => i.Model).OfType<GroupedBeatmap>();
                RequestRecommendedSelection(beatmaps);
            }
        }

        /// <summary>
        /// If we don't have a selection and there's a single beatmap set returned, select it for the user.
        /// </summary>
        private void attemptSelectSingleFilteredResult()
        {
            var items = GetCarouselItems();

            if (items == null || items.Count == 0) return;

            BeatmapSetInfo? beatmapSetInfo = null;

            foreach (var item in items)
            {
                if (item.Model is GroupedBeatmap groupedBeatmap)
                {
                    var beatmapInfo = groupedBeatmap.Beatmap;

                    if (beatmapSetInfo == null)
                    {
                        beatmapSetInfo = beatmapInfo.BeatmapSet!;
                        continue;
                    }

                    // Found a beatmap with a different beatmap set, abort.
                    if (!beatmapSetInfo.Equals(beatmapInfo.BeatmapSet))
                        return;
                }
            }

            var beatmaps = items.Select(i => i.Model).OfType<GroupedBeatmap>();

            if (beatmaps.Any(b => b.Equals(CurrentSelection as GroupedBeatmap)))
                return;

            RequestRecommendedSelection(beatmaps);
        }

        protected override bool CheckValidForGroupSelection(CarouselItem item) => item.Model is GroupDefinition;

        protected override bool CheckValidForSetSelection(CarouselItem item)
        {
            switch (item.Model)
            {
                case GroupedBeatmapSet:
                    return true;

                case GroupedBeatmap:
                    return !grouping.BeatmapSetsGroupedTogether;

                case GroupDefinition:
                    return false;

                default:
                    throw new ArgumentException($"Unsupported model type {item.Model}");
            }
        }

        private void setExpandedGroup(GroupDefinition? group)
        {
            if (ExpandedGroup != null)
                setExpansionStateOfGroup(ExpandedGroup, false);

            ExpandedGroup = group;

            if (ExpandedGroup != null)
                setExpansionStateOfGroup(ExpandedGroup, true);
        }

        private void setExpansionStateOfGroup(GroupDefinition group, bool expanded)
        {
            if (grouping.GroupItems.TryGetValue(group, out var items))
            {
                if (expanded)
                {
                    foreach (var i in items)
                    {
                        switch (i.Model)
                        {
                            case GroupDefinition:
                                i.IsExpanded = true;
                                break;

                            case GroupedBeatmapSet groupedSet:
                                // Case where there are set headers, header should be visible
                                // and items should use the set's expanded state.
                                i.IsVisible = true;
                                setExpansionStateOfSetItems(groupedSet, i.IsExpanded);
                                break;

                            default:
                                // Case where there are no set headers, all items should be visible.
                                if (!grouping.BeatmapSetsGroupedTogether)
                                    i.IsVisible = true;
                                break;
                        }
                    }
                }
                else
                {
                    foreach (var i in items)
                    {
                        switch (i.Model)
                        {
                            case GroupDefinition:
                                i.IsExpanded = false;
                                break;

                            default:
                                i.IsVisible = false;
                                break;
                        }
                    }
                }
            }
        }

        private void setExpandedSet(GroupedBeatmapSet set)
        {
            if (ExpandedBeatmapSet != null)
                setExpansionStateOfSetItems(ExpandedBeatmapSet, false);
            ExpandedBeatmapSet = set;
            setExpansionStateOfSetItems(ExpandedBeatmapSet, true);
        }

        private void setExpansionStateOfSetItems(GroupedBeatmapSet set, bool expanded)
        {
            if (grouping.SetItems.TryGetValue(set, out var items))
            {
                foreach (var i in items)
                {
                    if (i.Model is GroupedBeatmapSet)
                        i.IsExpanded = expanded;
                    else
                        i.IsVisible = expanded;
                }
            }
        }

        #endregion

        #region Audio

        private Sample? sampleChangeDifficulty;
        private Sample? sampleChangeSet;
        private Sample? sampleToggleGroup;

        private double audioFeedbackLastPlaybackTime;

        private void loadSamples(AudioManager audio)
        {
            sampleChangeDifficulty = audio.Samples.Get(@"SongSelect/select-difficulty");
            sampleChangeSet = audio.Samples.Get(@"SongSelect/select-expand");
            sampleToggleGroup = audio.Samples.Get(@"SongSelect/select-group");

            spinSample = audio.Samples.Get("SongSelect/random-spin");
            randomSelectSample = audio.Samples.Get(@"SongSelect/select-random");
        }

        private void playActivationSound(CarouselItem item)
        {
            if (Time.Current - audioFeedbackLastPlaybackTime >= OsuGameBase.SAMPLE_DEBOUNCE_TIME)
            {
                switch (item.Model)
                {
                    case GroupDefinition:
                        sampleToggleGroup?.Play();
                        return;

                    case GroupedBeatmapSet:
                        sampleChangeSet?.Play();
                        return;

                    case GroupedBeatmap:
                        sampleChangeDifficulty?.Play();
                        return;
                }

                audioFeedbackLastPlaybackTime = Time.Current;
            }
        }

        #endregion

        #region Animation

        /// <summary>
        /// Moves non-selected beatmaps to the right, hiding off-screen.
        /// </summary>
        public bool VisuallyFocusSelected { get; set; }

        private float selectionFocusOffset;

        protected override void Update()
        {
            base.Update();

            selectionFocusOffset = (float)Interpolation.DampContinuously(selectionFocusOffset, VisuallyFocusSelected ? 300 : 0, 100, Time.Elapsed);
        }

        protected override float GetPanelXOffset(Drawable panel)
        {
            return base.GetPanelXOffset(panel) + (((ICarouselPanel)panel).Selected.Value ? 0 : selectionFocusOffset);
        }

        #endregion

        #region Filtering

        public FilterCriteria? Criteria { get; private set; }

        private ScheduledDelegate? loadingDebounce;

        public void Filter(FilterCriteria criteria, bool showLoadingImmediately = false)
        {
            bool resetDisplay = grouping.BeatmapSetsGroupedTogether != BeatmapCarouselFilterGrouping.ShouldGroupBeatmapsTogether(criteria);

            Criteria = criteria;

            loadingDebounce ??= Scheduler.AddDelayed(() =>
            {
                if (loading.State.Value == Visibility.Visible)
                    return;

                Scroll.FadeColour(OsuColour.Gray(0.5f), 1000, Easing.OutQuint);
                loading.Show();
            }, showLoadingImmediately ? 0 : 250);

            FilterAsync(resetDisplay).ContinueWith(_ => Schedule(() =>
            {
                loadingDebounce?.Cancel();
                loadingDebounce = null;

                Scroll.FadeColour(OsuColour.Gray(1f), 500, Easing.OutQuint);
                loading.Hide();
            }));
        }

        protected override Task<IEnumerable<CarouselItem>> FilterAsync(bool clearExistingPanels = false)
        {
            if (Criteria == null)
                return Task.FromResult(Enumerable.Empty<CarouselItem>());

            return base.FilterAsync(clearExistingPanels);
        }

        #endregion

        #region Database fetches for grouping support

        [Resolved]
        private RealmAccess realm { get; set; } = null!;

        protected virtual List<BeatmapCollection> GetAllCollections() => realm.Run(r => r.All<BeatmapCollection>().AsEnumerable().Detach());

        protected virtual Dictionary<Guid, ScoreRank> GetBeatmapInfoGuidToTopRankMapping(FilterCriteria criteria) => realm.Run(r =>
        {
            var topRankMapping = new Dictionary<Guid, ScoreRank>();

            var allLocalScores = r.GetAllLocalScoresForUser(criteria.LocalUserId)
                                  .Filter($@"{nameof(ScoreInfo.Ruleset)}.{nameof(RulesetInfo.ShortName)} == $0", criteria.Ruleset?.ShortName)
                                  .OrderByDescending(s => s.TotalScore)
                                  .ThenBy(s => s.Date);

            foreach (var score in allLocalScores)
            {
                Debug.Assert(score.BeatmapInfo != null);

                if (topRankMapping.ContainsKey(score.BeatmapInfo.ID))
                    continue;

                topRankMapping[score.BeatmapInfo.ID] = score.Rank;
            }

            return topRankMapping;
        });

        #endregion

        #region Drawable pooling

        private readonly DrawablePool<PanelBeatmap> beatmapPanelPool = new DrawablePool<PanelBeatmap>(100);
        private readonly DrawablePool<PanelBeatmapStandalone> standalonePanelPool = new DrawablePool<PanelBeatmapStandalone>(100);
        private readonly DrawablePool<PanelBeatmapSet> setPanelPool = new DrawablePool<PanelBeatmapSet>(100);
        private readonly DrawablePool<PanelGroup> groupPanelPool = new DrawablePool<PanelGroup>(100);
        private readonly DrawablePool<PanelGroupStarDifficulty> starsGroupPanelPool = new DrawablePool<PanelGroupStarDifficulty>(11);
        private readonly DrawablePool<PanelGroupRankDisplay> ranksGroupPanelPool = new DrawablePool<PanelGroupRankDisplay>(9);

        private void setupPools()
        {
            AddInternal(ranksGroupPanelPool);
            AddInternal(starsGroupPanelPool);
            AddInternal(groupPanelPool);
            AddInternal(beatmapPanelPool);
            AddInternal(standalonePanelPool);
            AddInternal(setPanelPool);
        }

        protected override bool CheckModelEquality(object? x, object? y)
        {
            // In the confines of the carousel logic, we assume that CurrentSelection (and all items) are using non-stale
            // BeatmapInfo reference, and that we can match based on beatmap / beatmapset (GU)IDs.
            //
            // If there's a case where updates don't come in as expected, diagnosis should start from BeatmapStore, ensuring
            // it is doing a Replace operation on the list. If it is, then check the local handling in beatmapSetsChanged
            // before changing matching requirements here.

            if (x is GroupedBeatmapSet groupedSetX && y is GroupedBeatmapSet groupedSetY)
                return groupedSetX.Equals(groupedSetY);

            if (x is GroupedBeatmap groupedBeatmapX && y is GroupedBeatmap groupedBeatmapY)
                return groupedBeatmapX.Equals(groupedBeatmapY);

            // `BeatmapInfo` is no longer used directly in carousel items, but in rare circumstances still is used for model equality comparisons
            // (see `beatmapSetsChanged()` deletion handling logic, which aims to find a beatmap close to the just-deleted one, disregarding grouping concerns)
            if (x is BeatmapInfo beatmapInfoX && y is BeatmapInfo beatmapInfoY)
                return beatmapInfoX.Equals(beatmapInfoY);

            if (x is GroupDefinition groupX && y is GroupDefinition groupY)
                return groupX.Equals(groupY);

            if (x is StarDifficultyGroupDefinition starX && y is StarDifficultyGroupDefinition starY)
                return starX.Equals(starY);

            return base.CheckModelEquality(x, y);
        }

        protected override Drawable GetDrawableForDisplay(CarouselItem item)
        {
            switch (item.Model)
            {
                case StarDifficultyGroupDefinition:
                    return starsGroupPanelPool.Get();

                case RankDisplayGroupDefinition:
                    return ranksGroupPanelPool.Get();

                case GroupDefinition:
                    return groupPanelPool.Get();

                case GroupedBeatmap:
                    if (!grouping.BeatmapSetsGroupedTogether)
                        return standalonePanelPool.Get();

                    return beatmapPanelPool.Get();

                case GroupedBeatmapSet:
                    return setPanelPool.Get();
            }

            throw new InvalidOperationException();
        }

        #endregion

        #region Random selection handling

        private readonly Bindable<RandomSelectAlgorithm> randomAlgorithm = new Bindable<RandomSelectAlgorithm>();
        private readonly HashSet<BeatmapInfo> previouslyVisitedRandomBeatmaps = new HashSet<BeatmapInfo>();
        private readonly List<GroupedBeatmap> randomHistory = new List<GroupedBeatmap>();

        private Sample? spinSample;
        private Sample? randomSelectSample;

        public bool NextRandom()
        {
            var carouselItems = GetCarouselItems();

            if (carouselItems?.Any() != true)
                return false;

            var selectionBefore = CurrentSelectionItem;
            var beatmapBefore = selectionBefore?.Model as GroupedBeatmap;

            bool success;

            if (beatmapBefore != null)
            {
                // keep track of visited beatmaps and sets for rewind
                randomHistory.Add(beatmapBefore);
                // keep track of visited beatmaps for "RandomPermutation" random tracking.
                // note that this is reset when we run out of beatmaps, while `randomHistory` is not.
                previouslyVisitedRandomBeatmaps.Add(beatmapBefore.Beatmap);
            }

            if (grouping.BeatmapSetsGroupedTogether)
                success = nextRandomSet();
            else
                success = nextRandomBeatmap();

            if (!success)
            {
                if (beatmapBefore != null)
                    randomHistory.RemoveAt(randomHistory.Count - 1);
                return false;
            }

            // CurrentSelectionItem won't be valid until UpdateAfterChildren.
            // We probably want to fix this at some point since a few places are working-around this quirk.
            ScheduleAfterChildren(() =>
            {
                if (selectionBefore != null && CurrentSelectionItem != null)
                    playSpinSample(visiblePanelCountBetweenItems(selectionBefore, CurrentSelectionItem));
            });

            return true;
        }

        private bool nextRandomBeatmap()
        {
            ICollection<GroupedBeatmap> visibleBeatmaps = ExpandedGroup != null
                // In the case of grouping, users expect random to only operate on the expanded group.
                // This is going to incur some overhead as we don't have a group-beatmapset mapping currently.
                //
                // If this becomes an issue, we could either store a mapping, or run the random algorithm many times
                // using the `SetItems` method until we get a group HIT.
                ? grouping.GroupItems[ExpandedGroup].Select(i => i.Model).OfType<GroupedBeatmap>().ToArray()
                : GetCarouselItems()!.Select(i => i.Model).OfType<GroupedBeatmap>().ToArray();

            GroupedBeatmap beatmap;

            switch (randomAlgorithm.Value)
            {
                case RandomSelectAlgorithm.RandomPermutation:
                {
                    ICollection<GroupedBeatmap> notYetVisitedBeatmaps = visibleBeatmaps.ExceptBy(previouslyVisitedRandomBeatmaps, gb => gb.Beatmap).ToList();

                    if (!notYetVisitedBeatmaps.Any())
                    {
                        previouslyVisitedRandomBeatmaps.ExceptWith(visibleBeatmaps.Select(b => b.Beatmap));
                        notYetVisitedBeatmaps = visibleBeatmaps;
                        if (CurrentSelection is GroupedBeatmap groupedBeatmap)
                            notYetVisitedBeatmaps = notYetVisitedBeatmaps.Except([groupedBeatmap]).ToList();
                    }

                    if (notYetVisitedBeatmaps.Count == 0)
                        return false;

                    beatmap = notYetVisitedBeatmaps.ElementAt(RNG.Next(notYetVisitedBeatmaps.Count));
                    break;
                }

                case RandomSelectAlgorithm.Random:
                    beatmap = visibleBeatmaps.ElementAt(RNG.Next(visibleBeatmaps.Count));
                    break;

                default:
                    throw new ArgumentOutOfRangeException();
            }

            RequestSelection(beatmap);
            return true;
        }

        private bool nextRandomSet()
        {
            ICollection<GroupedBeatmapSet> visibleGroupedSets = ExpandedGroup != null
                // In the case of grouping, users expect random to only operate on the expanded group.
                // This is going to incur some overhead as we don't have a group-beatmapset mapping currently.
                //
                // If this becomes an issue, we could either store a mapping, or run the random algorithm many times
                // using the `SetItems` method until we get a group HIT.
                ? grouping.GroupItems[ExpandedGroup].Select(i => i.Model).OfType<GroupedBeatmapSet>().ToArray()
                // This is the fastest way to retrieve sets for randomisation.
                : grouping.SetItems.Keys;

            GroupedBeatmapSet set;

            switch (randomAlgorithm.Value)
            {
                case RandomSelectAlgorithm.RandomPermutation:
                {
                    ICollection<GroupedBeatmapSet> notYetVisitedSets =
                        visibleGroupedSets.ExceptBy(previouslyVisitedRandomBeatmaps.Select(b => b.BeatmapSet!), groupedSet => groupedSet.BeatmapSet).ToList();

                    if (!notYetVisitedSets.Any())
                    {
                        previouslyVisitedRandomBeatmaps.ExceptWith(visibleGroupedSets.SelectMany(setUnderGrouping => setUnderGrouping.BeatmapSet.Beatmaps));
                        notYetVisitedSets = visibleGroupedSets;
                        if (CurrentSelection is GroupedBeatmap groupedBeatmap)
                            notYetVisitedSets = notYetVisitedSets.ExceptBy([groupedBeatmap.Beatmap.BeatmapSet!], groupedSet => groupedSet.BeatmapSet).ToList();
                    }

                    if (notYetVisitedSets.Count == 0)
                        return false;

                    set = notYetVisitedSets.ElementAt(RNG.Next(notYetVisitedSets.Count));
                    break;
                }

                case RandomSelectAlgorithm.Random:
                    set = visibleGroupedSets.ElementAt(RNG.Next(visibleGroupedSets.Count));
                    break;

                default:
                    throw new ArgumentOutOfRangeException();
            }

            selectRecommendedDifficultyForBeatmapSet(set);
            return true;
        }

        public bool PreviousRandom()
        {
            var carouselItems = GetCarouselItems();

            if (carouselItems?.Any() != true)
                return false;

            while (randomHistory.Any())
            {
                var previousBeatmap = randomHistory[^1];
                randomHistory.RemoveAt(randomHistory.Count - 1);

                // when going back through rewind history, we may no longer be in the same grouping mode.
                // the user wants to go back to the beatmap first and foremost, so the most important thing is to find a panel that corresponds to the beatmap.
                // going back to the same group is a nice-to-have, but a secondary concern.
                var previousBeatmapItem = carouselItems.Where(i => i.Model is GroupedBeatmap gb && gb.Beatmap.Equals(previousBeatmap.Beatmap))
                                                       .MaxBy(i => ((GroupedBeatmap)i.Model).Group == previousBeatmap.Group);

                if (previousBeatmapItem == null)
                    return false;

                if (CurrentSelection is GroupedBeatmap groupedBeatmap)
                {
                    if (randomAlgorithm.Value == RandomSelectAlgorithm.RandomPermutation)
                        previouslyVisitedRandomBeatmaps.Remove(groupedBeatmap.Beatmap);

                    if (CurrentSelectionItem == null)
                        playSpinSample(0);
                    else
                        playSpinSample(visiblePanelCountBetweenItems(previousBeatmapItem, CurrentSelectionItem));
                }

                RequestSelection((GroupedBeatmap)previousBeatmapItem.Model);
                return true;
            }

            return false;
        }

        private double visiblePanelCountBetweenItems(CarouselItem item1, CarouselItem item2) => Math.Ceiling(Math.Abs(item1.CarouselYPosition - item2.CarouselYPosition) / PanelBeatmapSet.HEIGHT);

        private void playSpinSample(double distance)
        {
            var chan = spinSample?.GetChannel();

            if (chan != null)
            {
                chan.Frequency.Value = 1f + Math.Clamp(distance / 200, 0, 1);
                chan.Play();
            }

            randomSelectSample?.Play();
        }

        #endregion
    }

    /// <summary>
    /// Defines a grouping header for a set of carousel items.
    /// </summary>
    public record GroupDefinition
    {
        /// <summary>
        /// The order of this group in the carousel, sorted using ascending order.
        /// </summary>
        public int Order { get; }

        /// <summary>
        /// The title of this group.
        /// </summary>
        public LocalisableString Title { get; }

        private readonly LocalisableString uncasedTitle;

        public GroupDefinition(int order, LocalisableString title)
        {
            Order = order;
            Title = title;
            uncasedTitle = title.ToLower().ToString();
        }

        public virtual bool Equals(GroupDefinition? other) => uncasedTitle == other?.uncasedTitle;

        public override int GetHashCode() => HashCode.Combine(uncasedTitle);
    }

    /// <summary>
    /// Defines a grouping header for a set of carousel items grouped by star difficulty.
    /// </summary>
    public record StarDifficultyGroupDefinition(int Order, LocalisableString Title, StarDifficulty Difficulty) : GroupDefinition(Order, Title);

    /// <summary>
    /// Defines a grouping header for a set of carousel items grouped by achieved rank.
    /// </summary>
    public record RankDisplayGroupDefinition(ScoreRank Rank) : GroupDefinition(-(int)Rank, Rank.GetDescription());

    /// <summary>
    /// Used to represent a portion of a <see cref="BeatmapSetInfo"/> under a <see cref="GroupDefinition"/>.
    /// The purpose of this model is to support splitting beatmap sets apart when the active grouping mode demands it.
    /// </summary>
    public record GroupedBeatmapSet([UsedImplicitly] GroupDefinition? Group, BeatmapSetInfo BeatmapSet);

    /// <summary>
    /// Used to represent a <see cref="Beatmap"/> under a <see cref="GroupDefinition"/>.
    /// The purpose of this model is to support showing multiple copies of a beatmap, which can occur if a beatmap appears in multiple groups
    /// (most prominently, collections group mode).
    /// </summary>
    public record GroupedBeatmap(GroupDefinition? Group, BeatmapInfo Beatmap);
}<|MERGE_RESOLUTION|>--- conflicted
+++ resolved
@@ -13,11 +13,8 @@
 using osu.Framework.Audio;
 using osu.Framework.Audio.Sample;
 using osu.Framework.Bindables;
-<<<<<<< HEAD
 using osu.Framework.Extensions.LocalisationExtensions;
-=======
 using osu.Framework.Extensions;
->>>>>>> 1f7aa2fe
 using osu.Framework.Graphics;
 using osu.Framework.Graphics.Containers;
 using osu.Framework.Graphics.Pooling;
@@ -1104,7 +1101,7 @@
     /// <summary>
     /// Defines a grouping header for a set of carousel items grouped by achieved rank.
     /// </summary>
-    public record RankDisplayGroupDefinition(ScoreRank Rank) : GroupDefinition(-(int)Rank, Rank.GetDescription());
+    public record RankDisplayGroupDefinition(ScoreRank Rank) : GroupDefinition(-(int)Rank, Rank.GetLocalisableDescription());
 
     /// <summary>
     /// Used to represent a portion of a <see cref="BeatmapSetInfo"/> under a <see cref="GroupDefinition"/>.
