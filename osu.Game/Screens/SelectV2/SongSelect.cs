--- conflicted
+++ resolved
@@ -48,13 +48,9 @@
 
         private BeatmapCarousel carousel = null!;
 
-<<<<<<< HEAD
-        private BeatmapMainWedge mainWedge = null!;
+        private BeatmapInfoWedge infoWedge = null!;
         private BeatmapWedgesArea wedgesArea = null!;
         private FillFlowContainer wedgesContainer = null!;
-=======
-        private BeatmapInfoWedge infoWedge = null!;
->>>>>>> ffeb4b8a
 
         public override bool ShowFooter => true;
 
@@ -112,12 +108,8 @@
                                             Direction = FillDirection.Vertical,
                                             Children = new Drawable[]
                                             {
-<<<<<<< HEAD
-                                                new ShearAlignedDrawable(shear, mainWedge = new BeatmapMainWedge()),
+                                                new ShearAlignedDrawable(shear, infoWedge = new BeatmapInfoWedge()),
                                                 new ShearAlignedDrawable(shear, wedgesArea = new BeatmapWedgesArea()),
-=======
-                                                new ShearAlignedDrawable(shear, infoWedge = new BeatmapInfoWedge()),
->>>>>>> ffeb4b8a
                                             },
                                         },
                                         Empty(),
@@ -168,12 +160,8 @@
 
             Beatmap.BindValueChanged(onBeatmapChanged, true);
 
-<<<<<<< HEAD
-            mainWedge.Show();
+            infoWedge.Show();
             wedgesArea.Show();
-=======
-            infoWedge.Show();
->>>>>>> ffeb4b8a
 
             modSelectOverlay.State.BindValueChanged(onModSelectStateChanged, true);
             modSelectOverlay.SelectedMods.BindTo(Mods);
@@ -189,12 +177,8 @@
 
             carousel.VisuallyFocusSelected = false;
 
-<<<<<<< HEAD
-            mainWedge.Show();
+            infoWedge.Show();
             wedgesArea.Show();
-=======
-            infoWedge.Show();
->>>>>>> ffeb4b8a
 
             // required due to https://github.com/ppy/osu-framework/issues/3218
             modSelectOverlay.SelectedMods.Disabled = false;
@@ -209,28 +193,20 @@
 
             modSelectOverlay.SelectedMods.UnbindFrom(Mods);
 
-<<<<<<< HEAD
-            mainWedge.Hide();
+            infoWedge.Hide();
             wedgesArea.Hide();
-=======
+
+            carousel.VisuallyFocusSelected = true;
+
+            base.OnSuspending(e);
+        }
+
+        public override bool OnExiting(ScreenExitEvent e)
+        {
+            this.FadeOut(fade_duration, Easing.OutQuint);
+
             infoWedge.Hide();
->>>>>>> ffeb4b8a
-
-            carousel.VisuallyFocusSelected = true;
-
-            base.OnSuspending(e);
-        }
-
-        public override bool OnExiting(ScreenExitEvent e)
-        {
-            this.FadeOut(fade_duration, Easing.OutQuint);
-
-<<<<<<< HEAD
-            mainWedge.Hide();
             wedgesArea.Hide();
-=======
-            infoWedge.Hide();
->>>>>>> ffeb4b8a
 
             return base.OnExiting(e);
         }
@@ -300,7 +276,7 @@
         protected override void Update()
         {
             base.Update();
-            wedgesArea.Height = wedgesContainer.DrawHeight - mainWedge.LayoutSize.Y - 4;
+            wedgesArea.Height = wedgesContainer.DrawHeight - infoWedge.LayoutSize.Y - 4;
         }
     }
 }