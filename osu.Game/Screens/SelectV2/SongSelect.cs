// Copyright (c) ppy Pty Ltd <contact@ppy.sh>. Licensed under the MIT Licence.
// See the LICENCE file in the repository root for full licence text.

using System;
using System.Collections.Generic;
using osu.Framework.Allocation;
using osu.Framework.Bindables;
using osu.Framework.Extensions.Color4Extensions;
using osu.Framework.Graphics;
using osu.Framework.Graphics.Colour;
using osu.Framework.Graphics.Containers;
using osu.Framework.Graphics.Cursor;
using osu.Framework.Graphics.Shapes;
using osu.Framework.Screens;
using osu.Game.Beatmaps;
using osu.Game.Graphics.Containers;
using osu.Game.Overlays;
using osu.Game.Overlays.Mods;
using osu.Game.Screens.Footer;
using osu.Game.Screens.Menu;
using osu.Game.Screens.Play;
using osu.Game.Screens.Select;
using osu.Game.Screens.SelectV2.Footer;
using osuTK;
using osuTK.Graphics;

namespace osu.Game.Screens.SelectV2
{
    /// <summary>
    /// This screen is intended to house all components introduced in the new song select design to add transitions and examine the overall look.
    /// This will be gradually built upon and ultimately replace <see cref="Select.SongSelect"/> once everything is in place.
    /// </summary>
    public abstract partial class SongSelect : ScreenWithBeatmapBackground
    {
        private const float logo_scale = 0.4f;

        public const float WEDGE_CONTENT_MARGIN = 60f;
        public const double ENTER_DURATION = 600;

        private const double fade_duration = 300;

        private static readonly Vector2 shear = new Vector2(OsuGame.SHEAR, 0);

        private readonly ModSelectOverlay modSelectOverlay = new UserModSelectOverlay();

        [Cached]
        private readonly OverlayColourProvider colourProvider = new OverlayColourProvider(OverlayColourScheme.Aquamarine);

        private BeatmapCarousel carousel = null!;

<<<<<<< HEAD
        private BeatmapMainWedge mainWedge = null!;
=======
        private BeatmapInfoWedge infoWedge = null!;
>>>>>>> 446c31d3
        private BeatmapWedgesArea wedgesArea = null!;
        private FillFlowContainer wedgesContainer = null!;

        public override bool ShowFooter => true;

        [Resolved]
        private BeatmapManager beatmaps { get; set; } = null!;

        [Resolved]
        private OsuLogo? logo { get; set; }

        public override IReadOnlyList<ScreenFooterButton> CreateFooterButtons() => new ScreenFooterButton[]
        {
            new ScreenFooterButtonMods(modSelectOverlay) { Current = Mods },
            new ScreenFooterButtonRandom(),
            new ScreenFooterButtonOptions(),
        };

        [BackgroundDependencyLoader]
        private void load()
        {
            AddRangeInternal(new Drawable[]
            {
                new Box
                {
                    RelativeSizeAxes = Axes.Both,
                    Colour = ColourInfo.GradientVertical(Color4.Black, Color4.Black.Opacity(0f)),
                    Height = (float)Math.Sqrt(0.5f),
                },
                new Container
                {
                    RelativeSizeAxes = Axes.Both,
                    Padding = new MarginPadding { Bottom = ScreenFooter.HEIGHT },
                    Child = new PopoverContainer
                    {
                        RelativeSizeAxes = Axes.Both,
                        Children = new Drawable[]
                        {
                            new GridContainer // used for max width implementation
                            {
                                RelativeSizeAxes = Axes.Both,
                                ColumnDimensions = new[]
                                {
<<<<<<< HEAD
=======
                                    new Dimension(GridSizeMode.Relative, 0.5f),
>>>>>>> 446c31d3
                                    new Dimension(),
                                    new Dimension(GridSizeMode.Relative, 0.5f, maxSize: 750),
                                },
                                Content = new[]
                                {
<<<<<<< HEAD
                                    new Drawable[]
=======
                                    new[]
>>>>>>> 446c31d3
                                    {
                                        wedgesContainer = new FillFlowContainer
                                        {
                                            RelativeSizeAxes = Axes.Both,
                                            Margin = new MarginPadding { Left = -20 },
                                            Spacing = new Vector2(0f, 4f),
                                            Direction = FillDirection.Vertical,
                                            Children = new Drawable[]
                                            {
<<<<<<< HEAD
                                                new ShearAlignedDrawable(shear, mainWedge = new BeatmapMainWedge()),
                                                new ShearAlignedDrawable(shear, wedgesArea = new BeatmapWedgesArea()),
                                            },
                                        },
=======
                                                new ShearAlignedDrawable(shear, infoWedge = new BeatmapInfoWedge()),
                                                new ShearAlignedDrawable(shear, wedgesArea = new BeatmapWedgesArea()),
                                            },
                                        },
                                        Empty(),
>>>>>>> 446c31d3
                                        new Container
                                        {
                                            RelativeSizeAxes = Axes.Both,
                                            Child = carousel = new BeatmapCarousel
                                            {
                                                RequestSelectBeatmap = b => Beatmap.Value = beatmaps.GetWorkingBeatmap(b),
                                                RequestPresentBeatmap = _ => OnStart(),
                                                RelativeSizeAxes = Axes.Both
                                            },
                                        },
                                    },
                                }
                            },
                        }
                    },
                },
                modSelectOverlay,
            });
        }

        /// <summary>
        /// Set the query to the search text box.
        /// </summary>
        /// <param name="query">The string to search.</param>
        public void Search(string query)
        {
            carousel.Filter(new FilterCriteria
            {
                // TODO: this should only set the text of the current criteria, not use a completely new criteria.
                SearchText = query,
            });
        }

        /// <summary>
        /// Called when a selection is made.
        /// </summary>
        /// <returns>If a resultant action occurred that takes the user away from SongSelect.</returns>
        protected abstract bool OnStart();

        public override void OnEntering(ScreenTransitionEvent e)
        {
            base.OnEntering(e);

            this.FadeIn();

            Beatmap.BindValueChanged(onBeatmapChanged, true);

<<<<<<< HEAD
            mainWedge.Show();
=======
            infoWedge.Show();
>>>>>>> 446c31d3
            wedgesArea.Show();

            modSelectOverlay.State.BindValueChanged(onModSelectStateChanged, true);
            modSelectOverlay.SelectedMods.BindTo(Mods);

            updateScreenBackground();
        }

        public override void OnResuming(ScreenTransitionEvent e)
        {
            base.OnResuming(e);

            this.FadeIn(fade_duration, Easing.OutQuint);

            carousel.VisuallyFocusSelected = false;

<<<<<<< HEAD
            mainWedge.Show();
=======
            infoWedge.Show();
>>>>>>> 446c31d3
            wedgesArea.Show();

            // required due to https://github.com/ppy/osu-framework/issues/3218
            modSelectOverlay.SelectedMods.Disabled = false;
            modSelectOverlay.SelectedMods.BindTo(Mods);

            updateScreenBackground();
        }

        public override void OnSuspending(ScreenTransitionEvent e)
        {
            this.FadeOut(fade_duration, Easing.OutQuint);

            modSelectOverlay.SelectedMods.UnbindFrom(Mods);

<<<<<<< HEAD
            mainWedge.Hide();
=======
            infoWedge.Hide();
>>>>>>> 446c31d3
            wedgesArea.Hide();

            carousel.VisuallyFocusSelected = true;

            base.OnSuspending(e);
        }

        public override bool OnExiting(ScreenExitEvent e)
        {
            this.FadeOut(fade_duration, Easing.OutQuint);

<<<<<<< HEAD
            mainWedge.Hide();
=======
            infoWedge.Hide();
>>>>>>> 446c31d3
            wedgesArea.Hide();

            return base.OnExiting(e);
        }

        protected override void LogoArriving(OsuLogo logo, bool resuming)
        {
            base.LogoArriving(logo, resuming);

            if (logo.Alpha > 0.8f)
                Footer?.StartTrackingLogo(logo, 400, Easing.OutQuint);
            else
            {
                logo.Hide();
                logo.ScaleTo(0.2f);
                Footer?.StartTrackingLogo(logo);
            }

            logo.FadeIn(240, Easing.OutQuint);
            logo.ScaleTo(logo_scale, 240, Easing.OutQuint);

            logo.Action = () =>
            {
                OnStart();
                return false;
            };
        }

        protected override void LogoSuspending(OsuLogo logo)
        {
            base.LogoSuspending(logo);
            Footer?.StopTrackingLogo();
        }

        protected override void LogoExiting(OsuLogo logo)
        {
            base.LogoExiting(logo);
            Scheduler.AddDelayed(() => Footer?.StopTrackingLogo(), 120);
            logo.ScaleTo(0.2f, 120, Easing.Out);
            logo.FadeOut(120, Easing.Out);
        }

        private void onBeatmapChanged(ValueChangedEvent<WorkingBeatmap> b)
        {
            if (this.IsCurrentScreen())
                updateScreenBackground();
        }

        private void updateScreenBackground()
        {
            ApplyToBackground(backgroundModeBeatmap =>
            {
                backgroundModeBeatmap.Beatmap = Beatmap.Value;
                backgroundModeBeatmap.DimWhenUserSettingsIgnored.Value = 0.25f;
                backgroundModeBeatmap.IgnoreUserSettings.Value = true;
                backgroundModeBeatmap.FadeColour(Color4.White, 250);
            });
        }

        private void onModSelectStateChanged(ValueChangedEvent<Visibility> v)
        {
            if (v.NewValue == Visibility.Visible)
                logo?.ScaleTo(0f, 400, Easing.OutQuint).FadeTo(0f, 200, Easing.OutQuint);
            else
                logo?.ScaleTo(logo_scale, 400, Easing.OutQuint).FadeTo(1f, 200, Easing.OutQuint);
        }

        protected override void Update()
        {
            base.Update();
<<<<<<< HEAD
            wedgesArea.Height = wedgesContainer.DrawHeight - mainWedge.LayoutSize.Y - 4;
=======
            wedgesArea.Height = wedgesContainer.DrawHeight - infoWedge.LayoutSize.Y - 4;
>>>>>>> 446c31d3
        }
    }
}<|MERGE_RESOLUTION|>--- conflicted
+++ resolved
@@ -48,11 +48,7 @@
 
         private BeatmapCarousel carousel = null!;
 
-<<<<<<< HEAD
-        private BeatmapMainWedge mainWedge = null!;
-=======
         private BeatmapInfoWedge infoWedge = null!;
->>>>>>> 446c31d3
         private BeatmapWedgesArea wedgesArea = null!;
         private FillFlowContainer wedgesContainer = null!;
 
@@ -96,20 +92,13 @@
                                 RelativeSizeAxes = Axes.Both,
                                 ColumnDimensions = new[]
                                 {
-<<<<<<< HEAD
-=======
                                     new Dimension(GridSizeMode.Relative, 0.5f),
->>>>>>> 446c31d3
                                     new Dimension(),
                                     new Dimension(GridSizeMode.Relative, 0.5f, maxSize: 750),
                                 },
                                 Content = new[]
                                 {
-<<<<<<< HEAD
-                                    new Drawable[]
-=======
                                     new[]
->>>>>>> 446c31d3
                                     {
                                         wedgesContainer = new FillFlowContainer
                                         {
@@ -119,18 +108,11 @@
                                             Direction = FillDirection.Vertical,
                                             Children = new Drawable[]
                                             {
-<<<<<<< HEAD
-                                                new ShearAlignedDrawable(shear, mainWedge = new BeatmapMainWedge()),
-                                                new ShearAlignedDrawable(shear, wedgesArea = new BeatmapWedgesArea()),
-                                            },
-                                        },
-=======
                                                 new ShearAlignedDrawable(shear, infoWedge = new BeatmapInfoWedge()),
                                                 new ShearAlignedDrawable(shear, wedgesArea = new BeatmapWedgesArea()),
                                             },
                                         },
                                         Empty(),
->>>>>>> 446c31d3
                                         new Container
                                         {
                                             RelativeSizeAxes = Axes.Both,
@@ -178,11 +160,7 @@
 
             Beatmap.BindValueChanged(onBeatmapChanged, true);
 
-<<<<<<< HEAD
-            mainWedge.Show();
-=======
             infoWedge.Show();
->>>>>>> 446c31d3
             wedgesArea.Show();
 
             modSelectOverlay.State.BindValueChanged(onModSelectStateChanged, true);
@@ -199,11 +177,7 @@
 
             carousel.VisuallyFocusSelected = false;
 
-<<<<<<< HEAD
-            mainWedge.Show();
-=======
             infoWedge.Show();
->>>>>>> 446c31d3
             wedgesArea.Show();
 
             // required due to https://github.com/ppy/osu-framework/issues/3218
@@ -219,11 +193,7 @@
 
             modSelectOverlay.SelectedMods.UnbindFrom(Mods);
 
-<<<<<<< HEAD
-            mainWedge.Hide();
-=======
             infoWedge.Hide();
->>>>>>> 446c31d3
             wedgesArea.Hide();
 
             carousel.VisuallyFocusSelected = true;
@@ -235,11 +205,7 @@
         {
             this.FadeOut(fade_duration, Easing.OutQuint);
 
-<<<<<<< HEAD
-            mainWedge.Hide();
-=======
             infoWedge.Hide();
->>>>>>> 446c31d3
             wedgesArea.Hide();
 
             return base.OnExiting(e);
@@ -310,11 +276,7 @@
         protected override void Update()
         {
             base.Update();
-<<<<<<< HEAD
-            wedgesArea.Height = wedgesContainer.DrawHeight - mainWedge.LayoutSize.Y - 4;
-=======
             wedgesArea.Height = wedgesContainer.DrawHeight - infoWedge.LayoutSize.Y - 4;
->>>>>>> 446c31d3
         }
     }
 }