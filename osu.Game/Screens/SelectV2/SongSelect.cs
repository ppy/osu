// Copyright (c) ppy Pty Ltd <contact@ppy.sh>. Licensed under the MIT Licence.
// See the LICENCE file in the repository root for full licence text.

using System;
using System.Collections.Generic;
using System.Diagnostics;
using System.Linq;
using osu.Framework.Allocation;
using osu.Framework.Audio;
using osu.Framework.Audio.Sample;
using osu.Framework.Audio.Track;
using osu.Framework.Bindables;
using osu.Framework.Extensions.Color4Extensions;
using osu.Framework.Graphics;
using osu.Framework.Graphics.Colour;
using osu.Framework.Graphics.Containers;
using osu.Framework.Graphics.Cursor;
using osu.Framework.Graphics.Shapes;
using osu.Framework.Graphics.Sprites;
using osu.Framework.Input.Bindings;
using osu.Framework.Input.Events;
using osu.Framework.Input.StateChanges;
using osu.Framework.Logging;
using osu.Framework.Screens;
using osu.Framework.Threading;
using osu.Game.Beatmaps;
using osu.Game.Collections;
using osu.Game.Configuration;
using osu.Game.Database;
using osu.Game.Graphics.Carousel;
using osu.Game.Graphics.Containers;
using osu.Game.Graphics.Cursor;
using osu.Game.Graphics.UserInterface;
using osu.Game.Input.Bindings;
using osu.Game.Localisation;
using osu.Game.Online.API;
using osu.Game.Overlays;
using osu.Game.Overlays.Mods;
using osu.Game.Overlays.Volume;
using osu.Game.Rulesets.Mods;
using osu.Game.Scoring;
using osu.Game.Screens.Footer;
using osu.Game.Screens.Menu;
using osu.Game.Screens.Play;
using osu.Game.Screens.Ranking;
using osu.Game.Screens.Select;
using osu.Game.Skinning;
using osu.Game.Utils;
using osuTK;
using osuTK.Graphics;
using osuTK.Input;

namespace osu.Game.Screens.SelectV2
{
    /// <summary>
    /// This screen is intended to house all components introduced in the new song select design to add transitions and examine the overall look.
    /// This will be gradually built upon and ultimately replace <see cref="Select.SongSelect"/> once everything is in place.
    /// </summary>
    [Cached(typeof(ISongSelect))]
    public abstract partial class SongSelect : ScreenWithBeatmapBackground, IKeyBindingHandler<GlobalAction>, ISongSelect
    {
        // this is intentionally slightly higher than key repeat, but low enough to not impede user experience.
        // this avoids rapid churn loading when iterating the carousel using keyboard.
        public const int SELECTION_DEBOUNCE = 100;

        private const float logo_scale = 0.4f;
        private const double fade_duration = 300;

        public const float WEDGE_CONTENT_MARGIN = CORNER_RADIUS_HIDE_OFFSET + OsuGame.SCREEN_EDGE_MARGIN;
        public const float CORNER_RADIUS_HIDE_OFFSET = 20f;
        public const float ENTER_DURATION = 600;

        /// <summary>
        /// Whether this song select instance should take control of the global track,
        /// applying looping and preview offsets.
        /// </summary>
        protected bool ControlGlobalMusic { get; init; } = true;

        // Colour scheme for mod overlay is left as default (green) to match mods button.
        // Not sure about this, but we'll iterate based on feedback.
        private readonly ModSelectOverlay modSelectOverlay = new UserModSelectOverlay
        {
            ShowPresets = true,
        };

        private ModSpeedHotkeyHandler modSpeedHotkeyHandler = null!;

        // Blue is the most neutral choice, so I'm using that for now.
        // Purple makes the most sense to match the "gameplay" flow, but it's a bit too strong for the current design.
        // TODO: Colour scheme choice should probably be customisable by the user.
        [Cached]
        private readonly OverlayColourProvider colourProvider = new OverlayColourProvider(OverlayColourScheme.Blue);

        [Cached]
        private readonly BeatmapCollectionStore beatmapCollectionStore = new BeatmapCollectionStore();

        private IBindableList<Live<BeatmapCollection>> collections = null!;

        private BeatmapCarousel carousel = null!;

        private FilterControl filterControl = null!;
        private BeatmapTitleWedge titleWedge = null!;
        private BeatmapDetailsArea detailsArea = null!;
        private FillFlowContainer wedgesContainer = null!;
        private Box rightGradientBackground = null!;
        private Container mainContent = null!;
        private SkinnableContainer skinnableContent = null!;

        private NoResultsPlaceholder noResultsPlaceholder = null!;

        public override bool? ApplyModTrackAdjustments => true;

        public override bool ShowFooter => true;

        private Sample? errorSample;

        [Resolved]
        private OsuGameBase? game { get; set; }

        [Resolved]
        private OsuLogo? logo { get; set; }

        [Resolved]
        private BeatmapSetOverlay? beatmapOverlay { get; set; }

        [Resolved]
        private BeatmapManager beatmaps { get; set; } = null!;

        [Resolved]
        private IAPIProvider api { get; set; } = null!;

        [Resolved]
        private ManageCollectionsDialog? collectionsDialog { get; set; }

        [Resolved]
        private DifficultyRecommender? difficultyRecommender { get; set; }

        [Resolved]
        private IDialogOverlay? dialogOverlay { get; set; }

        [Cached]
        private RealmPopulatingOnlineLookupSource onlineLookupSource = new RealmPopulatingOnlineLookupSource();

        private Bindable<bool> configBackgroundBlur = null!;

        [BackgroundDependencyLoader]
        private void load(AudioManager audio, OsuConfigManager config)
        {
            errorSample = audio.Samples.Get(@"UI/generic-error");

            AddInternal(beatmapCollectionStore);

            AddRangeInternal(new Drawable[]
            {
                new GlobalScrollAdjustsVolume(),
                onlineLookupSource,
                mainContent = new Container
                {
                    Anchor = Anchor.Centre,
                    Origin = Anchor.Centre,
                    RelativeSizeAxes = Axes.Both,
                    Padding = new MarginPadding { Bottom = ScreenFooter.HEIGHT },
                    Child = new OsuContextMenuContainer
                    {
                        RelativeSizeAxes = Axes.Both,
                        Child = new PopoverContainer
                        {
                            RelativeSizeAxes = Axes.Both,
                            Children = new Drawable[]
                            {
                                new Box
                                {
                                    RelativeSizeAxes = Axes.Both,
                                    Width = 0.6f,
                                    Colour = ColourInfo.GradientHorizontal(Color4.Black.Opacity(0.3f), Color4.Black.Opacity(0f)),
                                },
                                mainGridContainer = new GridContainer // used for max width implementation
                                {
                                    RelativeSizeAxes = Axes.Both,
                                    Content = new[]
                                    {
                                        new[]
                                        {
                                            new Container
                                            {
                                                RelativeSizeAxes = Axes.Both,
                                                // Ensure the left components are on top of the carousel both visually (although they should never overlay)
                                                // but more importantly, for input purposes to allow the scroll-to-selection logic to override carousel's
                                                // screen-wide scroll handling.
                                                Depth = float.MinValue,
                                                Shear = OsuGame.SHEAR,
                                                Padding = new MarginPadding
                                                {
                                                    Top = -CORNER_RADIUS_HIDE_OFFSET,
                                                    Left = -CORNER_RADIUS_HIDE_OFFSET,
                                                },
                                                Children = new Drawable[]
                                                {
                                                    new Container
                                                    {
                                                        // Pad enough to only reset scroll when well into the left wedge areas.
                                                        Padding = new MarginPadding { Right = 40 },
                                                        RelativeSizeAxes = Axes.Both,
                                                        Child = new Select.SongSelect.LeftSideInteractionContainer(() => carousel.ScrollToSelection())
                                                        {
                                                            RelativeSizeAxes = Axes.Both,
                                                        },
                                                    },
                                                    wedgesContainer = new FillFlowContainer
                                                    {
                                                        RelativeSizeAxes = Axes.Both,
                                                        Spacing = new Vector2(0f, 4f),
                                                        Direction = FillDirection.Vertical,
                                                        Children = new Drawable[]
                                                        {
                                                            new ShearAligningWrapper(titleWedge = new BeatmapTitleWedge()),
                                                            new ShearAligningWrapper(detailsArea = new BeatmapDetailsArea()),
                                                        },
                                                    },
                                                }
                                            },
                                            Empty(),
                                            new Container
                                            {
                                                RelativeSizeAxes = Axes.Both,
                                                Children = new Drawable[]
                                                {
                                                    rightGradientBackground = new Box
                                                    {
                                                        Anchor = Anchor.TopRight,
                                                        Origin = Anchor.TopRight,
                                                        Colour = ColourInfo.GradientHorizontal(Color4.Black.Opacity(0.0f), Color4.Black.Opacity(0.5f)),
                                                        RelativeSizeAxes = Axes.Both,
                                                    },
                                                    new Container
                                                    {
                                                        RelativeSizeAxes = Axes.Both,
                                                        Padding = new MarginPadding
                                                        {
                                                            Top = FilterControl.HEIGHT_FROM_SCREEN_TOP + 5,
                                                            Bottom = 5,
                                                        },
                                                        Children = new Drawable[]
                                                        {
                                                            carousel = new BeatmapCarousel
                                                            {
                                                                BleedTop = FilterControl.HEIGHT_FROM_SCREEN_TOP + 5,
                                                                BleedBottom = ScreenFooter.HEIGHT + 5,
                                                                RelativeSizeAxes = Axes.Both,
                                                                RequestPresentBeatmap = b => SelectAndRun(b, OnStart),
                                                                RequestSelection = queueBeatmapSelection,
                                                                RequestRecommendedSelection = requestRecommendedSelection,
                                                                NewItemsPresented = newItemsPresented,
                                                            },
                                                            noResultsPlaceholder = new NoResultsPlaceholder
                                                            {
                                                                RequestClearFilterText = () => filterControl.Search(string.Empty)
                                                            }
                                                        }
                                                    },
                                                    filterControl = new FilterControl
                                                    {
                                                        Anchor = Anchor.TopRight,
                                                        Origin = Anchor.TopRight,
                                                        RelativeSizeAxes = Axes.X,
                                                    },
                                                }
                                            },
                                        },
                                    }
                                },
                            }
                        },
                    }
                },
                skinnableContent = new SkinnableContainer(new GlobalSkinnableContainerLookup(GlobalSkinnableContainers.SongSelect))
                {
                    Anchor = Anchor.Centre,
                    Origin = Anchor.Centre,
                    RelativeSizeAxes = Axes.Both,
                },
                modSpeedHotkeyHandler = new ModSpeedHotkeyHandler(),
                modSelectOverlay,
            });

            configBackgroundBlur = config.GetBindable<bool>(OsuSetting.SongSelectBackgroundBlur);
            configBackgroundBlur.BindValueChanged(e =>
            {
                if (!this.IsCurrentScreen())
                    return;

                updateBackgroundDim();
            });

            collections = beatmapCollectionStore.GetLiveCollections();
        }

        private void requestRecommendedSelection(IEnumerable<BeatmapInfo> b)
        {
            queueBeatmapSelection(difficultyRecommender?.GetRecommendedBeatmap(b) ?? b.First());
        }

        /// <summary>
        /// Called when a selection is made to progress away from the song select screen.
        ///
        /// This is the default action which should be provided to <see cref="SelectAndRun"/>.
        /// </summary>
        protected abstract void OnStart();

        public override IReadOnlyList<ScreenFooterButton> CreateFooterButtons() => new ScreenFooterButton[]
        {
            new FooterButtonMods(modSelectOverlay)
            {
                Hotkey = GlobalAction.ToggleModSelection,
                Current = Mods,
                RequestDeselectAllMods = () => Mods.Value = Array.Empty<Mod>()
            },
            new FooterButtonRandom
            {
                NextRandom = () =>
                {
                    if (!carousel.NextRandom())
                        errorSample?.Play();
                },
                PreviousRandom = () =>
                {
                    if (!carousel.PreviousRandom())
                        errorSample?.Play();
                }
            },
            new FooterButtonOptions
            {
                Hotkey = GlobalAction.ToggleBeatmapOptions,
            }
        };

        protected override void LoadComplete()
        {
            base.LoadComplete();

            filterControl.CriteriaChanged += filter;
            collections.BindCollectionChanged((_, _) => filterWithSameCriteria());

            modSelectOverlay.State.BindValueChanged(v =>
            {
                if (!this.IsCurrentScreen())
                    return;

                logo?.FadeTo(v.NewValue == Visibility.Visible ? 0f : 1f, 200, Easing.OutQuint);
            });

            Beatmap.BindValueChanged(_ =>
            {
                if (!this.IsCurrentScreen())
                    return;

                ensureGlobalBeatmapValid();

                ensurePlayingSelected();
                updateBackgroundDim();
                updateWedgeVisibility();
            });
        }

        protected override void Update()
        {
            base.Update();

            detailsArea.Height = wedgesContainer.DrawHeight - titleWedge.LayoutSize.Y - 4;

            float widescreenBonusWidth = Math.Max(0, DrawWidth / DrawHeight - 2f);

            mainGridContainer.ColumnDimensions = new[]
            {
                new Dimension(GridSizeMode.Relative, 0.5f, maxSize: 700 + widescreenBonusWidth * 100),
                new Dimension(),
                new Dimension(GridSizeMode.Relative, 0.5f, minSize: 500, maxSize: 700 + widescreenBonusWidth * 300),
            };
        }

        #region Audio

        [Resolved]
        private MusicController music { get; set; } = null!;

        private readonly WeakReference<ITrack?> lastTrack = new WeakReference<ITrack?>(null);

        /// <summary>
        /// Ensures some music is playing for the current track.
        /// Will resume playback from a manual user pause if the track has changed.
        /// </summary>
        private void ensurePlayingSelected()
        {
            if (!ControlGlobalMusic)
                return;

            ITrack track = music.CurrentTrack;

            bool isNewTrack = !lastTrack.TryGetTarget(out var last) || last != track;

            if (!track.IsRunning && (music.UserPauseRequested != true || isNewTrack))
            {
                Logger.Log($"Song select decided to {nameof(ensurePlayingSelected)}");

                // Only restart playback if a new track.
                // This is important so that when exiting gameplay, the track is not restarted back to the preview point.
                music.Play(isNewTrack);
            }

            lastTrack.SetTarget(track);
        }

        private bool isHandlingLooping;

        private void beginLooping()
        {
            if (!ControlGlobalMusic)
                return;

            Debug.Assert(!isHandlingLooping);

            isHandlingLooping = true;

            ensureTrackLooping(Beatmap.Value, TrackChangeDirection.None);

            music.TrackChanged += ensureTrackLooping;
        }

        private void endLooping()
        {
            // may be called multiple times during screen exit process.
            if (!isHandlingLooping)
                return;

            music.CurrentTrack.Looping = isHandlingLooping = false;

            music.TrackChanged -= ensureTrackLooping;
        }

        private void ensureTrackLooping(IWorkingBeatmap beatmap, TrackChangeDirection changeDirection)
            => beatmap.PrepareTrackForPreview(true);

        #endregion

        #region Selection handling

        private ScheduledDelegate? selectionDebounce;

        /// <summary>
        /// Finalises selection on the given <see cref="BeatmapInfo"/> and runs the provided action if possible.
        /// </summary>
        /// <param name="beatmap">The beatmap which should be selected. If not provided, the current globally selected beatmap will be used.</param>
        /// <param name="startAction">The action to perform if conditions are met to be able to proceed. May not be invoked if in an invalid state.</param>
        public void SelectAndRun(BeatmapInfo beatmap, Action startAction)
        {
            if (!this.IsCurrentScreen())
                return;

            if (!checkBeatmapValidForSelection(beatmap, carousel.Criteria))
                return;

            // To ensure sanity, cancel any pending selection as we are about to force a selection.
            // Carousel selection will update to the forced selection via a call of `ensureGlobalBeatmapValid` below, or when song select becomes current again.
            selectionDebounce?.Cancel();

            // Forced refetch is important here to guarantee correct invalidation across all difficulties (editor specific).
            Beatmap.Value = beatmaps.GetWorkingBeatmap(beatmap, true);

            if (Beatmap.IsDefault)
                return;

            startAction();
        }

        /// <summary>
        /// Prepares the proposed beatmap for global selection based on a carousel user-performed action.
        /// </summary>
        /// <remarks>
        /// Calling this method will:
        /// - Immediately update the selection the carousel.
        /// - After <see cref="SELECTION_DEBOUNCE"/>, update the global beatmap. This in turn causes song select visuals (title, details, leaderboard) to update.
        ///   This debounce is intended to avoid high overheads from churning lookups while a user is changing selection via rapid keyboard operations.
        ///   To complete the operation immediately, call <see cref="finaliseBeatmapSelection"/>.
        /// </remarks>
        /// <param name="beatmap">The beatmap to be selected.</param>
        private void queueBeatmapSelection(BeatmapInfo beatmap)
        {
            if (!this.IsCurrentScreen())
                return;

            carousel.CurrentSelection = beatmap;

            // Debounce consideration is to avoid beatmap churn on key repeat selection.
            selectionDebounce?.Cancel();
            selectionDebounce = Scheduler.AddDelayed(() =>
            {
                if (Beatmap.Value.BeatmapInfo.Equals(beatmap))
                    return;

                Beatmap.Value = beatmaps.GetWorkingBeatmap(beatmap);
            }, SELECTION_DEBOUNCE);
        }

        /// <summary>
        /// If any pending selection exists from <see cref="queueBeatmapSelection"/>, run it immediately.
        /// </summary>
        private void finaliseBeatmapSelection()
        {
            if (selectionDebounce?.State == ScheduledDelegate.RunState.Waiting)
                selectionDebounce?.RunTask();
        }

        private bool ensureGlobalBeatmapValid()
        {
            if (!this.IsCurrentScreen())
                return false;

            finaliseBeatmapSelection();

            // While filtering, let's not ever attempt to change selection.
            // This will be resolved after the filter completes, see `newItemsPresented`.
            if (IsFiltering)
                return false;

            // Refetch to be confident that the current selection is still valid. It may have been deleted or hidden.
            var currentBeatmap = beatmaps.GetWorkingBeatmap(Beatmap.Value.BeatmapInfo, true);
            bool validSelection = checkBeatmapValidForSelection(currentBeatmap.BeatmapInfo, filterControl.CreateCriteria());

            if (validSelection)
            {
                carousel.CurrentSelection = currentBeatmap.BeatmapInfo;
                return true;
            }

            // If there was no beatmap selected, pick a random one.
            if (Beatmap.IsDefault)
            {
                validSelection = carousel.NextRandom();
                finaliseBeatmapSelection();
                return validSelection;
            }

            // If a previous non-default selection became non-valid, it was likely hidden or deleted.
            if (!validSelection)
            {
                // In the case a difficulty was hidden or removed, prefer selecting another difficulty from the same set.
                var activeSet = currentBeatmap.BeatmapSetInfo;
                var criteria = filterControl.CreateCriteria();

                var validBeatmaps = activeSet.Beatmaps.Where(b => checkBeatmapValidForSelection(b, criteria)).ToArray();

                if (validBeatmaps.Any())
                {
                    requestRecommendedSelection(validBeatmaps);
                    return true;
                }
            }

            // If all else fails, use the default beatmap.
            Beatmap.SetDefault();
            finaliseBeatmapSelection();

            return validSelection;
        }

        private bool checkBeatmapValidForSelection(BeatmapInfo beatmap, FilterCriteria? criteria)
        {
            if (criteria == null)
                return false;

            if (!beatmap.AllowGameplayWithRuleset(Ruleset.Value, criteria.AllowConvertedBeatmaps))
                return false;

            if (beatmap.Hidden)
                return false;

            if (beatmap.BeatmapSet == null)
                return false;

            if (beatmap.BeatmapSet.Protected || beatmap.BeatmapSet.DeletePending)
                return false;

            return true;
        }

        #endregion

        #region Transitions

        public override void OnEntering(ScreenTransitionEvent e)
        {
            base.OnEntering(e);

            this.FadeIn();
            onArrivingAtScreen();
        }

        public override void OnResuming(ScreenTransitionEvent e)
        {
            base.OnResuming(e);

            this.FadeIn(fade_duration, Easing.OutQuint);
            onArrivingAtScreen();

            ensureGlobalBeatmapValid();

            if (ControlGlobalMusic)
            {
                // restart playback on returning to song select, regardless.
                // not sure this should be a permanent thing (we may want to leave a user pause paused even on returning)
                music.ResetTrackAdjustments();
                music.Play(requestedByUser: true);
            }
        }

        public override void OnSuspending(ScreenTransitionEvent e)
        {
            carousel.VisuallyFocusSelected = true;

            this.FadeOut(fade_duration, Easing.OutQuint);
            onLeavingScreen();

            base.OnSuspending(e);
        }

        public override bool OnExiting(ScreenExitEvent e)
        {
            this.FadeOut(fade_duration, Easing.OutQuint);
            onLeavingScreen();

            return base.OnExiting(e);
        }

        private void onArrivingAtScreen()
        {
            modSelectOverlay.Beatmap.BindTo(Beatmap);
            // required due to https://github.com/ppy/osu-framework/issues/3218
            modSelectOverlay.SelectedMods.Disabled = false;
            modSelectOverlay.SelectedMods.BindTo(Mods);

            carousel.VisuallyFocusSelected = false;

            updateWedgeVisibility();

            beginLooping();

            ensureGlobalBeatmapValid();

            ensurePlayingSelected();
            updateBackgroundDim();
        }

        private void onLeavingScreen()
        {
            restoreBackground();

            modSelectOverlay.SelectedMods.UnbindFrom(Mods);
            modSelectOverlay.Beatmap.UnbindFrom(Beatmap);

            updateWedgeVisibility();

            endLooping();
        }

        protected override void LogoArriving(OsuLogo logo, bool resuming)
        {
            base.LogoArriving(logo, resuming);

            if (logo.Alpha > 0.8f && resuming)
                Footer?.StartTrackingLogo(logo, 400, Easing.OutQuint);
            else
            {
                logo.Hide();
                logo.ScaleTo(0.2f);
                Footer?.StartTrackingLogo(logo);
            }

            logo.FadeIn(240, Easing.OutQuint);
            logo.ScaleTo(logo_scale, 240, Easing.OutQuint);

            logo.Action = () =>
            {
                SelectAndRun(Beatmap.Value.BeatmapInfo, OnStart);
                return false;
            };
        }

        protected override void LogoSuspending(OsuLogo logo)
        {
            base.LogoSuspending(logo);
            Footer?.StopTrackingLogo();
        }

        protected override void LogoExiting(OsuLogo logo)
        {
            base.LogoExiting(logo);

            Footer?.StopTrackingLogo();

            logo.ScaleTo(0.2f, 120, Easing.Out);
            logo.FadeOut(120, Easing.Out);
        }

        private void updateWedgeVisibility()
        {
            // Ensure we don't show an invalid selection before the carousel has finished initially filtering.
            // This avoids a flicker of a placeholder or invalid beatmap before a proper selection.
            //
            // After the carousel finishes filtering, it will attempt a selection then call this method again.
            if (!CarouselItemsPresented && !checkBeatmapValidForSelection(Beatmap.Value.BeatmapInfo, filterControl.CreateCriteria()))
                return;

            if (carousel.VisuallyFocusSelected)
            {
                titleWedge.Hide();
                detailsArea.Hide();
                filterControl.Hide();
            }
            else
            {
                titleWedge.Show();
                detailsArea.Show();
                filterControl.Show();
            }
        }

        private void updateBackgroundDim() => ApplyToBackground(backgroundModeBeatmap =>
        {
            backgroundModeBeatmap.Beatmap = Beatmap.Value;
            backgroundModeBeatmap.IgnoreUserSettings.Value = true;

            backgroundModeBeatmap.DimWhenUserSettingsIgnored.Value = 0.1f;

            // Required to undo results screen dimming the background.
            // Probably needs more thought because this needs to be in every `ApplyToBackground` currently to restore sane defaults.
            backgroundModeBeatmap.FadeColour(Color4.White, 250);

            backgroundModeBeatmap.BlurAmount.Value = revealingBackground == null && configBackgroundBlur.Value ? 20 : 0f;
        });

        #endregion

        #region Filtering

        /// <summary>
        /// Whether the carousel has finished initial presentation of beatmap panels.
        /// </summary>
        public bool CarouselItemsPresented { get; private set; }

        /// <summary>
        /// Whether the carousel is or will be undergoing a filter operation.
        /// </summary>
        public bool IsFiltering => carousel.IsFiltering || filterDebounce?.State == ScheduledDelegate.RunState.Waiting;

        private const double filter_delay = 250;

        private ScheduledDelegate? filterDebounce;

        private void filterWithSameCriteria()
        {
            if (carousel.Criteria == null)
                return;

            filter(carousel.Criteria);
        }

        private void filter(FilterCriteria criteria)
        {
            filterDebounce?.Cancel();

            // The first filter needs to be applied immediately as this triggers the initial carousel load.
            bool isFirstFilter = filterDebounce == null;

            // Criteria change may have included a ruleset change which made the current selection invalid.
            bool isSelectionValid = checkBeatmapValidForSelection(Beatmap.Value.BeatmapInfo, criteria);

            filterDebounce = Scheduler.AddDelayed(() => carousel.Filter(criteria, !isSelectionValid), isFirstFilter || !isSelectionValid ? 0 : filter_delay);
        }

        private void newItemsPresented(IEnumerable<CarouselItem> carouselItems)
        {
            if (carousel.Criteria == null)
                return;

            CarouselItemsPresented = true;

            int count = carousel.MatchedBeatmapsCount;

            updateNoResultsPlaceholder();

            // Intentionally not localised until we have proper support for this (see https://github.com/ppy/osu-framework/pull/4918
            // but also in this case we want support for formatting a number within a string).
            filterControl.StatusText = count != 1 ? $"{count:#,0} matches" : $"{count:#,0} match";

            ensureGlobalBeatmapValid();

            updateWedgeVisibility();
        }

        private void updateNoResultsPlaceholder()
        {
            int count = carousel.MatchedBeatmapsCount;

            if (count == 0)
            {
                if (noResultsPlaceholder.State.Value == Visibility.Hidden)
                {
                    // Duck audio temporarily when the no results placeholder becomes visible.
                    //
                    // Temporary ducking makes it easier to avoid scenarios where the ducking interacts badly
                    // with other global UI components (like overlays).
                    music.DuckMomentarily(400, new DuckParameters
                    {
                        DuckVolumeTo = 1,
                        DuckCutoffTo = 500,
                        DuckDuration = 250,
                        RestoreDuration = 2000,
                    });
                }

                noResultsPlaceholder.Show();
                noResultsPlaceholder.Filter = carousel.Criteria!;

                rightGradientBackground.ResizeWidthTo(3, 1000, Easing.OutPow10);
            }
            else
            {
                noResultsPlaceholder.Hide();

                rightGradientBackground.ResizeWidthTo(1, 400, Easing.OutPow10);
            }
        }

        #endregion

        #region Input

        private ScheduledDelegate? revealingBackground;

        private GridContainer mainGridContainer = null!;

        protected override bool OnMouseDown(MouseDownEvent e)
        {
            var containingInputManager = GetContainingInputManager();

            // I don't know why this works, but it does.
            // If the carousel panels are hovered, hovered no longer contains the screen.
            // Maybe there's a better way of doing this, but I couldn't immediately find a good setup.
            bool mouseDownPriority = containingInputManager!.HoveredDrawables.Contains(this);

            // Touch input synthesises right clicks, which allow absolute scroll of the carousel.
            // For simplicity, disable this functionality on mobile.
            bool isTouchInput = e.CurrentState.Mouse.LastSource is ISourcedFromTouch;

            if (e.Button == MouseButton.Left && !isTouchInput && mouseDownPriority)
            {
                revealingBackground = Scheduler.AddDelayed(() =>
                {
                    if (containingInputManager.DraggedDrawable != null)
                    {
                        revealingBackground = null;
                        return;
                    }

                    mainContent.ResizeWidthTo(1.2f, 600, Easing.OutQuint);
                    mainContent.ScaleTo(1.2f, 600, Easing.OutQuint);
                    mainContent.FadeOut(200, Easing.OutQuint);

                    skinnableContent.ResizeWidthTo(1.2f, 600, Easing.OutQuint);
                    skinnableContent.ScaleTo(1.2f, 600, Easing.OutQuint);
                    skinnableContent.FadeOut(200, Easing.OutQuint);

                    updateBackgroundDim();

                    Footer?.Hide();
                }, 200);
            }

            return base.OnMouseDown(e);
        }

        protected override void OnMouseUp(MouseUpEvent e)
        {
            restoreBackground();
            base.OnMouseUp(e);
        }

        private void restoreBackground()
        {
            if (revealingBackground == null)
                return;

            if (revealingBackground.State == ScheduledDelegate.RunState.Complete)
            {
                mainContent.ResizeWidthTo(1f, 500, Easing.OutQuint);
                mainContent.ScaleTo(1, 500, Easing.OutQuint);
                mainContent.FadeIn(500, Easing.OutQuint);

                skinnableContent.ResizeWidthTo(1f, 500, Easing.OutQuint);
                skinnableContent.ScaleTo(1, 500, Easing.OutQuint);
                skinnableContent.FadeIn(500, Easing.OutQuint);

                Footer?.Show();
            }

            revealingBackground.Cancel();
            revealingBackground = null;

            updateBackgroundDim();
        }

        public virtual bool OnPressed(KeyBindingPressEvent<GlobalAction> e)
        {
            if (!this.IsCurrentScreen()) return false;

            if (game == null)
                return false;

            var flattenedMods = ModUtils.FlattenMods(game.AvailableMods.Value.SelectMany(kv => kv.Value));

            switch (e.Action)
            {
                case GlobalAction.IncreaseModSpeed:
                    return modSpeedHotkeyHandler.ChangeSpeed(0.05, flattenedMods);

                case GlobalAction.DecreaseModSpeed:
                    return modSpeedHotkeyHandler.ChangeSpeed(-0.05, flattenedMods);
            }

            return false;
        }

        public void OnReleased(KeyBindingReleaseEvent<GlobalAction> e)
        {
        }

        protected override bool OnKeyDown(KeyDownEvent e)
        {
            if (e.Repeat) return false;

            switch (e.Key)
            {
                case Key.Delete:
                    if (e.ShiftPressed)
                    {
                        if (!Beatmap.IsDefault)
                            Delete(Beatmap.Value.BeatmapSetInfo);
                        return true;
                    }

                    break;
            }

            return base.OnKeyDown(e);
        }

        #endregion

        #region Implementation of ISongSelect

        void ISongSelect.Search(string query) => filterControl.Search(query);

        void ISongSelect.PresentScore(ScoreInfo score)
        {
            Debug.Assert(Beatmap.Value.BeatmapInfo.Equals(score.BeatmapInfo));
            Debug.Assert(Ruleset.Value.Equals(score.Ruleset));

            this.Push(new SoloResultsScreen(score));
        }

        #endregion

        #region Beatmap management

        [Resolved]
        private ManageCollectionsDialog? manageCollectionsDialog { get; set; }

        public virtual IEnumerable<OsuMenuItem> GetForwardActions(BeatmapInfo beatmap)
        {
            yield return new OsuMenuItem(GlobalActionKeyBindingStrings.Select, MenuItemType.Highlighted, () => SelectAndRun(beatmap, OnStart))
            {
                Icon = FontAwesome.Solid.Check
            };

            yield return new OsuMenuItemSpacer();

            if (beatmap.OnlineID > 0)
            {
                yield return new OsuMenuItem(CommonStrings.Details, MenuItemType.Standard, () => beatmapOverlay?.FetchAndShowBeatmap(beatmap.OnlineID));

                if (beatmap.GetOnlineURL(api, Ruleset.Value) is string url)
                    yield return new OsuMenuItem(CommonStrings.CopyLink, MenuItemType.Standard, () => (game as OsuGame)?.CopyToClipboard(url));
            }

            yield return new OsuMenuItemSpacer();

            foreach (var i in CreateCollectionMenuActions(beatmap))
                yield return i;
        }

        protected IEnumerable<OsuMenuItem> CreateCollectionMenuActions(BeatmapInfo beatmap)
        {
<<<<<<< HEAD
            var collectionItems = collections.Select(c => new CollectionToggleMenuItem(c, beatmap)).Cast<OsuMenuItem>().ToList();
            collectionItems.Add(new OsuMenuItem("Manage...", MenuItemType.Standard, () => manageCollectionsDialog?.Show()));
=======
            var collectionItems = realm.Realm.All<BeatmapCollection>()
                                       .OrderBy(c => c.Name)
                                       .AsEnumerable()
                                       .Select(c => new CollectionToggleMenuItem(c.ToLive(realm), beatmap)).Cast<OsuMenuItem>().ToList();

            collectionItems.Add(new OsuMenuItem(CommonStrings.Manage, MenuItemType.Standard, () => manageCollectionsDialog?.Show()));

>>>>>>> 3dced347
            yield return new OsuMenuItem(CommonStrings.Collections) { Items = collectionItems };
        }

        public void ManageCollections() => collectionsDialog?.Show();

        public void Delete(BeatmapSetInfo beatmapSet) => dialogOverlay?.Push(new BeatmapDeleteDialog(beatmapSet));

        public void RestoreAllHidden(BeatmapSetInfo beatmapSet)
        {
            foreach (var b in beatmapSet.Beatmaps)
                beatmaps.Restore(b);
        }

        #endregion
    }
}<|MERGE_RESOLUTION|>--- conflicted
+++ resolved
@@ -1000,18 +1000,9 @@
 
         protected IEnumerable<OsuMenuItem> CreateCollectionMenuActions(BeatmapInfo beatmap)
         {
-<<<<<<< HEAD
             var collectionItems = collections.Select(c => new CollectionToggleMenuItem(c, beatmap)).Cast<OsuMenuItem>().ToList();
-            collectionItems.Add(new OsuMenuItem("Manage...", MenuItemType.Standard, () => manageCollectionsDialog?.Show()));
-=======
-            var collectionItems = realm.Realm.All<BeatmapCollection>()
-                                       .OrderBy(c => c.Name)
-                                       .AsEnumerable()
-                                       .Select(c => new CollectionToggleMenuItem(c.ToLive(realm), beatmap)).Cast<OsuMenuItem>().ToList();
-
             collectionItems.Add(new OsuMenuItem(CommonStrings.Manage, MenuItemType.Standard, () => manageCollectionsDialog?.Show()));
 
->>>>>>> 3dced347
             yield return new OsuMenuItem(CommonStrings.Collections) { Items = collectionItems };
         }
 
