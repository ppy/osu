// Copyright (c) ppy Pty Ltd <contact@ppy.sh>. Licensed under the MIT Licence.
// See the LICENCE file in the repository root for full licence text.

using osu.Framework.Localisation;

namespace osu.Game.Localisation
{
    public static class MouseSettingsStrings
    {
        private const string prefix = @"osu.Game.Resources.Localisation.MouseSettings";

        /// <summary>
        /// "Mouse"
        /// </summary>
        public static LocalisableString Mouse => new TranslatableString(getKey(@"mouse"), @"Mouse");

        /// <summary>
        /// "Not applicable in full screen mode"
        /// </summary>
        public static LocalisableString NotApplicableFullscreen => new TranslatableString(getKey(@"not_applicable_full_screen"), @"Not applicable in full screen mode");

        /// <summary>
        /// "High precision mouse"
        /// </summary>
        public static LocalisableString HighPrecisionMouse => new TranslatableString(getKey(@"high_precision_mouse"), @"高精度鼠标");

        /// <summary>
        /// "Attempts to bypass any operation system mouse acceleration. On windows, this is equivalent to what used to be known as &quot;Raw Input&quot;."
        /// </summary>
        public static LocalisableString HighPrecisionMouseTooltip => new TranslatableString(getKey(@"high_precision_mouse_tooltip"), @"Attempts to bypass any operation system mouse acceleration. On windows, this is equivalent to what used to be known as ""Raw Input"".");

        /// <summary>
        /// "Confine mouse cursor to window"
        /// </summary>
        public static LocalisableString ConfineMouseMode => new TranslatableString(getKey(@"confine_mouse_mode"), @"Confine mouse cursor to window");

        /// <summary>
        /// "Disable mouse wheel adjusting volume during gameplay"
        /// </summary>
<<<<<<< HEAD
        public static LocalisableString DisableMouseWheel => new TranslatableString(getKey(@"disable_mouse_wheel"), @"在游戏中禁用鼠标滚轮");
=======
        public static LocalisableString DisableMouseWheelVolumeAdjust => new TranslatableString(getKey(@"disable_mouse_wheel_volume_adjust"), @"Disable mouse wheel adjusting volume during gameplay");

        /// <summary>
        /// "Volume can still be adjusted using the mouse wheel by holding "Alt""
        /// </summary>
        public static LocalisableString DisableMouseWheelVolumeAdjustTooltip => new TranslatableString(getKey(@"disable_mouse_wheel_volume_adjust_tooltip"), @"Volume can still be adjusted using the mouse wheel by holding ""Alt""");
>>>>>>> 9f77529e

        /// <summary>
        /// "Disable mouse buttons during gameplay"
        /// </summary>
        public static LocalisableString DisableMouseButtons => new TranslatableString(getKey(@"disable_mouse_buttons"), @"在游戏中禁用鼠标按钮");

        /// <summary>
        /// "Enable high precision mouse to adjust sensitivity"
        /// </summary>
        public static LocalisableString EnableHighPrecisionForSensitivityAdjust => new TranslatableString(getKey(@"enable_high_precision_for_sensitivity_adjust"), @"Enable high precision mouse to adjust sensitivity");

        /// <summary>
        /// "Cursor sensitivity"
        /// </summary>
        public static LocalisableString CursorSensitivity => new TranslatableString(getKey(@"cursor_sensitivity"), @"Cursor sensitivity");

        /// <summary>
        /// "This setting has known issues on your platform. If you encounter problems, it is recommended to adjust sensitivity externally and keep this disabled for now."
        /// </summary>
        public static LocalisableString HighPrecisionPlatformWarning => new TranslatableString(getKey(@"high_precision_platform_warning"), @"此设置在您的平台上有已知问题。如果您遇到问题，建议您在游戏外调整灵敏度，并暂时禁用此项。");

        private static string getKey(string key) => $@"{prefix}:{key}";
    }
}<|MERGE_RESOLUTION|>--- conflicted
+++ resolved
@@ -37,16 +37,12 @@
         /// <summary>
         /// "Disable mouse wheel adjusting volume during gameplay"
         /// </summary>
-<<<<<<< HEAD
-        public static LocalisableString DisableMouseWheel => new TranslatableString(getKey(@"disable_mouse_wheel"), @"在游戏中禁用鼠标滚轮");
-=======
         public static LocalisableString DisableMouseWheelVolumeAdjust => new TranslatableString(getKey(@"disable_mouse_wheel_volume_adjust"), @"Disable mouse wheel adjusting volume during gameplay");
 
         /// <summary>
         /// "Volume can still be adjusted using the mouse wheel by holding "Alt""
         /// </summary>
         public static LocalisableString DisableMouseWheelVolumeAdjustTooltip => new TranslatableString(getKey(@"disable_mouse_wheel_volume_adjust_tooltip"), @"Volume can still be adjusted using the mouse wheel by holding ""Alt""");
->>>>>>> 9f77529e
 
         /// <summary>
         /// "Disable mouse buttons during gameplay"
