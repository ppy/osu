--- conflicted
+++ resolved
@@ -35,16 +35,12 @@
         public static LocalisableString AutoCursorSize => new TranslatableString(getKey(@"auto_cursor_size"), @"根据谱面物件大小调整光标大小");
 
         /// <summary>
-<<<<<<< HEAD
-        /// "谱面皮肤"
-=======
         /// "Show gameplay cursor during touch input"
         /// </summary>
         public static LocalisableString GameplayCursorDuringTouch => new TranslatableString(getKey(@"gameplay_cursor_during_touch"), @"Show gameplay cursor during touch input");
 
         /// <summary>
-        /// "Beatmap skins"
->>>>>>> 96bcfea2
+        /// "谱面皮肤"
         /// </summary>
         public static LocalisableString BeatmapSkins => new TranslatableString(getKey(@"beatmap_skins"), @"谱面皮肤");
 
