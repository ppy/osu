// Copyright (c) ppy Pty Ltd <contact@ppy.sh>. Licensed under the MIT Licence.
// See the LICENCE file in the repository root for full licence text.

using osu.Framework.Localisation;

namespace osu.Game.Localisation
{
    public static class FirstRunSetupOverlayStrings
    {
        private const string prefix = @"osu.Game.Resources.Localisation.FirstRunSetupOverlay";

        /// <summary>
        /// "Get started"
        /// </summary>
        public static LocalisableString GetStarted => new TranslatableString(getKey(@"get_started"), @"开始");

        /// <summary>
        /// "Click to resume first-run setup at any point"
        /// </summary>
<<<<<<< HEAD
        public static LocalisableString ClickToResumeFirstRunSetupAtAnyPoint => new TranslatableString(getKey(@"click_to_resume_first_run_setup_at_any_point"), @"点击这里即可继续设置");
=======
        public static LocalisableString ClickToResumeFirstRunSetupAtAnyPoint =>
            new TranslatableString(getKey(@"click_to_resume_first_run_setup_at_any_point"), @"Click to resume first-run setup at any point");
>>>>>>> 054a82d1

        /// <summary>
        /// "First-run setup"
        /// </summary>
        public static LocalisableString FirstRunSetupTitle => new TranslatableString(getKey(@"first_run_setup_title"), @"设置向导");

        /// <summary>
        /// "Set up osu! to suit you"
        /// </summary>
        public static LocalisableString FirstRunSetupDescription => new TranslatableString(getKey(@"first_run_setup_description"), @"让osu!符合你的风格");

        /// <summary>
        /// "Welcome"
        /// </summary>
        public static LocalisableString WelcomeTitle => new TranslatableString(getKey(@"welcome_title"), @"欢迎");

        /// <summary>
        /// "Welcome to the first-run setup guide!
        ///
        /// osu! is a very configurable game, and diving straight into the settings can sometimes be overwhelming. This guide will help you get the important choices out of the way to ensure a great first experience!"
        /// </summary>
        public static LocalisableString WelcomeDescription => new TranslatableString(getKey(@"welcome_description"), @"欢迎来到设置向导！

osu!是一款高度可自定义的游戏，直接点开设置有时可能会让你不知所措, 因此此向导会帮助你优化你的初次体验!");

        /// <summary>
        /// "The size of the osu! user interface can be adjusted to your liking."
        /// </summary>
        public static LocalisableString UIScaleDescription => new TranslatableString(getKey(@"ui_scale_description"), @"osu!的界面大小可以根据你的喜好自由调整");

        /// <summary>
        /// "Behaviour"
        /// </summary>
<<<<<<< HEAD
        public static LocalisableString Next(LocalisableString nextStepDescription) => new TranslatableString(getKey(@"next"), @"下一步 ({0})", nextStepDescription);
=======
        public static LocalisableString Behaviour => new TranslatableString(getKey(@"behaviour"), @"Behaviour");

        /// <summary>
        /// "Some new defaults for game behaviours have been implemented, with the aim of improving the game experience and making it more accessible to everyone.
        ///
        /// We recommend you give the new defaults a try, but if you&#39;d like to have things feel more like classic versions of osu!, you can easily apply some sane defaults below."
        /// </summary>
        public static LocalisableString BehaviourDescription => new TranslatableString(getKey(@"behaviour_description"),
            @"Some new defaults for game behaviours have been implemented, with the aim of improving the game experience and making it more accessible to everyone.

We recommend you give the new defaults a try, but if you'd like to have things feel more like classic versions of osu!, you can easily apply some sane defaults below.");

        /// <summary>
        /// "New defaults"
        /// </summary>
        public static LocalisableString NewDefaults => new TranslatableString(getKey(@"new_defaults"), @"New defaults");

        /// <summary>
        /// "Classic defaults"
        /// </summary>
        public static LocalisableString ClassicDefaults => new TranslatableString(getKey(@"classic_defaults"), @"Classic defaults");
>>>>>>> 054a82d1

        private static string getKey(string key) => $@"{prefix}:{key}";
    }
}<|MERGE_RESOLUTION|>--- conflicted
+++ resolved
@@ -17,12 +17,8 @@
         /// <summary>
         /// "Click to resume first-run setup at any point"
         /// </summary>
-<<<<<<< HEAD
-        public static LocalisableString ClickToResumeFirstRunSetupAtAnyPoint => new TranslatableString(getKey(@"click_to_resume_first_run_setup_at_any_point"), @"点击这里即可继续设置");
-=======
         public static LocalisableString ClickToResumeFirstRunSetupAtAnyPoint =>
             new TranslatableString(getKey(@"click_to_resume_first_run_setup_at_any_point"), @"Click to resume first-run setup at any point");
->>>>>>> 054a82d1
 
         /// <summary>
         /// "First-run setup"
@@ -56,9 +52,6 @@
         /// <summary>
         /// "Behaviour"
         /// </summary>
-<<<<<<< HEAD
-        public static LocalisableString Next(LocalisableString nextStepDescription) => new TranslatableString(getKey(@"next"), @"下一步 ({0})", nextStepDescription);
-=======
         public static LocalisableString Behaviour => new TranslatableString(getKey(@"behaviour"), @"Behaviour");
 
         /// <summary>
@@ -80,7 +73,6 @@
         /// "Classic defaults"
         /// </summary>
         public static LocalisableString ClassicDefaults => new TranslatableString(getKey(@"classic_defaults"), @"Classic defaults");
->>>>>>> 054a82d1
 
         private static string getKey(string key) => $@"{prefix}:{key}";
     }
