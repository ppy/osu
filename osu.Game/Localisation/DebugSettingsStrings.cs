--- conflicted
+++ resolved
@@ -44,14 +44,6 @@
         /// </summary>
         public static LocalisableString ClearAllCaches => new TranslatableString(getKey(@"clear_all_caches"), @"Clear all caches");
 
-<<<<<<< HEAD
-        /// <summary>
-        /// "压缩realm存储"
-        /// </summary>
-        public static LocalisableString CompactRealm => new TranslatableString(getKey(@"compact_realm"), @"压缩realm存储");
-
-=======
->>>>>>> a1f96ad5
         private static string getKey(string key) => $"{prefix}:{key}";
     }
 }