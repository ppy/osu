--- conflicted
+++ resolved
@@ -207,16 +207,12 @@
         /// <summary>
         /// "Toggle Mod Select"
         /// </summary>
-<<<<<<< HEAD
         public static LocalisableString ToggleModSelection => new TranslatableString(getKey(@"toggle_mod_selection"), @"切换Mod选择");
-=======
-        public static LocalisableString ToggleModSelection => new TranslatableString(getKey(@"toggle_mod_selection"), @"Toggle mod select");
 
         /// <summary>
         /// "Deselect all mods"
         /// </summary>
-        public static LocalisableString DeselectAllMods => new TranslatableString(getKey(@"deselect_all_mods"), @"Deselect all mods");
->>>>>>> 62266c72
+        public static LocalisableString DeselectAllMods => new TranslatableString(getKey(@"deselect_all_mods"), @"反选所有Mod");
 
         /// <summary>
         /// "Random"
