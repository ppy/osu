--- conflicted
+++ resolved
@@ -80,16 +80,12 @@
         public static LocalisableString AlwaysShowKeyOverlay => new TranslatableString(getKey(@"key_overlay"), @"总是显示按键框");
 
         /// <summary>
-<<<<<<< HEAD
-        /// "总是播放第一次断连的提示音"
-=======
-        /// "Always show gameplay leaderboard"
+        /// "总是显示游戏排行榜"
         /// </summary>
-        public static LocalisableString AlwaysShowGameplayLeaderboard => new TranslatableString(getKey(@"gameplay_leaderboard"), @"Always show gameplay leaderboard");
+        public static LocalisableString AlwaysShowGameplayLeaderboard => new TranslatableString(getKey(@"gameplay_leaderboard"), @"总是显示游戏排行榜");
 
         /// <summary>
-        /// "Always play first combo break sound"
->>>>>>> a1f96ad5
+        /// "总是播放第一次断连的提示音"
         /// </summary>
         public static LocalisableString AlwaysPlayFirstComboBreak => new TranslatableString(getKey(@"always_play_first_combo_break"), @"总是播放第一次断连的提示音");
 
