// Copyright (c) ppy Pty Ltd <contact@ppy.sh>. Licensed under the MIT Licence.
// See the LICENCE file in the repository root for full licence text.

using osu.Framework.Graphics;
using osuTK;

namespace osu.Game.Extensions
{
    public static class DrawableExtensions
    {
        /// <summary>
        /// Shakes this drawable.
        /// </summary>
        /// <param name="target">The target to shake.</param>
        /// <param name="shakeDuration">The length of a single shake.</param>
        /// <param name="shakeMagnitude">Pixels of displacement per shake.</param>
        /// <param name="maximumLength">The maximum length the shake should last.</param>
        public static void Shake(this Drawable target, double shakeDuration = 80, float shakeMagnitude = 8, double? maximumLength = null)
        {
            // if we don't have enough time, don't bother shaking.
            if (maximumLength < shakeDuration * 2)
                return;

            var sequence = target.MoveToX(shakeMagnitude, shakeDuration / 2, Easing.OutSine).Then()
                                 .MoveToX(-shakeMagnitude, shakeDuration, Easing.InOutSine).Then();

            // if we don't have enough time for the second shake, skip it.
            if (!maximumLength.HasValue || maximumLength >= shakeDuration * 4)
            {
                sequence = sequence
                           .MoveToX(shakeMagnitude, shakeDuration, Easing.InOutSine).Then()
                           .MoveToX(-shakeMagnitude, shakeDuration, Easing.InOutSine).Then();
            }

            sequence.MoveToX(0, shakeDuration / 2, Easing.InSine);
        }

        /// <summary>
        /// Accepts a delta vector in screen-space coordinates and converts it to one which can be applied to this drawable's position.
        /// </summary>
        /// <param name="drawable">The drawable.</param>
        /// <param name="delta">A delta in screen-space coordinates.</param>
        /// <returns>The delta vector in Parent's coordinates.</returns>
        public static Vector2 ScreenSpaceDeltaToParentSpace(this Drawable drawable, Vector2 delta) =>
            drawable.Parent.ToLocalSpace(drawable.Parent.ToScreenSpace(Vector2.Zero) + delta);
<<<<<<< HEAD

        public static SkinnableInfo CreateSkinnableInfo(this Drawable component) => new SkinnableInfo(component);

        public static void ApplySkinnableInfo(this Drawable component, SkinnableInfo info)
        {
            // todo: can probably make this better via deserialisation directly using a common interface.
            component.Position = info.Position;
            component.Rotation = info.Rotation;
            component.Scale = info.Scale;
            component.Anchor = info.Anchor;
            component.Origin = info.Origin;
            component.Depth = info.Depth;

            if (component is ISkinnableDrawable skinnable)
            {
                skinnable.UsesFixedAnchor = info.UsesFixedAnchor;

                foreach (var (_, property) in component.GetSettingsSourceProperties())
                {
                    if (!info.Settings.TryGetValue(property.Name.ToSnakeCase(), out object? settingValue))
                        continue;

                    skinnable.CopyAdjustedSetting(((IBindable)property.GetValue(component)!), settingValue);
                }
            }

            if (component is Container container)
            {
                foreach (var child in info.Children)
                    container.Add(child.CreateInstance());
            }
        }
=======
>>>>>>> 29be26b1
    }
}<|MERGE_RESOLUTION|>--- conflicted
+++ resolved
@@ -43,40 +43,5 @@
         /// <returns>The delta vector in Parent's coordinates.</returns>
         public static Vector2 ScreenSpaceDeltaToParentSpace(this Drawable drawable, Vector2 delta) =>
             drawable.Parent.ToLocalSpace(drawable.Parent.ToScreenSpace(Vector2.Zero) + delta);
-<<<<<<< HEAD
-
-        public static SkinnableInfo CreateSkinnableInfo(this Drawable component) => new SkinnableInfo(component);
-
-        public static void ApplySkinnableInfo(this Drawable component, SkinnableInfo info)
-        {
-            // todo: can probably make this better via deserialisation directly using a common interface.
-            component.Position = info.Position;
-            component.Rotation = info.Rotation;
-            component.Scale = info.Scale;
-            component.Anchor = info.Anchor;
-            component.Origin = info.Origin;
-            component.Depth = info.Depth;
-
-            if (component is ISkinnableDrawable skinnable)
-            {
-                skinnable.UsesFixedAnchor = info.UsesFixedAnchor;
-
-                foreach (var (_, property) in component.GetSettingsSourceProperties())
-                {
-                    if (!info.Settings.TryGetValue(property.Name.ToSnakeCase(), out object? settingValue))
-                        continue;
-
-                    skinnable.CopyAdjustedSetting(((IBindable)property.GetValue(component)!), settingValue);
-                }
-            }
-
-            if (component is Container container)
-            {
-                foreach (var child in info.Children)
-                    container.Add(child.CreateInstance());
-            }
-        }
-=======
->>>>>>> 29be26b1
     }
 }