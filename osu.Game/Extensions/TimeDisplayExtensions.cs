--- conflicted
+++ resolved
@@ -2,11 +2,8 @@
 // See the LICENCE file in the repository root for full licence text.
 
 using System;
-<<<<<<< HEAD
-=======
 using Humanizer;
 using osu.Framework.Extensions.LocalisationExtensions;
->>>>>>> 054a82d1
 using osu.Framework.Localisation;
 
 namespace osu.Game.Extensions
