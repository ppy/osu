// Copyright (c) ppy Pty Ltd <contact@ppy.sh>. Licensed under the MIT Licence.
// See the LICENCE file in the repository root for full licence text.

using System;
<<<<<<< HEAD
using osu.Framework.Graphics.Sprites;
=======
using Humanizer;
using osu.Game.Database;
>>>>>>> 96bcfea2
using osu.Game.Overlays.Dialog;

namespace osu.Game.Collections
{
    public class DeleteCollectionDialog : DeleteConfirmationDialog
    {
        public DeleteCollectionDialog(Live<BeatmapCollection> collection, Action deleteAction)
        {
<<<<<<< HEAD
            HeaderText = "请确认是否删除以下收藏夹?";
            BodyText = $"{collection.Name.Value} ({collection.BeatmapHashes.Count}张谱面)";

            Icon = FontAwesome.Regular.TrashAlt;

            Buttons = new PopupDialogButton[]
            {
                new PopupDialogOkButton
                {
                    Text = @"是的，我确定",
                    Action = deleteAction
                },
                new PopupDialogCancelButton
                {
                    Text = @"不是...我点错了><！",
                },
            };
=======
            BodyText = collection.PerformRead(c => $"{c.Name} ({"beatmap".ToQuantity(c.BeatmapMD5Hashes.Count)})");
            DeleteAction = deleteAction;
>>>>>>> 96bcfea2
        }
    }
}<|MERGE_RESOLUTION|>--- conflicted
+++ resolved
@@ -2,12 +2,8 @@
 // See the LICENCE file in the repository root for full licence text.
 
 using System;
-<<<<<<< HEAD
-using osu.Framework.Graphics.Sprites;
-=======
 using Humanizer;
 using osu.Game.Database;
->>>>>>> 96bcfea2
 using osu.Game.Overlays.Dialog;
 
 namespace osu.Game.Collections
@@ -16,28 +12,8 @@
     {
         public DeleteCollectionDialog(Live<BeatmapCollection> collection, Action deleteAction)
         {
-<<<<<<< HEAD
-            HeaderText = "请确认是否删除以下收藏夹?";
-            BodyText = $"{collection.Name.Value} ({collection.BeatmapHashes.Count}张谱面)";
-
-            Icon = FontAwesome.Regular.TrashAlt;
-
-            Buttons = new PopupDialogButton[]
-            {
-                new PopupDialogOkButton
-                {
-                    Text = @"是的，我确定",
-                    Action = deleteAction
-                },
-                new PopupDialogCancelButton
-                {
-                    Text = @"不是...我点错了><！",
-                },
-            };
-=======
-            BodyText = collection.PerformRead(c => $"{c.Name} ({"beatmap".ToQuantity(c.BeatmapMD5Hashes.Count)})");
+            BodyText = collection.PerformRead(c => $"{c.Name} ({c.BeatmapMD5Hashes.Count}张谱面");
             DeleteAction = deleteAction;
->>>>>>> 96bcfea2
         }
     }
 }