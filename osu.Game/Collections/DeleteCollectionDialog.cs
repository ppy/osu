--- conflicted
+++ resolved
@@ -12,13 +12,8 @@
     {
         public DeleteCollectionDialog(BeatmapCollection collection, Action deleteAction)
         {
-<<<<<<< HEAD
             HeaderText = "请确认是否删除以下收藏夹?";
-            BodyText = $"{collection.Name.Value} ({"beatmap".ToQuantity(collection.Beatmaps.Count)})";
-=======
-            HeaderText = "Confirm deletion of";
-            BodyText = $"{collection.Name.Value} ({"beatmap".ToQuantity(collection.BeatmapHashes.Count)})";
->>>>>>> 953ca8c2
+            BodyText = $"{collection.Name.Value} ({collection.BeatmapHashes.Count}张谱面)";
 
             Icon = FontAwesome.Regular.TrashAlt;
 
@@ -31,7 +26,7 @@
                 },
                 new PopupDialogCancelButton
                 {
-                    Text = @"不是...是我点错了><！",
+                    Text = @"不是...我点错了><！",
                 },
             };
         }
