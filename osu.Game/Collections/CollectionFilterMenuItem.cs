// Copyright (c) ppy Pty Ltd <contact@ppy.sh>. Licensed under the MIT Licence.
// See the LICENCE file in the repository root for full licence text.

using System;
using osu.Game.Database;

namespace osu.Game.Collections
{
    /// <summary>
    /// A <see cref="BeatmapCollection"/> filter.
    /// </summary>
    public class CollectionFilterMenuItem : IEquatable<CollectionFilterMenuItem>
    {
        /// <summary>
        /// The collection to filter beatmaps from.
        /// May be null to not filter by collection (include all beatmaps).
        /// </summary>
        public readonly Live<BeatmapCollection>? Collection;

        /// <summary>
        /// The name of the collection.
        /// </summary>
        public string CollectionName { get; }

        /// <summary>
        /// Creates a new <see cref="CollectionFilterMenuItem"/>.
        /// </summary>
        /// <param name="collection">The collection to filter beatmaps from.</param>
        public CollectionFilterMenuItem(Live<BeatmapCollection> collection)
            : this(collection.PerformRead(c => c.Name))
        {
            Collection = collection;
<<<<<<< HEAD
            CollectionName = Collection?.Name.GetBoundCopy() ?? new Bindable<string>("所有谱面");
=======
>>>>>>> 96bcfea2
        }

        protected CollectionFilterMenuItem(string name)
        {
            CollectionName = name;
        }

        public bool Equals(CollectionFilterMenuItem? other)
        {
            if (other == null)
                return false;

            // collections may have the same name, so compare first on reference equality.
            // this relies on the assumption that only one instance of the BeatmapCollection exists game-wide, managed by CollectionManager.
            if (Collection != null)
                return Collection.ID == other.Collection?.ID;

            // fallback to name-based comparison.
            // this is required for special dropdown items which don't have a collection (all beatmaps / manage collections items below).
            return CollectionName == other.CollectionName;
        }

        public override int GetHashCode() => CollectionName.GetHashCode();
    }

    public class AllBeatmapsCollectionFilterMenuItem : CollectionFilterMenuItem
    {
        public AllBeatmapsCollectionFilterMenuItem()
            : base("All beatmaps")
        {
        }
    }

    public class ManageCollectionsFilterMenuItem : CollectionFilterMenuItem
    {
        public ManageCollectionsFilterMenuItem()
            : base("Manage collections...")
        {
<<<<<<< HEAD
            CollectionName.Value = "管理收藏夹";
=======
>>>>>>> 96bcfea2
        }
    }
}<|MERGE_RESOLUTION|>--- conflicted
+++ resolved
@@ -30,10 +30,6 @@
             : this(collection.PerformRead(c => c.Name))
         {
             Collection = collection;
-<<<<<<< HEAD
-            CollectionName = Collection?.Name.GetBoundCopy() ?? new Bindable<string>("所有谱面");
-=======
->>>>>>> 96bcfea2
         }
 
         protected CollectionFilterMenuItem(string name)
@@ -70,12 +66,8 @@
     public class ManageCollectionsFilterMenuItem : CollectionFilterMenuItem
     {
         public ManageCollectionsFilterMenuItem()
-            : base("Manage collections...")
+            : base("管理收藏夹...")
         {
-<<<<<<< HEAD
-            CollectionName.Value = "管理收藏夹";
-=======
->>>>>>> 96bcfea2
         }
     }
 }