--- conflicted
+++ resolved
@@ -78,29 +78,6 @@
             };
         }
 
-<<<<<<< HEAD
-        protected override void LoadComplete()
-        {
-            base.LoadComplete();
-            Status.TriggerChange();
-            // Colour should be applied immediately on first load.
-            statusIcon.FinishTransforms();
-        }
-
-        protected override bool OnHover(HoverEvent e)
-        {
-            BorderThickness = 2;
-            return base.OnHover(e);
-        }
-
-        protected override void OnHoverLost(HoverLostEvent e)
-        {
-            BorderThickness = 0;
-            base.OnHoverLost(e);
-        }
-
-=======
->>>>>>> c52cddc5
         [NotNull]
         protected abstract Drawable CreateLayout();
 
@@ -111,83 +88,6 @@
             Text = User.Username,
         };
 
-<<<<<<< HEAD
-        protected SpriteIcon CreateStatusIcon() => statusIcon = new SpriteIcon
-        {
-            Icon = FontAwesome.Regular.Circle,
-            Size = new Vector2(25)
-        };
-
-        protected FillFlowContainer CreateStatusMessage(bool rightAlignedChildren)
-        {
-            var statusContainer = new FillFlowContainer
-            {
-                AutoSizeAxes = Axes.Both,
-                Direction = FillDirection.Vertical
-            };
-
-            var alignment = rightAlignedChildren ? Anchor.CentreRight : Anchor.CentreLeft;
-
-            statusContainer.Add(LastVisitMessage = new TextFlowContainer(t => t.Font = OsuFont.GetFont(size: 18, weight: FontWeight.SemiBold)).With(text =>
-            {
-                text.Anchor = alignment;
-                text.Origin = alignment;
-                text.AutoSizeAxes = Axes.Both;
-                text.Alpha = 0;
-
-                if (User.LastVisit.HasValue)
-                {
-                    text.AddText(@"上次在线：");
-                    text.AddText(new DrawableDate(User.LastVisit.Value, italic: false)
-                    {
-                        Shadow = false
-                    });
-                }
-            }));
-
-            statusContainer.Add(statusMessage = new OsuSpriteText
-            {
-                Anchor = alignment,
-                Origin = alignment,
-                Font = OsuFont.GetFont(size: 18, weight: FontWeight.SemiBold)
-            });
-
-            return statusContainer;
-        }
-
-        private void displayStatus(UserStatus status, UserActivity activity = null)
-        {
-            if (status != null)
-            {
-                LastVisitMessage.FadeTo(status is UserStatusOffline && User.LastVisit.HasValue ? 1 : 0);
-
-                // Set status message based on activity (if we have one) and status is not offline
-                if (activity != null && !(status is UserStatusOffline))
-                {
-                    statusMessage.Text = activity.Status;
-                    statusIcon.FadeColour(activity.GetAppropriateColour(colours), 500, Easing.OutQuint);
-                    return;
-                }
-
-                // Otherwise use only status
-                statusMessage.Text = status.Message;
-                statusIcon.FadeColour(status.GetAppropriateColour(colours), 500, Easing.OutQuint);
-
-                return;
-            }
-
-            // Fallback to web status if local one is null
-            if (User.IsOnline)
-            {
-                Status.Value = new UserStatusOnline();
-                return;
-            }
-
-            Status.Value = new UserStatusOffline();
-        }
-
-=======
->>>>>>> c52cddc5
         public MenuItem[] ContextMenuItems => new MenuItem[]
         {
             new OsuMenuItem("查看个人资料", MenuItemType.Highlighted, ViewProfile),
