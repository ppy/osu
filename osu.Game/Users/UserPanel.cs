// Copyright (c) ppy Pty Ltd <contact@ppy.sh>. Licensed under the MIT Licence.
// See the LICENCE file in the repository root for full licence text.

using System;
using System.Collections.Generic;
using osu.Framework.Allocation;
using osu.Framework.Graphics;
using osu.Framework.Graphics.Shapes;
using osu.Game.Graphics;
using osu.Game.Graphics.Sprites;
using osu.Game.Overlays;
using osu.Framework.Graphics.UserInterface;
using osu.Game.Graphics.UserInterface;
using osu.Framework.Graphics.Cursor;
using osu.Game.Graphics.Containers;
using osu.Game.Online.API;
using osu.Game.Online.API.Requests.Responses;
using osu.Game.Online.Chat;
using osu.Game.Resources.Localisation.Web;
using osu.Game.Localisation;

namespace osu.Game.Users
{
    public abstract partial class UserPanel : OsuClickableContainer, IHasContextMenu
    {
        public readonly APIUser User;

        /// <summary>
        /// Perform an action in addition to showing the user's profile.
        /// This should be used to perform auxiliary tasks and not as a primary action for clicking a user panel (to maintain a consistent UX).
        /// </summary>
        public new Action? Action;

        protected Action ViewProfile { get; private set; } = null!;

        protected Drawable Background { get; private set; } = null!;

        protected UserPanel(APIUser user)
            : base(HoverSampleSet.Button)
        {
            ArgumentNullException.ThrowIfNull(user);

            User = user;
        }

        [Resolved]
        private UserProfileOverlay? profileOverlay { get; set; }

        [Resolved]
        private IAPIProvider api { get; set; } = null!;

        [Resolved]
        private ChannelManager? channelManager { get; set; }

        [Resolved]
        private ChatOverlay? chatOverlay { get; set; }

        [Resolved]
        protected OverlayColourProvider? ColourProvider { get; private set; }

        [Resolved]
        protected OsuColour Colours { get; private set; } = null!;

        [BackgroundDependencyLoader]
        private void load()
        {
            Masking = true;

            AddRange(new[]
            {
                new Box
                {
                    RelativeSizeAxes = Axes.Both,
                    Colour = ColourProvider?.Background5 ?? Colours.Gray1
                },
                Background = new UserCoverBackground
                {
                    RelativeSizeAxes = Axes.Both,
                    Anchor = Anchor.Centre,
                    Origin = Anchor.Centre,
                    User = User,
                },
                CreateLayout()
            });

            base.Action = ViewProfile = () =>
            {
                Action?.Invoke();
                profileOverlay?.ShowUser(User);
            };
        }

        protected abstract Drawable CreateLayout();

        protected OsuSpriteText CreateUsername() => new OsuSpriteText
        {
            Font = OsuFont.GetFont(size: 16, weight: FontWeight.Bold),
            Shadow = false,
            Text = User.Username,
        };

        public MenuItem[] ContextMenuItems
        {
<<<<<<< HEAD
            new OsuMenuItem("查看个人资料", MenuItemType.Highlighted, ViewProfile),
        };
=======
            get
            {
                List<MenuItem> items = new List<MenuItem>
                {
                    new OsuMenuItem(ContextMenuStrings.ViewProfile, MenuItemType.Highlighted, ViewProfile)
                };

                if (!User.Equals(api.LocalUser.Value))
                {
                    items.Add(new OsuMenuItem(UsersStrings.CardSendMessage, MenuItemType.Standard, () =>
                    {
                        channelManager?.OpenPrivateChannel(User);
                        chatOverlay?.Show();
                    }));
                }

                return items.ToArray();
            }
        }
>>>>>>> d38316bf
    }
}<|MERGE_RESOLUTION|>--- conflicted
+++ resolved
@@ -101,10 +101,6 @@
 
         public MenuItem[] ContextMenuItems
         {
-<<<<<<< HEAD
-            new OsuMenuItem("查看个人资料", MenuItemType.Highlighted, ViewProfile),
-        };
-=======
             get
             {
                 List<MenuItem> items = new List<MenuItem>
@@ -124,6 +120,5 @@
                 return items.ToArray();
             }
         }
->>>>>>> d38316bf
     }
 }