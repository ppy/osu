--- conflicted
+++ resolved
@@ -12,7 +12,7 @@
 {
     public class ClickableAvatar : Container
     {
-        private const string default_tooltip_text = "view profile";
+        private const string default_tooltip_text = "查看个人信息";
 
         /// <summary>
         /// Whether to open the user's profile when clicked.
@@ -68,9 +68,6 @@
 
         private class ClickableArea : OsuClickableContainer
         {
-<<<<<<< HEAD
-            public override string TooltipText => Enabled.Value ? @"查看个人信息" : null;
-=======
             private string tooltip = default_tooltip_text;
 
             public override string TooltipText
@@ -78,7 +75,6 @@
                 get => Enabled.Value ? tooltip : null;
                 set => tooltip = value;
             }
->>>>>>> 3f336d88
 
             protected override bool OnClick(ClickEvent e)
             {
