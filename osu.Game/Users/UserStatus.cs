--- conflicted
+++ resolved
@@ -16,11 +16,7 @@
 
     public class UserStatusOnline : UserStatus
     {
-<<<<<<< HEAD
-        public override string Message => @"在线";
-=======
         public override LocalisableString Message => UsersStrings.StatusOnline;
->>>>>>> ed894d64
         public override Color4 GetAppropriateColour(OsuColour colours) => colours.GreenLight;
     }
 
@@ -31,21 +27,13 @@
 
     public class UserStatusOffline : UserStatus
     {
-<<<<<<< HEAD
-        public override string Message => @"离线";
-=======
         public override LocalisableString Message => UsersStrings.StatusOffline;
->>>>>>> ed894d64
         public override Color4 GetAppropriateColour(OsuColour colours) => Color4.Black;
     }
 
     public class UserStatusDoNotDisturb : UserStatus
     {
-<<<<<<< HEAD
-        public override string Message => @"请勿打扰";
-=======
-        public override LocalisableString Message => "Do not disturb";
->>>>>>> ed894d64
+        public override LocalisableString Message => "请勿打扰";
         public override Color4 GetAppropriateColour(OsuColour colours) => colours.RedDark;
     }
 }