﻿// Copyright (c) ppy Pty Ltd <contact@ppy.sh>. Licensed under the MIT Licence.
// See the LICENCE file in the repository root for full licence text.

using osu.Framework.Allocation;
using osu.Framework.Bindables;
using osu.Framework.Extensions.LocalisationExtensions;
using osu.Framework.Extensions.ObjectExtensions;
using osu.Framework.Graphics;
using osu.Framework.Graphics.Containers;
using osu.Framework.Input.Events;
using osu.Game.Graphics.UserInterface;
using osu.Game.Online;
using osu.Game.Online.API.Requests.Responses;
using osu.Game.Overlays.Profile.Header.Components;
using osu.Game.Resources.Localisation.Web;
using osu.Game.Rulesets;
using osuTK;

namespace osu.Game.Users
{
    /// <summary>
    /// User card that shows user's global and country ranks in the bottom.
    /// Meant to be used in the toolbar login overlay.
    /// </summary>
    public partial class UserRankPanel : UserPanel
    {
        private const int padding = 10;
        private const int main_content_height = 80;

        private ProfileValueDisplay globalRankDisplay = null!;
        private ProfileValueDisplay countryRankDisplay = null!;
<<<<<<< HEAD
        private ProfileValueDisplay ppDisplay = null!;

        private readonly IBindable<UserStatistics?> statistics = new Bindable<UserStatistics?>();
=======
        private LoadingLayer loadingLayer = null!;
>>>>>>> d5423824

        public UserRankPanel(APIUser user)
            : base(user)
        {
            AutoSizeAxes = Axes.Y;
            CornerRadius = 10;
        }

        [BackgroundDependencyLoader]
        private void load()
        {
            BorderColour = ColourProvider?.Light1 ?? Colours.GreyVioletLighter;
        }

<<<<<<< HEAD
            statistics.BindTo(api.Statistics);
            statistics.BindValueChanged(stats =>
            {
                globalRankDisplay.Content = stats.NewValue?.GlobalRank?.ToLocalisableString("\\##,##0") ?? "-";
                countryRankDisplay.Content = stats.NewValue?.CountryRank?.ToLocalisableString("\\##,##0") ?? "-";
                ppDisplay.Content = stats.NewValue?.PP?.ToLocalisableString("#,##0") ?? "0";
            }, true);
=======
        [Resolved]
        private LocalUserStatisticsProvider? statisticsProvider { get; set; }

        [Resolved]
        private IBindable<RulesetInfo> ruleset { get; set; } = null!;

        protected override void LoadComplete()
        {
            base.LoadComplete();

            if (statisticsProvider != null)
                statisticsProvider.StatisticsUpdated += onStatisticsUpdated;

            ruleset.BindValueChanged(_ => updateDisplay(), true);
        }

        private void onStatisticsUpdated(UserStatisticsUpdate update)
        {
            if (update.Ruleset.Equals(ruleset.Value))
                updateDisplay();
        }

        private void updateDisplay()
        {
            var statistics = statisticsProvider?.GetStatisticsFor(ruleset.Value);

            loadingLayer.State.Value = statistics == null ? Visibility.Visible : Visibility.Hidden;
            globalRankDisplay.Content = statistics?.GlobalRank?.ToLocalisableString("\\##,##0") ?? "-";
            countryRankDisplay.Content = statistics?.CountryRank?.ToLocalisableString("\\##,##0") ?? "-";
>>>>>>> d5423824
        }

        protected override Drawable CreateLayout()
        {
            FillFlowContainer details;

            var layout = new Container
            {
                RelativeSizeAxes = Axes.X,
                AutoSizeAxes = Axes.Y,
                Children = new Drawable[]
                {
                    new Container
                    {
                        Name = "Main content",
                        RelativeSizeAxes = Axes.X,
                        Height = main_content_height,
                        CornerRadius = 10,
                        Masking = true,
                        Children = new Drawable[]
                        {
                            new UserCoverBackground
                            {
                                RelativeSizeAxes = Axes.Both,
                                Anchor = Anchor.Centre,
                                Origin = Anchor.Centre,
                                User = User,
                                Alpha = 0.3f
                            },
                            new GridContainer
                            {
                                RelativeSizeAxes = Axes.Both,
                                Padding = new MarginPadding(padding),
                                ColumnDimensions = new[]
                                {
                                    new Dimension(GridSizeMode.AutoSize),
                                    new Dimension(),
                                },
                                RowDimensions = new[]
                                {
                                    new Dimension()
                                },
                                Content = new[]
                                {
                                    new Drawable[]
                                    {
                                        CreateAvatar().With(avatar =>
                                        {
                                            avatar.Size = new Vector2(60);
                                            avatar.Masking = true;
                                            avatar.CornerRadius = 6;
                                        }),
                                        new GridContainer
                                        {
                                            RelativeSizeAxes = Axes.Both,
                                            Padding = new MarginPadding { Left = padding },
                                            ColumnDimensions = new[]
                                            {
                                                new Dimension()
                                            },
                                            RowDimensions = new[]
                                            {
                                                new Dimension(GridSizeMode.AutoSize),
                                                new Dimension()
                                            },
                                            Content = new[]
                                            {
                                                new Drawable[]
                                                {
                                                    details = new FillFlowContainer
                                                    {
                                                        AutoSizeAxes = Axes.Both,
                                                        Direction = FillDirection.Horizontal,
                                                        Spacing = new Vector2(6),
                                                        Children = new Drawable[]
                                                        {
                                                            CreateFlag(),
                                                            // supporter icon is being added later
                                                        }
                                                    }
                                                },
                                                new Drawable[]
                                                {
                                                    CreateUsername().With(username =>
                                                    {
                                                        username.Anchor = Anchor.CentreLeft;
                                                        username.Origin = Anchor.CentreLeft;
                                                    })
                                                }
                                            }
                                        }
                                    }
                                }
                            }
                        }
                    },
                    new GridContainer
                    {
                        Name = "Bottom content",
                        Margin = new MarginPadding { Top = main_content_height },
                        RelativeSizeAxes = Axes.X,
                        AutoSizeAxes = Axes.Y,
<<<<<<< HEAD
                        Padding = new MarginPadding { Left = 80, Right = padding, Vertical = padding },
=======
                        Padding = new MarginPadding(padding),
>>>>>>> d5423824
                        ColumnDimensions = new[]
                        {
                            new Dimension(),
                            new Dimension()
                        },
                        RowDimensions = new[] { new Dimension(GridSizeMode.AutoSize), new Dimension(GridSizeMode.AutoSize) },
                        Content = new[]
                        {
                            new Drawable[]
                            {
                                globalRankDisplay = new ProfileValueDisplay(true)
                                {
                                    Title = UsersStrings.ShowRankGlobalSimple,
                                    Margin = new MarginPadding { Bottom = padding }
                                    // TODO: implement highest rank tooltip
                                    // `RankHighest` resides in `APIUser`, but `api.LocalUser` doesn't update
                                    // maybe move to `UserStatistics` in api, so `UserStatisticsWatcher` can update the value
                                },
                                countryRankDisplay = new ProfileValueDisplay(true)
                                {
                                    Title = UsersStrings.ShowRankCountrySimple
                                }
                            },
                            new Drawable[]
                            {
                                ppDisplay = new ProfileValueDisplay
                                {
                                    Title = "pp"
                                },
                                new TotalPlayTime
                                {
                                    UserStatistics = { BindTarget = statistics }
                                }
                            }
                        }
                    },
                    loadingLayer = new LoadingLayer(true),
                }
            };

            if (User.IsSupporter)
            {
                details.Add(new SupporterIcon
                {
                    Height = 26,
                    SupportLevel = User.SupportLevel
                });
            }

            return layout;
        }

        protected override bool OnHover(HoverEvent e)
        {
            BorderThickness = 2;
            return base.OnHover(e);
        }

        protected override void OnHoverLost(HoverLostEvent e)
        {
            BorderThickness = 0;
            base.OnHoverLost(e);
        }

        protected override Drawable? CreateBackground() => null;

        protected override void Dispose(bool isDisposing)
        {
            if (statisticsProvider.IsNotNull())
                statisticsProvider.StatisticsUpdated -= onStatisticsUpdated;

            base.Dispose(isDisposing);
        }
    }
}<|MERGE_RESOLUTION|>--- conflicted
+++ resolved
@@ -29,13 +29,8 @@
 
         private ProfileValueDisplay globalRankDisplay = null!;
         private ProfileValueDisplay countryRankDisplay = null!;
-<<<<<<< HEAD
         private ProfileValueDisplay ppDisplay = null!;
-
-        private readonly IBindable<UserStatistics?> statistics = new Bindable<UserStatistics?>();
-=======
         private LoadingLayer loadingLayer = null!;
->>>>>>> d5423824
 
         public UserRankPanel(APIUser user)
             : base(user)
@@ -50,15 +45,6 @@
             BorderColour = ColourProvider?.Light1 ?? Colours.GreyVioletLighter;
         }
 
-<<<<<<< HEAD
-            statistics.BindTo(api.Statistics);
-            statistics.BindValueChanged(stats =>
-            {
-                globalRankDisplay.Content = stats.NewValue?.GlobalRank?.ToLocalisableString("\\##,##0") ?? "-";
-                countryRankDisplay.Content = stats.NewValue?.CountryRank?.ToLocalisableString("\\##,##0") ?? "-";
-                ppDisplay.Content = stats.NewValue?.PP?.ToLocalisableString("#,##0") ?? "0";
-            }, true);
-=======
         [Resolved]
         private LocalUserStatisticsProvider? statisticsProvider { get; set; }
 
@@ -88,7 +74,7 @@
             loadingLayer.State.Value = statistics == null ? Visibility.Visible : Visibility.Hidden;
             globalRankDisplay.Content = statistics?.GlobalRank?.ToLocalisableString("\\##,##0") ?? "-";
             countryRankDisplay.Content = statistics?.CountryRank?.ToLocalisableString("\\##,##0") ?? "-";
->>>>>>> d5423824
+            ppDisplay.Content = statistics?.PP?.ToLocalisableString("#,##0") ?? "0";
         }
 
         protected override Drawable CreateLayout()
@@ -191,11 +177,7 @@
                         Margin = new MarginPadding { Top = main_content_height },
                         RelativeSizeAxes = Axes.X,
                         AutoSizeAxes = Axes.Y,
-<<<<<<< HEAD
-                        Padding = new MarginPadding { Left = 80, Right = padding, Vertical = padding },
-=======
                         Padding = new MarginPadding(padding),
->>>>>>> d5423824
                         ColumnDimensions = new[]
                         {
                             new Dimension(),
