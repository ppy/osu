--- conflicted
+++ resolved
@@ -168,13 +168,10 @@
                                 globalRankDisplay = new ProfileValueDisplay(true)
                                 {
                                     Title = UsersStrings.ShowRankGlobalSimple,
-<<<<<<< HEAD
                                     Margin = new MarginPadding { Bottom = padding }
-=======
                                     // TODO: implement highest rank tooltip
                                     // `RankHighest` resides in `APIUser`, but `api.LocalUser` doesn't update
                                     // maybe move to `UserStatistics` in api, so `SoloStatisticsWatcher` can update the value
->>>>>>> 82b2edd4
                                 },
                                 countryRankDisplay = new ProfileValueDisplay(true)
                                 {
