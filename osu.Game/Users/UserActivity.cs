--- conflicted
+++ resolved
@@ -27,21 +27,6 @@
 
         public abstract class InGame : UserActivity
         {
-<<<<<<< HEAD
-            public override string Status => "正在多人联机";
-        }
-
-        public class InMvis : UserActivity
-        {
-            public BeatmapInfo Beatmap { get; }
-
-            public InMvis(BeatmapInfo info)
-            {
-                Beatmap = info;
-            }
-
-            public override string Status => "正在听歌";
-=======
             public BeatmapInfo Beatmap { get; }
 
             public RulesetInfo Ruleset { get; }
@@ -53,7 +38,16 @@
             }
 
             public override string Status => Ruleset.CreateInstance().PlayingVerb;
->>>>>>> 6f03f7a6
+        }
+
+        public class InMvis : InGame
+        {
+            public InMvis(BeatmapInfo info)
+                : base(info, info.Ruleset)
+            {
+            }
+
+            public override string Status => "正在听歌";
         }
 
         public class InMultiplayerGame : InGame
@@ -63,7 +57,7 @@
             {
             }
 
-            public override string Status => $@"{base.Status} with others";
+            public override string Status => $@"正和别人一起{base.Status}";
         }
 
         public class InPlaylistGame : InGame
@@ -74,16 +68,12 @@
             }
         }
 
-<<<<<<< HEAD
-            public override string Status => @"正在编辑谱面";
-=======
         public class InSoloGame : InGame
         {
             public InSoloGame(BeatmapInfo info, RulesetInfo ruleset)
                 : base(info, ruleset)
             {
             }
->>>>>>> 6f03f7a6
         }
 
         public class Editing : UserActivity
@@ -95,7 +85,7 @@
                 Beatmap = info;
             }
 
-            public override string Status => @"Editing a beatmap";
+            public override string Status => @"正在编辑谱面";
         }
 
         public class Spectating : UserActivity
@@ -110,11 +100,7 @@
 
         public class InLobby : UserActivity
         {
-<<<<<<< HEAD
-            public override string Status => @"正在多人游戏房间中";
-=======
-            public override string Status => @"In a lobby";
->>>>>>> 6f03f7a6
+            public override string Status => @"在多人游戏大厅中";
 
             public readonly Room Room;
 
