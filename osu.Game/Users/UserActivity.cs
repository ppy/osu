﻿// Copyright (c) ppy Pty Ltd <contact@ppy.sh>. Licensed under the MIT Licence.
// See the LICENCE file in the repository root for full licence text.

using osu.Game.Beatmaps;
using osu.Game.Graphics;
using osu.Game.Online.Multiplayer;
using osu.Game.Rulesets;
using osuTK.Graphics;

namespace osu.Game.Users
{
    public abstract class UserActivity
    {
        public abstract string Status { get; }
        public virtual Color4 GetAppropriateColour(OsuColour colours) => colours.GreenDarker;

        public class Modding : UserActivity
        {
            public override string Status => "正在摸图";
            public override Color4 GetAppropriateColour(OsuColour colours) => colours.PurpleDark;
        }

        public class ChoosingBeatmap : UserActivity
        {
            public override string Status => "正在选图";
        }

        public class MultiplayerGame : UserActivity
        {
            public override string Status => "正在多人联机";
        }

        public class InMvis : UserActivity
        {
            public override string Status => "正在听歌";
        }

        public class Editing : UserActivity
        {
            public BeatmapInfo Beatmap { get; }

            public Editing(BeatmapInfo info)
            {
                Beatmap = info;
            }

            public override string Status => @"正在编辑谱面";
        }

        public class SoloGame : UserActivity
        {
            public BeatmapInfo Beatmap { get; }

            public RulesetInfo Ruleset { get; }

            public SoloGame(BeatmapInfo info, RulesetInfo ruleset)
            {
                Beatmap = info;
                Ruleset = ruleset;
            }

            public override string Status => Ruleset.CreateInstance().PlayingVerb;
        }

        public class Spectating : UserActivity
        {
            public override string Status => @"正在旁观别人";
        }

        public class SearchingForLobby : UserActivity
        {
            public override string Status => @"Looking for a lobby";
        }

        public class InLobby : UserActivity
        {
<<<<<<< HEAD
            public override string Status => @"正在多人游戏大厅中";
=======
            public override string Status => @"In a multiplayer lobby";

            public readonly Room Room;

            public InLobby(Room room)
            {
                Room = room;
            }
>>>>>>> 41a17309
        }
    }
}<|MERGE_RESOLUTION|>--- conflicted
+++ resolved
@@ -74,10 +74,7 @@
 
         public class InLobby : UserActivity
         {
-<<<<<<< HEAD
             public override string Status => @"正在多人游戏大厅中";
-=======
-            public override string Status => @"In a multiplayer lobby";
 
             public readonly Room Room;
 
@@ -85,7 +82,6 @@
             {
                 Room = room;
             }
->>>>>>> 41a17309
         }
     }
 }