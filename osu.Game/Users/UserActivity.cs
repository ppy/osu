﻿// Copyright (c) ppy Pty Ltd <contact@ppy.sh>. Licensed under the MIT Licence.
// See the LICENCE file in the repository root for full licence text.

#nullable disable

using osu.Game.Beatmaps;
using osu.Game.Graphics;
using osu.Game.Online.Rooms;
using osu.Game.Rulesets;
using osu.Game.Scoring;
using osuTK.Graphics;

namespace osu.Game.Users
{
    public abstract class UserActivity
    {
        public abstract string GetStatus(bool hideIdentifiableInformation = false);

        public virtual Color4 GetAppropriateColour(OsuColour colours) => colours.GreenDarker;

        public class ModdingBeatmap : EditingBeatmap
        {
<<<<<<< HEAD
            public override string Status => "正在摸图";
=======
            public override string GetStatus(bool hideIdentifiableInformation = false) => "Modding a beatmap";
>>>>>>> 778cde89
            public override Color4 GetAppropriateColour(OsuColour colours) => colours.PurpleDark;

            public ModdingBeatmap(IBeatmapInfo info)
                : base(info)
            {
            }
        }

        public class ChoosingBeatmap : UserActivity
        {
<<<<<<< HEAD
            public override string Status => "正在选图";
=======
            public override string GetStatus(bool hideIdentifiableInformation = false) => "Choosing a beatmap";
>>>>>>> 778cde89
        }

        public abstract class InGame : UserActivity
        {
            public IBeatmapInfo BeatmapInfo { get; }

            public IRulesetInfo Ruleset { get; }

            protected InGame(IBeatmapInfo beatmapInfo, IRulesetInfo ruleset)
            {
                BeatmapInfo = beatmapInfo;
                Ruleset = ruleset;
            }

            public override string GetStatus(bool hideIdentifiableInformation = false) => Ruleset.CreateInstance().PlayingVerb;
        }

        public class InLLin : InGame
        {
            public InLLin(BeatmapInfo info)
                : base(info, info.Ruleset)
            {
            }

            public override string Status => "正在听歌";
        }

        public class InMultiplayerGame : InGame
        {
            public InMultiplayerGame(IBeatmapInfo beatmapInfo, IRulesetInfo ruleset)
                : base(beatmapInfo, ruleset)
            {
            }

<<<<<<< HEAD
            public override string Status => $@"正和别人一起{base.Status}";
=======
            public override string GetStatus(bool hideIdentifiableInformation = false) => $@"{base.GetStatus(hideIdentifiableInformation)} with others";
>>>>>>> 778cde89
        }

        public class SpectatingMultiplayerGame : InGame
        {
            public SpectatingMultiplayerGame(IBeatmapInfo beatmapInfo, IRulesetInfo ruleset)
                : base(beatmapInfo, ruleset)
            {
            }

            public override string GetStatus(bool hideIdentifiableInformation = false) => $"Watching others {base.GetStatus(hideIdentifiableInformation).ToLowerInvariant()}";
        }

        public class InPlaylistGame : InGame
        {
            public InPlaylistGame(IBeatmapInfo beatmapInfo, IRulesetInfo ruleset)
                : base(beatmapInfo, ruleset)
            {
            }
        }

        public class InSoloGame : InGame
        {
            public InSoloGame(IBeatmapInfo beatmapInfo, IRulesetInfo ruleset)
                : base(beatmapInfo, ruleset)
            {
            }
        }

        public class TestingBeatmap : InGame
        {
            public override string GetStatus(bool hideIdentifiableInformation = false) => "Testing a beatmap";

            public TestingBeatmap(IBeatmapInfo beatmapInfo, IRulesetInfo ruleset)
                : base(beatmapInfo, ruleset)
            {
            }
        }

        public class EditingBeatmap : UserActivity
        {
            public IBeatmapInfo BeatmapInfo { get; }

            public EditingBeatmap(IBeatmapInfo info)
            {
                BeatmapInfo = info;
            }

<<<<<<< HEAD
            public override string Status => @"正在编辑谱面";
=======
            public override string GetStatus(bool hideIdentifiableInformation = false) => @"Editing a beatmap";
>>>>>>> 778cde89
        }

        public class WatchingReplay : UserActivity
        {
<<<<<<< HEAD
            public override string Status => @"正在旁观别人";
=======
            private readonly ScoreInfo score;

            protected string Username => score.User.Username;

            public BeatmapInfo BeatmapInfo => score.BeatmapInfo;

            public WatchingReplay(ScoreInfo score)
            {
                this.score = score;
            }

            public override string GetStatus(bool hideIdentifiableInformation = false) => hideIdentifiableInformation ? @"Watching a replay" : $@"Watching {Username}'s replay";
        }

        public class SpectatingUser : WatchingReplay
        {
            public override string GetStatus(bool hideIdentifiableInformation = false) => hideIdentifiableInformation ? @"Spectating a user" : $@"Spectating {Username}";

            public SpectatingUser(ScoreInfo score)
                : base(score)
            {
            }
>>>>>>> 778cde89
        }

        public class SearchingForLobby : UserActivity
        {
<<<<<<< HEAD
            public override string Status => @"正在寻找多人游戏房间";
=======
            public override string GetStatus(bool hideIdentifiableInformation = false) => @"Looking for a lobby";
>>>>>>> 778cde89
        }

        public class InLobby : UserActivity
        {
<<<<<<< HEAD
            public override string Status => @"在多人游戏大厅中";
=======
            public override string GetStatus(bool hideIdentifiableInformation = false) => @"In a lobby";
>>>>>>> 778cde89

            public readonly Room Room;

            public InLobby(Room room)
            {
                Room = room;
            }
        }
    }
}<|MERGE_RESOLUTION|>--- conflicted
+++ resolved
@@ -20,11 +20,7 @@
 
         public class ModdingBeatmap : EditingBeatmap
         {
-<<<<<<< HEAD
-            public override string Status => "正在摸图";
-=======
             public override string GetStatus(bool hideIdentifiableInformation = false) => "Modding a beatmap";
->>>>>>> 778cde89
             public override Color4 GetAppropriateColour(OsuColour colours) => colours.PurpleDark;
 
             public ModdingBeatmap(IBeatmapInfo info)
@@ -35,11 +31,7 @@
 
         public class ChoosingBeatmap : UserActivity
         {
-<<<<<<< HEAD
-            public override string Status => "正在选图";
-=======
             public override string GetStatus(bool hideIdentifiableInformation = false) => "Choosing a beatmap";
->>>>>>> 778cde89
         }
 
         public abstract class InGame : UserActivity
@@ -64,7 +56,7 @@
             {
             }
 
-            public override string Status => "正在听歌";
+            public override string GetStatus(bool hideIdentifiableInformation = false) => "正在听歌";
         }
 
         public class InMultiplayerGame : InGame
@@ -74,11 +66,7 @@
             {
             }
 
-<<<<<<< HEAD
-            public override string Status => $@"正和别人一起{base.Status}";
-=======
             public override string GetStatus(bool hideIdentifiableInformation = false) => $@"{base.GetStatus(hideIdentifiableInformation)} with others";
->>>>>>> 778cde89
         }
 
         public class SpectatingMultiplayerGame : InGame
@@ -126,18 +114,11 @@
                 BeatmapInfo = info;
             }
 
-<<<<<<< HEAD
-            public override string Status => @"正在编辑谱面";
-=======
             public override string GetStatus(bool hideIdentifiableInformation = false) => @"Editing a beatmap";
->>>>>>> 778cde89
         }
 
         public class WatchingReplay : UserActivity
         {
-<<<<<<< HEAD
-            public override string Status => @"正在旁观别人";
-=======
             private readonly ScoreInfo score;
 
             protected string Username => score.User.Username;
@@ -160,25 +141,16 @@
                 : base(score)
             {
             }
->>>>>>> 778cde89
         }
 
         public class SearchingForLobby : UserActivity
         {
-<<<<<<< HEAD
-            public override string Status => @"正在寻找多人游戏房间";
-=======
             public override string GetStatus(bool hideIdentifiableInformation = false) => @"Looking for a lobby";
->>>>>>> 778cde89
         }
 
         public class InLobby : UserActivity
         {
-<<<<<<< HEAD
-            public override string Status => @"在多人游戏大厅中";
-=======
             public override string GetStatus(bool hideIdentifiableInformation = false) => @"In a lobby";
->>>>>>> 778cde89
 
             public readonly Room Room;
 
