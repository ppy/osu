﻿//Copyright (c) 2007-2016 ppy Pty Ltd <contact@ppy.sh>.
//Licensed under the MIT Licence - https://raw.githubusercontent.com/ppy/osu/master/LICENCE

<<<<<<< HEAD
using System;
using osu.Framework.Graphics;
using osu.Framework.Graphics.Containers;
using osu.Framework.Graphics.Sprites;
using osu.Framework.Graphics.Transformations;
using osu.Framework.Input;
using osu.Framework;
using OpenTK;

namespace osu.Game.GameModes.Menu
{
    /// <summary>
    /// osu! logo and its attachments (pulsing, visualiser etc.)
    /// </summary>
    public partial class OsuLogo : AutoSizeContainer
    {
        private Sprite logo;
        private CircularContainer logoContainer;
        private Container logoBounceContainer;
        private MenuVisualisation vis;

        public Action Action;

        public float SizeForFlow => logo == null ? 0 : logo.Size.X * logo.Scale.X * logoBounceContainer.Scale.X * 0.8f;

        private Sprite ripple;

        private Container rippleContainer;

        public override bool Contains(Vector2 screenSpacePos)
        {
            return logoContainer.Contains(screenSpacePos);
        }

        public bool Ripple
        {
            get { return rippleContainer.Alpha > 0; }
            set
            {
                rippleContainer.Alpha = value ? 1 : 0;
            }
        }

        public bool Interactive = true;

        public OsuLogo()
        {
            Anchor = Anchor.Centre;
            Origin = Anchor.Centre;

            Children = new Drawable[]
            {
                logoBounceContainer = new AutoSizeContainer
                {
                    Children = new Drawable[]
                    {
                        logoContainer = new CircularContainer
                        {
                            Anchor = Anchor.Centre,
                            Children = new[]
                            {
                                logo = new Sprite
                                {
                                    Anchor = Anchor.Centre,
                                    Origin = Anchor.Centre,
                                },
                            },
                        },
                        rippleContainer = new Container
                        {
                            Anchor = Anchor.Centre,
                            Origin = Anchor.Centre,
                            Children = new Drawable[]
                            {
                                ripple = new Sprite()
                                {
                                    Anchor = Anchor.Centre,
                                    Origin = Anchor.Centre,
                                    Additive = true,
                                    Alpha = 0.05f
                                }
                            }
                        },
                        vis = new MenuVisualisation
                        {
                            Anchor = Anchor.Centre,
                            Origin = Anchor.Centre,
                            Size = logo.Size,
                            Additive = true,
                            Alpha = 0.2f,
                        }
                    }
                }
            };
        }

        public override void Load(BaseGame game)
        {
            base.Load(game);

            logo.Texture = game.Textures.Get(@"Menu/logo");
            ripple.Texture = game.Textures.Get(@"Menu/logo");

            ripple.ScaleTo(1.1f, 500);
            ripple.FadeOut(500);
            ripple.Loop(300);
        }

        protected override bool OnMouseDown(InputState state, MouseDownEventArgs args)
        {
            if (!Interactive) return false;

            logoBounceContainer.ScaleTo(1.1f, 1000, EasingTypes.Out);
            return true;
        }

        protected override bool OnMouseUp(InputState state, MouseUpEventArgs args)
        {

            logoBounceContainer.ScaleTo(1.2f, 500, EasingTypes.OutElastic);
            return true;
        }

        protected override bool OnClick(InputState state)
        {
            if (!Interactive) return false;

            Action?.Invoke();
            return true;
        }

        protected override bool OnHover(InputState state)
        {
            if (!Interactive) return false;
            logoBounceContainer.ScaleTo(1.2f, 500, EasingTypes.OutElastic);
            return true;
        }

        protected override void OnHoverLost(InputState state)
        {
            logoBounceContainer.ScaleTo(1, 500, EasingTypes.OutElastic);
        }
    }
}
=======
using System;
using osu.Framework.Graphics;
using osu.Framework.Graphics.Containers;
using osu.Framework.Graphics.Sprites;
using osu.Framework.Graphics.Transformations;
using osu.Framework.Input;
using osu.Framework;
using OpenTK;

namespace osu.Game.GameModes.Menu
{
    /// <summary>
    /// osu! logo and its attachments (pulsing, visualiser etc.)
    /// </summary>
    public partial class OsuLogo : AutoSizeContainer
    {
        private Sprite logo;
        private CircularContainer logoContainer;
        private Container logoBounceContainer;
        private MenuVisualisation vis;

        public Action Action;

        public float SizeForFlow => logo == null ? 0 : logo.Size.X * logo.Scale.X * logoBounceContainer.Scale.X * 0.8f;

        private Sprite ripple;

        private Container rippleContainer;

        public override bool Contains(Vector2 screenSpacePos)
        {
            return logoContainer.Contains(screenSpacePos);
        }

        public bool Ripple
        {
            get { return rippleContainer.Alpha > 0; }
            set
            {
                rippleContainer.Alpha = value ? 1 : 0;
            }
        }

        public bool Interactive = true;

        public OsuLogo()
        {
            Anchor = Anchor.Centre;
            Origin = Anchor.Centre;

            Children = new Drawable[]
            {
                logoBounceContainer = new AutoSizeContainer
                {
                    Children = new Drawable[]
                    {
                        logoContainer = new CircularContainer
                        {
                            Anchor = Anchor.Centre,
                            Children = new[]
                            {
                                logo = new Sprite
                                {
                                    Anchor = Anchor.Centre,
                                    Origin = Anchor.Centre,
                                },
                            },
                        },
                        rippleContainer = new Container
                        {
                            Anchor = Anchor.Centre,
                            Origin = Anchor.Centre,
                            Children = new Drawable[]
                            {
                                ripple = new Sprite()
                                {
                                    Anchor = Anchor.Centre,
                                    Origin = Anchor.Centre,
                                    Additive = true,
                                    Alpha = 0.05f
                                }
                            }
                        },
                        vis = new MenuVisualisation
                        {
                            Anchor = Anchor.Centre,
                            Origin = Anchor.Centre,
                            Size = logo.Size,
                            Additive = true,
                            Alpha = 0.2f,
                        }
                    }
                }
            };
        }

        public override void Load(BaseGame game)
        {
            base.Load(game);

            logo.Texture = game.Textures.Get(@"Menu/logo");
            ripple.Texture = game.Textures.Get(@"Menu/logo");

            ripple.ScaleTo(1.1f, 500);
            ripple.FadeOut(500);
            ripple.Loop(300);
        }

        protected override bool OnMouseDown(InputState state, MouseDownEventArgs args)
        {
            if (!Interactive) return false;

            logoBounceContainer.ScaleTo(1.1f, 1000, EasingTypes.Out);
            return true;
        }

        protected override bool OnMouseUp(InputState state, MouseUpEventArgs args)
        {

            logoBounceContainer.ScaleTo(1.2f, 500, EasingTypes.OutElastic);
            return true;
        }

        protected override bool OnClick(InputState state)
        {
            if (!Interactive) return false;

            Action?.Invoke();
            return true;
        }

        protected override bool OnHover(InputState state)
        {
            if (!Interactive) return false;
            logoBounceContainer.ScaleTo(1.2f, 500, EasingTypes.OutElastic);
            return true;
        }

        protected override void OnHoverLost(InputState state)
        {
            logoBounceContainer.ScaleTo(1, 500, EasingTypes.OutElastic);
        }
    }
}

>>>>>>> 284da8a3
<|MERGE_RESOLUTION|>--- conflicted
+++ resolved
@@ -1,295 +1,147 @@
-﻿//Copyright (c) 2007-2016 ppy Pty Ltd <contact@ppy.sh>.
-//Licensed under the MIT Licence - https://raw.githubusercontent.com/ppy/osu/master/LICENCE
-
-<<<<<<< HEAD
-using System;
-using osu.Framework.Graphics;
-using osu.Framework.Graphics.Containers;
-using osu.Framework.Graphics.Sprites;
-using osu.Framework.Graphics.Transformations;
-using osu.Framework.Input;
-using osu.Framework;
-using OpenTK;
-
-namespace osu.Game.GameModes.Menu
-{
-    /// <summary>
-    /// osu! logo and its attachments (pulsing, visualiser etc.)
-    /// </summary>
-    public partial class OsuLogo : AutoSizeContainer
-    {
-        private Sprite logo;
-        private CircularContainer logoContainer;
-        private Container logoBounceContainer;
-        private MenuVisualisation vis;
-
-        public Action Action;
-
-        public float SizeForFlow => logo == null ? 0 : logo.Size.X * logo.Scale.X * logoBounceContainer.Scale.X * 0.8f;
-
-        private Sprite ripple;
-
-        private Container rippleContainer;
-
-        public override bool Contains(Vector2 screenSpacePos)
-        {
-            return logoContainer.Contains(screenSpacePos);
-        }
-
-        public bool Ripple
-        {
-            get { return rippleContainer.Alpha > 0; }
-            set
-            {
-                rippleContainer.Alpha = value ? 1 : 0;
-            }
-        }
-
-        public bool Interactive = true;
-
-        public OsuLogo()
-        {
-            Anchor = Anchor.Centre;
-            Origin = Anchor.Centre;
-
-            Children = new Drawable[]
-            {
-                logoBounceContainer = new AutoSizeContainer
-                {
-                    Children = new Drawable[]
-                    {
-                        logoContainer = new CircularContainer
-                        {
-                            Anchor = Anchor.Centre,
-                            Children = new[]
-                            {
-                                logo = new Sprite
-                                {
-                                    Anchor = Anchor.Centre,
-                                    Origin = Anchor.Centre,
-                                },
-                            },
-                        },
-                        rippleContainer = new Container
-                        {
-                            Anchor = Anchor.Centre,
-                            Origin = Anchor.Centre,
-                            Children = new Drawable[]
-                            {
-                                ripple = new Sprite()
-                                {
-                                    Anchor = Anchor.Centre,
-                                    Origin = Anchor.Centre,
-                                    Additive = true,
-                                    Alpha = 0.05f
-                                }
-                            }
-                        },
-                        vis = new MenuVisualisation
-                        {
-                            Anchor = Anchor.Centre,
-                            Origin = Anchor.Centre,
-                            Size = logo.Size,
-                            Additive = true,
-                            Alpha = 0.2f,
-                        }
-                    }
-                }
-            };
-        }
-
-        public override void Load(BaseGame game)
-        {
-            base.Load(game);
-
-            logo.Texture = game.Textures.Get(@"Menu/logo");
-            ripple.Texture = game.Textures.Get(@"Menu/logo");
-
-            ripple.ScaleTo(1.1f, 500);
-            ripple.FadeOut(500);
-            ripple.Loop(300);
-        }
-
-        protected override bool OnMouseDown(InputState state, MouseDownEventArgs args)
-        {
-            if (!Interactive) return false;
-
-            logoBounceContainer.ScaleTo(1.1f, 1000, EasingTypes.Out);
-            return true;
-        }
-
-        protected override bool OnMouseUp(InputState state, MouseUpEventArgs args)
-        {
-
-            logoBounceContainer.ScaleTo(1.2f, 500, EasingTypes.OutElastic);
-            return true;
-        }
-
-        protected override bool OnClick(InputState state)
-        {
-            if (!Interactive) return false;
-
-            Action?.Invoke();
-            return true;
-        }
-
-        protected override bool OnHover(InputState state)
-        {
-            if (!Interactive) return false;
-            logoBounceContainer.ScaleTo(1.2f, 500, EasingTypes.OutElastic);
-            return true;
-        }
-
-        protected override void OnHoverLost(InputState state)
-        {
-            logoBounceContainer.ScaleTo(1, 500, EasingTypes.OutElastic);
-        }
-    }
-}
-=======
-using System;
-using osu.Framework.Graphics;
-using osu.Framework.Graphics.Containers;
-using osu.Framework.Graphics.Sprites;
-using osu.Framework.Graphics.Transformations;
-using osu.Framework.Input;
-using osu.Framework;
-using OpenTK;
-
-namespace osu.Game.GameModes.Menu
-{
-    /// <summary>
-    /// osu! logo and its attachments (pulsing, visualiser etc.)
-    /// </summary>
-    public partial class OsuLogo : AutoSizeContainer
-    {
-        private Sprite logo;
-        private CircularContainer logoContainer;
-        private Container logoBounceContainer;
-        private MenuVisualisation vis;
-
-        public Action Action;
-
-        public float SizeForFlow => logo == null ? 0 : logo.Size.X * logo.Scale.X * logoBounceContainer.Scale.X * 0.8f;
-
-        private Sprite ripple;
-
-        private Container rippleContainer;
-
-        public override bool Contains(Vector2 screenSpacePos)
-        {
-            return logoContainer.Contains(screenSpacePos);
-        }
-
-        public bool Ripple
-        {
-            get { return rippleContainer.Alpha > 0; }
-            set
-            {
-                rippleContainer.Alpha = value ? 1 : 0;
-            }
-        }
-
-        public bool Interactive = true;
-
-        public OsuLogo()
-        {
-            Anchor = Anchor.Centre;
-            Origin = Anchor.Centre;
-
-            Children = new Drawable[]
-            {
-                logoBounceContainer = new AutoSizeContainer
-                {
-                    Children = new Drawable[]
-                    {
-                        logoContainer = new CircularContainer
-                        {
-                            Anchor = Anchor.Centre,
-                            Children = new[]
-                            {
-                                logo = new Sprite
-                                {
-                                    Anchor = Anchor.Centre,
-                                    Origin = Anchor.Centre,
-                                },
-                            },
-                        },
-                        rippleContainer = new Container
-                        {
-                            Anchor = Anchor.Centre,
-                            Origin = Anchor.Centre,
-                            Children = new Drawable[]
-                            {
-                                ripple = new Sprite()
-                                {
-                                    Anchor = Anchor.Centre,
-                                    Origin = Anchor.Centre,
-                                    Additive = true,
-                                    Alpha = 0.05f
-                                }
-                            }
-                        },
-                        vis = new MenuVisualisation
-                        {
-                            Anchor = Anchor.Centre,
-                            Origin = Anchor.Centre,
-                            Size = logo.Size,
-                            Additive = true,
-                            Alpha = 0.2f,
-                        }
-                    }
-                }
-            };
-        }
-
-        public override void Load(BaseGame game)
-        {
-            base.Load(game);
-
-            logo.Texture = game.Textures.Get(@"Menu/logo");
-            ripple.Texture = game.Textures.Get(@"Menu/logo");
-
-            ripple.ScaleTo(1.1f, 500);
-            ripple.FadeOut(500);
-            ripple.Loop(300);
-        }
-
-        protected override bool OnMouseDown(InputState state, MouseDownEventArgs args)
-        {
-            if (!Interactive) return false;
-
-            logoBounceContainer.ScaleTo(1.1f, 1000, EasingTypes.Out);
-            return true;
-        }
-
-        protected override bool OnMouseUp(InputState state, MouseUpEventArgs args)
-        {
-
-            logoBounceContainer.ScaleTo(1.2f, 500, EasingTypes.OutElastic);
-            return true;
-        }
-
-        protected override bool OnClick(InputState state)
-        {
-            if (!Interactive) return false;
-
-            Action?.Invoke();
-            return true;
-        }
-
-        protected override bool OnHover(InputState state)
-        {
-            if (!Interactive) return false;
-            logoBounceContainer.ScaleTo(1.2f, 500, EasingTypes.OutElastic);
-            return true;
-        }
-
-        protected override void OnHoverLost(InputState state)
-        {
-            logoBounceContainer.ScaleTo(1, 500, EasingTypes.OutElastic);
-        }
-    }
-}
-
->>>>>>> 284da8a3
+﻿//Copyright (c) 2007-2016 ppy Pty Ltd <contact@ppy.sh>.
+//Licensed under the MIT Licence - https://raw.githubusercontent.com/ppy/osu/master/LICENCE
+
+using System;
+using osu.Framework.Graphics;
+using osu.Framework.Graphics.Containers;
+using osu.Framework.Graphics.Sprites;
+using osu.Framework.Graphics.Transformations;
+using osu.Framework.Input;
+using osu.Framework;
+using OpenTK;
+
+namespace osu.Game.GameModes.Menu
+{
+    /// <summary>
+    /// osu! logo and its attachments (pulsing, visualiser etc.)
+    /// </summary>
+    public partial class OsuLogo : AutoSizeContainer
+    {
+        private Sprite logo;
+        private CircularContainer logoContainer;
+        private Container logoBounceContainer;
+        private MenuVisualisation vis;
+
+        public Action Action;
+
+        public float SizeForFlow => logo == null ? 0 : logo.Size.X * logo.Scale.X * logoBounceContainer.Scale.X * 0.8f;
+
+        private Sprite ripple;
+
+        private Container rippleContainer;
+
+        public override bool Contains(Vector2 screenSpacePos)
+        {
+            return logoContainer.Contains(screenSpacePos);
+        }
+
+        public bool Ripple
+        {
+            get { return rippleContainer.Alpha > 0; }
+            set
+            {
+                rippleContainer.Alpha = value ? 1 : 0;
+            }
+        }
+
+        public bool Interactive = true;
+
+        public OsuLogo()
+        {
+            Anchor = Anchor.Centre;
+            Origin = Anchor.Centre;
+
+            Children = new Drawable[]
+            {
+                logoBounceContainer = new AutoSizeContainer
+                {
+                    Children = new Drawable[]
+                    {
+                        logoContainer = new CircularContainer
+                        {
+                            Anchor = Anchor.Centre,
+                            Children = new[]
+                            {
+                                logo = new Sprite
+                                {
+                                    Anchor = Anchor.Centre,
+                                    Origin = Anchor.Centre,
+                                },
+                            },
+                        },
+                        rippleContainer = new Container
+                        {
+                            Anchor = Anchor.Centre,
+                            Origin = Anchor.Centre,
+                            Children = new Drawable[]
+                            {
+                                ripple = new Sprite()
+                                {
+                                    Anchor = Anchor.Centre,
+                                    Origin = Anchor.Centre,
+                                    Additive = true,
+                                    Alpha = 0.05f
+                                }
+                            }
+                        },
+                        vis = new MenuVisualisation
+                        {
+                            Anchor = Anchor.Centre,
+                            Origin = Anchor.Centre,
+                            Size = logo.Size,
+                            Additive = true,
+                            Alpha = 0.2f,
+                        }
+                    }
+                }
+            };
+        }
+
+        public override void Load(BaseGame game)
+        {
+            base.Load(game);
+
+            logo.Texture = game.Textures.Get(@"Menu/logo");
+            ripple.Texture = game.Textures.Get(@"Menu/logo");
+
+            ripple.ScaleTo(1.1f, 500);
+            ripple.FadeOut(500);
+            ripple.Loop(300);
+        }
+
+        protected override bool OnMouseDown(InputState state, MouseDownEventArgs args)
+        {
+            if (!Interactive) return false;
+
+            logoBounceContainer.ScaleTo(1.1f, 1000, EasingTypes.Out);
+            return true;
+        }
+
+        protected override bool OnMouseUp(InputState state, MouseUpEventArgs args)
+        {
+
+            logoBounceContainer.ScaleTo(1.2f, 500, EasingTypes.OutElastic);
+            return true;
+        }
+
+        protected override bool OnClick(InputState state)
+        {
+            if (!Interactive) return false;
+
+            Action?.Invoke();
+            return true;
+        }
+
+        protected override bool OnHover(InputState state)
+        {
+            if (!Interactive) return false;
+            logoBounceContainer.ScaleTo(1.2f, 500, EasingTypes.OutElastic);
+            return true;
+        }
+
+        protected override void OnHoverLost(InputState state)
+        {
+            logoBounceContainer.ScaleTo(1, 500, EasingTypes.OutElastic);
+        }
+    }
+}