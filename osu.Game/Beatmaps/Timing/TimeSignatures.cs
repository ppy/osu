--- conflicted
+++ resolved
@@ -7,16 +7,10 @@
 {
     public enum TimeSignatures
     {
-<<<<<<< HEAD
-        [Description("四分之一拍")]
-        SimpleQuadruple = 4,
-        [Description("三分之一拍")]
-=======
-        [Description("4/4")]
+        [Description("四分之一拍(4/4)")]
         SimpleQuadruple = 4,
 
-        [Description("3/4")]
->>>>>>> 6b6f4479
+        [Description("三分之一拍(3/4)")]
         SimpleTriple = 3
     }
 }