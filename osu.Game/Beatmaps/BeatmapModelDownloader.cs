--- conflicted
+++ resolved
@@ -1,13 +1,6 @@
 // Copyright (c) ppy Pty Ltd <contact@ppy.sh>. Licensed under the MIT Licence.
 // See the LICENCE file in the repository root for full licence text.
 
-<<<<<<< HEAD
-#nullable disable
-
-using System;
-using osu.Framework.Logging;
-=======
->>>>>>> 96bcfea2
 using osu.Game.Database;
 using osu.Game.Online.API;
 using osu.Game.Online.API.Requests;
@@ -19,8 +12,7 @@
         protected override ArchiveDownloadRequest<IBeatmapSetInfo> CreateDownloadRequest(IBeatmapSetInfo set, bool minimiseDownloadSize) =>
             new DownloadBeatmapSetRequest(set, minimiseDownloadSize);
 
-<<<<<<< HEAD
-        protected override ArchiveDownloadRequest<IBeatmapSetInfo> CreateAccelDownloadRequest(IBeatmapSetInfo model, bool isMini)
+        protected override ArchiveDownloadRequest<IBeatmapSetInfo>? CreateAccelDownloadRequest(IBeatmapSetInfo model, bool isMini)
         {
             try
             {
@@ -33,10 +25,7 @@
             }
         }
 
-        public override ArchiveDownloadRequest<IBeatmapSetInfo> GetExistingDownload(IBeatmapSetInfo model)
-=======
         public override ArchiveDownloadRequest<IBeatmapSetInfo>? GetExistingDownload(IBeatmapSetInfo model)
->>>>>>> 96bcfea2
             => CurrentDownloads.Find(r => r.Model.OnlineID == model.OnlineID);
 
         public BeatmapModelDownloader(IModelImporter<BeatmapSetInfo> beatmapImporter, IAPIProvider api)
