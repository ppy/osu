--- conflicted
+++ resolved
@@ -379,11 +379,7 @@
                 addControlPoint(time, controlPoint, true);
             }
 
-<<<<<<< HEAD
-            addControlPoint(time, new DifficultyControlPoint
-=======
-            handleDifficultyControlPoint(new LegacyDifficultyControlPoint
->>>>>>> 7d61e5cf
+            addControlPoint(time, new LegacyDifficultyControlPoint
             {
                 SpeedMultiplier = speedMultiplier,
             }, timingChange);
