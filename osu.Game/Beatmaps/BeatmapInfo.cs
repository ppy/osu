﻿// Copyright (c) ppy Pty Ltd <contact@ppy.sh>. Licensed under the MIT Licence.
// See the LICENCE file in the repository root for full licence text.

using System;
using System.Linq;
using JetBrains.Annotations;
using Newtonsoft.Json;
using osu.Framework.Testing;
using osu.Game.Audio;
using osu.Game.Database;
using osu.Game.Models;
using osu.Game.Online.API.Requests.Responses;
using osu.Game.Overlays.BeatmapSet.Scores;
using osu.Game.Rulesets;
using osu.Game.Scoring;
using Realms;

#nullable enable

namespace osu.Game.Beatmaps
{
    /// <summary>
    /// A single beatmap difficulty.
    /// </summary>
    [ExcludeFromDynamicCompile]
    [Serializable]
    [MapTo("Beatmap")]
    public class BeatmapInfo : RealmObject, IHasGuidPrimaryKey, IBeatmapInfo, IEquatable<BeatmapInfo>
    {
        [PrimaryKey]
        public Guid ID { get; set; }

        public string DifficultyName { get; set; } = string.Empty;

        public RulesetInfo Ruleset { get; set; } = null!;

        public BeatmapDifficulty Difficulty { get; set; } = null!;

        public BeatmapMetadata Metadata { get; set; } = null!;

        public LoudnessNormalizationInfo LoudnessNormalizationInfo { get; set; } = null!;

        [JsonIgnore]
        [Backlink(nameof(ScoreInfo.BeatmapInfo))]
        public IQueryable<ScoreInfo> Scores { get; } = null!;

<<<<<<< HEAD
        public BeatmapInfo(RulesetInfo? ruleset = null, BeatmapDifficulty? difficulty = null, BeatmapMetadata? metadata = null, LoudnessNormalizationInfo? loudnessNormalizationInfo = null)
=======
        public BeatmapUserSettings UserSettings { get; set; } = null!;

        public BeatmapInfo(RulesetInfo? ruleset = null, BeatmapDifficulty? difficulty = null, BeatmapMetadata? metadata = null)
>>>>>>> 9ceceeca
        {
            ID = Guid.NewGuid();
            Ruleset = ruleset ?? new RulesetInfo
            {
                OnlineID = 0,
                ShortName = @"osu",
                Name = @"null placeholder ruleset"
            };
            Difficulty = difficulty ?? new BeatmapDifficulty();
            Metadata = metadata ?? new BeatmapMetadata();
<<<<<<< HEAD
            LoudnessNormalizationInfo = loudnessNormalizationInfo ?? new LoudnessNormalizationInfo { ID = Guid.NewGuid(), PeakAmplitude = 0, TrackGain = 0 };
=======
            UserSettings = new BeatmapUserSettings();
>>>>>>> 9ceceeca
        }

        [UsedImplicitly]
        private BeatmapInfo()
        {
        }

        public BeatmapSetInfo? BeatmapSet { get; set; }

        [Ignored]
        public RealmNamedFileUsage? File => BeatmapSet?.Files.FirstOrDefault(f => f.File.Hash == Hash);

        [Ignored]
        public BeatmapOnlineStatus Status
        {
            get => (BeatmapOnlineStatus)StatusInt;
            set => StatusInt = (int)value;
        }

        [MapTo(nameof(Status))]
        public int StatusInt { get; set; } = (int)BeatmapOnlineStatus.None;

        [Indexed]
        public int OnlineID { get; set; } = -1;

        public double Length { get; set; }

        public double BPM { get; set; }

        public string Hash { get; set; } = string.Empty;

        public double StarRating { get; set; }

        public string MD5Hash { get; set; } = string.Empty;

        [JsonIgnore]
        public bool Hidden { get; set; }

        #region Properties we may not want persisted (but also maybe no harm?)

        public double AudioLeadIn { get; set; }

        public float StackLeniency { get; set; } = 0.7f;

        public bool SpecialStyle { get; set; }

        public bool LetterboxInBreaks { get; set; }

        public bool WidescreenStoryboard { get; set; } = true;

        public bool EpilepsyWarning { get; set; }

        public bool SamplesMatchPlaybackRate { get; set; } = true;

        public double DistanceSpacing { get; set; }

        public int BeatDivisor { get; set; }

        public int GridSize { get; set; }

        public double TimelineZoom { get; set; } = 1.0;

        [Ignored]
        public CountdownType Countdown { get; set; } = CountdownType.Normal;

        /// <summary>
        /// The number of beats to move the countdown backwards (compared to its default location).
        /// </summary>
        public int CountdownOffset { get; set; }

        #endregion

        public bool Equals(BeatmapInfo? other)
        {
            if (ReferenceEquals(this, other)) return true;
            if (other == null) return false;

            return ID == other.ID;
        }

        public bool Equals(IBeatmapInfo? other) => other is BeatmapInfo b && Equals(b);

        public bool AudioEquals(BeatmapInfo? other) => other != null
                                                       && BeatmapSet != null
                                                       && other.BeatmapSet != null
                                                       && BeatmapSet.Hash == other.BeatmapSet.Hash
                                                       && Metadata.AudioFile == other.Metadata.AudioFile;

        public bool BackgroundEquals(BeatmapInfo? other) => other != null
                                                            && BeatmapSet != null
                                                            && other.BeatmapSet != null
                                                            && BeatmapSet.Hash == other.BeatmapSet.Hash
                                                            && Metadata.BackgroundFile == other.Metadata.BackgroundFile;

        IBeatmapMetadataInfo IBeatmapInfo.Metadata => Metadata;
        IBeatmapSetInfo? IBeatmapInfo.BeatmapSet => BeatmapSet;
        IRulesetInfo IBeatmapInfo.Ruleset => Ruleset;
        IBeatmapDifficultyInfo IBeatmapInfo.Difficulty => Difficulty;
        ILoudnessNormalizationInfo IBeatmapInfo.LoudnessNormalizationInfo => LoudnessNormalizationInfo;

        #region Compatibility properties

        [Ignored]
        [Obsolete("Use BeatmapInfo.Difficulty instead.")] // can be removed 20220719
        public BeatmapDifficulty BaseDifficulty
        {
            get => Difficulty;
            set => Difficulty = value;
        }

        [Ignored]
        public string? Path => File?.Filename;

        [Ignored]
        public APIBeatmap? OnlineInfo { get; set; }

        /// <summary>
        /// The maximum achievable combo on this beatmap, populated for online info purposes only.
        /// Todo: This should never be used nor exist, but is still relied on in <see cref="ScoresContainer.Scores"/> since <see cref="IBeatmapInfo"/> can't be used yet. For now this is obsoleted until it is removed.
        /// </summary>
        [Ignored]
        [Obsolete("Use ScoreManager.GetMaximumAchievableComboAsync instead.")]
        public int? MaxCombo { get; set; }

        [Ignored]
        public int[] Bookmarks { get; set; } = Array.Empty<int>();

        public int BeatmapVersion;

        public BeatmapInfo Clone() => (BeatmapInfo)this.Detach().MemberwiseClone();

        public override string ToString() => this.GetDisplayTitle();

        #endregion
    }
}<|MERGE_RESOLUTION|>--- conflicted
+++ resolved
@@ -44,13 +44,9 @@
         [Backlink(nameof(ScoreInfo.BeatmapInfo))]
         public IQueryable<ScoreInfo> Scores { get; } = null!;
 
-<<<<<<< HEAD
-        public BeatmapInfo(RulesetInfo? ruleset = null, BeatmapDifficulty? difficulty = null, BeatmapMetadata? metadata = null, LoudnessNormalizationInfo? loudnessNormalizationInfo = null)
-=======
         public BeatmapUserSettings UserSettings { get; set; } = null!;
 
-        public BeatmapInfo(RulesetInfo? ruleset = null, BeatmapDifficulty? difficulty = null, BeatmapMetadata? metadata = null)
->>>>>>> 9ceceeca
+        public BeatmapInfo(RulesetInfo? ruleset = null, BeatmapDifficulty? difficulty = null, BeatmapMetadata? metadata = null, LoudnessNormalizationInfo? loudnessNormalizationInfo = null)
         {
             ID = Guid.NewGuid();
             Ruleset = ruleset ?? new RulesetInfo
@@ -61,11 +57,8 @@
             };
             Difficulty = difficulty ?? new BeatmapDifficulty();
             Metadata = metadata ?? new BeatmapMetadata();
-<<<<<<< HEAD
+            UserSettings = new BeatmapUserSettings();
             LoudnessNormalizationInfo = loudnessNormalizationInfo ?? new LoudnessNormalizationInfo { ID = Guid.NewGuid(), PeakAmplitude = 0, TrackGain = 0 };
-=======
-            UserSettings = new BeatmapUserSettings();
->>>>>>> 9ceceeca
         }
 
         [UsedImplicitly]
