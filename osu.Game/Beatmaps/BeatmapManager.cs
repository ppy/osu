--- conflicted
+++ resolved
@@ -241,38 +241,6 @@
 
         #endregion
 
-<<<<<<< HEAD
-        #region Implementation of ISayoModelDownloader<BeatmapSetInfo>
-
-        #endregion
-
-        #region Implementation of IModelDownloader<BeatmapSetInfo>
-
-        public event Action<ArchiveDownloadRequest<IBeatmapSetInfo>> DownloadBegan
-        {
-            add => beatmapModelDownloader.DownloadBegan += value;
-            remove => beatmapModelDownloader.DownloadBegan -= value;
-        }
-
-        public event Action<ArchiveDownloadRequest<IBeatmapSetInfo>> DownloadFailed
-        {
-            add => beatmapModelDownloader.DownloadFailed += value;
-            remove => beatmapModelDownloader.DownloadFailed -= value;
-        }
-
-        public bool Download(IBeatmapSetInfo model, bool minimiseDownloadSize = false) =>
-            beatmapModelDownloader.Download(model, minimiseDownloadSize);
-
-        public bool AccelDownload(IBeatmapSetInfo model, bool noVideo)
-            => beatmapModelDownloader.AccelDownload(model, noVideo);
-
-        public ArchiveDownloadRequest<IBeatmapSetInfo> GetExistingDownload(IBeatmapSetInfo model) =>
-            beatmapModelDownloader.GetExistingDownload(model);
-
-        #endregion
-
-=======
->>>>>>> f777536d
         #region Implementation of ICanAcceptFiles
 
         public Task Import(params string[] paths)
