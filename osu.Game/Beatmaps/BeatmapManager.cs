--- conflicted
+++ resolved
@@ -317,17 +317,12 @@
 
         public void UndeleteAll()
         {
-<<<<<<< HEAD
-            using (var context = contextFactory.CreateContext())
-            {
-                var items = context.All<BeatmapSetInfo>().Where(s => s.DeletePending).ToList();
+            realm.Run(r =>
+            {
+                var items = r.All<BeatmapSetInfo>().Where(s => s.DeletePending).ToList();
                 beatmapModelManager.Undelete(items);
-
                 invokeBeatmapAdded(items.Count);
-            }
-=======
-            realm.Run(r => beatmapModelManager.Undelete(r.All<BeatmapSetInfo>().Where(s => s.DeletePending).ToList()));
->>>>>>> 885a285d
+            });
         }
 
         public void Undelete(List<BeatmapSetInfo> items, bool silent = false)
