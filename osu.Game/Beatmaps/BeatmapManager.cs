--- conflicted
+++ resolved
@@ -250,11 +250,7 @@
 
         public IBindable<WeakReference<ArchiveDownloadRequest<IBeatmapSetInfo>>> DownloadFailed => beatmapModelDownloader.DownloadFailed;
 
-<<<<<<< HEAD
-        public bool Download(BeatmapSetInfo model, bool minimiseDownloadSize = false, bool useSayobot = false, bool noVideo = false)
-=======
-        public bool Download(IBeatmapSetInfo model, bool minimiseDownloadSize = false)
->>>>>>> b85bdd60
+        public bool Download(IBeatmapSetInfo model, bool minimiseDownloadSize = false, bool useSayobot = false, bool noVideo = false)
         {
             return beatmapModelDownloader.Download(model, minimiseDownloadSize, useSayobot, noVideo);
         }
