// Copyright (c) ppy Pty Ltd <contact@ppy.sh>. Licensed under the MIT Licence.
// See the LICENCE file in the repository root for full licence text.

using System;
using System.Collections.Generic;
using System.IO;
using System.Linq;
using System.Linq.Expressions;
using System.Threading;
using System.Threading.Tasks;
using JetBrains.Annotations;
using osu.Framework.Audio;
using osu.Framework.Bindables;
using osu.Framework.IO.Stores;
using osu.Framework.Platform;
using osu.Framework.Testing;
using osu.Game.Database;
using osu.Game.IO;
using osu.Game.IO.Archives;
using osu.Game.Online.API;
using osu.Game.Overlays.Notifications;
using osu.Game.Rulesets;
using osu.Game.Skinning;
using osu.Game.Users;

namespace osu.Game.Beatmaps
{
    /// <summary>
    /// Handles general operations related to global beatmap management.
    /// </summary>
    [ExcludeFromDynamicCompile]
    public class BeatmapManager : IModelDownloader<IBeatmapSetInfo>, IModelManager<BeatmapSetInfo>, IModelFileManager<BeatmapSetInfo, BeatmapSetFileInfo>, IModelImporter<BeatmapSetInfo>, IWorkingBeatmapCache, IDisposable
    {
        private readonly BeatmapModelManager beatmapModelManager;
        private readonly BeatmapModelDownloader beatmapModelDownloader;

        private readonly WorkingBeatmapCache workingBeatmapCache;
        private readonly BeatmapOnlineLookupQueue onlineBeatmapLookupQueue;

        public BeatmapManager(Storage storage, IDatabaseContextFactory contextFactory, RulesetStore rulesets, IAPIProvider api, [NotNull] AudioManager audioManager, IResourceStore<byte[]> resources, GameHost host = null,
                              WorkingBeatmap defaultBeatmap = null, bool performOnlineLookups = false)
        {
            beatmapModelManager = CreateBeatmapModelManager(storage, contextFactory, rulesets, api, host);
            beatmapModelDownloader = CreateBeatmapModelDownloader(beatmapModelManager, api, host);
            workingBeatmapCache = CreateWorkingBeatmapCache(audioManager, resources, new FileStore(contextFactory, storage).Store, defaultBeatmap, host);

            workingBeatmapCache.BeatmapManager = beatmapModelManager;
            beatmapModelManager.WorkingBeatmapCache = workingBeatmapCache;

            if (performOnlineLookups)
            {
                onlineBeatmapLookupQueue = new BeatmapOnlineLookupQueue(api, storage);
                beatmapModelManager.OnlineLookupQueue = onlineBeatmapLookupQueue;
            }
        }

        protected virtual BeatmapModelDownloader CreateBeatmapModelDownloader(IModelImporter<BeatmapSetInfo> modelManager, IAPIProvider api, GameHost host)
        {
            return new BeatmapModelDownloader(modelManager, api, host);
        }

        protected virtual WorkingBeatmapCache CreateWorkingBeatmapCache(AudioManager audioManager, IResourceStore<byte[]> resources, IResourceStore<byte[]> storage, WorkingBeatmap defaultBeatmap, GameHost host) =>
            new WorkingBeatmapCache(audioManager, resources, storage, defaultBeatmap, host);

        protected virtual BeatmapModelManager CreateBeatmapModelManager(Storage storage, IDatabaseContextFactory contextFactory, RulesetStore rulesets, IAPIProvider api, GameHost host) =>
            new BeatmapModelManager(storage, contextFactory, rulesets, host);

        /// <summary>
        /// Create a new <see cref="WorkingBeatmap"/>.
        /// </summary>
        public WorkingBeatmap CreateNew(RulesetInfo ruleset, User user)
        {
            var metadata = new BeatmapMetadata
            {
                Author = user,
            };

            var set = new BeatmapSetInfo
            {
                Metadata = metadata,
                Beatmaps = new List<BeatmapInfo>
                {
                    new BeatmapInfo
                    {
                        BaseDifficulty = new BeatmapDifficulty(),
                        Ruleset = ruleset,
                        Metadata = metadata,
                        WidescreenStoryboard = true,
                        SamplesMatchPlaybackRate = true,
                    }
                }
            };

            var imported = beatmapModelManager.Import(set).Result.Value;

            return GetWorkingBeatmap(imported.Beatmaps.First());
        }

        #region Delegation to BeatmapModelManager (methods which previously existed locally).

        /// <summary>
        /// Fired when a single difficulty has been hidden.
        /// </summary>
        public IBindable<WeakReference<BeatmapInfo>> BeatmapHidden => beatmapModelManager.BeatmapHidden;

        /// <summary>
        /// Fired when a single difficulty has been restored.
        /// </summary>
        public IBindable<WeakReference<BeatmapInfo>> BeatmapRestored => beatmapModelManager.BeatmapRestored;

        /// <summary>
        /// Saves an <see cref="IBeatmap"/> file against a given <see cref="BeatmapInfo"/>.
        /// </summary>
        /// <param name="info">The <see cref="BeatmapInfo"/> to save the content against. The file referenced by <see cref="BeatmapInfo.Path"/> will be replaced.</param>
        /// <param name="beatmapContent">The <see cref="IBeatmap"/> content to write.</param>
        /// <param name="beatmapSkin">The beatmap <see cref="ISkin"/> content to write, null if to be omitted.</param>
        public virtual void Save(BeatmapInfo info, IBeatmap beatmapContent, ISkin beatmapSkin = null) =>
            beatmapModelManager.Save(info, beatmapContent, beatmapSkin);

        /// <summary>
        /// Returns a list of all usable <see cref="BeatmapSetInfo"/>s.
        /// </summary>
        /// <returns>A list of available <see cref="BeatmapSetInfo"/>.</returns>
        public List<BeatmapSetInfo> GetAllUsableBeatmapSets(IncludedDetails includes = IncludedDetails.All, bool includeProtected = false) => beatmapModelManager.GetAllUsableBeatmapSets(includes, includeProtected);

        /// <summary>
        /// Returns a list of all usable <see cref="BeatmapSetInfo"/>s. Note that files are not populated.
        /// </summary>
        /// <param name="includes">The level of detail to include in the returned objects.</param>
        /// <param name="includeProtected">Whether to include protected (system) beatmaps. These should not be included for gameplay playable use cases.</param>
        /// <returns>A list of available <see cref="BeatmapSetInfo"/>.</returns>
        public IEnumerable<BeatmapSetInfo> GetAllUsableBeatmapSetsEnumerable(IncludedDetails includes, bool includeProtected = false) => beatmapModelManager.GetAllUsableBeatmapSetsEnumerable(includes, includeProtected);

        /// <summary>
        /// Perform a lookup query on available <see cref="BeatmapSetInfo"/>s.
        /// </summary>
        /// <param name="query">The query.</param>
        /// <param name="includes">The level of detail to include in the returned objects.</param>
        /// <returns>Results from the provided query.</returns>
        public IEnumerable<BeatmapSetInfo> QueryBeatmapSets(Expression<Func<BeatmapSetInfo, bool>> query, IncludedDetails includes = IncludedDetails.All) => beatmapModelManager.QueryBeatmapSets(query, includes);

        /// <summary>
        /// Perform a lookup query on available <see cref="BeatmapSetInfo"/>s.
        /// </summary>
        /// <param name="query">The query.</param>
        /// <returns>The first result for the provided query, or null if no results were found.</returns>
        public BeatmapSetInfo QueryBeatmapSet(Expression<Func<BeatmapSetInfo, bool>> query) => beatmapModelManager.QueryBeatmapSet(query);

        /// <summary>
        /// Perform a lookup query on available <see cref="BeatmapInfo"/>s.
        /// </summary>
        /// <param name="query">The query.</param>
        /// <returns>Results from the provided query.</returns>
        public IQueryable<BeatmapInfo> QueryBeatmaps(Expression<Func<BeatmapInfo, bool>> query) => beatmapModelManager.QueryBeatmaps(query);

        /// <summary>
        /// Perform a lookup query on available <see cref="BeatmapInfo"/>s.
        /// </summary>
        /// <param name="query">The query.</param>
        /// <returns>The first result for the provided query, or null if no results were found.</returns>
        public BeatmapInfo QueryBeatmap(Expression<Func<BeatmapInfo, bool>> query) => beatmapModelManager.QueryBeatmap(query);

        /// <summary>
        /// A default representation of a WorkingBeatmap to use when no beatmap is available.
        /// </summary>
        public WorkingBeatmap DefaultBeatmap => workingBeatmapCache.DefaultBeatmap;

        /// <summary>
        /// Fired when a notification should be presented to the user.
        /// </summary>
        public Action<Notification> PostNotification
        {
            set
            {
                beatmapModelManager.PostNotification = value;
                beatmapModelDownloader.PostNotification = value;
            }
        }

        /// <summary>
        /// Delete a beatmap difficulty.
        /// </summary>
        /// <param name="beatmapInfo">The beatmap difficulty to hide.</param>
        public void Hide(BeatmapInfo beatmapInfo) => beatmapModelManager.Hide(beatmapInfo);

        /// <summary>
        /// Restore a beatmap difficulty.
        /// </summary>
        /// <param name="beatmapInfo">The beatmap difficulty to restore.</param>
        public void Restore(BeatmapInfo beatmapInfo) => beatmapModelManager.Restore(beatmapInfo);

        #endregion

        #region Implementation of IModelManager<BeatmapSetInfo>

        public bool IsAvailableLocally(BeatmapSetInfo model)
        {
            return beatmapModelManager.IsAvailableLocally(model);
        }

        public IBindable<WeakReference<BeatmapSetInfo>> ItemUpdated => beatmapModelManager.ItemUpdated;

        public IBindable<WeakReference<BeatmapSetInfo>> ItemRemoved => beatmapModelManager.ItemRemoved;

        public Task ImportFromStableAsync(StableStorage stableStorage)
        {
            return beatmapModelManager.ImportFromStableAsync(stableStorage);
        }

        public void Export(BeatmapSetInfo item)
        {
            beatmapModelManager.Export(item);
        }

        public void ExportModelTo(BeatmapSetInfo model, Stream outputStream)
        {
            beatmapModelManager.ExportModelTo(model, outputStream);
        }

        public void Update(BeatmapSetInfo item)
        {
            beatmapModelManager.Update(item);
        }

        public bool Delete(BeatmapSetInfo item)
        {
            return beatmapModelManager.Delete(item);
        }

        public void Delete(List<BeatmapSetInfo> items, bool silent = false)
        {
            beatmapModelManager.Delete(items, silent);
        }

        public void Undelete(List<BeatmapSetInfo> items, bool silent = false)
        {
            beatmapModelManager.Undelete(items, silent);
        }

        public void Undelete(BeatmapSetInfo item)
        {
            beatmapModelManager.Undelete(item);
        }

        #endregion

        #region Implementation of ISayoModelDownloader<BeatmapSetInfo>

        public bool AccelDownload(BeatmapSetInfo model, bool noVideo)
            => beatmapModelDownloader.AccelDownload(model, noVideo);

        #endregion

        #region Implementation of IModelDownloader<BeatmapSetInfo>

        public IBindable<WeakReference<ArchiveDownloadRequest<IBeatmapSetInfo>>> DownloadBegan => beatmapModelDownloader.DownloadBegan;

        public IBindable<WeakReference<ArchiveDownloadRequest<IBeatmapSetInfo>>> DownloadFailed => beatmapModelDownloader.DownloadFailed;

<<<<<<< HEAD
        public bool Download(IBeatmapSetInfo model, bool minimiseDownloadSize = false, bool useSayobot = false, bool noVideo = false)
=======
        public bool Download(BeatmapSetInfo model, bool minimiseDownloadSize = false)
>>>>>>> eb632700
        {
            return beatmapModelDownloader.Download(model, minimiseDownloadSize);
        }

        public ArchiveDownloadRequest<IBeatmapSetInfo> GetExistingDownload(IBeatmapSetInfo model)
        {
            return beatmapModelDownloader.GetExistingDownload(model);
        }

        #endregion

        #region Implementation of ICanAcceptFiles

        public Task Import(params string[] paths)
        {
            return beatmapModelManager.Import(paths);
        }

        public Task Import(params ImportTask[] tasks)
        {
            return beatmapModelManager.Import(tasks);
        }

        public Task<IEnumerable<ILive<BeatmapSetInfo>>> Import(ProgressNotification notification, params ImportTask[] tasks)
        {
            return beatmapModelManager.Import(notification, tasks);
        }

        public Task<ILive<BeatmapSetInfo>> Import(ImportTask task, bool lowPriority = false, CancellationToken cancellationToken = default)
        {
            return beatmapModelManager.Import(task, lowPriority, cancellationToken);
        }

        public Task<ILive<BeatmapSetInfo>> Import(ArchiveReader archive, bool lowPriority = false, CancellationToken cancellationToken = default)
        {
            return beatmapModelManager.Import(archive, lowPriority, cancellationToken);
        }

        public Task<ILive<BeatmapSetInfo>> Import(BeatmapSetInfo item, ArchiveReader archive = null, bool lowPriority = false, CancellationToken cancellationToken = default)
        {
            return beatmapModelManager.Import(item, archive, lowPriority, cancellationToken);
        }

        public IEnumerable<string> HandledExtensions => beatmapModelManager.HandledExtensions;

        #endregion

        #region Implementation of IWorkingBeatmapCache

        public WorkingBeatmap GetWorkingBeatmap(BeatmapInfo importedBeatmap) => workingBeatmapCache.GetWorkingBeatmap(importedBeatmap);

        void IWorkingBeatmapCache.Invalidate(BeatmapSetInfo beatmapSetInfo) => workingBeatmapCache.Invalidate(beatmapSetInfo);
        void IWorkingBeatmapCache.Invalidate(BeatmapInfo beatmapInfo) => workingBeatmapCache.Invalidate(beatmapInfo);

        #endregion

        #region Implementation of IModelFileManager<in BeatmapSetInfo,in BeatmapSetFileInfo>

        public void ReplaceFile(BeatmapSetInfo model, BeatmapSetFileInfo file, Stream contents, string filename = null)
        {
            beatmapModelManager.ReplaceFile(model, file, contents, filename);
        }

        public void DeleteFile(BeatmapSetInfo model, BeatmapSetFileInfo file)
        {
            beatmapModelManager.DeleteFile(model, file);
        }

        public void AddFile(BeatmapSetInfo model, Stream contents, string filename)
        {
            beatmapModelManager.AddFile(model, contents, filename);
        }

        #endregion

        #region Implementation of IDisposable

        public void Dispose()
        {
            onlineBeatmapLookupQueue?.Dispose();
        }

        #endregion

        #region Implementation of IPostImports<out BeatmapSetInfo>

        public Action<IEnumerable<ILive<BeatmapSetInfo>>> PostImport
        {
            set => beatmapModelManager.PostImport = value;
        }

        #endregion
    }
}<|MERGE_RESOLUTION|>--- conflicted
+++ resolved
@@ -246,22 +246,18 @@
 
         #region Implementation of ISayoModelDownloader<BeatmapSetInfo>
 
-        public bool AccelDownload(BeatmapSetInfo model, bool noVideo)
+        #endregion
+
+        #region Implementation of IModelDownloader<BeatmapSetInfo>
+
+        public bool AccelDownload(IBeatmapSetInfo model, bool noVideo)
             => beatmapModelDownloader.AccelDownload(model, noVideo);
 
-        #endregion
-
-        #region Implementation of IModelDownloader<BeatmapSetInfo>
-
         public IBindable<WeakReference<ArchiveDownloadRequest<IBeatmapSetInfo>>> DownloadBegan => beatmapModelDownloader.DownloadBegan;
 
         public IBindable<WeakReference<ArchiveDownloadRequest<IBeatmapSetInfo>>> DownloadFailed => beatmapModelDownloader.DownloadFailed;
 
-<<<<<<< HEAD
-        public bool Download(IBeatmapSetInfo model, bool minimiseDownloadSize = false, bool useSayobot = false, bool noVideo = false)
-=======
-        public bool Download(BeatmapSetInfo model, bool minimiseDownloadSize = false)
->>>>>>> eb632700
+        public bool Download(IBeatmapSetInfo model, bool minimiseDownloadSize = false)
         {
             return beatmapModelDownloader.Download(model, minimiseDownloadSize);
         }
