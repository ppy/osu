--- conflicted
+++ resolved
@@ -26,19 +26,7 @@
         private readonly BeatmapInfo beatmap;
         private readonly RulesetInfo ruleset;
 
-<<<<<<< HEAD
-        private Box iconBox;
-
-        public BeatmapInfo Beatmap
-        {
-            set => iconBox.Colour = GetColour(value);
-        }
-
-        public DifficultyIcon(BeatmapInfo beatmap, RulesetInfo ruleset = null)
-            : base(beatmap)
-=======
         public DifficultyIcon(BeatmapInfo beatmap, RulesetInfo ruleset = null, bool shouldShowTooltip = true)
->>>>>>> 76d34967
         {
             if (beatmap == null)
                 throw new ArgumentNullException(nameof(beatmap));
