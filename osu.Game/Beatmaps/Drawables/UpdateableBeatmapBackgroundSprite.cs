--- conflicted
+++ resolved
@@ -40,10 +40,6 @@
         protected override Drawable CreateDrawable(BeatmapInfo model)
         {
             var drawable = getDrawableForModel(model);
-<<<<<<< HEAD
-
-=======
->>>>>>> 66e07adb
             drawable.RelativeSizeAxes = Axes.Both;
             drawable.Anchor = Anchor.Centre;
             drawable.Origin = Anchor.Centre;
