﻿// Copyright (c) ppy Pty Ltd <contact@ppy.sh>. Licensed under the MIT Licence.
// See the LICENCE file in the repository root for full licence text.

using System;
using osu.Framework.Allocation;
using osu.Framework.Bindables;
using osu.Framework.Graphics;
using osu.Framework.Graphics.Containers;
using osu.Game.Configuration;
using osu.Game.Extensions;
using osu.Game.Graphics.Containers;
using osu.Game.Graphics.UserInterface;
using osu.Game.Online;
using osu.Game.Online.API.Requests.Responses;
using osu.Game.Resources.Localisation.Web;

namespace osu.Game.Beatmaps.Drawables
{
    public class BeatmapDownloadButton : CompositeDrawable
    {
        protected bool DownloadEnabled => button.Enabled.Value;

        /// <summary>
        /// Currently selected beatmap. Used to present the correct difficulty after completing a download.
        /// </summary>
        public readonly IBindable<APIBeatmap> SelectedBeatmap = new Bindable<APIBeatmap>();

        private readonly ShakeContainer shakeContainer;
        private readonly DownloadButton button;
        private Bindable<bool> noVideoSetting;

        protected readonly BeatmapDownloadTracker DownloadTracker;

        protected readonly Bindable<DownloadState> State = new Bindable<DownloadState>();

        private readonly IBeatmapSetInfo beatmapSet;

        public BeatmapDownloadButton(IBeatmapSetInfo beatmapSet)
        {
            this.beatmapSet = beatmapSet;

            InternalChildren = new Drawable[]
            {
                shakeContainer = new ShakeContainer
                {
                    RelativeSizeAxes = Axes.Both,
                    Child = button = new DownloadButton
                    {
                        RelativeSizeAxes = Axes.Both,
                        State = { BindTarget = State }
                    },
                },
                DownloadTracker = new BeatmapDownloadTracker(beatmapSet)
                {
                    State = { BindTarget = State }
                }
            };

            button.Add(new DownloadProgressBar(beatmapSet)
            {
                Anchor = Anchor.BottomLeft,
                Origin = Anchor.BottomLeft,
                Depth = -1
            });
        }

        [BackgroundDependencyLoader(true)]
        private void load(OsuGame game, BeatmapModelDownloader beatmaps, OsuConfigManager osuConfig, MConfigManager mConfig)
        {
            noVideoSetting = osuConfig.GetBindable<bool>(OsuSetting.PreferNoVideo);

            button.Action = () =>
            {
                switch (DownloadTracker.State.Value)
                {
                    case DownloadState.Downloading:
                    case DownloadState.Importing:
                        shakeContainer.Shake();
                        break;

                    case DownloadState.LocallyAvailable:
                        Predicate<BeatmapInfo> findPredicate = null;
                        if (SelectedBeatmap.Value != null)
                            findPredicate = b => b.MatchesOnlineID(SelectedBeatmap.Value);

                        game?.PresentBeatmap(beatmapSet, findPredicate);
                        break;

                    default:
                        if (mConfig.Get<bool>(MSetting.UseAccelForDefault))
                            beatmaps.AccelDownload(beatmapSet, noVideoSetting.Value);
                        else
                            beatmaps.Download(beatmapSet, noVideoSetting.Value);
                        break;
                }
            };

            State.BindValueChanged(state =>
            {
                switch (state.NewValue)
                {
                    case DownloadState.LocallyAvailable:
                        button.Enabled.Value = true;
                        button.TooltipText = "前往该谱面";
                        break;

                    default:
                        if ((beatmapSet as IBeatmapSetOnlineInfo)?.Availability.DownloadDisabled == true)
                        {
                            button.Enabled.Value = false;
<<<<<<< HEAD
                            button.TooltipText = "该谱面暂时无法下载...";
=======
                            button.TooltipText = BeatmapsetsStrings.AvailabilityDisabled;
>>>>>>> ed894d64
                        }

                        break;
                }
            }, true);
        }

        protected override void LoadComplete()
        {
            base.LoadComplete();
            FinishTransforms(true);
        }
    }
}<|MERGE_RESOLUTION|>--- conflicted
+++ resolved
@@ -108,11 +108,7 @@
                         if ((beatmapSet as IBeatmapSetOnlineInfo)?.Availability.DownloadDisabled == true)
                         {
                             button.Enabled.Value = false;
-<<<<<<< HEAD
-                            button.TooltipText = "该谱面暂时无法下载...";
-=======
                             button.TooltipText = BeatmapsetsStrings.AvailabilityDisabled;
->>>>>>> ed894d64
                         }
 
                         break;
