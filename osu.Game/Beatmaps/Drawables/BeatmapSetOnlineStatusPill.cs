--- conflicted
+++ resolved
@@ -74,13 +74,8 @@
                     Font = OsuFont.GetFont(weight: FontWeight.Bold)
                 },
             };
-<<<<<<< HEAD
-            
-            Status = BeatmapSetOnlineStatus.None;
-=======
 
             Status = BeatmapOnlineStatus.None;
->>>>>>> f777536d
             TextPadding = new MarginPadding { Horizontal = 5, Bottom = 1 };
         }
 
