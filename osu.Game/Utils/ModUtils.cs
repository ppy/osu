// Copyright (c) ppy Pty Ltd <contact@ppy.sh>. Licensed under the MIT Licence.
// See the LICENCE file in the repository root for full licence text.

#nullable enable

using System;
using System.Collections.Generic;
using System.Diagnostics.CodeAnalysis;
using System.Linq;
using osu.Game.Online.API;
using osu.Game.Rulesets;
using osu.Game.Rulesets.Mods;

namespace osu.Game.Utils
{
    /// <summary>
    /// A set of utilities to handle <see cref="Mod"/> combinations.
    /// </summary>
    public static class ModUtils
    {
        /// <summary>
        /// Checks that all <see cref="Mod"/>s are compatible with each-other, and that all appear within a set of allowed types.
        /// </summary>
        /// <remarks>
        /// The allowed types must contain exact <see cref="Mod"/> types for the respective <see cref="Mod"/>s to be allowed.
        /// </remarks>
        /// <param name="combination">The <see cref="Mod"/>s to check.</param>
        /// <param name="allowedTypes">The set of allowed <see cref="Mod"/> types.</param>
        /// <returns>Whether all <see cref="Mod"/>s are compatible with each-other and appear in the set of allowed types.</returns>
        public static bool CheckCompatibleSetAndAllowed(IEnumerable<Mod> combination, IEnumerable<Type> allowedTypes)
        {
            // Prevent multiple-enumeration.
            var combinationList = combination as ICollection<Mod> ?? combination.ToArray();
            return CheckCompatibleSet(combinationList, out _) && CheckAllowed(combinationList, allowedTypes);
        }

        /// <summary>
        /// Checks that all <see cref="Mod"/>s in a combination are compatible with each-other.
        /// </summary>
        /// <param name="combination">The <see cref="Mod"/> combination to check.</param>
        /// <returns>Whether all <see cref="Mod"/>s in the combination are compatible with each-other.</returns>
        public static bool CheckCompatibleSet(IEnumerable<Mod> combination)
            => CheckCompatibleSet(combination, out _);

        /// <summary>
        /// Checks that all <see cref="Mod"/>s in a combination are compatible with each-other.
        /// </summary>
        /// <param name="combination">The <see cref="Mod"/> combination to check.</param>
        /// <param name="invalidMods">Any invalid mods in the set.</param>
        /// <returns>Whether all <see cref="Mod"/>s in the combination are compatible with each-other.</returns>
        public static bool CheckCompatibleSet(IEnumerable<Mod> combination, [NotNullWhen(false)] out List<Mod>? invalidMods)
        {
            var mods = FlattenMods(combination).ToArray();
            invalidMods = null;

            // ensure there are no duplicate mod definitions.
            for (int i = 0; i < mods.Length; i++)
            {
                var candidate = mods[i];

                for (int j = i + 1; j < mods.Length; j++)
                {
                    var m = mods[j];

                    if (candidate.Equals(m))
                    {
                        invalidMods ??= new List<Mod>();
                        invalidMods.Add(m);
                    }
                }
            }

            foreach (var mod in mods)
            {
                foreach (var type in mod.IncompatibleMods)
                {
                    foreach (var invalid in mods.Where(m => type.IsInstanceOfType(m)))
                    {
                        if (invalid == mod)
                            continue;

                        invalidMods ??= new List<Mod>();
                        invalidMods.Add(invalid);
                    }
                }
            }

            return invalidMods == null;
        }

        /// <summary>
        /// Checks that all <see cref="Mod"/>s in a combination appear within a set of allowed types.
        /// </summary>
        /// <remarks>
        /// The set of allowed types must contain exact <see cref="Mod"/> types for the respective <see cref="Mod"/>s to be allowed.
        /// </remarks>
        /// <param name="combination">The <see cref="Mod"/> combination to check.</param>
        /// <param name="allowedTypes">The set of allowed <see cref="Mod"/> types.</param>
        /// <returns>Whether all <see cref="Mod"/>s in the combination are allowed.</returns>
        public static bool CheckAllowed(IEnumerable<Mod> combination, IEnumerable<Type> allowedTypes)
        {
            var allowedSet = new HashSet<Type>(allowedTypes);

            return combination.SelectMany(FlattenMod)
                              .All(m => allowedSet.Contains(m.GetType()));
        }

        /// <summary>
        /// Checks that all <see cref="Mod"/>s in a combination are valid for a local gameplay session.
        /// </summary>
        /// <param name="mods">The mods to check.</param>
        /// <param name="invalidMods">Invalid mods, if any were found. Will be null if all mods were valid.</param>
        /// <returns>Whether the input mods were all valid. If false, <paramref name="invalidMods"/> will contain all invalid entries.</returns>
        public static bool CheckValidForGameplay(IEnumerable<Mod> mods, [NotNullWhen(false)] out List<Mod>? invalidMods)
            => checkValid(mods, m => m.Type != ModType.System && m.HasImplementation && !(m is MultiMod), out invalidMods);

        /// <summary>
        /// Checks that all <see cref="Mod"/>s in a combination are valid as "required mods" in a multiplayer match session.
        /// </summary>
        /// <param name="mods">The mods to check.</param>
        /// <param name="invalidMods">Invalid mods, if any were found. Will be null if all mods were valid.</param>
        /// <returns>Whether the input mods were all valid. If false, <paramref name="invalidMods"/> will contain all invalid entries.</returns>
        public static bool CheckValidRequiredModsForMultiplayer(IEnumerable<Mod> mods, [NotNullWhen(false)] out List<Mod>? invalidMods)
            => checkValid(mods, m => m.IsPlayable(ModUsage.MultiplayerRoomWide), out invalidMods);

        /// <summary>
        /// Checks that all <see cref="Mod"/>s in a combination are valid as "free mods" in a multiplayer match session.
        /// </summary>
        /// <param name="mods">The mods to check.</param>
        /// <param name="invalidMods">Invalid mods, if any were found. Will be null if all mods were valid.</param>
        /// <returns>Whether the input mods were all valid. If false, <paramref name="invalidMods"/> will contain all invalid entries.</returns>
        public static bool CheckValidFreeModsForMultiplayer(IEnumerable<Mod> mods, [NotNullWhen(false)] out List<Mod>? invalidMods)
            => checkValid(mods, m => m.IsPlayable(ModUsage.MultiplayerPerPlayer), out invalidMods);

        private static bool checkValid(IEnumerable<Mod> mods, Predicate<Mod> valid, [NotNullWhen(false)] out List<Mod>? invalidMods)
        {
            mods = mods.ToArray();
<<<<<<< HEAD
            invalidMods = null;
=======

            // exclude multi mods from compatibility checks.
            // the loop below automatically marks all multi mods as not valid for gameplay anyway.
            CheckCompatibleSet(mods.Where(m => !(m is MultiMod)), out invalidMods);
>>>>>>> e920bbd4

            foreach (var mod in mods)
            {
                if (!valid(mod))
                {
                    invalidMods ??= new List<Mod>();
                    invalidMods.Add(mod);
                }
            }

            return invalidMods == null;
        }

        /// <summary>
        /// Flattens a set of <see cref="Mod"/>s, returning a new set with all <see cref="MultiMod"/>s removed.
        /// </summary>
        /// <param name="mods">The set of <see cref="Mod"/>s to flatten.</param>
        /// <returns>The new set, containing all <see cref="Mod"/>s in <paramref name="mods"/> recursively with all <see cref="MultiMod"/>s removed.</returns>
        public static IEnumerable<Mod> FlattenMods(IEnumerable<Mod> mods) => mods.SelectMany(FlattenMod);

        /// <summary>
        /// Flattens a <see cref="Mod"/>, returning a set of <see cref="Mod"/>s in-place of any <see cref="MultiMod"/>s.
        /// </summary>
        /// <param name="mod">The <see cref="Mod"/> to flatten.</param>
        /// <returns>A set of singular "flattened" <see cref="Mod"/>s</returns>
        public static IEnumerable<Mod> FlattenMod(Mod mod)
        {
            if (mod is MultiMod multi)
            {
                foreach (var m in multi.Mods.SelectMany(FlattenMod))
                    yield return m;
            }
            else
                yield return mod;
        }

        /// <summary>
        /// Verifies all proposed mods are valid for a given ruleset and returns instantiated <see cref="Mod"/>s for further processing.
        /// </summary>
        /// <param name="ruleset">The ruleset to verify mods against.</param>
        /// <param name="proposedMods">The proposed mods.</param>
        /// <param name="valid">Mods instantiated from <paramref name="proposedMods"/> which were valid for the given <paramref name="ruleset"/>.</param>
        /// <returns>Whether all <paramref name="proposedMods"/> were valid for the given <paramref name="ruleset"/>.</returns>
        public static bool InstantiateValidModsForRuleset(Ruleset ruleset, IEnumerable<APIMod> proposedMods, out List<Mod> valid)
        {
            valid = new List<Mod>();
            bool proposedWereValid = true;

            foreach (var apiMod in proposedMods)
            {
                var mod = apiMod.ToMod(ruleset);

                if (mod is UnknownMod)
                {
                    proposedWereValid = false;
                    continue;
                }

                valid.Add(mod);
            }

            return proposedWereValid;
        }
    }
}<|MERGE_RESOLUTION|>--- conflicted
+++ resolved
@@ -135,14 +135,7 @@
         private static bool checkValid(IEnumerable<Mod> mods, Predicate<Mod> valid, [NotNullWhen(false)] out List<Mod>? invalidMods)
         {
             mods = mods.ToArray();
-<<<<<<< HEAD
             invalidMods = null;
-=======
-
-            // exclude multi mods from compatibility checks.
-            // the loop below automatically marks all multi mods as not valid for gameplay anyway.
-            CheckCompatibleSet(mods.Where(m => !(m is MultiMod)), out invalidMods);
->>>>>>> e920bbd4
 
             foreach (var mod in mods)
             {
