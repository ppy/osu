// Copyright (c) ppy Pty Ltd <contact@ppy.sh>. Licensed under the MIT Licence.
// See the LICENCE file in the repository root for full licence text.

using System;
using System.Collections.Generic;
using System.Linq;
using NUnit.Framework;
using osu.Framework.Allocation;
using osu.Framework.Testing;
using osu.Game.Beatmaps;
using osu.Game.Beatmaps.ControlPoints;
using osu.Game.Rulesets.Judgements;
using osu.Game.Rulesets.Objects;
using osu.Game.Rulesets.Scoring;
using osu.Game.Rulesets.Taiko.Judgements;
using osu.Game.Rulesets.Taiko.Objects;
using osu.Game.Rulesets.Taiko.UI;
using osu.Game.Rulesets.UI.Scrolling;
using osu.Game.Tests.Visual;

namespace osu.Game.Rulesets.Taiko.Tests.Skinning
{
    [TestFixture]
    public class TestSceneDrawableTaikoMascot : TaikoSkinnableTestScene
    {
        public override IReadOnlyList<Type> RequiredTypes => base.RequiredTypes.Concat(new[]
        {
            typeof(DrawableTaikoMascot),
        }).ToList();

        [Cached(typeof(IScrollingInfo))]
        private ScrollingTestContainer.TestScrollingInfo info = new ScrollingTestContainer.TestScrollingInfo
        {
            Direction = { Value = ScrollingDirection.Left },
            TimeRange = { Value = 5000 },
        };

        private IEnumerable<TestDrawableTaikoMascot> mascots => this.ChildrenOfType<TestDrawableTaikoMascot>();
        private IEnumerable<TaikoPlayfield> playfields => this.ChildrenOfType<TaikoPlayfield>();

        [Test]
        public void TestStateTextures()
        {
            AddStep("Set beatmap", () => setBeatmap());

            AddStep("Create mascot (idle)", () =>
            {
                SetContents(() => new TestDrawableTaikoMascot());
            });

            AddStep("Clear state", () => setState(TaikoMascotAnimationState.Clear));

            AddStep("Kiai state", () => setState(TaikoMascotAnimationState.Kiai));

            AddStep("Fail state", () => setState(TaikoMascotAnimationState.Fail));
        }

        [Test]
        public void TestPlayfield()
        {
            AddStep("Set beatmap", () => setBeatmap());

            AddStep("Create ruleset", () =>
            {
                SetContents(() =>
                {
                    var ruleset = new TaikoRuleset();
                    return new DrawableTaikoRuleset(ruleset, Beatmap.Value.GetPlayableBeatmap(ruleset.RulesetInfo));
                });
            });

<<<<<<< HEAD
            AddStep("Collect playfields", collectPlayfields);
            AddStep("Collect mascots", collectMascots);

            AddStep("Create hit (great)", () => addJudgement(HitResult.Miss));
            AddUntilStep("Wait for idle state", () => checkForState(TaikoMascotAnimationState.Fail));

            AddStep("Create hit (great)", () => addJudgement(HitResult.Great));
            AddUntilStep("Wait for idle state", () => checkForState(TaikoMascotAnimationState.Idle));
=======
            AddStep("Create hit (miss)", () =>
            {
                foreach (var playfield in playfields)
                    addJudgement(playfield, HitResult.Miss);
            });

            AddUntilStep("Wait for fail state", () => mascots.All(d => d.State == TaikoMascotAnimationState.Fail));

            AddStep("Create hit (great)", () =>
            {
                foreach (var playfield in playfields)
                    addJudgement(playfield, HitResult.Great);
            });

            AddUntilStep("Wait for idle state", () => mascots.All(d => d.State == TaikoMascotAnimationState.Idle));
>>>>>>> d7b072dd
        }

        [Test]
        public void TestKiai()
        {
            AddStep("Set beatmap", () => setBeatmap(true));

            AddUntilStep("Wait for beatmap to be loaded", () => Beatmap.Value.Track.IsLoaded);

            AddStep("Create kiai ruleset", () =>
            {
                Beatmap.Value.Track.Start();

                SetContents(() =>
                {
                    var ruleset = new TaikoRuleset();
                    return new DrawableTaikoRuleset(ruleset, Beatmap.Value.GetPlayableBeatmap(ruleset.RulesetInfo));
                });
            });

<<<<<<< HEAD
            AddStep("Collect playfields", collectPlayfields);
            AddStep("Collect mascots", collectMascots);

            AddUntilStep("Wait for idle state", () => checkForState(TaikoMascotAnimationState.Fail));

            AddStep("Create hit (great)", () => addJudgement(HitResult.Great));
            AddUntilStep("Wait for idle state", () => checkForState(TaikoMascotAnimationState.Kiai));
=======
            AddUntilStep("Wait for fail state", () => mascots.All(d => d.State == TaikoMascotAnimationState.Fail));

            AddStep("Create hit (great)", () =>
            {
                foreach (var playfield in playfields)
                    addJudgement(playfield, HitResult.Great);
            });

            AddUntilStep("Wait for kiai state", () => mascots.All(d => d.State == TaikoMascotAnimationState.Kiai));
>>>>>>> d7b072dd
        }

        private void setBeatmap(bool kiai = false)
        {
            var controlPointInfo = new ControlPointInfo();
            controlPointInfo.Add(0, new TimingControlPoint { BeatLength = 90 });

            if (kiai)
                controlPointInfo.Add(0, new EffectControlPoint { KiaiMode = true });

            Beatmap.Value = CreateWorkingBeatmap(new Beatmap
            {
                HitObjects = new List<HitObject> { new Hit { Type = HitType.Centre } },
                BeatmapInfo = new BeatmapInfo
                {
                    BaseDifficulty = new BeatmapDifficulty(),
                    Metadata = new BeatmapMetadata
                    {
                        Artist = @"Unknown",
                        Title = @"Sample Beatmap",
                        AuthorString = @"Craftplacer",
                    },
                    Ruleset = new TaikoRuleset().RulesetInfo
                },
                ControlPointInfo = controlPointInfo
            });
        }

        private void setState(TaikoMascotAnimationState state)
        {
            foreach (var mascot in mascots)
                mascot?.ShowState(state);
        }

<<<<<<< HEAD
        private void collectPlayfields()
        {
            playfields.Clear();
            foreach (var ruleset in rulesets)
                playfields.Add(ruleset.ChildrenOfType<TaikoPlayfield>().Single());
        }

        private void collectMascots()
        {
            mascots.Clear();

            foreach (var playfield in playfields)
            {
                var mascot = playfield.ChildrenOfType<TestDrawableTaikoMascot>()
                                      .SingleOrDefault();

                if (mascot != null)
                    mascots.Add(mascot);
            }
        }

        private void addJudgement(HitResult result)
        {
            foreach (var playfield in playfields)
                playfield.OnNewResult(new DrawableHit(new Hit()), new JudgementResult(new HitObject(), new TaikoJudgement()) { Type = result });
=======
        private void addJudgement(TaikoPlayfield playfield, HitResult result)
        {
            var hit = new DrawableTestHit(new Hit(), result);
            Add(hit);

            playfield.OnNewResult(hit, new JudgementResult(hit.HitObject, new TaikoJudgement()) { Type = result });
>>>>>>> d7b072dd
        }

        private bool checkForState(TaikoMascotAnimationState state) => mascots.All(d => d.State == state);

        private class TestDrawableTaikoMascot : DrawableTaikoMascot
        {
            public TestDrawableTaikoMascot(TaikoMascotAnimationState startingState = TaikoMascotAnimationState.Idle)
                : base(startingState)
            {
            }

            protected override TaikoMascotAnimationState GetFinalAnimationState(EffectControlPoint effectPoint, TaikoMascotAnimationState playfieldState)
            {
                return State;
            }
        }
    }
}<|MERGE_RESOLUTION|>--- conflicted
+++ resolved
@@ -69,32 +69,11 @@
                 });
             });
 
-<<<<<<< HEAD
-            AddStep("Collect playfields", collectPlayfields);
-            AddStep("Collect mascots", collectMascots);
-
             AddStep("Create hit (great)", () => addJudgement(HitResult.Miss));
             AddUntilStep("Wait for idle state", () => checkForState(TaikoMascotAnimationState.Fail));
 
             AddStep("Create hit (great)", () => addJudgement(HitResult.Great));
             AddUntilStep("Wait for idle state", () => checkForState(TaikoMascotAnimationState.Idle));
-=======
-            AddStep("Create hit (miss)", () =>
-            {
-                foreach (var playfield in playfields)
-                    addJudgement(playfield, HitResult.Miss);
-            });
-
-            AddUntilStep("Wait for fail state", () => mascots.All(d => d.State == TaikoMascotAnimationState.Fail));
-
-            AddStep("Create hit (great)", () =>
-            {
-                foreach (var playfield in playfields)
-                    addJudgement(playfield, HitResult.Great);
-            });
-
-            AddUntilStep("Wait for idle state", () => mascots.All(d => d.State == TaikoMascotAnimationState.Idle));
->>>>>>> d7b072dd
         }
 
         [Test]
@@ -115,25 +94,10 @@
                 });
             });
 
-<<<<<<< HEAD
-            AddStep("Collect playfields", collectPlayfields);
-            AddStep("Collect mascots", collectMascots);
-
             AddUntilStep("Wait for idle state", () => checkForState(TaikoMascotAnimationState.Fail));
 
             AddStep("Create hit (great)", () => addJudgement(HitResult.Great));
-            AddUntilStep("Wait for idle state", () => checkForState(TaikoMascotAnimationState.Kiai));
-=======
-            AddUntilStep("Wait for fail state", () => mascots.All(d => d.State == TaikoMascotAnimationState.Fail));
-
-            AddStep("Create hit (great)", () =>
-            {
-                foreach (var playfield in playfields)
-                    addJudgement(playfield, HitResult.Great);
-            });
-
-            AddUntilStep("Wait for kiai state", () => mascots.All(d => d.State == TaikoMascotAnimationState.Kiai));
->>>>>>> d7b072dd
+            AddUntilStep("Wait for kiai state", () => checkForState(TaikoMascotAnimationState.Kiai));
         }
 
         private void setBeatmap(bool kiai = false)
@@ -168,40 +132,15 @@
                 mascot?.ShowState(state);
         }
 
-<<<<<<< HEAD
-        private void collectPlayfields()
-        {
-            playfields.Clear();
-            foreach (var ruleset in rulesets)
-                playfields.Add(ruleset.ChildrenOfType<TaikoPlayfield>().Single());
-        }
-
-        private void collectMascots()
-        {
-            mascots.Clear();
-
-            foreach (var playfield in playfields)
-            {
-                var mascot = playfield.ChildrenOfType<TestDrawableTaikoMascot>()
-                                      .SingleOrDefault();
-
-                if (mascot != null)
-                    mascots.Add(mascot);
-            }
-        }
-
         private void addJudgement(HitResult result)
         {
             foreach (var playfield in playfields)
-                playfield.OnNewResult(new DrawableHit(new Hit()), new JudgementResult(new HitObject(), new TaikoJudgement()) { Type = result });
-=======
-        private void addJudgement(TaikoPlayfield playfield, HitResult result)
-        {
-            var hit = new DrawableTestHit(new Hit(), result);
-            Add(hit);
+            {
+                var hit = new DrawableTestHit(new Hit(), result);
+                Add(hit);
 
-            playfield.OnNewResult(hit, new JudgementResult(hit.HitObject, new TaikoJudgement()) { Type = result });
->>>>>>> d7b072dd
+                playfield.OnNewResult(hit, new JudgementResult(hit.HitObject, new TaikoJudgement()) { Type = result });
+            }
         }
 
         private bool checkForState(TaikoMascotAnimationState state) => mascots.All(d => d.State == state);
