// Copyright (c) ppy Pty Ltd <contact@ppy.sh>. Licensed under the MIT Licence.
// See the LICENCE file in the repository root for full licence text.

#nullable disable

using NUnit.Framework;
using osu.Framework.Allocation;
using osu.Framework.Graphics;
using osu.Game.Beatmaps;
using osu.Game.Beatmaps.ControlPoints;
using osu.Game.Rulesets.Taiko.Objects;
using osu.Game.Rulesets.Taiko.Objects.Drawables;
using osu.Game.Screens.Play;
using osu.Game.Tests.Gameplay;

namespace osu.Game.Rulesets.Taiko.Tests.Skinning
{
    [TestFixture]
    public class TestSceneDrawableHit : TaikoSkinnableTestScene
    {
        [Cached]
        private GameplayState gameplayState = TestGameplayState.Create(new TaikoRuleset());

        [Test]
        public void TestHits()
        {
            AddStep("Centre hit", () => SetContents(_ => new DrawableHit(createHitAtCurrentTime())
            {
                Anchor = Anchor.Centre,
                Origin = Anchor.Centre,
            }));

            AddStep("Centre hit (strong)", () => SetContents(_ => new DrawableHit(createHitAtCurrentTime(true))
            {
                Anchor = Anchor.Centre,
                Origin = Anchor.Centre,
            }));

            AddStep("Rim hit", () => SetContents(_ => new DrawableHit(createHitAtCurrentTime(rim: true))
            {
                Anchor = Anchor.Centre,
                Origin = Anchor.Centre,
            }));

            AddStep("Rim hit (strong)", () => SetContents(_ => new DrawableHit(createHitAtCurrentTime(true, true))
            {
                Anchor = Anchor.Centre,
                Origin = Anchor.Centre,
            }));
        }

        [Test]
<<<<<<< HEAD
        public void TestHitKiai()
        {
            AddStep("Create beatmap", () => createBeatmap(true));

            TestHits();
        }

        [Test]
        public void TestHitAnimationSlow()
        {
            AddStep("Create beatmap", () => createBeatmap(false));

=======
        public void TestHitAnimationSlow()
        {
>>>>>>> 1ebbaa09
            AddStep("Reset combo", () => gameplayState.ScoreProcessor.Combo.Value = 0);

            AddRepeatStep("Increase combo", () => gameplayState.ScoreProcessor.Combo.Value++, 50);

            TestHits();
        }

        [Test]
        public void TestHitAnimationFast()
        {
<<<<<<< HEAD
            AddStep("Create beatmap", () => createBeatmap(false));

=======
>>>>>>> 1ebbaa09
            AddStep("Reset combo", () => gameplayState.ScoreProcessor.Combo.Value = 0);

            AddRepeatStep("Increase combo", () => gameplayState.ScoreProcessor.Combo.Value++, 150);

            TestHits();
        }

        private Hit createHitAtCurrentTime(bool strong = false, bool rim = false)
        {
            var hit = new Hit
            {
                Type = rim ? HitType.Rim : HitType.Centre,
                IsStrong = strong,
                StartTime = Time.Current + 3000,
            };

            hit.ApplyDefaults(new ControlPointInfo(), new BeatmapDifficulty());

            return hit;
        }

        private void createBeatmap(bool includeKiai)
        {
            var controlPointInfo = new ControlPointInfo();

            controlPointInfo.Add(0, new TimingControlPoint { BeatLength = 500 });

            if (includeKiai)
                controlPointInfo.Add(0, new EffectControlPoint { KiaiMode = true });

            Beatmap.Value = CreateWorkingBeatmap(new Beatmap
            {
                ControlPointInfo = controlPointInfo
            });

            Beatmap.Value.Track.Start();
        }
    }
}<|MERGE_RESOLUTION|>--- conflicted
+++ resolved
@@ -50,7 +50,7 @@
         }
 
         [Test]
-<<<<<<< HEAD
+
         public void TestHitKiai()
         {
             AddStep("Create beatmap", () => createBeatmap(true));
@@ -63,10 +63,6 @@
         {
             AddStep("Create beatmap", () => createBeatmap(false));
 
-=======
-        public void TestHitAnimationSlow()
-        {
->>>>>>> 1ebbaa09
             AddStep("Reset combo", () => gameplayState.ScoreProcessor.Combo.Value = 0);
 
             AddRepeatStep("Increase combo", () => gameplayState.ScoreProcessor.Combo.Value++, 50);
@@ -77,11 +73,8 @@
         [Test]
         public void TestHitAnimationFast()
         {
-<<<<<<< HEAD
             AddStep("Create beatmap", () => createBeatmap(false));
-
-=======
->>>>>>> 1ebbaa09
+			
             AddStep("Reset combo", () => gameplayState.ScoreProcessor.Combo.Value = 0);
 
             AddRepeatStep("Increase combo", () => gameplayState.ScoreProcessor.Combo.Value++, 150);
