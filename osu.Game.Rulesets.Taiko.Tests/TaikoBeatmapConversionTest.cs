--- conflicted
+++ resolved
@@ -20,14 +20,7 @@
         [NonParallelizable]
         [TestCase("basic")]
         [TestCase("slider-generating-drumroll")]
-<<<<<<< HEAD
-        public void Test(string name)
-        {
-            base.Test(name);
-        }
-=======
         public void Test(string name) => base.Test(name);
->>>>>>> 73c48811
 
         protected override IEnumerable<ConvertValue> CreateConvertValue(HitObject hitObject)
         {
