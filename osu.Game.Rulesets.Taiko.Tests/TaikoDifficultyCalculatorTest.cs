﻿// Copyright (c) ppy Pty Ltd <contact@ppy.sh>. Licensed under the MIT Licence.
// See the LICENCE file in the repository root for full licence text.

using NUnit.Framework;
using osu.Game.Beatmaps;
using osu.Game.Rulesets.Difficulty;
using osu.Game.Rulesets.Taiko.Difficulty;
using osu.Game.Rulesets.Taiko.Mods;
using osu.Game.Tests.Beatmaps;

namespace osu.Game.Rulesets.Taiko.Tests
{
    public class TaikoDifficultyCalculatorTest : DifficultyCalculatorTest
    {
        protected override string ResourceAssembly => "osu.Game.Rulesets.Taiko";

<<<<<<< HEAD
        [TestCase(3.1579317447100368d, 200, "diffcalc-test")]
        [TestCase(3.1579317447100368d, 200, "diffcalc-test-strong")]
        public void Test(double expectedStarRating, int expectedMaxCombo, string name)
            => base.Test(expectedStarRating, expectedMaxCombo, name);

        [TestCase(4.2001626400956438d, 200, "diffcalc-test")]
        [TestCase(4.2001626400956438d, 200, "diffcalc-test-strong")]
=======
        [TestCase(2.837609165845338d, 200, "diffcalc-test")]
        [TestCase(2.837609165845338d, 200, "diffcalc-test-strong")]
        public void Test(double expectedStarRating, int expectedMaxCombo, string name)
            => base.Test(expectedStarRating, expectedMaxCombo, name);

        [TestCase(3.8005218640444949, 200, "diffcalc-test")]
        [TestCase(3.8005218640444949, 200, "diffcalc-test-strong")]
>>>>>>> c53188cf
        public void TestClockRateAdjusted(double expectedStarRating, int expectedMaxCombo, string name)
            => Test(expectedStarRating, expectedMaxCombo, name, new TaikoModDoubleTime());

        protected override DifficultyCalculator CreateDifficultyCalculator(IWorkingBeatmap beatmap) => new TaikoDifficultyCalculator(new TaikoRuleset().RulesetInfo, beatmap);

        protected override Ruleset CreateRuleset() => new TaikoRuleset();
    }
}<|MERGE_RESOLUTION|>--- conflicted
+++ resolved
@@ -1,4 +1,4 @@
-﻿// Copyright (c) ppy Pty Ltd <contact@ppy.sh>. Licensed under the MIT Licence.
+// Copyright (c) ppy Pty Ltd <contact@ppy.sh>. Licensed under the MIT Licence.
 // See the LICENCE file in the repository root for full licence text.
 
 using NUnit.Framework;
@@ -14,7 +14,6 @@
     {
         protected override string ResourceAssembly => "osu.Game.Rulesets.Taiko";
 
-<<<<<<< HEAD
         [TestCase(3.1579317447100368d, 200, "diffcalc-test")]
         [TestCase(3.1579317447100368d, 200, "diffcalc-test-strong")]
         public void Test(double expectedStarRating, int expectedMaxCombo, string name)
@@ -22,15 +21,6 @@
 
         [TestCase(4.2001626400956438d, 200, "diffcalc-test")]
         [TestCase(4.2001626400956438d, 200, "diffcalc-test-strong")]
-=======
-        [TestCase(2.837609165845338d, 200, "diffcalc-test")]
-        [TestCase(2.837609165845338d, 200, "diffcalc-test-strong")]
-        public void Test(double expectedStarRating, int expectedMaxCombo, string name)
-            => base.Test(expectedStarRating, expectedMaxCombo, name);
-
-        [TestCase(3.8005218640444949, 200, "diffcalc-test")]
-        [TestCase(3.8005218640444949, 200, "diffcalc-test-strong")]
->>>>>>> c53188cf
         public void TestClockRateAdjusted(double expectedStarRating, int expectedMaxCombo, string name)
             => Test(expectedStarRating, expectedMaxCombo, name, new TaikoModDoubleTime());
 
