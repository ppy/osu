--- conflicted
+++ resolved
@@ -624,10 +624,7 @@
     *   [m] [Fix loading a ruleset with a new version specification causing a crash #8972]
 
 ### 2020/5/10
-<<<<<<< HEAD
 *   合并上游pr
     *   [m] [Check local availability of beatmap before disabling download buttons #8980]
     *   [m] [Fix null reference causing hard freeze if game is forcefully closed during disclaimer #8982]
-=======
-*   [Mvis播放器] 在不启用故事版时换图将不再加载故事版直到故事版被启用
->>>>>>> 9df97c2f
+*   [Mvis播放器] 在不启用故事版时换图将不再加载故事版直到故事版被启用