﻿// Copyright (c) ppy Pty Ltd <contact@ppy.sh>. Licensed under the MIT Licence.
// See the LICENCE file in the repository root for full licence text.

using System;
using System.Collections.Generic;
using System.Linq;
using osu.Game.Beatmaps;
using osu.Game.Rulesets.Difficulty;
using osu.Game.Rulesets.Difficulty.Preprocessing;
using osu.Game.Rulesets.Difficulty.Skills;
using osu.Game.Rulesets.Mods;

namespace osu.Game.Rulesets.Pippidon
{
    public class PippidonDifficultyCalculator : DifficultyCalculator
    {
        public PippidonDifficultyCalculator(IRulesetInfo ruleset, IWorkingBeatmap beatmap)
            : base(ruleset, beatmap)
        {
        }

        protected override DifficultyAttributes CreateDifficultyAttributes(IBeatmap beatmap, Mod[] mods, Skill[] skills, ClockWithMods clock)
        {
            return new DifficultyAttributes(mods, 0);
        }

        protected override IEnumerable<DifficultyHitObject> CreateDifficultyHitObjects(IBeatmap beatmap, ClockWithMods clock) => Enumerable.Empty<DifficultyHitObject>();

<<<<<<< HEAD
        protected override Skill[] CreateSkills(IBeatmap beatmap, Mod[] mods, ClockWithMods clock) => new Skill[0];
=======
        protected override Skill[] CreateSkills(IBeatmap beatmap, Mod[] mods, double clockRate) => Array.Empty<Skill>();
>>>>>>> e47f933c
    }
}<|MERGE_RESOLUTION|>--- conflicted
+++ resolved
@@ -26,10 +26,6 @@
 
         protected override IEnumerable<DifficultyHitObject> CreateDifficultyHitObjects(IBeatmap beatmap, ClockWithMods clock) => Enumerable.Empty<DifficultyHitObject>();
 
-<<<<<<< HEAD
-        protected override Skill[] CreateSkills(IBeatmap beatmap, Mod[] mods, ClockWithMods clock) => new Skill[0];
-=======
-        protected override Skill[] CreateSkills(IBeatmap beatmap, Mod[] mods, double clockRate) => Array.Empty<Skill>();
->>>>>>> e47f933c
+        protected override Skill[] CreateSkills(IBeatmap beatmap, Mod[] mods, ClockWithMods clock) => Array.Empty<Skill>();
     }
 }