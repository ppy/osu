--- conflicted
+++ resolved
@@ -220,21 +220,14 @@
                 CatchHitObject currentObject = objectWithDroplets[i];
                 CatchHitObject nextObject = objectWithDroplets[i + 1];
 
-<<<<<<< HEAD
+                // Reset variables in-case values have changed (e.g. after applying HR)
+                currentObject.HyperDashTarget = null;
+                currentObject.DistanceToHyperDash = 0;
+
                 int thisDirection = nextObject.GameplayX > currentObject.GameplayX ? 1 : -1;
                 double timeToNext = nextObject.StartTime - currentObject.StartTime - 1000f / 60f / 4; // 1/4th of a frame of grace time, taken from osu-stable
                 double distanceToNext = Math.Abs(nextObject.GameplayX - currentObject.GameplayX) - (lastDirection == thisDirection ? lastExcess : halfCatcherWidth);
-                float distanceToHyper = (float)(timeToNext * CatcherArea.Catcher.BASE_SPEED - distanceToNext);
-=======
-                // Reset variables in-case values have changed (e.g. after applying HR)
-                currentObject.HyperDashTarget = null;
-                currentObject.DistanceToHyperDash = 0;
-
-                int thisDirection = nextObject.X > currentObject.X ? 1 : -1;
-                double timeToNext = nextObject.StartTime - currentObject.StartTime - 1000f / 60f / 4; // 1/4th of a frame of grace time, taken from osu-stable
-                double distanceToNext = Math.Abs(nextObject.X - currentObject.X) - (lastDirection == thisDirection ? lastExcess : halfCatcherWidth);
                 float distanceToHyper = (float)(timeToNext * Catcher.BASE_SPEED - distanceToNext);
->>>>>>> b4ed03fd
 
                 if (distanceToHyper < 0)
                 {
