--- conflicted
+++ resolved
@@ -30,13 +30,7 @@
 
         private readonly Container<Catcher> catcherContainer;
 
-<<<<<<< HEAD
-        private readonly CatcherTrailDisplay catcherTrails;
-=======
-        private readonly CatchComboDisplay comboDisplay;
-
         public readonly CatcherTrailDisplay CatcherTrails;
->>>>>>> 0811de72
 
         private Catcher catcher = null!;
 
@@ -59,20 +53,7 @@
             Children = new Drawable[]
             {
                 catcherContainer = new Container<Catcher> { RelativeSizeAxes = Axes.Both },
-<<<<<<< HEAD
-                catcherTrails = new CatcherTrailDisplay(),
-=======
                 CatcherTrails = new CatcherTrailDisplay(),
-                comboDisplay = new CatchComboDisplay
-                {
-                    RelativeSizeAxes = Axes.None,
-                    AutoSizeAxes = Axes.Both,
-                    Anchor = Anchor.TopLeft,
-                    Origin = Anchor.Centre,
-                    Margin = new MarginPadding { Bottom = 350f },
-                    X = CatchPlayfield.CENTER_X
-                }
->>>>>>> 0811de72
             };
         }
 
