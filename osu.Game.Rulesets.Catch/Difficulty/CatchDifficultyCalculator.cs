// Copyright (c) ppy Pty Ltd <contact@ppy.sh>. Licensed under the MIT Licence.
// See the LICENCE file in the repository root for full licence text.

using System;
using System.Collections.Generic;
using System.Linq;
using osu.Game.Beatmaps;
using osu.Game.Rulesets.Catch.Difficulty.Preprocessing;
using osu.Game.Rulesets.Catch.Difficulty.Skills;
using osu.Game.Rulesets.Catch.Mods;
using osu.Game.Rulesets.Catch.Objects;
using osu.Game.Rulesets.Catch.UI;
using osu.Game.Rulesets.Difficulty;
using osu.Game.Rulesets.Difficulty.Preprocessing;
using osu.Game.Rulesets.Difficulty.Skills;
using osu.Game.Rulesets.Mods;

namespace osu.Game.Rulesets.Catch.Difficulty
{
    public class CatchDifficultyCalculator : DifficultyCalculator
    {
        private const double star_scaling_factor = 0.153;

        private float halfCatcherWidth;

        public CatchDifficultyCalculator(Ruleset ruleset, WorkingBeatmap beatmap)
            : base(ruleset, beatmap)
        {
        }

        protected override DifficultyAttributes CreateDifficultyAttributes(IBeatmap beatmap, Mod[] mods, Skill[] skills, ClockWithMods clock)
        {
            if (beatmap.HitObjects.Count == 0)
                return new CatchDifficultyAttributes { Mods = mods, Skills = skills };

            // For the time being, we will use the average clockrate for OD and AR attributes
            double baseClockRate = clock.GetAverageRate();

            // this is the same as osu!, so there's potential to share the implementation... maybe
<<<<<<< HEAD
            double preempt = BeatmapDifficulty.DifficultyRange(beatmap.BeatmapInfo.BaseDifficulty.ApproachRate, 1800, 1200, 450) / baseClockRate;
=======
            double preempt = IBeatmapDifficultyInfo.DifficultyRange(beatmap.Difficulty.ApproachRate, 1800, 1200, 450) / clockRate;
>>>>>>> 17e04988

            return new CatchDifficultyAttributes
            {
                StarRating = Math.Sqrt(skills[0].DifficultyValue()) * star_scaling_factor,
                Mods = mods,
                ApproachRate = preempt > 1200.0 ? -(preempt - 1800.0) / 120.0 : -(preempt - 1200.0) / 150.0 + 5.0,
                MaxCombo = beatmap.HitObjects.Count(h => h is Fruit) + beatmap.HitObjects.OfType<JuiceStream>().SelectMany(j => j.NestedHitObjects).Count(h => !(h is TinyDroplet)),
                Skills = skills
            };
        }

        protected override IEnumerable<DifficultyHitObject> CreateDifficultyHitObjects(IBeatmap beatmap, ClockWithMods clock)
        {
            CatchHitObject lastObject = null;

            // In 2B beatmaps, it is possible that a normal Fruit is placed in the middle of a JuiceStream.
            foreach (var hitObject in beatmap.HitObjects
                                             .SelectMany(obj => obj is JuiceStream stream ? stream.NestedHitObjects.AsEnumerable() : new[] { obj })
                                             .Cast<CatchHitObject>()
                                             .OrderBy(x => x.StartTime))
            {
                // We want to only consider fruits that contribute to the combo.
                if (hitObject is BananaShower || hitObject is TinyDroplet)
                    continue;

                if (lastObject != null)
                    yield return new CatchDifficultyHitObject(hitObject, lastObject, clock, halfCatcherWidth);

                lastObject = hitObject;
            }
        }

        protected override Skill[] CreateSkills(IBeatmap beatmap, Mod[] mods, ClockWithMods clock)
        {
            halfCatcherWidth = Catcher.CalculateCatchWidth(beatmap.Difficulty) * 0.5f;

            // For circle sizes above 5.5, reduce the catcher width further to simulate imperfect gameplay.
            halfCatcherWidth *= 1 - (Math.Max(0, beatmap.Difficulty.CircleSize - 5.5f) * 0.0625f);

            return new Skill[]
            {
                new Movement(mods, halfCatcherWidth, clock),
            };
        }

        protected override Mod[] DifficultyAdjustmentMods => new Mod[]
        {
            new CatchModDoubleTime(),
            new CatchModHalfTime(),
            new CatchModHardRock(),
            new CatchModEasy(),
        };
    }
}<|MERGE_RESOLUTION|>--- conflicted
+++ resolved
@@ -37,11 +37,7 @@
             double baseClockRate = clock.GetAverageRate();
 
             // this is the same as osu!, so there's potential to share the implementation... maybe
-<<<<<<< HEAD
-            double preempt = BeatmapDifficulty.DifficultyRange(beatmap.BeatmapInfo.BaseDifficulty.ApproachRate, 1800, 1200, 450) / baseClockRate;
-=======
-            double preempt = IBeatmapDifficultyInfo.DifficultyRange(beatmap.Difficulty.ApproachRate, 1800, 1200, 450) / clockRate;
->>>>>>> 17e04988
+            double preempt = IBeatmapDifficultyInfo.DifficultyRange(beatmap.Difficulty.ApproachRate, 1800, 1200, 450) / baseClockRate;
 
             return new CatchDifficultyAttributes
             {
