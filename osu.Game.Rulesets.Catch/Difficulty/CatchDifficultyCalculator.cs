--- conflicted
+++ resolved
@@ -31,7 +31,6 @@
 
         protected override DifficultyAttributes CreateDifficultyAttributes(IBeatmap beatmap, Mod[] mods, Skill[] skills, double clockRate, double upTo = double.PositiveInfinity)
         {
-<<<<<<< HEAD
             IReadOnlyList<HitObject> hitObjects;
             if (double.IsPositiveInfinity(upTo))
                 hitObjects = beatmap.HitObjects;
@@ -39,11 +38,7 @@
                 hitObjects = beatmap.HitObjects.Where(h => h.StartTime <= upTo).ToList();
 
             if (hitObjects.Count == 0)
-                return new CatchDifficultyAttributes { Mods = mods };
-=======
-            if (beatmap.HitObjects.Count == 0)
                 return new CatchDifficultyAttributes { Mods = mods, Skills = skills };
->>>>>>> c4899d90
 
             // this is the same as osu!, so there's potential to share the implementation... maybe
             double preempt = BeatmapDifficulty.DifficultyRange(beatmap.BeatmapInfo.BaseDifficulty.ApproachRate, 1800, 1200, 450) / clockRate;
@@ -53,12 +48,8 @@
                 StarRating = Math.Sqrt(skills[0].DifficultyValue()) * star_scaling_factor,
                 Mods = mods,
                 ApproachRate = preempt > 1200.0 ? -(preempt - 1800.0) / 120.0 : -(preempt - 1200.0) / 150.0 + 5.0,
-<<<<<<< HEAD
-                MaxCombo = hitObjects.Count(h => h is Fruit) + hitObjects.OfType<JuiceStream>().SelectMany(j => j.NestedHitObjects).Count(h => !(h is TinyDroplet))
-=======
-                MaxCombo = beatmap.HitObjects.Count(h => h is Fruit) + beatmap.HitObjects.OfType<JuiceStream>().SelectMany(j => j.NestedHitObjects).Count(h => !(h is TinyDroplet)),
+                MaxCombo = hitObjects.Count(h => h is Fruit) + hitObjects.OfType<JuiceStream>().SelectMany(j => j.NestedHitObjects).Count(h => !(h is TinyDroplet)),
                 Skills = skills
->>>>>>> c4899d90
             };
         }
 
