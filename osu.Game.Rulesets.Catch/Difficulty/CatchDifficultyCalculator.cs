// Copyright (c) ppy Pty Ltd <contact@ppy.sh>. Licensed under the MIT Licence.
// See the LICENCE file in the repository root for full licence text.

#nullable disable

using System;
using System.Collections.Generic;
using System.Linq;
using osu.Game.Beatmaps;
using osu.Game.Rulesets.Catch.Difficulty.Preprocessing;
using osu.Game.Rulesets.Catch.Difficulty.Skills;
using osu.Game.Rulesets.Catch.Mods;
using osu.Game.Rulesets.Catch.Objects;
using osu.Game.Rulesets.Catch.UI;
using osu.Game.Rulesets.Difficulty;
using osu.Game.Rulesets.Difficulty.Preprocessing;
using osu.Game.Rulesets.Difficulty.Skills;
using osu.Game.Rulesets.Mods;

namespace osu.Game.Rulesets.Catch.Difficulty
{
    public class CatchDifficultyCalculator : DifficultyCalculator
    {
        private const double star_scaling_factor = 0.153;

        private float halfCatcherWidth;

        public override int Version => 20220701;

        public CatchDifficultyCalculator(IRulesetInfo ruleset, IWorkingBeatmap beatmap)
            : base(ruleset, beatmap)
        {
        }

        protected override DifficultyAttributes CreateDifficultyAttributes(IBeatmap beatmap, Mod[] mods, Skill[] skills, ClockWithMods clock)
        {
            if (beatmap.HitObjects.Count == 0)
                return new CatchDifficultyAttributes { Mods = mods };

            // For the time being, we will use the average clockrate for OD and AR attributes
            double baseClockRate = clock.GetAverageRate();

            // this is the same as osu!, so there's potential to share the implementation... maybe
            double preempt = IBeatmapDifficultyInfo.DifficultyRange(beatmap.Difficulty.ApproachRate, 1800, 1200, 450) / baseClockRate;

            return new CatchDifficultyAttributes
            {
                StarRating = Math.Sqrt(skills[0].DifficultyValue()) * star_scaling_factor,
                Mods = mods,
                ApproachRate = preempt > 1200.0 ? -(preempt - 1800.0) / 120.0 : -(preempt - 1200.0) / 150.0 + 5.0,
                MaxCombo = beatmap.HitObjects.Count(h => h is Fruit) + beatmap.HitObjects.OfType<JuiceStream>().SelectMany(j => j.NestedHitObjects).Count(h => !(h is TinyDroplet)),
            };
        }

        protected override IEnumerable<DifficultyHitObject> CreateDifficultyHitObjects(IBeatmap beatmap, ClockWithMods clock)
        {
            CatchHitObject lastObject = null;

            List<DifficultyHitObject> objects = new List<DifficultyHitObject>();

            // In 2B beatmaps, it is possible that a normal Fruit is placed in the middle of a JuiceStream.
            foreach (var hitObject in beatmap.HitObjects
                                             .SelectMany(obj => obj is JuiceStream stream ? stream.NestedHitObjects.AsEnumerable() : new[] { obj })
                                             .Cast<CatchHitObject>()
                                             .OrderBy(x => x.StartTime))
            {
                // We want to only consider fruits that contribute to the combo.
                if (hitObject is BananaShower || hitObject is TinyDroplet)
                    continue;

                if (lastObject != null)
<<<<<<< HEAD
                    yield return new CatchDifficultyHitObject(hitObject, lastObject, clock, halfCatcherWidth);
=======
                    objects.Add(new CatchDifficultyHitObject(hitObject, lastObject, clockRate, halfCatcherWidth, objects, objects.Count));
>>>>>>> e47f933c

                lastObject = hitObject;
            }

            return objects;
        }

        protected override Skill[] CreateSkills(IBeatmap beatmap, Mod[] mods, ClockWithMods clock)
        {
            halfCatcherWidth = Catcher.CalculateCatchWidth(beatmap.Difficulty) * 0.5f;

            // For circle sizes above 5.5, reduce the catcher width further to simulate imperfect gameplay.
            halfCatcherWidth *= 1 - (Math.Max(0, beatmap.Difficulty.CircleSize - 5.5f) * 0.0625f);

            return new Skill[]
            {
                new Movement(mods, halfCatcherWidth, clock),
            };
        }

        protected override Mod[] DifficultyAdjustmentMods => new Mod[]
        {
            new CatchModDoubleTime(),
            new CatchModHalfTime(),
            new CatchModHardRock(),
            new CatchModEasy(),
        };
    }
}<|MERGE_RESOLUTION|>--- conflicted
+++ resolved
@@ -69,11 +69,7 @@
                     continue;
 
                 if (lastObject != null)
-<<<<<<< HEAD
-                    yield return new CatchDifficultyHitObject(hitObject, lastObject, clock, halfCatcherWidth);
-=======
-                    objects.Add(new CatchDifficultyHitObject(hitObject, lastObject, clockRate, halfCatcherWidth, objects, objects.Count));
->>>>>>> e47f933c
+                    objects.Add(new CatchDifficultyHitObject(hitObject, lastObject, clock, halfCatcherWidth, objects, objects.Count));
 
                 lastObject = hitObject;
             }
