--- conflicted
+++ resolved
@@ -28,13 +28,8 @@
         /// </summary>
         public readonly double StrainTime;
 
-<<<<<<< HEAD
-        public CatchDifficultyHitObject(HitObject hitObject, HitObject lastObject, ClockWithMods clock, float halfCatcherWidth)
-            : base(hitObject, lastObject, clock)
-=======
-        public CatchDifficultyHitObject(HitObject hitObject, HitObject lastObject, double clockRate, float halfCatcherWidth, List<DifficultyHitObject> objects, int index)
-            : base(hitObject, lastObject, clockRate, objects, index)
->>>>>>> e47f933c
+        public CatchDifficultyHitObject(HitObject hitObject, HitObject lastObject, ClockWithMods clock, float halfCatcherWidth, List<DifficultyHitObject> objects, int index)
+            : base(hitObject, lastObject, clock, objects, index)
         {
             // We will scale everything by this factor, so we can assume a uniform CircleSize among beatmaps.
             float scalingFactor = normalized_hitobject_radius / halfCatcherWidth;
