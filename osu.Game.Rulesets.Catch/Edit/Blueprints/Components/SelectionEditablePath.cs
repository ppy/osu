--- conflicted
+++ resolved
@@ -144,13 +144,8 @@
         {
             base.UpdateHitObjectFromPath(hitObject);
 
-<<<<<<< HEAD
-            if ((hitObject.Path.ControlPoints.Count <= 1 || !hitObject.Path.HasValidLength) && EditorBeatmap != null)
+            if ((hitObject.Path.ControlPoints.Count <= 1 || !hitObject.Path.HasValidLengthForPlacement) && EditorBeatmap != null)
                 new RemoveHitObjectChange(EditorBeatmap, hitObject).Apply(ChangeHandler, true);
-=======
-            if (hitObject.Path.ControlPoints.Count <= 1 || !hitObject.Path.HasValidLengthForPlacement)
-                EditorBeatmap?.Remove(hitObject);
->>>>>>> ccb47baa
         }
     }
 }