﻿// Copyright (c) ppy Pty Ltd <contact@ppy.sh>. Licensed under the MIT Licence.
// See the LICENCE file in the repository root for full licence text.

using osu.Framework.Graphics;
using osu.Framework.Input;
using osu.Framework.Input.Bindings;
using osu.Framework.Input.Events;
using osu.Framework.Localisation;
using osu.Game.Rulesets.Catch.Objects;
using osu.Game.Rulesets.Catch.UI;
using osu.Game.Rulesets.Mods;
using osu.Game.Rulesets.UI;
using osu.Game.Screens.Play;
using osuTK;

namespace osu.Game.Rulesets.Catch.Mods
{
    public class CatchModRelax : ModRelax, IApplicableToDrawableRuleset<CatchHitObject>, IApplicableToPlayer
    {
<<<<<<< HEAD
        public override string Description => @"用鼠标来控制小人";
=======
        public override LocalisableString Description => @"Use the mouse to control the catcher.";
>>>>>>> 96bcfea2

        private DrawableRuleset<CatchHitObject> drawableRuleset = null!;

        public void ApplyToDrawableRuleset(DrawableRuleset<CatchHitObject> drawableRuleset)
        {
            this.drawableRuleset = drawableRuleset;
        }

        public void ApplyToPlayer(Player player)
        {
            if (!drawableRuleset.HasReplayLoaded.Value)
                drawableRuleset.Cursor.Add(new MouseInputHelper((CatchPlayfield)drawableRuleset.Playfield));
        }

        private class MouseInputHelper : Drawable, IKeyBindingHandler<CatchAction>, IRequireHighFrequencyMousePosition
        {
            private readonly CatcherArea catcherArea;

            public override bool ReceivePositionalInputAt(Vector2 screenSpacePos) => true;

            public MouseInputHelper(CatchPlayfield playfield)
            {
                catcherArea = playfield.CatcherArea;
                RelativeSizeAxes = Axes.Both;
            }

            // disable keyboard controls
            public bool OnPressed(KeyBindingPressEvent<CatchAction> e) => true;

            public void OnReleased(KeyBindingReleaseEvent<CatchAction> e)
            {
            }

            protected override bool OnMouseMove(MouseMoveEvent e)
            {
                catcherArea.SetCatcherPosition(e.MousePosition.X / DrawSize.X * CatchPlayfield.WIDTH);
                return base.OnMouseMove(e);
            }
        }
    }
}<|MERGE_RESOLUTION|>--- conflicted
+++ resolved
@@ -17,11 +17,7 @@
 {
     public class CatchModRelax : ModRelax, IApplicableToDrawableRuleset<CatchHitObject>, IApplicableToPlayer
     {
-<<<<<<< HEAD
-        public override string Description => @"用鼠标来控制小人";
-=======
-        public override LocalisableString Description => @"Use the mouse to control the catcher.";
->>>>>>> 96bcfea2
+        public override LocalisableString Description => @"用鼠标来控制小人";
 
         private DrawableRuleset<CatchHitObject> drawableRuleset = null!;
 
