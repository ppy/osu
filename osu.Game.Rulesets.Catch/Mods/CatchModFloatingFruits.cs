﻿// Copyright (c) ppy Pty Ltd <contact@ppy.sh>. Licensed under the MIT Licence.
// See the LICENCE file in the repository root for full licence text.

using osu.Framework.Graphics;
using osu.Framework.Graphics.Sprites;
using osu.Framework.Localisation;
using osu.Game.Rulesets.Catch.Objects;
using osu.Game.Rulesets.Mods;
using osu.Game.Rulesets.UI;
using osuTK;

namespace osu.Game.Rulesets.Catch.Mods
{
    public class CatchModFloatingFruits : Mod, IApplicableToDrawableRuleset<CatchHitObject>
    {
        public override string Name => "悬浮";
        public override string Acronym => "FF";
<<<<<<< HEAD
        public override string Description => "上落式音游(";
=======
        public override LocalisableString Description => "The fruits are... floating?";
>>>>>>> 96bcfea2
        public override double ScoreMultiplier => 1;
        public override IconUsage? Icon => FontAwesome.Solid.Cloud;

        public void ApplyToDrawableRuleset(DrawableRuleset<CatchHitObject> drawableRuleset)
        {
            drawableRuleset.Anchor = Anchor.Centre;
            drawableRuleset.Origin = Anchor.Centre;

            drawableRuleset.Scale = new Vector2(1, -1);
        }
    }
}<|MERGE_RESOLUTION|>--- conflicted
+++ resolved
@@ -15,11 +15,7 @@
     {
         public override string Name => "悬浮";
         public override string Acronym => "FF";
-<<<<<<< HEAD
-        public override string Description => "上落式音游(";
-=======
-        public override LocalisableString Description => "The fruits are... floating?";
->>>>>>> 96bcfea2
+        public override LocalisableString Description => "上落式音游(";
         public override double ScoreMultiplier => 1;
         public override IconUsage? Icon => FontAwesome.Solid.Cloud;
 
