﻿// Copyright (c) ppy Pty Ltd <contact@ppy.sh>. Licensed under the MIT Licence.
// See the LICENCE file in the repository root for full licence text.

<<<<<<< HEAD
using osu.Framework.Bindables;
using osu.Framework.Graphics;
=======
>>>>>>> c64d414d
using osu.Framework.Graphics.Sprites;
using osu.Framework.Localisation;
using osu.Game.Rulesets.Catch.Objects;
using osu.Game.Rulesets.Mods;
using osu.Game.Rulesets.UI;
using osuTK;

namespace osu.Game.Rulesets.Catch.Mods
{
    public class CatchModFloatingFruits : Mod, IApplicableToDrawableRuleset<CatchHitObject>, ICanBeToggledDuringReplay
    {
        public override string Name => "Floating Fruits";
        public override string Acronym => "FF";
        public override LocalisableString Description => "The fruits are... floating?";
        public override double ScoreMultiplier => 1;
        public override IconUsage? Icon => FontAwesome.Solid.Cloud;

        public BindableBool IsDisabled { get; } = new BindableBool();

        public void ApplyToDrawableRuleset(DrawableRuleset<CatchHitObject> drawableRuleset)
        {
<<<<<<< HEAD
            drawableRuleset.PlayfieldAdjustmentContainer.Anchor = Anchor.Centre;
            drawableRuleset.PlayfieldAdjustmentContainer.Origin = Anchor.Centre;

            IsDisabled.BindValueChanged(s =>
            {
                drawableRuleset.PlayfieldAdjustmentContainer.Scale = s.NewValue ? new Vector2(1, 1) : new Vector2(1, -1);
            }, true);
=======
            drawableRuleset.PlayfieldAdjustmentContainer.Scale = new Vector2(1, -1);
            drawableRuleset.PlayfieldAdjustmentContainer.Y = 1 - drawableRuleset.PlayfieldAdjustmentContainer.Y;
>>>>>>> c64d414d
        }
    }
}<|MERGE_RESOLUTION|>--- conflicted
+++ resolved
@@ -1,11 +1,8 @@
 ﻿// Copyright (c) ppy Pty Ltd <contact@ppy.sh>. Licensed under the MIT Licence.
 // See the LICENCE file in the repository root for full licence text.
 
-<<<<<<< HEAD
 using osu.Framework.Bindables;
 using osu.Framework.Graphics;
-=======
->>>>>>> c64d414d
 using osu.Framework.Graphics.Sprites;
 using osu.Framework.Localisation;
 using osu.Game.Rulesets.Catch.Objects;
@@ -27,18 +24,12 @@
 
         public void ApplyToDrawableRuleset(DrawableRuleset<CatchHitObject> drawableRuleset)
         {
-<<<<<<< HEAD
-            drawableRuleset.PlayfieldAdjustmentContainer.Anchor = Anchor.Centre;
-            drawableRuleset.PlayfieldAdjustmentContainer.Origin = Anchor.Centre;
-
             IsDisabled.BindValueChanged(s =>
             {
                 drawableRuleset.PlayfieldAdjustmentContainer.Scale = s.NewValue ? new Vector2(1, 1) : new Vector2(1, -1);
             }, true);
-=======
-            drawableRuleset.PlayfieldAdjustmentContainer.Scale = new Vector2(1, -1);
+
             drawableRuleset.PlayfieldAdjustmentContainer.Y = 1 - drawableRuleset.PlayfieldAdjustmentContainer.Y;
->>>>>>> c64d414d
         }
     }
 }