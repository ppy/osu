--- conflicted
+++ resolved
@@ -1,11 +1,8 @@
 ﻿// Copyright (c) ppy Pty Ltd <contact@ppy.sh>. Licensed under the MIT Licence.
 // See the LICENCE file in the repository root for full licence text.
 
-<<<<<<< HEAD
+using System.Collections.Generic;
 using System;
-=======
-using System.Collections.Generic;
->>>>>>> 4be15cfc
 using osu.Game.Beatmaps;
 using osu.Game.Rulesets.Catch.Objects;
 using osu.Game.Rulesets.Catch.Replays;
@@ -17,12 +14,9 @@
 {
     public class CatchModAutoplay : ModAutoplay<CatchHitObject>
     {
-<<<<<<< HEAD
         public override Type[] IncompatibleMods => new[] { typeof(CatchModRelax), typeof(CatchModSuddenDeath), typeof(CatchModNoFail), typeof(CatchModAutoplay2) };
-        protected override Score CreateReplayScore(Beatmap<CatchHitObject> beatmap)
-=======
+
         public override Score CreateReplayScore(IBeatmap beatmap, IReadOnlyList<Mod> mods) => new Score
->>>>>>> 4be15cfc
         {
             ScoreInfo = new ScoreInfo { User = new User { Username = "osu!salad!" } },
             Replay = new CatchAutoGenerator(beatmap).Generate(),
