--- conflicted
+++ resolved
@@ -1,4 +1,3 @@
-<<<<<<< HEAD
 ﻿// Copyright (c) 2007-2018 ppy Pty Ltd <contact@ppy.sh>.
 // Licensed under the MIT Licence - https://raw.githubusercontent.com/ppy/osu/master/LICENCE
 
@@ -16,6 +15,12 @@
 using osu.Game.Rulesets.Objects.Types;
 using osu.Game.Rulesets.Replays.Types;
 using osu.Game.Rulesets.UI;
+using System.Collections.Generic;
+using osu.Framework.Graphics;
+using osu.Framework.Input.Bindings;
+using osu.Game.Rulesets.Catch.Replays;
+using osu.Game.Rulesets.Replays.Types;
+using osu.Game.Beatmaps.Legacy;
 
 namespace osu.Game.Rulesets.Catch
 {
@@ -32,6 +37,44 @@
             new KeyBinding(InputKey.Shift, CatchAction.Dash),
             new KeyBinding(InputKey.Shift, CatchAction.Dash),
         };
+
+        public override IEnumerable<Mod> ConvertLegacyMods(LegacyMods mods)
+        {
+            if (mods.HasFlag(LegacyMods.Nightcore))
+                yield return new CatchModNightcore();
+            else if (mods.HasFlag(LegacyMods.DoubleTime))
+                yield return new CatchModDoubleTime();
+
+            if (mods.HasFlag(LegacyMods.Autoplay))
+                yield return new CatchModAutoplay();
+
+            if (mods.HasFlag(LegacyMods.Easy))
+                yield return new CatchModEasy();
+
+            if (mods.HasFlag(LegacyMods.Flashlight))
+                yield return new CatchModFlashlight();
+
+            if (mods.HasFlag(LegacyMods.HalfTime))
+                yield return new CatchModHalfTime();
+
+            if (mods.HasFlag(LegacyMods.HardRock))
+                yield return new CatchModHardRock();
+
+            if (mods.HasFlag(LegacyMods.Hidden))
+                yield return new CatchModHidden();
+
+            if (mods.HasFlag(LegacyMods.NoFail))
+                yield return new CatchModNoFail();
+
+            if (mods.HasFlag(LegacyMods.Perfect))
+                yield return new CatchModPerfect();
+
+            if (mods.HasFlag(LegacyMods.Relax))
+                yield return new CatchModRelax();
+
+            if (mods.HasFlag(LegacyMods.SuddenDeath))
+                yield return new CatchModSuddenDeath();
+        }
 
         public override IEnumerable<BeatmapStatistic> GetBeatmapStatistics(WorkingBeatmap beatmap)
         {
@@ -150,158 +193,4 @@
         {
         }
     }
-}
-=======
-﻿// Copyright (c) 2007-2018 ppy Pty Ltd <contact@ppy.sh>.
-// Licensed under the MIT Licence - https://raw.githubusercontent.com/ppy/osu/master/LICENCE
-
-using osu.Game.Beatmaps;
-using osu.Game.Graphics;
-using osu.Game.Rulesets.Catch.Mods;
-using osu.Game.Rulesets.Catch.UI;
-using osu.Game.Rulesets.Mods;
-using osu.Game.Rulesets.UI;
-using System.Collections.Generic;
-using osu.Framework.Graphics;
-using osu.Framework.Input.Bindings;
-using osu.Game.Rulesets.Catch.Replays;
-using osu.Game.Rulesets.Replays.Types;
-using osu.Game.Beatmaps.Legacy;
-
-namespace osu.Game.Rulesets.Catch
-{
-    public class CatchRuleset : Ruleset
-    {
-        public override RulesetContainer CreateRulesetContainerWith(WorkingBeatmap beatmap, bool isForCurrentRuleset) => new CatchRulesetContainer(this, beatmap, isForCurrentRuleset);
-
-        public override IEnumerable<KeyBinding> GetDefaultKeyBindings(int variant = 0) => new[]
-        {
-            new KeyBinding(InputKey.Z, CatchAction.MoveLeft),
-            new KeyBinding(InputKey.Left, CatchAction.MoveLeft),
-            new KeyBinding(InputKey.X, CatchAction.MoveRight),
-            new KeyBinding(InputKey.Right, CatchAction.MoveRight),
-            new KeyBinding(InputKey.Shift, CatchAction.Dash),
-            new KeyBinding(InputKey.Shift, CatchAction.Dash),
-        };
-
-        public override IEnumerable<Mod> ConvertLegacyMods(LegacyMods mods)
-        {
-            if (mods.HasFlag(LegacyMods.Nightcore))
-                yield return new CatchModNightcore();
-            else if (mods.HasFlag(LegacyMods.DoubleTime))
-                yield return new CatchModDoubleTime();
-
-            if (mods.HasFlag(LegacyMods.Autoplay))
-                yield return new CatchModAutoplay();
-
-            if (mods.HasFlag(LegacyMods.Easy))
-                yield return new CatchModEasy();
-
-            if (mods.HasFlag(LegacyMods.Flashlight))
-                yield return new CatchModFlashlight();
-
-            if (mods.HasFlag(LegacyMods.HalfTime))
-                yield return new CatchModHalfTime();
-
-            if (mods.HasFlag(LegacyMods.HardRock))
-                yield return new CatchModHardRock();
-
-            if (mods.HasFlag(LegacyMods.Hidden))
-                yield return new CatchModHidden();
-
-            if (mods.HasFlag(LegacyMods.NoFail))
-                yield return new CatchModNoFail();
-
-            if (mods.HasFlag(LegacyMods.Perfect))
-                yield return new CatchModPerfect();
-
-            if (mods.HasFlag(LegacyMods.Relax))
-                yield return new CatchModRelax();
-
-            if (mods.HasFlag(LegacyMods.SuddenDeath))
-                yield return new CatchModSuddenDeath();
-        }
-
-        public override IEnumerable<Mod> GetModsFor(ModType type)
-        {
-            switch (type)
-            {
-                case ModType.DifficultyReduction:
-                    return new Mod[]
-                    {
-                        new CatchModEasy(),
-                        new CatchModNoFail(),
-                        new MultiMod
-                        {
-                            Mods = new Mod[]
-                            {
-                                new CatchModHalfTime(),
-                                new CatchModDaycore(),
-                            },
-                        },
-                    };
-
-                case ModType.DifficultyIncrease:
-                    return new Mod[]
-                    {
-                        new CatchModHardRock(),
-                        new MultiMod
-                        {
-                            Mods = new Mod[]
-                            {
-                                new CatchModSuddenDeath(),
-                                new CatchModPerfect(),
-                            },
-                        },
-                        new MultiMod
-                        {
-                            Mods = new Mod[]
-                            {
-                                new CatchModDoubleTime(),
-                                new CatchModNightcore(),
-                            },
-                        },
-                        new CatchModHidden(),
-                        new CatchModFlashlight(),
-                    };
-
-                case ModType.Special:
-                    return new Mod[]
-                    {
-                        new CatchModRelax(),
-                        null,
-                        null,
-                        new MultiMod
-                        {
-                            Mods = new Mod[]
-                            {
-                                new CatchModAutoplay(),
-                                new ModCinema(),
-                            },
-                        },
-                    };
-
-                default:
-                    return new Mod[] { };
-            }
-        }
-
-        public override string Description => "osu!catch";
-
-        public override string ShortName => "fruits";
-
-        public override Drawable CreateIcon() => new SpriteIcon { Icon = FontAwesome.fa_osu_fruits_o };
-
-        public override DifficultyCalculator CreateDifficultyCalculator(Beatmap beatmap, Mod[] mods = null) => new CatchDifficultyCalculator(beatmap);
-
-        public override int? LegacyID => 2;
-
-        public override IConvertibleReplayFrame CreateConvertibleReplayFrame() => new CatchReplayFrame();
-
-        public CatchRuleset(RulesetInfo rulesetInfo = null)
-            : base(rulesetInfo)
-        {
-        }
-    }
-}
->>>>>>> 69a91c61
+}