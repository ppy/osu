﻿// Copyright (c) ppy Pty Ltd <contact@ppy.sh>. Licensed under the MIT Licence.
// See the LICENCE file in the repository root for full licence text.

using osu.Game.Beatmaps;
using osu.Game.Graphics;
using osu.Game.Rulesets.Catch.Mods;
using osu.Game.Rulesets.Catch.UI;
using osu.Game.Rulesets.Mods;
using osu.Game.Rulesets.UI;
using System.Collections.Generic;
using osu.Framework.Graphics;
using osu.Framework.Graphics.Sprites;
using osu.Framework.Input.Bindings;
using osu.Game.Rulesets.Catch.Replays;
using osu.Game.Rulesets.Replays.Types;
using osu.Game.Beatmaps.Legacy;
using osu.Game.Rulesets.Catch.Beatmaps;
using osu.Game.Rulesets.Catch.Difficulty;
using osu.Game.Rulesets.Catch.Scoring;
using osu.Game.Rulesets.Difficulty;
using osu.Game.Rulesets.Scoring;
using osu.Game.Scoring;
using System;
using osu.Framework.Extensions.EnumExtensions;
using osu.Game.Rulesets.Catch.Edit;
using osu.Game.Rulesets.Catch.Skinning.Legacy;
using osu.Game.Rulesets.Edit;
using osu.Game.Skinning;

namespace osu.Game.Rulesets.Catch
{
    public class CatchRuleset : Ruleset, ILegacyRuleset
    {
        public override DrawableRuleset CreateDrawableRulesetWith(IBeatmap beatmap, IReadOnlyList<Mod> mods = null) => new DrawableCatchRuleset(this, beatmap, mods);

        public override ScoreProcessor CreateScoreProcessor() => new CatchScoreProcessor();

        public override IBeatmapConverter CreateBeatmapConverter(IBeatmap beatmap) => new CatchBeatmapConverter(beatmap, this);

        public override IBeatmapProcessor CreateBeatmapProcessor(IBeatmap beatmap) => new CatchBeatmapProcessor(beatmap);

        public const string SHORT_NAME = "fruits";

        public override IEnumerable<KeyBinding> GetDefaultKeyBindings(int variant = 0) => new[]
        {
            new KeyBinding(InputKey.Z, CatchAction.MoveLeft),
            new KeyBinding(InputKey.Left, CatchAction.MoveLeft),
            new KeyBinding(InputKey.X, CatchAction.MoveRight),
            new KeyBinding(InputKey.Right, CatchAction.MoveRight),
            new KeyBinding(InputKey.Shift, CatchAction.Dash),
            new KeyBinding(InputKey.Shift, CatchAction.Dash),
        };

        public override IEnumerable<Mod> ConvertFromLegacyMods(LegacyMods mods)
        {
            if (mods.HasFlagFast(LegacyMods.Nightcore))
                yield return new CatchModNightcore();
            else if (mods.HasFlagFast(LegacyMods.DoubleTime))
                yield return new CatchModDoubleTime();

            if (mods.HasFlagFast(LegacyMods.Perfect))
                yield return new CatchModPerfect();
            else if (mods.HasFlagFast(LegacyMods.SuddenDeath))
                yield return new CatchModSuddenDeath();

            if (mods.HasFlagFast(LegacyMods.Cinema))
                yield return new CatchModCinema();
            else if (mods.HasFlagFast(LegacyMods.Autoplay))
                yield return new CatchModAutoplay();

            if (mods.HasFlagFast(LegacyMods.Easy))
                yield return new CatchModEasy();

            if (mods.HasFlagFast(LegacyMods.Flashlight))
                yield return new CatchModFlashlight();

            if (mods.HasFlagFast(LegacyMods.HalfTime))
                yield return new CatchModHalfTime();

            if (mods.HasFlagFast(LegacyMods.HardRock))
                yield return new CatchModHardRock();

            if (mods.HasFlagFast(LegacyMods.Hidden))
                yield return new CatchModHidden();

            if (mods.HasFlagFast(LegacyMods.NoFail))
                yield return new CatchModNoFail();

            if (mods.HasFlagFast(LegacyMods.Relax))
                yield return new CatchModRelax();
        }

        public override IEnumerable<Mod> GetModsFor(ModType type)
        {
            switch (type)
            {
                case ModType.DifficultyReduction:
                    return new Mod[]
                    {
                        new CatchModEasy(),
                        new CatchModNoFail(),
                        new MultiMod(new CatchModHalfTime(), new CatchModDaycore())
                    };

                case ModType.DifficultyIncrease:
                    return new Mod[]
                    {
                        new CatchModHardRock(),
                        new MultiMod(new CatchModSuddenDeath(), new CatchModPerfect()),
                        new MultiMod(new CatchModDoubleTime(), new CatchModNightcore()),
                        new CatchModHidden(),
                        new CatchModFlashlight(),
                    };

                case ModType.Conversion:
                    return new Mod[]
                    {
                        new CatchModDifficultyAdjust(),
                        new CatchModClassic(),
                        new CatchModMirror(),
                    };

                case ModType.Automation:
                    return new Mod[]
                    {
                        new MultiMod(new CatchModAutoplay(), new CatchModCinema()),
                        new CatchModRelax(),
                    };

                case ModType.Fun:
                    return new Mod[]
                    {
                        new MultiMod(new ModWindUp(), new ModWindDown()),
                        new CatchModBeatCore(),
                        new CatchModFloatingFruits(),
                        new CatchModMuted(),
<<<<<<< HEAD
                        new ModNoDrain()
=======
                        new CatchModNoScope(),
>>>>>>> f208a931
                    };

                default:
                    return Array.Empty<Mod>();
            }
        }

        public override string Description => "osu!catch";

        public override string ShortName => SHORT_NAME;

        public override string PlayingVerb => "正在接水果";

        public override Drawable CreateIcon() => new SpriteIcon { Icon = OsuIcon.RulesetCatch };

        protected override IEnumerable<HitResult> GetValidHitResults()
        {
            return new[]
            {
                HitResult.Great,

                HitResult.LargeTickHit,
                HitResult.SmallTickHit,
                HitResult.LargeBonus,
            };
        }

        public override string GetDisplayNameForHitResult(HitResult result)
        {
            switch (result)
            {
                case HitResult.LargeTickHit:
                    return "Large droplet";

                case HitResult.SmallTickHit:
                    return "Small droplet";

                case HitResult.LargeBonus:
                    return "Banana";
            }

            return base.GetDisplayNameForHitResult(result);
        }

        public override DifficultyCalculator CreateDifficultyCalculator(WorkingBeatmap beatmap) => new CatchDifficultyCalculator(this, beatmap);

        public override ISkin CreateLegacySkinProvider(ISkin skin, IBeatmap beatmap) => new CatchLegacySkinTransformer(skin);

        public override PerformanceCalculator CreatePerformanceCalculator(DifficultyAttributes attributes, ScoreInfo score) => new CatchPerformanceCalculator(this, attributes, score);

        public int LegacyID => 2;

        public override IConvertibleReplayFrame CreateConvertibleReplayFrame() => new CatchReplayFrame();

        public override HitObjectComposer CreateHitObjectComposer() => new CatchHitObjectComposer(this);

        public override IBeatmapVerifier CreateBeatmapVerifier() => new CatchBeatmapVerifier();
    }
}<|MERGE_RESOLUTION|>--- conflicted
+++ resolved
@@ -134,11 +134,8 @@
                         new CatchModBeatCore(),
                         new CatchModFloatingFruits(),
                         new CatchModMuted(),
-<<<<<<< HEAD
-                        new ModNoDrain()
-=======
+                        new ModNoDrain(),
                         new CatchModNoScope(),
->>>>>>> f208a931
                     };
 
                 default:
