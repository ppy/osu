--- conflicted
+++ resolved
@@ -120,11 +120,7 @@
                 case ModType.Automation:
                     return new Mod[]
                     {
-<<<<<<< HEAD
-                        new MultiMod(new CatchModAutoplay(), new CatchModAutoplay2(), new ModCinema()),
-=======
-                        new MultiMod(new CatchModAutoplay(), new CatchModCinema()),
->>>>>>> 4be15cfc
+                        new MultiMod(new CatchModAutoplay(), new CatchModAutoplay2(), new CatchModCinema()),
                         new CatchModRelax(),
                     };
 
