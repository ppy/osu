﻿// Copyright (c) ppy Pty Ltd <contact@ppy.sh>. Licensed under the MIT Licence.
// See the LICENCE file in the repository root for full licence text.

using osu.Game.Beatmaps;
using osu.Game.Graphics;
using osu.Game.Rulesets.Catch.Mods;
using osu.Game.Rulesets.Catch.UI;
using osu.Game.Rulesets.Mods;
using osu.Game.Rulesets.UI;
using System.Collections.Generic;
using osu.Framework.Graphics;
using osu.Framework.Graphics.Sprites;
using osu.Framework.Input.Bindings;
using osu.Game.Rulesets.Catch.Replays;
using osu.Game.Rulesets.Replays.Types;
using osu.Game.Beatmaps.Legacy;
using osu.Game.Rulesets.Catch.Beatmaps;
using osu.Game.Rulesets.Catch.Difficulty;
using osu.Game.Rulesets.Catch.Scoring;
using osu.Game.Rulesets.Difficulty;
using osu.Game.Rulesets.Scoring;
using osu.Game.Scoring;
using System;
using osu.Framework.Extensions.EnumExtensions;
using osu.Game.Rulesets.Catch.Edit;
using osu.Game.Rulesets.Catch.Skinning.Legacy;
using osu.Game.Rulesets.Edit;
using osu.Game.Skinning;

namespace osu.Game.Rulesets.Catch
{
    public class CatchRuleset : Ruleset, ILegacyRuleset
    {
        public override DrawableRuleset CreateDrawableRulesetWith(IBeatmap beatmap, IReadOnlyList<Mod> mods = null) => new DrawableCatchRuleset(this, beatmap, mods);

        public override ScoreProcessor CreateScoreProcessor() => new CatchScoreProcessor();

        public override IBeatmapConverter CreateBeatmapConverter(IBeatmap beatmap) => new CatchBeatmapConverter(beatmap, this);

        public override IBeatmapProcessor CreateBeatmapProcessor(IBeatmap beatmap) => new CatchBeatmapProcessor(beatmap);

        public const string SHORT_NAME = "fruits";

        public override IEnumerable<KeyBinding> GetDefaultKeyBindings(int variant = 0) => new[]
        {
            new KeyBinding(InputKey.Z, CatchAction.MoveLeft),
            new KeyBinding(InputKey.Left, CatchAction.MoveLeft),
            new KeyBinding(InputKey.X, CatchAction.MoveRight),
            new KeyBinding(InputKey.Right, CatchAction.MoveRight),
            new KeyBinding(InputKey.Shift, CatchAction.Dash),
            new KeyBinding(InputKey.Shift, CatchAction.Dash),
        };

        public override IEnumerable<Mod> ConvertFromLegacyMods(LegacyMods mods)
        {
            if (mods.HasFlagFast(LegacyMods.Nightcore))
                yield return new CatchModNightcore();
            else if (mods.HasFlagFast(LegacyMods.DoubleTime))
                yield return new CatchModDoubleTime();

            if (mods.HasFlagFast(LegacyMods.Perfect))
                yield return new CatchModPerfect();
            else if (mods.HasFlagFast(LegacyMods.SuddenDeath))
                yield return new CatchModSuddenDeath();

            if (mods.HasFlagFast(LegacyMods.Cinema))
                yield return new CatchModCinema();
            else if (mods.HasFlagFast(LegacyMods.Autoplay))
                yield return new CatchModAutoplay();

            if (mods.HasFlagFast(LegacyMods.Easy))
                yield return new CatchModEasy();

            if (mods.HasFlagFast(LegacyMods.Flashlight))
                yield return new CatchModFlashlight();

            if (mods.HasFlagFast(LegacyMods.HalfTime))
                yield return new CatchModHalfTime();

            if (mods.HasFlagFast(LegacyMods.HardRock))
                yield return new CatchModHardRock();

            if (mods.HasFlagFast(LegacyMods.Hidden))
                yield return new CatchModHidden();

            if (mods.HasFlagFast(LegacyMods.NoFail))
                yield return new CatchModNoFail();

            if (mods.HasFlagFast(LegacyMods.Relax))
                yield return new CatchModRelax();
        }

        public override IEnumerable<Mod> GetModsFor(ModType type)
        {
            switch (type)
            {
                case ModType.DifficultyReduction:
                    return new Mod[]
                    {
                        new CatchModEasy(),
                        new CatchModNoFail(),
                        new MultiMod(new CatchModHalfTime(), new CatchModDaycore())
                    };

                case ModType.DifficultyIncrease:
                    return new Mod[]
                    {
                        new CatchModHardRock(),
                        new MultiMod(new CatchModSuddenDeath(), new CatchModPerfect()),
                        new MultiMod(new CatchModDoubleTime(), new CatchModNightcore()),
                        new CatchModHidden(),
                        new CatchModFlashlight(),
                    };

                case ModType.Conversion:
                    return new Mod[]
                    {
                        new CatchModDifficultyAdjust(),
                        new CatchModClassic(),
                    };

                case ModType.Automation:
                    return new Mod[]
                    {
                        new MultiMod(new CatchModAutoplay(), new CatchModCinema()),
                        new CatchModRelax(),
                    };

                case ModType.Fun:
                    return new Mod[]
                    {
                        new MultiMod(new ModWindUp(), new ModWindDown()),
<<<<<<< HEAD
                        new CatchModBeatCore(),
                        new CatchModFloatingFruits()
=======
                        new CatchModFloatingFruits(),
                        new CatchModMuted(),
>>>>>>> 5f170fee
                    };

                default:
                    return Array.Empty<Mod>();
            }
        }

        public override string Description => "osu!catch";

        public override string ShortName => SHORT_NAME;

        public override string PlayingVerb => "正在接水果";

        public override Drawable CreateIcon() => new SpriteIcon { Icon = OsuIcon.RulesetCatch };

        protected override IEnumerable<HitResult> GetValidHitResults()
        {
            return new[]
            {
                HitResult.Great,

                HitResult.LargeTickHit,
                HitResult.SmallTickHit,
                HitResult.LargeBonus,
            };
        }

        public override string GetDisplayNameForHitResult(HitResult result)
        {
            switch (result)
            {
                case HitResult.LargeTickHit:
                    return "Large droplet";

                case HitResult.SmallTickHit:
                    return "Small droplet";

                case HitResult.LargeBonus:
                    return "Banana";
            }

            return base.GetDisplayNameForHitResult(result);
        }

        public override DifficultyCalculator CreateDifficultyCalculator(WorkingBeatmap beatmap) => new CatchDifficultyCalculator(this, beatmap);

        public override ISkin CreateLegacySkinProvider(ISkin skin, IBeatmap beatmap) => new CatchLegacySkinTransformer(skin);

        public override PerformanceCalculator CreatePerformanceCalculator(DifficultyAttributes attributes, ScoreInfo score) => new CatchPerformanceCalculator(this, attributes, score);

        public int LegacyID => 2;

        public override IConvertibleReplayFrame CreateConvertibleReplayFrame() => new CatchReplayFrame();

        public override HitObjectComposer CreateHitObjectComposer() => new CatchHitObjectComposer(this);
    }
}<|MERGE_RESOLUTION|>--- conflicted
+++ resolved
@@ -130,13 +130,9 @@
                     return new Mod[]
                     {
                         new MultiMod(new ModWindUp(), new ModWindDown()),
-<<<<<<< HEAD
                         new CatchModBeatCore(),
-                        new CatchModFloatingFruits()
-=======
                         new CatchModFloatingFruits(),
                         new CatchModMuted(),
->>>>>>> 5f170fee
                     };
 
                 default:
