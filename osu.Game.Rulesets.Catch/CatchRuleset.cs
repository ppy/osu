--- conflicted
+++ resolved
@@ -145,11 +145,7 @@
 
         public override ISkin CreateLegacySkinProvider(ISkinSource source, IBeatmap beatmap) => new CatchLegacySkinTransformer(source);
 
-<<<<<<< HEAD
-        public override PerformanceCalculator CreatePerformanceCalculator(WorkingBeatmap beatmap, ScoreInfo score, DifficultyAttributes attributes = null) => new CatchPerformanceCalculator(this, beatmap, score);
-=======
         public override PerformanceCalculator CreatePerformanceCalculator(DifficultyAttributes attributes, ScoreInfo score) => new CatchPerformanceCalculator(this, attributes, score);
->>>>>>> 1566882d
 
         public int LegacyID => 2;
 
