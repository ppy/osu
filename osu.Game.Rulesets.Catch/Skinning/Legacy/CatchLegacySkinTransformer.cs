// Copyright (c) ppy Pty Ltd <contact@ppy.sh>. Licensed under the MIT Licence.
// See the LICENCE file in the repository root for full licence text.

#nullable disable

using System.Linq;
using osu.Framework.Bindables;
using osu.Framework.Graphics;
using osu.Game.Skinning;
using osuTK.Graphics;

namespace osu.Game.Rulesets.Catch.Skinning.Legacy
{
    public class CatchLegacySkinTransformer : LegacySkinTransformer
    {
        /// <summary>
        /// For simplicity, let's use legacy combo font texture existence as a way to identify legacy skins from default.
        /// </summary>
        private bool providesComboCounter => this.HasFont(LegacyFont.Combo);

        public CatchLegacySkinTransformer(ISkin skin)
            : base(skin)
        {
        }

        public override Drawable GetDrawableComponent(ISkinComponent component)
        {
            switch (component)
            {
                case SkinnableTargetComponent targetComponent:
                    switch (targetComponent.Target)
                    {
                        case SkinnableTarget.MainHUDComponents:
                            var components = base.GetDrawableComponent(component) as SkinnableTargetComponentsContainer;

                            if (providesComboCounter && components != null)
                            {
                                // catch may provide its own combo counter; hide the default.
                                // todo: this should be done in an elegant way per ruleset, defining which HUD skin components should be displayed.
                                foreach (var legacyComboCounter in components.OfType<LegacyComboCounter>())
                                    legacyComboCounter.HiddenByRulesetImplementation = false;
                            }

                            return components;
                    }

                    break;

                case CatchSkinComponent catchSkinComponent:
                    switch (catchSkinComponent.Component)
                    {
                        case CatchSkinComponents.Fruit:
                            if (GetTexture("fruit-pear") != null)
                                return new LegacyFruitPiece();

                            return null;

                        case CatchSkinComponents.Banana:
                            if (GetTexture("fruit-bananas") != null)
                                return new LegacyBananaPiece();

                            return null;

                        case CatchSkinComponents.Droplet:
                            if (GetTexture("fruit-drop") != null)
                                return new LegacyDropletPiece();

                            return null;

                        case CatchSkinComponents.Catcher:
                            decimal version = GetConfig<SkinConfiguration.LegacySetting, decimal>(SkinConfiguration.LegacySetting.Version)?.Value ?? 1;

                            if (version < 2.3m)
                            {
                                if (hasOldStyleCatcherSprite())
                                    return new LegacyCatcherOld();
                            }

                            if (hasNewStyleCatcherSprite())
                                return new LegacyCatcherNew();

                            return null;

                        case CatchSkinComponents.CatchComboCounter:
                            if (providesComboCounter)
                                return new LegacyCatchComboCounter();

                            return null;

<<<<<<< HEAD
                        case CatchSkinComponents.HitExplosion:
                            if (hasOldStyleCatcherSprite() || hasNewStyleCatcherSprite())
                                return new LegacyHitExplosion();

                            return null;
                    }

                    break;

                case LegacyComboSplash.LegacyComboSplashComponent _:
                    return new LegacyComboSplash.LegacyComboSplashSide("comboburst-fruits");
=======
                        return null;

                    default:
                        throw new UnsupportedSkinComponentException(component);
                }
>>>>>>> bd4723d8
            }

            return base.GetDrawableComponent(component);
        }

        private bool hasOldStyleCatcherSprite() =>
            GetTexture(@"fruit-ryuuta") != null
            || GetTexture(@"fruit-ryuuta-0") != null;

        private bool hasNewStyleCatcherSprite() =>
            GetTexture(@"fruit-catcher-idle") != null
            || GetTexture(@"fruit-catcher-idle-0") != null;

        public override IBindable<TValue> GetConfig<TLookup, TValue>(TLookup lookup)
        {
            switch (lookup)
            {
                case CatchSkinColour colour:
                    var result = (Bindable<Color4>)base.GetConfig<SkinCustomColourLookup, TValue>(new SkinCustomColourLookup(colour));
                    if (result == null)
                        return null;

                    result.Value = LegacyColourCompatibility.DisallowZeroAlpha(result.Value);
                    return (IBindable<TValue>)result;

                case CatchSkinConfiguration config:
                    switch (config)
                    {
                        case CatchSkinConfiguration.FlipCatcherPlate:
                            // Don't flip catcher plate contents if the catcher is provided by this legacy skin.
                            if (GetDrawableComponent(new CatchSkinComponent(CatchSkinComponents.Catcher)) != null)
                                return (IBindable<TValue>)new Bindable<bool>();

                            break;
                    }

                    break;
            }

            return base.GetConfig<TLookup, TValue>(lookup);
        }
    }
}<|MERGE_RESOLUTION|>--- conflicted
+++ resolved
@@ -6,6 +6,7 @@
 using System.Linq;
 using osu.Framework.Bindables;
 using osu.Framework.Graphics;
+using osu.Game.Screens.Play.HUD;
 using osu.Game.Skinning;
 using osuTK.Graphics;
 
@@ -87,7 +88,6 @@
 
                             return null;
 
-<<<<<<< HEAD
                         case CatchSkinComponents.HitExplosion:
                             if (hasOldStyleCatcherSprite() || hasNewStyleCatcherSprite())
                                 return new LegacyHitExplosion();
@@ -99,13 +99,9 @@
 
                 case LegacyComboSplash.LegacyComboSplashComponent _:
                     return new LegacyComboSplash.LegacyComboSplashSide("comboburst-fruits");
-=======
-                        return null;
 
                     default:
                         throw new UnsupportedSkinComponentException(component);
-                }
->>>>>>> bd4723d8
             }
 
             return base.GetDrawableComponent(component);
