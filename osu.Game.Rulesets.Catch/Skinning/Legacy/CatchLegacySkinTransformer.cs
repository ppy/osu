--- conflicted
+++ resolved
@@ -1,10 +1,6 @@
 // Copyright (c) ppy Pty Ltd <contact@ppy.sh>. Licensed under the MIT Licence.
 // See the LICENCE file in the repository root for full licence text.
 
-<<<<<<< HEAD
-using System.Diagnostics;
-=======
->>>>>>> 510f2c8c
 using System.Linq;
 using osu.Framework.Bindables;
 using osu.Framework.Graphics;
@@ -50,31 +46,7 @@
                     // Our own ruleset components default.
                     switch (containerLookup.Target)
                     {
-<<<<<<< HEAD
-                        case SkinComponentsContainerLookup.TargetArea.MainHUDComponents when containerLookup.Ruleset != null:
-                            Debug.Assert(containerLookup.Ruleset.ShortName == CatchRuleset.SHORT_NAME);
-
-                            var rulesetHUDComponents = Skin.GetDrawableComponent(lookup);
-
-                            rulesetHUDComponents ??= new DefaultSkinComponentsContainer(container =>
-                            {
-                                var combo = container.OfType<LegacyCatchComboCounter>().FirstOrDefault();
-
-                                if (combo != null)
-                                {
-                                    combo.Anchor = Anchor.CentreLeft;
-                                    combo.Origin = Anchor.Centre;
-                                    combo.Scale = new Vector2(0.8f);
-                                }
-                            })
-                            {
-                                new LegacyCatchComboCounter(),
-                            };
-
-                            return rulesetHUDComponents;
-=======
                         case SkinComponentsContainerLookup.TargetArea.MainHUDComponents:
-                            // todo: remove CatchSkinComponents.CatchComboCounter and refactor LegacyCatchComboCounter to be added here instead.
                             return new DefaultSkinComponentsContainer(container =>
                             {
                                 var keyCounter = container.OfType<LegacyKeyCounterDisplay>().FirstOrDefault();
@@ -88,14 +60,23 @@
                                     // 340px is the default height inherit from stable
                                     keyCounter.Y = container.ToLocalSpace(new Vector2(0, container.ScreenSpaceDrawQuad.Centre.Y - 340f)).Y;
                                 }
+
+                                var combo = container.OfType<LegacyCatchComboCounter>().FirstOrDefault();
+
+                                if (combo != null)
+                                {
+                                    combo.Anchor = Anchor.CentreLeft;
+                                    combo.Origin = Anchor.Centre;
+                                    combo.Scale = new Vector2(0.8f);
+                                }
                             })
                             {
                                 Children = new Drawable[]
                                 {
                                     new LegacyKeyCounterDisplay(),
+                                    new LegacyCatchComboCounter(),
                                 }
                             };
->>>>>>> 510f2c8c
                     }
 
                     return null;
