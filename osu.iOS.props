<Project>
  <PropertyGroup>
    <LangVersion>8.0</LangVersion>
    <ProjectTypeGuids>{FEACFBD2-3405-455C-9665-78FE426C6842};{FAE04EC0-301F-11D3-BF4B-00C04F79EFBC}</ProjectTypeGuids>
    <IPhoneResourcePrefix>Resources</IPhoneResourcePrefix>
    <RestoreProjectStyle>PackageReference</RestoreProjectStyle>
    <DefaultMtouchExtraArgs>--nolinkaway</DefaultMtouchExtraArgs>
    <DefaultMtouchGccFlags>-lstdc++ -lbz2 -framework AudioToolbox -framework AVFoundation -framework CoreMedia -framework VideoToolbox -framework SystemConfiguration -framework CFNetwork -framework Accelerate</DefaultMtouchGccFlags>
    <OutputPath>bin\$(Platform)\$(Configuration)</OutputPath>
    <MtouchI18n>cjk,mideast,other,rare,west</MtouchI18n>
    <OptimizePNGs>false</OptimizePNGs>
    <MtouchExtraArgs>$(DefaultMtouchExtraArgs) -gcc_flags "$(DefaultMtouchGccFlags)"</MtouchExtraArgs>
    <MtouchHttpClientHandler>NSUrlSessionHandler</MtouchHttpClientHandler>
    <MtouchVerbosity></MtouchVerbosity>
    <CodesignKey>iPhone Developer</CodesignKey>
    <AutoGenerateBindingRedirects>true</AutoGenerateBindingRedirects>
  </PropertyGroup>
  <PropertyGroup Condition="'$(Configuration)' == 'Debug'">
    <DebugSymbols>true</DebugSymbols>
    <DebugType>full</DebugType>
    <Optimize>false</Optimize>
    <DefineConstants>DEBUG;ENABLE_TEST_CLOUD;</DefineConstants>
    <MtouchDebug>true</MtouchDebug>
    <MtouchNoSymbolStrip>true</MtouchNoSymbolStrip>
  </PropertyGroup>
  <PropertyGroup Condition="'$(Configuration)' == 'Release'">
    <DebugType>pdbonly</DebugType>
    <Optimize>true</Optimize>
  </PropertyGroup>
  <PropertyGroup Condition="'$(Platform)' == 'iPhoneSimulator'">
    <MtouchArch>x86_64</MtouchArch>
    <MtouchLink>None</MtouchLink>
  </PropertyGroup>
  <PropertyGroup Condition="'$(Platform)' == 'iPhone'">
    <MtouchFloat32>true</MtouchFloat32>
    <MtouchLink>SdkOnly</MtouchLink>
    <MtouchArch>ARM64</MtouchArch>
    <CodesignEntitlements>Entitlements.plist</CodesignEntitlements>
  </PropertyGroup>
  <PropertyGroup Condition=" '$(Configuration)|$(Platform)' == 'Debug|iPhoneSimulator' ">
    <MtouchFastDev>true</MtouchFastDev>
    <IOSDebuggerPort>25823</IOSDebuggerPort>
    <DeviceSpecificBuild>false</DeviceSpecificBuild>
  </PropertyGroup>
  <PropertyGroup Condition=" '$(Configuration)|$(Platform)' == 'Release|iPhoneSimulator' ">
    <MtouchNoSymbolStrip>true</MtouchNoSymbolStrip>
  </PropertyGroup>
  <PropertyGroup Condition=" '$(Configuration)|$(Platform)' == 'Debug|iPhone' ">
    <DeviceSpecificBuild>true</DeviceSpecificBuild>
    <IOSDebuggerPort>28126</IOSDebuggerPort>
  </PropertyGroup>
  <ItemGroup>
    <NativeReference Include="$(OutputPath)\libbass.a;$(OutputPath)\libbass_fx.a">
      <Kind>Static</Kind>
      <SmartLink>False</SmartLink>
      <ForceLoad>True</ForceLoad>
    </NativeReference>
    <NativeReference Include="$(OutputPath)\libavcodec.a;$(OutputPath)\libavdevice.a;$(OutputPath)\libavfilter.a;$(OutputPath)\libavformat.a;$(OutputPath)\libavutil.a;$(OutputPath)\libswresample.a;$(OutputPath)\libswscale.a">
      <Kind>Static</Kind>
      <SmartLink>False</SmartLink>
      <ForceLoad>True</ForceLoad>
    </NativeReference>
  </ItemGroup>
  <ItemGroup>
    <Reference Include="System" />
    <Reference Include="System.Xml" />
    <Reference Include="System.Core" />
    <Reference Include="Xamarin.iOS" />
    <Reference Include="mscorlib" />
    <Reference Include="System.Net.Http" />
  </ItemGroup>
  <ItemGroup Label="Package References">
    <PackageReference Include="ppy.osu.Framework.iOS" Version="2021.702.0" />
    <PackageReference Include="ppy.osu.Game.Resources" Version="2021.701.0" />
  </ItemGroup>
  <!-- See https://github.com/dotnet/runtime/issues/35988 (can be removed after Xamarin uses net5.0 / net6.0) -->
  <PropertyGroup>
    <NoWarn>$(NoWarn);NU1605</NoWarn>
  </PropertyGroup>
  <!-- Workaround to make SignalR 5.x work properly, avoiding a runtime error (https://github.com/mono/mono/issues/20805#issuecomment-791440473) -->
  <ItemGroup>
    <PackageReference Include="System.Memory" Version="4.5.4">
      <IncludeAssets>none</IncludeAssets>
    </PackageReference>
    <PackageReference Include="System.Buffers" Version="4.5.1">
      <IncludeAssets>none</IncludeAssets>
    </PackageReference>
  </ItemGroup>
  <!-- Xamarin.iOS does not automatically handle transitive dependencies from NuGet packages. -->
  <ItemGroup Label="Transitive Dependencies">
    <PackageReference Include="DiffPlex" Version="1.6.3" />
<<<<<<< HEAD
    <PackageReference Include="Humanizer" Version="2.9.9" />
=======
    <PackageReference Include="Humanizer" Version="2.11.10" />
>>>>>>> 65645e41
    <PackageReference Include="Microsoft.EntityFrameworkCore.Sqlite" Version="2.2.6" />
    <PackageReference Include="Microsoft.EntityFrameworkCore.Sqlite.Core" Version="2.2.6" />
    <PackageReference Include="Newtonsoft.Json" Version="13.0.1" />
    <PackageReference Include="ppy.osu.Framework" Version="2021.702.0" />
    <PackageReference Include="SharpCompress" Version="0.28.3" />
    <PackageReference Include="NUnit" Version="3.13.2" />
    <PackageReference Include="SharpRaven" Version="2.4.0" />
    <PackageReference Include="System.ComponentModel.Annotations" Version="5.0.0" />
    <PackageReference Include="ppy.osu.Framework.NativeLibs" Version="2021.115.0" ExcludeAssets="all" />
    <PackageReference Include="Realm" Version="10.2.1" />
  </ItemGroup>
</Project><|MERGE_RESOLUTION|>--- conflicted
+++ resolved
@@ -89,11 +89,7 @@
   <!-- Xamarin.iOS does not automatically handle transitive dependencies from NuGet packages. -->
   <ItemGroup Label="Transitive Dependencies">
     <PackageReference Include="DiffPlex" Version="1.6.3" />
-<<<<<<< HEAD
-    <PackageReference Include="Humanizer" Version="2.9.9" />
-=======
     <PackageReference Include="Humanizer" Version="2.11.10" />
->>>>>>> 65645e41
     <PackageReference Include="Microsoft.EntityFrameworkCore.Sqlite" Version="2.2.6" />
     <PackageReference Include="Microsoft.EntityFrameworkCore.Sqlite.Core" Version="2.2.6" />
     <PackageReference Include="Newtonsoft.Json" Version="13.0.1" />
