<Project>
  <PropertyGroup>
    <LangVersion>8.0</LangVersion>
    <ProjectTypeGuids>{FEACFBD2-3405-455C-9665-78FE426C6842};{FAE04EC0-301F-11D3-BF4B-00C04F79EFBC}</ProjectTypeGuids>
    <IPhoneResourcePrefix>Resources</IPhoneResourcePrefix>
    <RestoreProjectStyle>PackageReference</RestoreProjectStyle>
    <DefaultMtouchExtraArgs>--nolinkaway</DefaultMtouchExtraArgs>
    <DefaultMtouchGccFlags>-lstdc++ -lbz2 -framework AudioToolbox -framework AVFoundation -framework CoreMedia -framework VideoToolbox -framework SystemConfiguration -framework CFNetwork -framework Accelerate</DefaultMtouchGccFlags>
    <OutputPath>bin\$(Platform)\$(Configuration)</OutputPath>
    <MtouchI18n>cjk,mideast,other,rare,west</MtouchI18n>
    <OptimizePNGs>false</OptimizePNGs>
    <MtouchExtraArgs>$(DefaultMtouchExtraArgs) -gcc_flags "$(DefaultMtouchGccFlags)"</MtouchExtraArgs>
    <MtouchHttpClientHandler>NSUrlSessionHandler</MtouchHttpClientHandler>
    <MtouchVerbosity></MtouchVerbosity>
    <CodesignKey>iPhone Developer</CodesignKey>
    <AutoGenerateBindingRedirects>true</AutoGenerateBindingRedirects>
  </PropertyGroup>
  <PropertyGroup Condition="'$(Configuration)' == 'Debug'">
    <DebugSymbols>true</DebugSymbols>
    <DebugType>full</DebugType>
    <Optimize>false</Optimize>
    <DefineConstants>DEBUG;ENABLE_TEST_CLOUD;</DefineConstants>
    <MtouchDebug>true</MtouchDebug>
    <MtouchNoSymbolStrip>true</MtouchNoSymbolStrip>
  </PropertyGroup>
  <PropertyGroup Condition="'$(Configuration)' == 'Release'">
    <DebugType>pdbonly</DebugType>
    <Optimize>true</Optimize>
  </PropertyGroup>
  <PropertyGroup Condition="'$(Platform)' == 'iPhoneSimulator'">
    <MtouchArch>x86_64</MtouchArch>
    <MtouchLink>None</MtouchLink>
  </PropertyGroup>
  <PropertyGroup Condition="'$(Platform)' == 'iPhone'">
    <MtouchFloat32>true</MtouchFloat32>
    <MtouchLink>SdkOnly</MtouchLink>
    <MtouchArch>ARM64</MtouchArch>
    <CodesignEntitlements>Entitlements.plist</CodesignEntitlements>
  </PropertyGroup>
  <PropertyGroup Condition=" '$(Configuration)|$(Platform)' == 'Debug|iPhoneSimulator' ">
    <MtouchFastDev>true</MtouchFastDev>
    <IOSDebuggerPort>25823</IOSDebuggerPort>
    <DeviceSpecificBuild>false</DeviceSpecificBuild>
  </PropertyGroup>
  <PropertyGroup Condition=" '$(Configuration)|$(Platform)' == 'Release|iPhoneSimulator' ">
    <MtouchNoSymbolStrip>true</MtouchNoSymbolStrip>
  </PropertyGroup>
  <PropertyGroup Condition=" '$(Configuration)|$(Platform)' == 'Debug|iPhone' ">
    <DeviceSpecificBuild>true</DeviceSpecificBuild>
    <IOSDebuggerPort>28126</IOSDebuggerPort>
  </PropertyGroup>
  <ItemGroup>
    <NativeReference Include="$(OutputPath)\libbass.a;$(OutputPath)\libbass_fx.a">
      <Kind>Static</Kind>
      <SmartLink>False</SmartLink>
      <ForceLoad>True</ForceLoad>
    </NativeReference>
    <NativeReference Include="$(OutputPath)\libavcodec.a;$(OutputPath)\libavdevice.a;$(OutputPath)\libavfilter.a;$(OutputPath)\libavformat.a;$(OutputPath)\libavutil.a;$(OutputPath)\libswresample.a;$(OutputPath)\libswscale.a">
      <Kind>Static</Kind>
      <SmartLink>False</SmartLink>
      <ForceLoad>True</ForceLoad>
    </NativeReference>
  </ItemGroup>
  <ItemGroup>
    <Reference Include="System" />
    <Reference Include="System.Xml" />
    <Reference Include="System.Core" />
    <Reference Include="Xamarin.iOS" />
    <Reference Include="mscorlib" />
    <Reference Include="System.Net.Http" />
  </ItemGroup>
  <ItemGroup Label="Package References">
    <PackageReference Include="ppy.osu.Framework.iOS" Version="2021.128.0" />
    <PackageReference Include="ppy.osu.Game.Resources" Version="2020.1202.0" />
  </ItemGroup>
  <!-- See https://github.com/dotnet/runtime/issues/35988 (can be removed after Xamarin uses net5.0 / net6.0) -->
  <PropertyGroup>
    <NoWarn>$(NoWarn);NU1605</NoWarn>
  </PropertyGroup>
  <ItemGroup>
    <PackageReference Include="Microsoft.AspNetCore.SignalR.Client" Version="5.0.2" />
    <PackageReference Include="Microsoft.Extensions.DependencyInjection" Version="5.0.1" />
  </ItemGroup>
  <!-- Xamarin.iOS does not automatically handle transitive dependencies from NuGet packages. -->
  <ItemGroup Label="Transitive Dependencies">
    <PackageReference Include="DiffPlex" Version="1.6.3" />
    <PackageReference Include="Humanizer" Version="2.8.26" />
    <PackageReference Include="Microsoft.EntityFrameworkCore.Sqlite" Version="5.0.2" />
    <PackageReference Include="Microsoft.EntityFrameworkCore.Sqlite.Core" Version="5.0.2" />
    <PackageReference Include="Newtonsoft.Json" Version="12.0.3" />
<<<<<<< HEAD
    <PackageReference Include="ppy.osu.Framework" Version="2021.127.0" />
    <PackageReference Include="SharpCompress" Version="0.27.1" />
    <PackageReference Include="NUnit" Version="3.13.0" />
    <PackageReference Include="Sentry" Version="2.1.8" />
=======
    <PackageReference Include="ppy.osu.Framework" Version="2021.128.0" />
    <PackageReference Include="SharpCompress" Version="0.26.0" />
    <PackageReference Include="NUnit" Version="3.12.0" />
    <PackageReference Include="SharpRaven" Version="2.4.0" />
>>>>>>> 34f8e4b6
    <PackageReference Include="System.ComponentModel.Annotations" Version="5.0.0" />
    <PackageReference Include="ppy.osu.Framework.NativeLibs" Version="2021.115.0" ExcludeAssets="all" />
  </ItemGroup>
</Project><|MERGE_RESOLUTION|>--- conflicted
+++ resolved
@@ -88,17 +88,10 @@
     <PackageReference Include="Microsoft.EntityFrameworkCore.Sqlite" Version="5.0.2" />
     <PackageReference Include="Microsoft.EntityFrameworkCore.Sqlite.Core" Version="5.0.2" />
     <PackageReference Include="Newtonsoft.Json" Version="12.0.3" />
-<<<<<<< HEAD
-    <PackageReference Include="ppy.osu.Framework" Version="2021.127.0" />
+    <PackageReference Include="ppy.osu.Framework" Version="2021.128.0" />
     <PackageReference Include="SharpCompress" Version="0.27.1" />
     <PackageReference Include="NUnit" Version="3.13.0" />
     <PackageReference Include="Sentry" Version="2.1.8" />
-=======
-    <PackageReference Include="ppy.osu.Framework" Version="2021.128.0" />
-    <PackageReference Include="SharpCompress" Version="0.26.0" />
-    <PackageReference Include="NUnit" Version="3.12.0" />
-    <PackageReference Include="SharpRaven" Version="2.4.0" />
->>>>>>> 34f8e4b6
     <PackageReference Include="System.ComponentModel.Annotations" Version="5.0.0" />
     <PackageReference Include="ppy.osu.Framework.NativeLibs" Version="2021.115.0" ExcludeAssets="all" />
   </ItemGroup>
