<Project>
  <PropertyGroup>
    <LangVersion>8.0</LangVersion>
    <ProjectTypeGuids>{FEACFBD2-3405-455C-9665-78FE426C6842};{FAE04EC0-301F-11D3-BF4B-00C04F79EFBC}</ProjectTypeGuids>
    <IPhoneResourcePrefix>Resources</IPhoneResourcePrefix>
    <RestoreProjectStyle>PackageReference</RestoreProjectStyle>
    <DefaultMtouchExtraArgs>--nolinkaway</DefaultMtouchExtraArgs>
    <DefaultMtouchGccFlags>-lstdc++ -lbz2 -framework AudioToolbox -framework AVFoundation -framework CoreMedia -framework VideoToolbox -framework SystemConfiguration -framework CFNetwork -framework Accelerate</DefaultMtouchGccFlags>
    <OutputPath>bin\$(Platform)\$(Configuration)</OutputPath>
    <MtouchI18n>cjk,mideast,other,rare,west</MtouchI18n>
    <OptimizePNGs>false</OptimizePNGs>
    <MtouchExtraArgs>$(DefaultMtouchExtraArgs) -gcc_flags "$(DefaultMtouchGccFlags)"</MtouchExtraArgs>
    <MtouchHttpClientHandler>NSUrlSessionHandler</MtouchHttpClientHandler>
    <MtouchVerbosity></MtouchVerbosity>
    <CodesignKey>iPhone Developer</CodesignKey>
    <AutoGenerateBindingRedirects>true</AutoGenerateBindingRedirects>
  </PropertyGroup>
  <PropertyGroup Condition="'$(Configuration)' == 'Debug'">
    <DebugSymbols>true</DebugSymbols>
    <DebugType>full</DebugType>
    <Optimize>false</Optimize>
    <DefineConstants>DEBUG;ENABLE_TEST_CLOUD;</DefineConstants>
    <MtouchDebug>true</MtouchDebug>
    <MtouchNoSymbolStrip>true</MtouchNoSymbolStrip>
  </PropertyGroup>
  <PropertyGroup Condition="'$(Configuration)' == 'Release'">
    <DebugType>pdbonly</DebugType>
    <Optimize>true</Optimize>
  </PropertyGroup>
  <PropertyGroup Condition="'$(Platform)' == 'iPhoneSimulator'">
    <MtouchArch>x86_64</MtouchArch>
    <MtouchLink>None</MtouchLink>
  </PropertyGroup>
  <PropertyGroup Condition="'$(Platform)' == 'iPhone'">
    <MtouchFloat32>true</MtouchFloat32>
    <MtouchLink>SdkOnly</MtouchLink>
    <MtouchArch>ARM64</MtouchArch>
    <CodesignEntitlements>Entitlements.plist</CodesignEntitlements>
  </PropertyGroup>
  <PropertyGroup Condition=" '$(Configuration)|$(Platform)' == 'Debug|iPhoneSimulator' ">
    <MtouchFastDev>true</MtouchFastDev>
    <IOSDebuggerPort>25823</IOSDebuggerPort>
    <DeviceSpecificBuild>false</DeviceSpecificBuild>
  </PropertyGroup>
  <PropertyGroup Condition=" '$(Configuration)|$(Platform)' == 'Release|iPhoneSimulator' ">
    <MtouchNoSymbolStrip>true</MtouchNoSymbolStrip>
  </PropertyGroup>
  <PropertyGroup Condition=" '$(Configuration)|$(Platform)' == 'Debug|iPhone' ">
    <DeviceSpecificBuild>true</DeviceSpecificBuild>
    <IOSDebuggerPort>28126</IOSDebuggerPort>
  </PropertyGroup>
  <ItemGroup>
    <NativeReference Include="$(OutputPath)\libbass.a;$(OutputPath)\libbass_fx.a">
      <Kind>Static</Kind>
      <SmartLink>False</SmartLink>
      <ForceLoad>True</ForceLoad>
    </NativeReference>
    <NativeReference Include="$(OutputPath)\libavcodec.a;$(OutputPath)\libavdevice.a;$(OutputPath)\libavfilter.a;$(OutputPath)\libavformat.a;$(OutputPath)\libavutil.a;$(OutputPath)\libswresample.a;$(OutputPath)\libswscale.a">
      <Kind>Static</Kind>
      <SmartLink>False</SmartLink>
      <ForceLoad>True</ForceLoad>
    </NativeReference>
  </ItemGroup>
  <ItemGroup>
    <Reference Include="System" />
    <Reference Include="System.Xml" />
    <Reference Include="System.Core" />
    <Reference Include="Xamarin.iOS" />
    <Reference Include="mscorlib" />
    <Reference Include="System.Net.Http" />
  </ItemGroup>
  <ItemGroup Label="Package References">
<<<<<<< HEAD
    <PackageReference Include="ppy.osu.Framework.iOS" Version="2020.903.0" />
    <PackageReference Include="ppy.osu.Game.Resources" Version="2020.904.0" />
=======
    <PackageReference Include="ppy.osu.Framework.iOS" Version="2020.904.0" />
    <PackageReference Include="ppy.osu.Game.Resources" Version="2020.903.0" />
>>>>>>> 639a8083
  </ItemGroup>
  <!-- Xamarin.iOS does not automatically handle transitive dependencies from NuGet packages. -->
  <ItemGroup Label="Transitive Dependencies">
    <PackageReference Include="DiffPlex" Version="1.6.3" />
    <PackageReference Include="Humanizer" Version="2.8.26" />
    <PackageReference Include="Microsoft.EntityFrameworkCore.Sqlite" Version="2.2.6" />
    <PackageReference Include="Microsoft.EntityFrameworkCore.Sqlite.Core" Version="2.2.6" />
    <PackageReference Include="Newtonsoft.Json" Version="12.0.3" />
    <PackageReference Include="ppy.osu.Framework" Version="2020.904.0" />
    <PackageReference Include="SharpCompress" Version="0.26.0" />
    <PackageReference Include="NUnit" Version="3.12.0" />
    <PackageReference Include="SharpRaven" Version="2.4.0" />
    <PackageReference Include="System.ComponentModel.Annotations" Version="4.7.0" />
    <PackageReference Include="ppy.osu.Framework.NativeLibs" Version="2020.213.0" ExcludeAssets="all" />
  </ItemGroup>
</Project><|MERGE_RESOLUTION|>--- conflicted
+++ resolved
@@ -70,13 +70,8 @@
     <Reference Include="System.Net.Http" />
   </ItemGroup>
   <ItemGroup Label="Package References">
-<<<<<<< HEAD
-    <PackageReference Include="ppy.osu.Framework.iOS" Version="2020.903.0" />
+    <PackageReference Include="ppy.osu.Framework.iOS" Version="2020.904.0" />
     <PackageReference Include="ppy.osu.Game.Resources" Version="2020.904.0" />
-=======
-    <PackageReference Include="ppy.osu.Framework.iOS" Version="2020.904.0" />
-    <PackageReference Include="ppy.osu.Game.Resources" Version="2020.903.0" />
->>>>>>> 639a8083
   </ItemGroup>
   <!-- Xamarin.iOS does not automatically handle transitive dependencies from NuGet packages. -->
   <ItemGroup Label="Transitive Dependencies">
