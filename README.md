<p align="center">
  <img width="500px" src="assets/lazer.png">
</p>

# osu!

[![Build status](https://ci.appveyor.com/api/projects/status/u2p01nx7l6og8buh?svg=true)](https://ci.appveyor.com/project/peppy/osu)
[![GitHub release](https://img.shields.io/github/release/ppy/osu.svg)]()
[![dev chat](https://discordapp.com/api/guilds/188630481301012481/widget.png?style=shield)](https://discord.gg/ppy)

<<<<<<< HEAD
=======
Rhythm is just a *click* away. The future of [osu!](https://osu.ppy.sh) and the beginning of an open era! Commonly known by the codename *osu!lazer*. Pew pew.
>>>>>>> eb2e8e50

[![CodeFactor](https://www.codefactor.io/repository/github/ppy/osu/badge)](https://www.codefactor.io/repository/github/ppy/osu)CodeFactor(ppy/osu)

<<<<<<< HEAD
[![CodeFactor](https://www.codefactor.io/repository/github/matrix-feather/osu/badge/daily)](https://www.codefactor.io/repository/github/matrix-feather/osu/overview/daily)CodeFactor(matrix-feather/osu)

Rhythm is just a *click* away. The future of [osu!](https://osu.ppy.sh) and the beginning of an open era! Commonly known by the codename *osu!lazer*. Pew pew.

## Status

This project is under heavy development, but is in a stable state. Users are encouraged to try it out and keep it installed alongside the stable *osu!* client. It will continue to evolve to the point of eventually replacing the existing stable client as an update.

We are accepting bug reports (please report with as much detail as possible and follow the existing issue templates). Feature requests are also welcome, but understand that our focus is on completing the game to feature parity before adding new features. A few resources are available as starting points to getting involved and understanding the project:
=======
This project is under heavy development, but is in a stable state. Users are encouraged to try it out and keep it installed alongside the stable *osu!* client. It will continue to evolve to the point of eventually replacing the existing stable client as an update.

We are accepting bug reports (please report with as much detail as possible and follow the existing issue templates). Feature requests are also welcome, but understand that our focus is on completing the game to feature parity before adding new features. A few resources are available as starting points to getting involved and understanding the project:

- Detailed release changelogs are available on the [official osu! site](https://osu.ppy.sh/home/changelog/lazer).
- You can learn more about our approach to [project management](https://github.com/ppy/osu/wiki/Project-management).
- Read peppy's [latest blog post](https://blog.ppy.sh/a-definitive-lazer-faq/) exploring where lazer is currently and the roadmap going forward.
>>>>>>> eb2e8e50

- Detailed release changelogs are available on the [official osu! site](https://osu.ppy.sh/home/changelog/lazer).
- You can learn more about our approach to [project management](https://github.com/ppy/osu/wiki/Project-management).
- Read peppy's [latest blog post](https://blog.ppy.sh/a-definitive-lazer-faq/) exploring where lazer is currently and the roadmap going forward.

<<<<<<< HEAD
## Running osu!

=======
>>>>>>> eb2e8e50
If you are looking to install or test osu! without setting up a development environment, you can consume our [binary releases](https://github.com/ppy/osu/releases). Handy links below will download the latest version for your operating system of choice:

**Latest build:**

| [Windows (x64)](https://github.com/ppy/osu/releases/latest/download/install.exe)  | [macOS 10.12+](https://github.com/ppy/osu/releases/latest/download/osu.app.zip) | [Linux (x64)](https://github.com/ppy/osu/releases/latest/download/osu.AppImage) | [iOS(iOS 10+)](https://osu.ppy.sh/home/testflight) | [Android (5+)](https://github.com/ppy/osu/releases/latest/download/sh.ppy.osulazer.apk)
| ------------- | ------------- | ------------- | ------------- | ------------- |

- When running on Windows 7 or 8.1, **[additional prerequisites](https://docs.microsoft.com/en-us/dotnet/core/install/dependencies?tabs=netcore31&pivots=os-windows)** may be required to correctly run .NET Core applications if your operating system is not up-to-date with the latest service packs.

If your platform is not listed above, there is still a chance you can manually build it by following the instructions below.

## Developing or debugging

Please make sure you have the following prerequisites:

- A desktop platform with the [.NET Core 3.1 SDK](https://dotnet.microsoft.com/download) or higher installed.
- When developing with mobile, [Xamarin](https://docs.microsoft.com/en-us/xamarin/) is required, which is shipped together with Visual Studio or [Visual Studio for Mac](https://visualstudio.microsoft.com/vs/mac/).
- When working with the codebase, we recommend using an IDE with intelligent code completion and syntax highlighting, such as [Visual Studio 2019+](https://visualstudio.microsoft.com/vs/), [JetBrains Rider](https://www.jetbrains.com/rider/) or [Visual Studio Code](https://code.visualstudio.com/).
- When running on Linux, please have a system-wide FFmpeg installation available to support video decoding.

### Downloading the source code

Clone the repository:

```shell
git clone https://github.com/ppy/osu
cd osu
```

To update the source code to the latest commit, run the following command inside the `osu` directory:

```shell
git pull
```

### Building

Build configurations for the recommended IDEs (listed above) are included. You should use the provided Build/Run functionality of your IDE to get things going. When testing or building new components, it's highly encouraged you use the `VisualTests` project/configuration. More information on this is provided [below](#contributing).

- Visual Studio / Rider users should load the project via one of the platform-specific `.slnf` files, rather than the main `.sln.` This will allow access to template run configurations.
- Visual Studio Code users must run the `Restore` task before any build attempt.

You can also build and run *osu!* from the command-line with a single command:

```shell
dotnet run --project osu.Desktop
```

If you are not interested in debugging *osu!*, you can add `-c Release` to gain performance. In this case, you must replace `Debug` with `Release` in any commands mentioned in this document.

If the build fails, try to restore NuGet packages with `dotnet restore`.

_Due to a historical feature gap between .NET Core and Xamarin, running `dotnet` CLI from the root directory will not work for most commands. This can be resolved by specifying a target `.csproj` or the helper project at `build/Desktop.proj`. Configurations have been provided to work around this issue for all supported IDEs mentioned above._

### Testing with resource/framework modifications

Sometimes it may be necessary to cross-test changes in [osu-resources](https://github.com/ppy/osu-resources) or [osu-framework](https://github.com/ppy/osu-framework). This can be achieved by running some commands as documented on the [osu-resources](https://github.com/ppy/osu-resources/wiki/Testing-local-resources-checkout-with-other-projects) and [osu-framework](https://github.com/ppy/osu-framework/wiki/Testing-local-framework-checkout-with-other-projects) wiki pages.

### Code analysis

Before committing your code, please run a code formatter. This can be achieved by running `dotnet format` in the command line, or using the `Format code` command in your IDE.

We have adopted some cross-platform, compiler integrated analyzers. They can provide warnings when you are editing, building inside IDE or from command line, as-if they are provided by the compiler itself.

JetBrains ReSharper InspectCode is also used for wider rule sets. You can run it from PowerShell with `.\InspectCode.ps1`, which is [only supported on Windows](https://youtrack.jetbrains.com/issue/RSRP-410004). Alternatively, you can install ReSharper or use Rider to get inline support in your IDE of choice.

## Contributing

We welcome all contributions, but keep in mind that we already have a lot of the UI designed. If you wish to work on something with the intention of having it included in the official distribution, please open an issue for discussion and we will give you what you need from a design perspective to proceed. If you want to make *changes* to the design, we recommend you open an issue with your intentions before spending too much time to ensure no effort is wasted.

If you're unsure of what you can help with, check out the [list of open issues](https://github.com/ppy/osu/issues) (especially those with the ["good first issue"](https://github.com/ppy/osu/issues?q=is%3Aopen+label%3Agood-first-issue+sort%3Aupdated-desc) label).

Before starting, please make sure you are familiar with the [development and testing](https://github.com/ppy/osu-framework/wiki/Development-and-Testing) procedure we have set up. New component development, and where possible, bug fixing and debugging existing components **should always be done under VisualTests**.

Note that while we already have certain standards in place, nothing is set in stone. If you have an issue with the way code is structured, with any libraries we are using, or with any processes involved with contributing, *please* bring it up. We welcome all feedback so we can make contributing to this project as painless as possible.

For those interested, we love to reward quality contributions via [bounties](https://docs.google.com/spreadsheets/d/1jNXfj_S3Pb5PErA-czDdC9DUu4IgUbe1Lt8E7CYUJuE/view?&rm=minimal#gid=523803337), paid out via PayPal or osu!supporter tags. Don't hesitate to [request a bounty](https://docs.google.com/forms/d/e/1FAIpQLSet_8iFAgPMG526pBZ2Kic6HSh7XPM3fE8xPcnWNkMzINDdYg/viewform) for your work on this project.

## Licence

*osu!*'s code and framework are licensed under the [MIT licence](https://opensource.org/licenses/MIT). Please see [the licence file](LICENCE) for more information. [tl;dr](https://tldrlegal.com/license/mit-license) you can do whatever you want as long as you include the original copyright and license notice in any copy of the software/source.

Please note that this *does not cover* the usage of the "osu!" or "ppy" branding in any software, resources, advertising or promotion, as this is protected by trademark law.

Please also note that game resources are covered by a separate licence. Please see the [ppy/osu-resources](https://github.com/ppy/osu-resources) repository for clarifications.<|MERGE_RESOLUTION|>--- conflicted
+++ resolved
@@ -8,14 +8,9 @@
 [![GitHub release](https://img.shields.io/github/release/ppy/osu.svg)]()
 [![dev chat](https://discordapp.com/api/guilds/188630481301012481/widget.png?style=shield)](https://discord.gg/ppy)
 
-<<<<<<< HEAD
-=======
-Rhythm is just a *click* away. The future of [osu!](https://osu.ppy.sh) and the beginning of an open era! Commonly known by the codename *osu!lazer*. Pew pew.
->>>>>>> eb2e8e50
 
 [![CodeFactor](https://www.codefactor.io/repository/github/ppy/osu/badge)](https://www.codefactor.io/repository/github/ppy/osu)CodeFactor(ppy/osu)
 
-<<<<<<< HEAD
 [![CodeFactor](https://www.codefactor.io/repository/github/matrix-feather/osu/badge/daily)](https://www.codefactor.io/repository/github/matrix-feather/osu/overview/daily)CodeFactor(matrix-feather/osu)
 
 Rhythm is just a *click* away. The future of [osu!](https://osu.ppy.sh) and the beginning of an open era! Commonly known by the codename *osu!lazer*. Pew pew.
@@ -25,25 +20,13 @@
 This project is under heavy development, but is in a stable state. Users are encouraged to try it out and keep it installed alongside the stable *osu!* client. It will continue to evolve to the point of eventually replacing the existing stable client as an update.
 
 We are accepting bug reports (please report with as much detail as possible and follow the existing issue templates). Feature requests are also welcome, but understand that our focus is on completing the game to feature parity before adding new features. A few resources are available as starting points to getting involved and understanding the project:
-=======
-This project is under heavy development, but is in a stable state. Users are encouraged to try it out and keep it installed alongside the stable *osu!* client. It will continue to evolve to the point of eventually replacing the existing stable client as an update.
-
-We are accepting bug reports (please report with as much detail as possible and follow the existing issue templates). Feature requests are also welcome, but understand that our focus is on completing the game to feature parity before adding new features. A few resources are available as starting points to getting involved and understanding the project:
-
-- Detailed release changelogs are available on the [official osu! site](https://osu.ppy.sh/home/changelog/lazer).
-- You can learn more about our approach to [project management](https://github.com/ppy/osu/wiki/Project-management).
-- Read peppy's [latest blog post](https://blog.ppy.sh/a-definitive-lazer-faq/) exploring where lazer is currently and the roadmap going forward.
->>>>>>> eb2e8e50
 
 - Detailed release changelogs are available on the [official osu! site](https://osu.ppy.sh/home/changelog/lazer).
 - You can learn more about our approach to [project management](https://github.com/ppy/osu/wiki/Project-management).
 - Read peppy's [latest blog post](https://blog.ppy.sh/a-definitive-lazer-faq/) exploring where lazer is currently and the roadmap going forward.
 
-<<<<<<< HEAD
 ## Running osu!
 
-=======
->>>>>>> eb2e8e50
 If you are looking to install or test osu! without setting up a development environment, you can consume our [binary releases](https://github.com/ppy/osu/releases). Handy links below will download the latest version for your operating system of choice:
 
 **Latest build:**
