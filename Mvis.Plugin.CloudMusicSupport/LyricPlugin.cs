using System.Collections.Generic;
using JetBrains.Annotations;
using M.DBus.Tray;
using M.Resources.Localisation.LLin;
using M.Resources.Localisation.LLin.Plugins;
using Mvis.Plugin.CloudMusicSupport.Config;
using Mvis.Plugin.CloudMusicSupport.DBus;
using Mvis.Plugin.CloudMusicSupport.Helper;
using Mvis.Plugin.CloudMusicSupport.Misc;
using Mvis.Plugin.CloudMusicSupport.Sidebar;
using Mvis.Plugin.CloudMusicSupport.UI;
using osu.Framework;
using osu.Framework.Allocation;
using osu.Framework.Graphics;
using osu.Framework.Platform;
using osu.Game.Beatmaps;
using osu.Game.Screens.LLin.Plugins;
using osu.Game.Screens.LLin.Plugins.Config;
using osu.Game.Screens.LLin.Plugins.Types;
using osu.Framework.Audio.Track;
using osu.Framework.Bindables;
using osu.Framework.Graphics.Sprites;
using osu.Game.Screens.LLin.Plugins.Types.SettingsItems;

namespace Mvis.Plugin.CloudMusicSupport
{
    public class LyricPlugin : BindableControlledPlugin
    {
        /// <summary>
        /// 请参阅 <see cref="LLinPlugin.TargetLayer"/>
        /// </summary>
        public override TargetLayer Target => TargetLayer.Foreground;

        public override IPluginConfigManager CreateConfigManager(Storage storage)
            => new LyricConfigManager(storage);

        private SettingsEntry[] entries;

        public override SettingsEntry[] GetSettingEntries(IPluginConfigManager pluginConfigManager)
        {
            var config = (LyricConfigManager)pluginConfigManager;

            entries = new SettingsEntry[]
            {
                new BooleanSettingsEntry
                {
                    Name = LLinGenericStrings.EnablePlugin,
                    Bindable = config.GetBindable<bool>(LyricSettings.EnablePlugin)
                },
                new BooleanSettingsEntry
                {
                    Icon = FontAwesome.Solid.Save,
                    Name = CloudMusicStrings.SaveLyricOnDownloadedMain,
                    Bindable = config.GetBindable<bool>(LyricSettings.SaveLrcWhenFetchFinish),
                    Description = CloudMusicStrings.SaveLyricOnDownloadedSub
                },
                new BooleanSettingsEntry
                {
                    Icon = FontAwesome.Solid.FillDrip,
                    Name = CloudMusicStrings.DisableShader,
                    Bindable = config.GetBindable<bool>(LyricSettings.NoExtraShadow)
                },
                new NumberSettingsEntry<float>
                {
                    Name = CloudMusicStrings.LyricFadeInDuration,
                    Bindable = config.GetBindable<float>(LyricSettings.LyricFadeInDuration)
                },
                new NumberSettingsEntry<float>
                {
                    Name = CloudMusicStrings.LyricFadeOutDuration,
                    Bindable = config.GetBindable<float>(LyricSettings.LyricFadeOutDuration)
                },
                new BooleanSettingsEntry
                {
                    Name = CloudMusicStrings.LyricAutoScrollMain,
                    Bindable = config.GetBindable<bool>(LyricSettings.AutoScrollToCurrent)
                },
                new ListSettingsEntry<Anchor>
                {
                    Icon = FontAwesome.Solid.Anchor,
                    Name = CloudMusicStrings.LocationDirection,
                    Bindable = config.GetBindable<Anchor>(LyricSettings.LyricDirection),
                    Values = new[]
                    {
                        Anchor.TopLeft,
                        Anchor.TopCentre,
                        Anchor.TopRight,
                        Anchor.CentreLeft,
                        Anchor.Centre,
                        Anchor.CentreRight,
                        Anchor.BottomLeft,
                        Anchor.BottomCentre,
                        Anchor.BottomRight,
                    }
                },
                new NumberSettingsEntry<float>
                {
                    Name = CloudMusicStrings.PositionX,
                    Bindable = config.GetBindable<float>(LyricSettings.LyricPositionX),
                    DisplayAsPercentage = true
                },
                new NumberSettingsEntry<float>
                {
                    Name = CloudMusicStrings.PositionY,
                    Bindable = config.GetBindable<float>(LyricSettings.LyricPositionY),
                    DisplayAsPercentage = true
                },
<<<<<<< HEAD
                new BooleanSettingsEntry
                {
                    Name = "启用用户定义",
                    Bindable = config.GetBindable<bool>(LyricSettings.EnableUserDefinitions),
                    Description = "启用用户定义后，将通过设置的URL获取相关设置来优先匹配本地谱面ID以提供更准确的歌词查询"
                },
                new StringSettingsEntry
                {
                    Name = "用户定义文件URL",
                    Bindable = config.GetBindable<string>(LyricSettings.UserDefinitionURL),
                    Description = "将通过此URL拉取用户定义配置"
                }
=======
                //new BooleanSettingsEntry
                //{
                //    Name = "启用用户定义",
                //    Bindable = config.GetBindable<bool>(LyricSettings.EnableUserDefinitions),
                //    Description = "启用用户定义后，将通过设置的URL获取相关设置来优先匹配本地谱面ID以提供更准确的歌词查询"
                //},
                //new StringSettingsEntry
                //{
                //    Name = "用户定义文件URL",
                //    Bindable = config.GetBindable<string>(LyricSettings.UserDefinitionURL),
                //    Description = "将通过此URL拉取用户定义配置"
                //}
>>>>>>> 24ffb45e
            };

            return entries;
        }

        public override PluginSidebarPage CreateSidebarPage()
            => new LyricSidebarSectionContainer(this);

        public override int Version => 10;

        internal WorkingBeatmap CurrentWorkingBeatmap;
        private LyricLineHandler lrcLine;

        /// <summary>
        /// 请参阅 <see cref="LLinPlugin.CreateContent()"/>
        /// </summary>
        protected override Drawable CreateContent() => lrcLine = new LyricLineHandler();

        private readonly LyricProcessor processor = new LyricProcessor();

        [CanBeNull]
        private List<Lyric> cachedLyrics;

        public readonly List<Lyric> EmptyLyricList = new List<Lyric>();

        [CanBeNull]
        private APILyricResponseRoot currentResponseRoot;

        [NotNull]
        public List<Lyric> Lyrics
        {
            get => cachedLyrics ?? EmptyLyricList;
            private set => cachedLyrics = value;
        }

        public void ReplaceLyricWith(List<Lyric> newList, bool saveToDisk)
        {
            CurrentStatus.Value = Status.Working;

            Lyrics = newList;

            if (saveToDisk)
                WriteLyricToDisk();

            CurrentStatus.Value = Status.Finish;
        }

        public void GetLyricFor(int id)
        {
            CurrentStatus.Value = Status.Working;
            processor.StartFetchById(id, onLyricRequestFinished, onLyricRequestFail);
        }

        private Track track;

        public readonly BindableDouble Offset = new BindableDouble
        {
            MaxValue = 3000,
            MinValue = -3000
        };

        private Bindable<bool> autoSave;

        public readonly Bindable<Status> CurrentStatus = new Bindable<Status>();

        public LyricPlugin()
        {
            Name = "歌词";
            Description = "从网易云音乐获取歌词信息";
            Author = "MATRIX-夜翎";
            Depth = -1;

            Flags.AddRange(new[]
            {
                PluginFlags.CanDisable,
                PluginFlags.CanUnload
            });

            RelativeSizeAxes = Axes.Both;
            Anchor = Origin = Anchor.BottomCentre;
        }

        /// <summary>
        /// 请参阅 <see cref="LLinPlugin.OnContentLoaded(Drawable)"/>
        /// </summary>
        protected override bool OnContentLoaded(Drawable content) => true;

        private readonly SimpleEntry lyricEntry = new SimpleEntry
        {
            Enabled = false
        };

        [Cached]
        public UserDefinitionHelper UserDefinitionHelper { get; private set; } = new UserDefinitionHelper();

        [BackgroundDependencyLoader]
        private void load()
        {
            var config = (LyricConfigManager)Dependencies.Get<LLinPluginManager>().GetConfigManager(this);

            config.BindWith(LyricSettings.EnablePlugin, Value);
            autoSave = config.GetBindable<bool>(LyricSettings.SaveLrcWhenFetchFinish);

            AddInternal(processor);
            AddInternal(UserDefinitionHelper);

            PluginManager.RegisterDBusObject(dbusObject = new LyricDBusObject());

            LLin.Exiting += onMvisExiting;

            Offset.BindValueChanged(v =>
            {
                currentResponseRoot.LocalOffset = v.NewValue;
            });
        }

        private void onMvisExiting()
        {
            resetDBusMessage();
            PluginManager.UnRegisterDBusObject(new LyricDBusObject());

            if (!Disabled.Value)
                PluginManager.RemoveDBusMenuEntry(lyricEntry);
        }

        public void WriteLyricToDisk(WorkingBeatmap currentBeatmap = null)
        {
            currentBeatmap ??= CurrentWorkingBeatmap;
            processor.WriteLrcToFile(currentResponseRoot, currentBeatmap);
        }

        public void RefreshLyric(bool noLocalFile = false)
        {
            CurrentStatus.Value = Status.Working;

            if (lrcLine != null)
            {
                lrcLine.Text = string.Empty;
                lrcLine.TranslatedText = string.Empty;
            }

            Lyrics.Clear();
            currentResponseRoot = null;
            CurrentLine = null;

<<<<<<< HEAD
            if (UserDefinitionHelper.HaveDefinition(CurrentWorkingBeatmap.BeatmapSetInfo.OnlineID, out int neid))
                GetLyricFor(neid);
            else
                processor.StartFetchByBeatmap(CurrentWorkingBeatmap, noLocalFile, onLyricRequestFinished, onLyricRequestFail);
=======
            processor.StartFetchByBeatmap(CurrentWorkingBeatmap, noLocalFile, onLyricRequestFinished, onLyricRequestFail);
>>>>>>> 24ffb45e
        }

        private double targetTime => track.CurrentTime + Offset.Value;

        private void onBeatmapChanged(WorkingBeatmap working)
        {
            if (Disabled.Value) return;

            if (CurrentWorkingBeatmap != null) WriteLyricToDisk(CurrentWorkingBeatmap);

            CurrentWorkingBeatmap = working;
            track = working.Track;

            CurrentStatus.Value = Status.Working;

            RefreshLyric();
        }

        private void onLyricRequestFail(string msg)
        {
            //onLyricRequestFail会在非Update上执行，因此添加Schedule确保不会发生InvalidThreadForMutationException
            Schedule(() =>
            {
                Lyrics.Clear();
                CurrentStatus.Value = Status.Failed;
            });
        }

        private void onLyricRequestFinished(APILyricResponseRoot responseRoot)
        {
            Schedule(() =>
            {
                Offset.Value = responseRoot.LocalOffset;
                currentResponseRoot = responseRoot;

                Lyrics = responseRoot.ToLyricList();

                if (autoSave.Value)
                    WriteLyricToDisk();

                CurrentStatus.Value = Status.Finish;
            });
        }

        public override bool Disable()
        {
            this.MoveToX(-10, 300, Easing.OutQuint).FadeOut(300, Easing.OutQuint);

            resetDBusMessage();
            PluginManager.RemoveDBusMenuEntry(lyricEntry);

            return base.Disable();
        }

        public override bool Enable()
        {
            bool result = base.Enable();

            this.MoveToX(0, 300, Easing.OutQuint).FadeIn(300, Easing.OutQuint);

            LLin?.OnBeatmapChanged(onBeatmapChanged, this, true);

            if (RuntimeInfo.OS == RuntimeInfo.Platform.Linux)
            {
                dbusObject.RawLyric = currentLine?.Content;
                dbusObject.TranslatedLyric = currentLine?.TranslatedString;

                PluginManager.AddDBusMenuEntry(lyricEntry);
            }

            return result;
        }

        private void resetDBusMessage()
        {
            if (RuntimeInfo.OS == RuntimeInfo.Platform.Linux)
            {
                dbusObject.RawLyric = string.Empty;
                dbusObject.TranslatedLyric = string.Empty;
            }
        }

        protected override bool PostInit() => true;

        private Lyric currentLine;
        private readonly Lyric emptyLine = new Lyric();

        public Lyric CurrentLine
        {
            get => currentLine;
            set
            {
                value ??= emptyLine;

                currentLine = value;

                if (RuntimeInfo.OS == RuntimeInfo.Platform.Linux)
                {
                    dbusObject.RawLyric = value.Content;
                    dbusObject.TranslatedLyric = value.TranslatedString;

                    lyricEntry.Label = value.Content + "\n" + value.TranslatedString;
                }
            }
        }

        private readonly Lyric defaultLrc = new Lyric();
        private LyricDBusObject dbusObject;

        protected override void Update()
        {
            base.Update();

            Padding = new MarginPadding { Bottom = (LLin?.BottomBarHeight ?? 0) + 20 };

            if (ContentLoaded)
            {
                var lrc = Lyrics.FindLast(l => targetTime >= l.Time) ?? defaultLrc;

                if (!lrc.Equals(CurrentLine))
                {
                    lrcLine.Text = lrc.Content;
                    lrcLine.TranslatedText = lrc.TranslatedString;

                    CurrentLine = lrc.GetCopy();
                }
            }
        }

        public enum Status
        {
            Working,
            Failed,
            Finish
        }
    }
}<|MERGE_RESOLUTION|>--- conflicted
+++ resolved
@@ -105,7 +105,6 @@
                     Bindable = config.GetBindable<float>(LyricSettings.LyricPositionY),
                     DisplayAsPercentage = true
                 },
-<<<<<<< HEAD
                 new BooleanSettingsEntry
                 {
                     Name = "启用用户定义",
@@ -118,20 +117,6 @@
                     Bindable = config.GetBindable<string>(LyricSettings.UserDefinitionURL),
                     Description = "将通过此URL拉取用户定义配置"
                 }
-=======
-                //new BooleanSettingsEntry
-                //{
-                //    Name = "启用用户定义",
-                //    Bindable = config.GetBindable<bool>(LyricSettings.EnableUserDefinitions),
-                //    Description = "启用用户定义后，将通过设置的URL获取相关设置来优先匹配本地谱面ID以提供更准确的歌词查询"
-                //},
-                //new StringSettingsEntry
-                //{
-                //    Name = "用户定义文件URL",
-                //    Bindable = config.GetBindable<string>(LyricSettings.UserDefinitionURL),
-                //    Description = "将通过此URL拉取用户定义配置"
-                //}
->>>>>>> 24ffb45e
             };
 
             return entries;
@@ -277,14 +262,10 @@
             currentResponseRoot = null;
             CurrentLine = null;
 
-<<<<<<< HEAD
             if (UserDefinitionHelper.HaveDefinition(CurrentWorkingBeatmap.BeatmapSetInfo.OnlineID, out int neid))
                 GetLyricFor(neid);
             else
                 processor.StartFetchByBeatmap(CurrentWorkingBeatmap, noLocalFile, onLyricRequestFinished, onLyricRequestFail);
-=======
-            processor.StartFetchByBeatmap(CurrentWorkingBeatmap, noLocalFile, onLyricRequestFinished, onLyricRequestFail);
->>>>>>> 24ffb45e
         }
 
         private double targetTime => track.CurrentTime + Offset.Value;
