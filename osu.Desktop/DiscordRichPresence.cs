﻿// Copyright (c) ppy Pty Ltd <contact@ppy.sh>. Licensed under the MIT Licence.
// See the LICENCE file in the repository root for full licence text.

using System;
using System.Text;
using DiscordRPC;
using DiscordRPC.Message;
using Newtonsoft.Json;
using osu.Framework.Allocation;
using osu.Framework.Bindables;
using osu.Framework.Extensions.ObjectExtensions;
using osu.Framework.Graphics;
using osu.Framework.Logging;
using osu.Framework.Threading;
using osu.Game;
using osu.Game.Configuration;
using osu.Game.Extensions;
using osu.Game.Online;
using osu.Game.Online.API;
using osu.Game.Online.API.Requests.Responses;
using osu.Game.Online.Multiplayer;
using osu.Game.Online.Rooms;
using osu.Game.Overlays;
using osu.Game.Rulesets;
using osu.Game.Users;
using LogLevel = osu.Framework.Logging.LogLevel;

namespace osu.Desktop
{
    internal partial class DiscordRichPresence : Component
    {
        private const string client_id = "1216669957799018608";

        private DiscordRpcClient client = null!;

        [Resolved]
        private IBindable<RulesetInfo> ruleset { get; set; } = null!;

        [Resolved]
        private IAPIProvider api { get; set; } = null!;

<<<<<<< HEAD
        private readonly IBindable<UserStatus> status = new Bindable<UserStatus>();
        private readonly IBindable<UserActivity?> activity = new Bindable<UserActivity?>();
=======
        [Resolved]
        private OsuGame game { get; set; } = null!;

        [Resolved]
        private LoginOverlay? login { get; set; }

        [Resolved]
        private MultiplayerClient multiplayerClient { get; set; } = null!;

        [Resolved]
        private LocalUserStatisticsProvider statisticsProvider { get; set; } = null!;
>>>>>>> 573aaf66

        [Resolved]
        private OsuConfigManager config { get; set; } = null!;

        private readonly IBindable<UserStatus?> status = new Bindable<UserStatus?>();
        private readonly IBindable<UserActivity> activity = new Bindable<UserActivity>();
        private readonly Bindable<DiscordRichPresenceMode> privacyMode = new Bindable<DiscordRichPresenceMode>();

        private readonly RichPresence presence = new RichPresence
        {
            Assets = new Assets { LargeImageKey = "osu_logo_lazer" },
            Secrets = new Secrets
            {
                JoinSecret = null,
                SpectateSecret = null,
            },
        };

        private IBindable<APIUser>? user;

        [BackgroundDependencyLoader]
        private void load()
        {
            client = new DiscordRpcClient(client_id)
            {
                // SkipIdenticalPresence allows us to fire SetPresence at any point and leave it to the underlying implementation
                // to check whether a difference has actually occurred before sending a command to Discord (with a minor caveat that's handled in onReady).
                SkipIdenticalPresence = true
            };

            client.OnReady += onReady;
            client.OnError += (_, e) => Logger.Log($"An error occurred with Discord RPC Client: {e.Message} ({e.Code})", LoggingTarget.Network, LogLevel.Error);

            try
            {
                client.RegisterUriScheme();
                client.Subscribe(EventType.Join);
                client.OnJoin += onJoin;
            }
            catch (Exception ex)
            {
                // This is known to fail in at least the following sandboxed environments:
                // - macOS (when packaged as an app bundle)
                // - flatpak (see: https://github.com/flathub/sh.ppy.osu/issues/170)
                // There is currently no better way to do this offered by Discord, so the best we can do is simply ignore it for now.
                Logger.Log($"Failed to register Discord URI scheme: {ex}");
            }

            client.Initialize();
        }

        protected override void LoadComplete()
        {
            base.LoadComplete();

            config.BindWith(OsuSetting.DiscordRichPresence, privacyMode);

            user = api.LocalUser.GetBoundCopy();
            user.BindValueChanged(u =>
            {
                status.UnbindBindings();
                status.BindTo(u.NewValue.Status);

                activity.UnbindBindings();
                activity.BindTo(u.NewValue.Activity);
            }, true);

            ruleset.BindValueChanged(_ => schedulePresenceUpdate());
            status.BindValueChanged(_ => schedulePresenceUpdate());
            activity.BindValueChanged(_ => schedulePresenceUpdate());
            privacyMode.BindValueChanged(_ => schedulePresenceUpdate());

            multiplayerClient.RoomUpdated += onRoomUpdated;
            statisticsProvider.StatisticsUpdated += onStatisticsUpdated;
        }

        private void onReady(object _, ReadyMessage __)
        {
            Logger.Log("Discord RPC Client ready.", LoggingTarget.Network, LogLevel.Debug);

            // when RPC is lost and reconnected, we have to clear presence state for updatePresence to work (see DiscordRpcClient.SkipIdenticalPresence).
            if (client.CurrentPresence != null)
                client.SetPresence(null);

            schedulePresenceUpdate();
        }

        private void onRoomUpdated() => schedulePresenceUpdate();

        private void onStatisticsUpdated(UserStatisticsUpdate _) => schedulePresenceUpdate();

        private ScheduledDelegate? presenceUpdateDelegate;

        private void schedulePresenceUpdate()
        {
            presenceUpdateDelegate?.Cancel();
            presenceUpdateDelegate = Scheduler.AddDelayed(() =>
            {
                if (!client.IsInitialized)
                    return;

                if (status.Value == UserStatus.Offline || privacyMode.Value == DiscordRichPresenceMode.Off)
                {
                    client.ClearPresence();
                    return;
                }

                bool hideIdentifiableInformation = privacyMode.Value == DiscordRichPresenceMode.Limited || status.Value == UserStatus.DoNotDisturb;

                updatePresence(hideIdentifiableInformation);
                client.SetPresence(presence);
            }, 200);
        }

        private void updatePresence(bool hideIdentifiableInformation)
        {
            if (user == null)
                return;

            // user activity
            if (activity.Value != null)
            {
                presence.State = clampLength(activity.Value.GetStatus(hideIdentifiableInformation));
                presence.Details = clampLength(activity.Value.GetDetails(hideIdentifiableInformation) ?? string.Empty);

                if (getBeatmapID(activity.Value) is int beatmapId && beatmapId > 0)
                {
                    presence.Buttons = new[]
                    {
                        new Button
                        {
                            Label = "View beatmap",
                            Url = $@"{api.WebsiteRootUrl}/beatmaps/{beatmapId}?mode={ruleset.Value.ShortName}"
                        }
                    };
                }
                else
                {
                    presence.Buttons = null;
                }
            }
            else
            {
                presence.State = "Idle";
                presence.Details = string.Empty;
            }

            // user party
            if (!hideIdentifiableInformation && multiplayerClient.Room != null)
            {
                MultiplayerRoom room = multiplayerClient.Room;

                presence.Party = new Party
                {
                    Privacy = string.IsNullOrEmpty(room.Settings.Password) ? Party.PrivacySetting.Public : Party.PrivacySetting.Private,
                    ID = room.RoomID.ToString(),
                    // technically lobbies can have infinite users, but Discord needs this to be set to something.
                    // to make party display sensible, assign a powers of two above participants count (8 at minimum).
                    Max = (int)Math.Max(8, Math.Pow(2, Math.Ceiling(Math.Log2(room.Users.Count)))),
                    Size = room.Users.Count,
                };

                RoomSecret roomSecret = new RoomSecret
                {
                    RoomID = room.RoomID,
                    Password = room.Settings.Password,
                };

                if (client.HasRegisteredUriScheme)
                    presence.Secrets.JoinSecret = JsonConvert.SerializeObject(roomSecret);

                // discord cannot handle both secrets and buttons at the same time, so we need to choose something.
                // the multiplayer room seems more important.
                presence.Buttons = null;
            }
            else
            {
                presence.Party = null;
                presence.Secrets.JoinSecret = null;
            }

            // game images:
            // large image tooltip
            if (privacyMode.Value == DiscordRichPresenceMode.Limited)
                presence.Assets.LargeImageText = string.Empty;
            else
            {
                var statistics = statisticsProvider.GetStatisticsFor(ruleset.Value);
                presence.Assets.LargeImageText = $"{user.Value.Username}" + (statistics?.GlobalRank > 0 ? $" (rank #{statistics.GlobalRank:N0})" : string.Empty);
            }

            // small image
            presence.Assets.SmallImageKey = ruleset.Value.IsLegacyRuleset() ? $"mode_{ruleset.Value.OnlineID}" : "mode_custom";
            presence.Assets.SmallImageText = ruleset.Value.Name;
        }

        private void onJoin(object sender, JoinMessage args) => Scheduler.AddOnce(() =>
        {
            game.Window?.Raise();

            if (!api.IsLoggedIn)
            {
                login?.Show();
                return;
            }

            Logger.Log($"Received room secret from Discord RPC Client: \"{args.Secret}\"", LoggingTarget.Network, LogLevel.Debug);

            // Stable and lazer share the same Discord client ID, meaning they can accept join requests from each other.
            // Since they aren't compatible in multi, see if stable's format is being used and log to avoid confusion.
            if (args.Secret[0] != '{' || !tryParseRoomSecret(args.Secret, out long roomId, out string? password))
            {
                Logger.Log("Could not join multiplayer room, invitation is invalid or incompatible.", LoggingTarget.Network, LogLevel.Important);
                return;
            }

            var request = new GetRoomRequest(roomId);
            request.Success += room => Schedule(() =>
            {
                game.PresentMultiplayerMatch(room, password);
            });
            request.Failure += _ => Logger.Log($"Could not join multiplayer room, room could not be found (room ID: {roomId}).", LoggingTarget.Network, LogLevel.Important);
            api.Queue(request);
        });

        private static readonly int ellipsis_length = Encoding.UTF8.GetByteCount(new[] { '…' });

        private static string clampLength(string str)
        {
            // Empty strings are fine to discord even though single-character strings are not. Make it make sense.
            if (string.IsNullOrEmpty(str))
                return str;

            // As above, discord decides that *non-empty* strings shorter than 2 characters cannot possibly be valid input, because... reasons?
            // And yes, that is two *characters*, or *codepoints*, not *bytes* as further down below (as determined by empirical testing).
            // Also, spaces don't count. Because reasons, clearly.
            // That all seems very questionable, and isn't even documented anywhere. So to *make it* accept such valid input,
            // just tack on enough of U+200B ZERO WIDTH SPACEs at the end. After making sure to trim whitespace.
            string trimmed = str.Trim();
            if (trimmed.Length < 2)
                return trimmed.PadRight(2, '\u200B');

            if (Encoding.UTF8.GetByteCount(str) <= 128)
                return str;

            ReadOnlyMemory<char> strMem = str.AsMemory();

            do
            {
                strMem = strMem[..^1];
            } while (Encoding.UTF8.GetByteCount(strMem.Span) + ellipsis_length > 128);

            return string.Create(strMem.Length + 1, strMem, (span, mem) =>
            {
                mem.Span.CopyTo(span);
                span[^1] = '…';
            });
        }

        private static bool tryParseRoomSecret(string secretJson, out long roomId, out string? password)
        {
            roomId = 0;
            password = null;

            RoomSecret? roomSecret;

            try
            {
                roomSecret = JsonConvert.DeserializeObject<RoomSecret>(secretJson);
            }
            catch
            {
                return false;
            }

            if (roomSecret == null) return false;

            roomId = roomSecret.RoomID;
            password = roomSecret.Password;

            return true;
        }

        private static int? getBeatmapID(UserActivity activity)
        {
            switch (activity)
            {
                case UserActivity.InGame game:
                    return game.BeatmapID;

                case UserActivity.EditingBeatmap edit:
                    return edit.BeatmapID;
            }

            return null;
        }

        protected override void Dispose(bool isDisposing)
        {
            if (multiplayerClient.IsNotNull())
                multiplayerClient.RoomUpdated -= onRoomUpdated;

            if (statisticsProvider.IsNotNull())
                statisticsProvider.StatisticsUpdated -= onStatisticsUpdated;

            client.Dispose();
            base.Dispose(isDisposing);
        }

        private class RoomSecret
        {
            [JsonProperty(@"roomId", Required = Required.Always)]
            public long RoomID { get; set; }

            [JsonProperty(@"password", Required = Required.AllowNull)]
            public string? Password { get; set; }
        }
    }
}<|MERGE_RESOLUTION|>--- conflicted
+++ resolved
@@ -39,10 +39,6 @@
         [Resolved]
         private IAPIProvider api { get; set; } = null!;
 
-<<<<<<< HEAD
-        private readonly IBindable<UserStatus> status = new Bindable<UserStatus>();
-        private readonly IBindable<UserActivity?> activity = new Bindable<UserActivity?>();
-=======
         [Resolved]
         private OsuGame game { get; set; } = null!;
 
@@ -54,7 +50,6 @@
 
         [Resolved]
         private LocalUserStatisticsProvider statisticsProvider { get; set; } = null!;
->>>>>>> 573aaf66
 
         [Resolved]
         private OsuConfigManager config { get; set; } = null!;
