--- conflicted
+++ resolved
@@ -128,13 +128,8 @@
                 presence.Assets.LargeImageText = string.Empty;
             else
             {
-<<<<<<< HEAD
-                if (user.Value.RulesetsStatistics != null && user.Value.RulesetsStatistics.TryGetValue(ruleset.Value.ShortName, out UserStatistics statistics))
-                    presence.Assets.LargeImageText = $"{user.Value.Username}" + (statistics.GlobalRank > 0 ? $" (全球排名#{statistics.GlobalRank:N0})" : string.Empty);
-=======
                 if (user.Value.RulesetsStatistics != null && user.Value.RulesetsStatistics.TryGetValue(ruleset.Value.ShortName, out UserStatistics? statistics))
-                    presence.Assets.LargeImageText = $"{user.Value.Username}" + (statistics.GlobalRank > 0 ? $" (rank #{statistics.GlobalRank:N0})" : string.Empty);
->>>>>>> 96bcfea2
+                    presence.Assets.LargeImageText = $"{user.Value.Username}" + (statistics.GlobalRank > 0 ? $" (全球排名 #{statistics.GlobalRank:N0})" : string.Empty);
                 else
                     presence.Assets.LargeImageText = $"{user.Value.Username}" + (user.Value.Statistics?.GlobalRank > 0 ? $" (全球排名 #{user.Value.Statistics.GlobalRank:N0})" : string.Empty);
             }
