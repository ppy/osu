﻿// Copyright (c) ppy Pty Ltd <contact@ppy.sh>. Licensed under the MIT Licence.
// See the LICENCE file in the repository root for full licence text.

using System;
using System.Text;
using DiscordRPC;
using DiscordRPC.Message;
using osu.Framework.Allocation;
using osu.Framework.Bindables;
using osu.Framework.Graphics;
using osu.Framework.Logging;
using osu.Game.Configuration;
using osu.Game.Online.API;
using osu.Game.Rulesets;
using osu.Game.Users;
using LogLevel = osu.Framework.Logging.LogLevel;
using User = osu.Game.Users.User;

namespace osu.Desktop
{
    internal class DiscordRichPresence : Component
    {
        private const string client_id = "367827983903490050";

        private DiscordRpcClient client;

        [Resolved]
        private IBindable<RulesetInfo> ruleset { get; set; }

        private IBindable<User> user;

        private readonly IBindable<UserStatus> status = new Bindable<UserStatus>();
        private readonly IBindable<UserActivity> activity = new Bindable<UserActivity>();

        private readonly Bindable<DiscordRichPresenceMode> privacyMode = new Bindable<DiscordRichPresenceMode>();

        private readonly RichPresence presence = new RichPresence
        {
            Assets = new Assets { LargeImageKey = "osu_logo_lazer", }
        };

        [BackgroundDependencyLoader]
        private void load(IAPIProvider provider, OsuConfigManager config)
        {
            client = new DiscordRpcClient(client_id)
            {
                SkipIdenticalPresence = false // handles better on discord IPC loss, see updateStatus call in onReady.
            };

            client.OnReady += onReady;

            // safety measure for now, until we performance test / improve backoff for failed connections.
            client.OnConnectionFailed += (_, __) => client.Deinitialize();

            client.OnError += (_, e) => Logger.Log($"An error occurred with Discord RPC Client: {e.Code} {e.Message}", LoggingTarget.Network);

            config.BindWith(OsuSetting.DiscordRichPresence, privacyMode);

            (user = provider.LocalUser.GetBoundCopy()).BindValueChanged(u =>
            {
                status.UnbindBindings();
                status.BindTo(u.NewValue.Status);

                activity.UnbindBindings();
                activity.BindTo(u.NewValue.Activity);
            }, true);

            ruleset.BindValueChanged(_ => updateStatus());
            status.BindValueChanged(_ => updateStatus());
            activity.BindValueChanged(_ => updateStatus());
            privacyMode.BindValueChanged(_ => updateStatus());

            client.Initialize();
        }

        private void onReady(object _, ReadyMessage __)
        {
            Logger.Log("Discord RPC Client ready.", LoggingTarget.Network, LogLevel.Debug);
            updateStatus();
        }

        private void updateStatus()
        {
            if (!client.IsInitialized)
                return;

            if (status.Value is UserStatusOffline || privacyMode.Value == DiscordRichPresenceMode.Off)
            {
                client.ClearPresence();
                return;
            }

            if (status.Value is UserStatusOnline && activity.Value != null)
            {
                presence.State = truncate(activity.Value.Status);
                presence.Details = truncate(getDetails(activity.Value));
            }
            else
            {
                presence.State = "空闲";
                presence.Details = string.Empty;
            }

            // update user information
<<<<<<< HEAD
            presence.Assets.LargeImageText = $"{user.Value.Username}" + (user.Value.Statistics?.Ranks.Global > 0 ? $" (全球排名 #{user.Value.Statistics.Ranks.Global:N0})" : string.Empty);
=======
            if (privacyMode.Value == DiscordRichPresenceMode.Limited)
                presence.Assets.LargeImageText = string.Empty;
            else
                presence.Assets.LargeImageText = $"{user.Value.Username}" + (user.Value.Statistics?.Ranks.Global > 0 ? $" (rank #{user.Value.Statistics.Ranks.Global:N0})" : string.Empty);
>>>>>>> 8a7a1fc4

            // update ruleset
            presence.Assets.SmallImageKey = ruleset.Value.ID <= 3 ? $"mode_{ruleset.Value.ID}" : "mode_custom";
            presence.Assets.SmallImageText = ruleset.Value.Name;

            client.SetPresence(presence);
        }

        private static readonly int ellipsis_length = Encoding.UTF8.GetByteCount(new[] { '…' });

        private string truncate(string str)
        {
            if (Encoding.UTF8.GetByteCount(str) <= 128)
                return str;

            ReadOnlyMemory<char> strMem = str.AsMemory();

            do
            {
                strMem = strMem[..^1];
            } while (Encoding.UTF8.GetByteCount(strMem.Span) + ellipsis_length > 128);

            return string.Create(strMem.Length + 1, strMem, (span, mem) =>
            {
                mem.Span.CopyTo(span);
                span[^1] = '…';
            });
        }

        private string getDetails(UserActivity activity)
        {
            switch (activity)
            {
                case UserActivity.SoloGame solo:
                    return solo.Beatmap.ToString();

                case UserActivity.Editing edit:
                    return edit.Beatmap.ToString();

                case UserActivity.InMvis mvis:
                    return (mvis.Beatmap.Metadata.ArtistUnicode ?? mvis.Beatmap.Metadata.Artist)
                           + " - "
                           + (mvis.Beatmap.Metadata.TitleUnicode ?? mvis.Beatmap.Metadata.Title);

                case UserActivity.InLobby lobby:
                    return privacyMode.Value == DiscordRichPresenceMode.Limited ? string.Empty : lobby.Room.Name.Value;
            }

            return string.Empty;
        }

        protected override void Dispose(bool isDisposing)
        {
            client.Dispose();
            base.Dispose(isDisposing);
        }
    }
}<|MERGE_RESOLUTION|>--- conflicted
+++ resolved
@@ -102,14 +102,10 @@
             }
 
             // update user information
-<<<<<<< HEAD
-            presence.Assets.LargeImageText = $"{user.Value.Username}" + (user.Value.Statistics?.Ranks.Global > 0 ? $" (全球排名 #{user.Value.Statistics.Ranks.Global:N0})" : string.Empty);
-=======
             if (privacyMode.Value == DiscordRichPresenceMode.Limited)
                 presence.Assets.LargeImageText = string.Empty;
             else
-                presence.Assets.LargeImageText = $"{user.Value.Username}" + (user.Value.Statistics?.Ranks.Global > 0 ? $" (rank #{user.Value.Statistics.Ranks.Global:N0})" : string.Empty);
->>>>>>> 8a7a1fc4
+                presence.Assets.LargeImageText = $"{user.Value.Username}" + (user.Value.Statistics?.Ranks.Global > 0 ? $" (全球排名 #{user.Value.Statistics.Ranks.Global:N0})" : string.Empty);
 
             // update ruleset
             presence.Assets.SmallImageKey = ruleset.Value.ID <= 3 ? $"mode_{ruleset.Value.ID}" : "mode_custom";
