--- conflicted
+++ resolved
@@ -132,76 +132,6 @@
             updateManager?.Dispose();
         }
 
-<<<<<<< HEAD
-=======
-        private class UpdateCompleteNotification : ProgressCompletionNotification
-        {
-            [Resolved]
-            private OsuGame game { get; set; } = null!;
-
-            public UpdateCompleteNotification(SquirrelUpdateManager updateManager)
-            {
-                Text = @"Update ready to install. Click to restart!";
-
-                Activated = () =>
-                {
-                    updateManager.PrepareUpdateAsync()
-                                 .ContinueWith(_ => updateManager.Schedule(() => game.AttemptExit()));
-                    return true;
-                };
-            }
-        }
-
-        private class UpdateProgressNotification : ProgressNotification
-        {
-            private readonly SquirrelUpdateManager updateManager;
-
-            public UpdateProgressNotification(SquirrelUpdateManager updateManager)
-            {
-                this.updateManager = updateManager;
-            }
-
-            protected override Notification CreateCompletionNotification()
-            {
-                return new UpdateCompleteNotification(updateManager);
-            }
-
-            [BackgroundDependencyLoader]
-            private void load(OsuColour colours)
-            {
-                IconContent.AddRange(new Drawable[]
-                {
-                    new Box
-                    {
-                        RelativeSizeAxes = Axes.Both,
-                        Colour = ColourInfo.GradientVertical(colours.YellowDark, colours.Yellow)
-                    },
-                    new SpriteIcon
-                    {
-                        Anchor = Anchor.Centre,
-                        Origin = Anchor.Centre,
-                        Icon = FontAwesome.Solid.Upload,
-                        Colour = Color4.White,
-                        Size = new Vector2(20),
-                    }
-                });
-            }
-
-            public override void Close()
-            {
-                // cancelling updates is not currently supported by the underlying updater.
-                // only allow dismissing for now.
-
-                switch (State)
-                {
-                    case ProgressNotificationState.Cancelled:
-                        base.Close();
-                        break;
-                }
-            }
-        }
-
->>>>>>> 9ac322d3
         private class SquirrelLogger : ILogger, IDisposable
         {
             public Squirrel.SimpleSplat.LogLevel Level { get; set; } = Squirrel.SimpleSplat.LogLevel.Info;
