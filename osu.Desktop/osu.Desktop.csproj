--- conflicted
+++ resolved
@@ -9,11 +9,7 @@
     <Product>osu!lazer</Product>
     <ApplicationIcon>lazer.ico</ApplicationIcon>
     <ApplicationManifest>app.manifest</ApplicationManifest>
-<<<<<<< HEAD
-   <Version>0.0.0</Version>
-=======
     <Version>0.0.0</Version>
->>>>>>> eb2e8e50
     <FileVersion>0.0.0</FileVersion>
   </PropertyGroup>
   <PropertyGroup>
