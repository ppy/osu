// Copyright (c) ppy Pty Ltd <contact@ppy.sh>. Licensed under the MIT Licence.
// See the LICENCE file in the repository root for full licence text.

using System;
using System.Collections.Generic;
<<<<<<< HEAD
using System.Drawing;
=======
using System.Diagnostics;
>>>>>>> 1813d73d
using System.IO;
using System.Linq;
using System.Reflection;
using System.Runtime.Versioning;
using System.Threading.Tasks;
using Microsoft.Win32;
using osu.Desktop.DBus;
using osu.Desktop.Security;
using osu.Framework.Platform;
using osu.Game;
using osu.Framework;
using osu.Framework.Logging;
using osu.Framework.Screens;
using osu.Game.Updater;
using osu.Desktop.Windows;
using osu.Framework.Allocation;
using osu.Framework.Bindables;
using osu.Framework.Graphics;
using osu.Framework.Threading;
using osu.Game.Configuration;
using osu.Game.IO;
using osu.Game.Screens.Menu;

namespace osu.Desktop
{
    internal class OsuGameDesktop : OsuGame
    {
        private DBusManagerContainer dBusManagerContainer;

        public OsuGameDesktop(string[] args = null)
            : base(args)
        {
        }

        public override StableStorage GetStorageForStableInstall()
        {
            try
            {
                if (Host is DesktopGameHost desktopHost)
                {
                    string stablePath = getStableInstallPath();
                    if (!string.IsNullOrEmpty(stablePath))
                        return new StableStorage(stablePath, desktopHost);
                }
            }
            catch (Exception)
            {
                Logger.Log("Could not find a stable install", LoggingTarget.Runtime, LogLevel.Important);
            }

            return null;
        }

        private string getStableInstallPath()
        {
            static bool checkExists(string p) => Directory.Exists(Path.Combine(p, "Songs")) || File.Exists(Path.Combine(p, "osu!.cfg"));

            string stableInstallPath;

            if (OperatingSystem.IsWindows())
            {
                try
                {
                    stableInstallPath = getStableInstallPathFromRegistry();

                    if (!string.IsNullOrEmpty(stableInstallPath) && checkExists(stableInstallPath))
                        return stableInstallPath;
                }
                catch
                {
                }
            }

            stableInstallPath = Path.Combine(Environment.GetFolderPath(Environment.SpecialFolder.LocalApplicationData), @"osu!");
            if (checkExists(stableInstallPath))
                return stableInstallPath;

            stableInstallPath = Path.Combine(Environment.GetFolderPath(Environment.SpecialFolder.UserProfile), ".osu");
            if (checkExists(stableInstallPath))
                return stableInstallPath;

            return null;
        }

        [SupportedOSPlatform("windows")]
        private string getStableInstallPathFromRegistry()
        {
            using (RegistryKey key = Registry.ClassesRoot.OpenSubKey("osu"))
                return key?.OpenSubKey(@"shell\open\command")?.GetValue(string.Empty)?.ToString()?.Split('"')[1].Replace("osu!.exe", "");
        }

        protected override UpdateManager CreateUpdateManager()
        {
            string packageManaged = Environment.GetEnvironmentVariable("OSU_EXTERNAL_UPDATE_PROVIDER");

            if (!string.IsNullOrEmpty(packageManaged))
                return new NoActionUpdateManager();

            switch (RuntimeInfo.OS)
            {
<<<<<<< HEAD
=======
                case RuntimeInfo.Platform.Windows:
                    Debug.Assert(OperatingSystem.IsWindows());

                    return new SquirrelUpdateManager();

>>>>>>> 1813d73d
                default:
                    return new SimpleUpdateManager();
            }
        }

        private DependencyContainer dependencies;

        protected override IReadOnlyDependencyContainer CreateChildDependencies(IReadOnlyDependencyContainer parent) =>
            dependencies = new DependencyContainer(base.CreateChildDependencies(parent));

        protected override void LoadComplete()
        {
            base.LoadComplete();

            LoadComponentAsync(new DiscordRichPresence(), Add);

            if (RuntimeInfo.OS == RuntimeInfo.Platform.Windows)
                LoadComponentAsync(new GameplayWinKeyBlocker(), Add);

            dBusManagerContainer = new DBusManagerContainer(
                true,
                MConfig.GetBindable<bool>(MSetting.DBusIntegration));

            dependencies.Cache(dBusManagerContainer.DBusManager);
            Add(dBusManagerContainer);
            dBusManagerContainer.NotificationAction += n => Notifications.Post(n);

            LoadComponentAsync(new ElevatedPrivilegesChecker(), Add);

            MConfig.BindWith(MSetting.AllowWindowFadeEffect, allowWindowFade);

            windowOpacity = new BindableFloat
            {
                Value = allowWindowFade.Value
                    ? 0
                    : 1
            };

            windowOpacity.BindValueChanged(v => SetWindowOpacity(v.NewValue), true);
        }

        private readonly BindableBool allowWindowFade = new BindableBool();

        protected override void ScreenChanged(IScreen lastScreen, IScreen newScreen)
        {
            base.ScreenChanged(lastScreen, newScreen);

            switch (newScreen)
            {
                case IntroScreen introScreen:
                    if (!(lastScreen is Disclaimer) && allowWindowFade.Value)
                        TransformWindowOpacity(0, introScreen.FadeOutTime - 1);

                    break;

                case Disclaimer _:
                    if (!(lastScreen is IntroScreen) && allowWindowFade.Value)
                        TransformWindowOpacity(1, 300);
                    break;
            }
        }

        private BindableFloat windowOpacity;

        public override void ForceWindowFadeIn() => TransformWindowOpacity(1, 300);

        public override void SetHost(GameHost host)
        {
            base.SetHost(host);

            var iconStream = Assembly.GetExecutingAssembly().GetManifestResourceStream(GetType(), "lazer.ico");

            var desktopWindow = (SDL2DesktopWindow)host.Window;

            desktopWindow.CursorState |= CursorState.Hidden;
            desktopWindow.SetIconFromStream(iconStream);
            desktopWindow.Title = Name;
            desktopWindow.DragDrop += f => fileDrop(new[] { f });

            desktopWindow.MinimumSize = new Size(800, 600);
        }

        private readonly List<string> importableFiles = new List<string>();
        private ScheduledDelegate importSchedule;

        private void fileDrop(string[] filePaths)
        {
            lock (importableFiles)
            {
                string firstExtension = Path.GetExtension(filePaths.First());

                if (filePaths.Any(f => Path.GetExtension(f) != firstExtension)) return;

                importableFiles.AddRange(filePaths);

                Logger.Log($"Adding {filePaths.Length} files for import");

                // File drag drop operations can potentially trigger hundreds or thousands of these calls on some platforms.
                // In order to avoid spawning multiple import tasks for a single drop operation, debounce a touch.
                importSchedule?.Cancel();
                importSchedule = Scheduler.AddDelayed(handlePendingImports, 100);
            }
        }

        private void handlePendingImports()
        {
            lock (importableFiles)
            {
                Logger.Log($"Handling batch import of {importableFiles.Count} files");

                string[] paths = importableFiles.ToArray();
                importableFiles.Clear();

                Task.Factory.StartNew(() => Import(paths), TaskCreationOptions.LongRunning);
            }
        }

        public void TransformWindowOpacity(float final, double duration = 0, Easing easing = Easing.None) =>
            this.TransformBindableTo(windowOpacity, final, duration, easing);

        public void SetWindowOpacity(float value) => ((SDL2DesktopWindow)Window).Opacity = value;
    }
}<|MERGE_RESOLUTION|>--- conflicted
+++ resolved
@@ -3,11 +3,8 @@
 
 using System;
 using System.Collections.Generic;
-<<<<<<< HEAD
 using System.Drawing;
-=======
 using System.Diagnostics;
->>>>>>> 1813d73d
 using System.IO;
 using System.Linq;
 using System.Reflection;
@@ -108,14 +105,11 @@
 
             switch (RuntimeInfo.OS)
             {
-<<<<<<< HEAD
-=======
-                case RuntimeInfo.Platform.Windows:
-                    Debug.Assert(OperatingSystem.IsWindows());
-
-                    return new SquirrelUpdateManager();
-
->>>>>>> 1813d73d
+                //case RuntimeInfo.Platform.Windows:
+                //    Debug.Assert(OperatingSystem.IsWindows());
+
+                //    return new SquirrelUpdateManager();
+
                 default:
                     return new SimpleUpdateManager();
             }
