--- conflicted
+++ resolved
@@ -1,69 +1,64 @@
-﻿// Copyright (c) 2007-2017 ppy Pty Ltd <contact@ppy.sh>.
-// Licensed under the MIT Licence - https://raw.githubusercontent.com/ppy/osu/master/LICENCE
-
-using System;
-using osu.Game.Beatmaps;
-using osu.Game.Modes.Objects.Drawables;
-using osu.Game.Modes.Osu.Objects.Drawables;
-
-namespace osu.Game.Modes.Osu
-{
-    internal class OsuScoreProcessor : ScoreProcessor
-    {
-<<<<<<< HEAD
-        protected override bool ShouldFail => Health.Value == Health.MinValue;
-
-        public OsuScoreProcessor(Beatmap beatmap)
-            : base(beatmap)
-        {
-        }
-
-        public override void CalculateFinalValues(Beatmap beatmap)
-=======
-        public OsuScoreProcessor(int hitObjectCount = 0)
-            : base(hitObjectCount)
->>>>>>> 2fc72b37
-        {
-            // Initialize HP + final values
-        }
-
-        public override void Reset()
-        {
-            base.Reset();
-
-            Health.Value = 1;
-            Accuracy.Value = 1;
-        }
-
-        protected override void UpdateCalculations(JudgementInfo judgement)
-        {
-            if (judgement != null)
-            {
-                switch (judgement.Result)
-                {
-                    case HitResult.Hit:
-                        Combo.Value++;
-                        Health.Value += 0.1f;
-                        break;
-                    case HitResult.Miss:
-                        Combo.Value = 0;
-                        Health.Value -= 0.2f;
-                        break;
-                }
-            }
-
-            int score = 0;
-            int maxScore = 0;
-
-            foreach (var judgementInfo in Judgements)
-            {
-                var j = (OsuJudgementInfo)judgementInfo;
-                score += j.ScoreValue;
-                maxScore += j.MaxScoreValue;
-            }
-
-            TotalScore.Value = score;
-            Accuracy.Value = (double)score / maxScore;
-        }
-    }
-}
+﻿// Copyright (c) 2007-2017 ppy Pty Ltd <contact@ppy.sh>.
+// Licensed under the MIT Licence - https://raw.githubusercontent.com/ppy/osu/master/LICENCE
+
+using System;
+using osu.Game.Beatmaps;
+using osu.Game.Modes.Objects.Drawables;
+using osu.Game.Modes.Osu.Objects.Drawables;
+
+namespace osu.Game.Modes.Osu
+{
+    internal class OsuScoreProcessor : ScoreProcessor
+    {
+        protected override bool ShouldFail => Health.Value == Health.MinValue;
+
+        public OsuScoreProcessor(Beatmap beatmap)
+            : base(beatmap)
+        {
+        }
+
+        public override void CalculateFinalValues(Beatmap beatmap)
+        {
+            // Initialize HP + final values
+        }
+
+        public override void Reset()
+        {
+            base.Reset();
+
+            Health.Value = 1;
+            Accuracy.Value = 1;
+        }
+
+        protected override void UpdateCalculations(JudgementInfo judgement)
+        {
+            if (judgement != null)
+            {
+                switch (judgement.Result)
+                {
+                    case HitResult.Hit:
+                        Combo.Value++;
+                        Health.Value += 0.1f;
+                        break;
+                    case HitResult.Miss:
+                        Combo.Value = 0;
+                        Health.Value -= 0.2f;
+                        break;
+                }
+            }
+
+            int score = 0;
+            int maxScore = 0;
+
+            foreach (var judgementInfo in Judgements)
+            {
+                var j = (OsuJudgementInfo)judgementInfo;
+                score += j.ScoreValue;
+                maxScore += j.MaxScoreValue;
+            }
+
+            TotalScore.Value = score;
+            Accuracy.Value = (double)score / maxScore;
+        }
+    }
+}