--- conflicted
+++ resolved
@@ -69,11 +69,7 @@
         [Test]
         public void TestCancelDownloadFromRequest()
         {
-<<<<<<< HEAD
-            AddStep("download beatmap", () => beatmaps.Download(test_model, false));
-=======
             AddStep("download beatmap", () => beatmaps.Download(test_db_model));
->>>>>>> f208a931
 
             AddStep("cancel download from request", () => beatmaps.GetExistingDownload(test_db_model).Cancel());
 
@@ -84,11 +80,7 @@
         [Test]
         public void TestCancelDownloadFromNotification()
         {
-<<<<<<< HEAD
-            AddStep("download beatmap", () => beatmaps.Download(test_model, false));
-=======
             AddStep("download beatmap", () => beatmaps.Download(test_db_model));
->>>>>>> f208a931
 
             AddStep("cancel download from notification", () => recentNotification.Close());
 
