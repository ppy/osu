--- conflicted
+++ resolved
@@ -158,10 +158,6 @@
 
             public Task<ILive<BeatmapSetInfo>> CurrentImportTask { get; private set; }
 
-<<<<<<< HEAD
-            //protected override ArchiveDownloadRequest<BeatmapSetInfo> CreateDownloadRequest(BeatmapSetInfo set, bool minimiseDownloadSize)
-            //    => new TestDownloadRequest(set);
-=======
             public TestBeatmapManager(Storage storage, IDatabaseContextFactory contextFactory, RulesetStore rulesets, IAPIProvider api, [NotNull] AudioManager audioManager, IResourceStore<byte[]> resources, GameHost host = null, WorkingBeatmap defaultBeatmap = null)
                 : base(storage, contextFactory, rulesets, api, audioManager, resources, host, defaultBeatmap)
             {
@@ -171,7 +167,6 @@
             {
                 return new TestBeatmapModelManager(this, storage, contextFactory, rulesets, api, host);
             }
->>>>>>> 622e81f4
 
             protected override BeatmapModelDownloader CreateBeatmapModelDownloader(BeatmapModelManager modelManager, IAPIProvider api, GameHost host)
             {
