﻿// Copyright (c) ppy Pty Ltd <contact@ppy.sh>. Licensed under the MIT Licence.
// See the LICENCE file in the repository root for full licence text.

using NUnit.Framework;
<<<<<<< HEAD
=======
using osu.Framework.Allocation;
>>>>>>> 10f008ae
using osu.Framework.Graphics;
using osu.Framework.Graphics.Containers;
using osu.Framework.Threading;
using osu.Framework.Utils;
using osu.Game.Graphics.Sprites;
using osu.Game.Rulesets.Catch.Scoring;
using osu.Game.Rulesets.Judgements;
using osu.Game.Rulesets.Mania.Scoring;
using osu.Game.Rulesets.Osu.Objects;
using osu.Game.Rulesets.Osu.Scoring;
using osu.Game.Rulesets.Scoring;
using osu.Game.Rulesets.Taiko.Scoring;
using osu.Game.Screens.Play.HUD.HitErrorMeters;

namespace osu.Game.Tests.Visual.Gameplay
{
    public class TestSceneHitErrorMeter : OsuTestScene
    {
        private HitWindows hitWindows;

        [Cached]
        private ScoreProcessor scoreProcessor = new ScoreProcessor();

        public TestSceneHitErrorMeter()
        {
            recreateDisplay(new OsuHitWindows(), 5);

            AddRepeatStep("New random judgement", () => newJudgement(), 40);

            AddRepeatStep("New max negative", () => newJudgement(-hitWindows.WindowFor(HitResult.Meh)), 20);
            AddRepeatStep("New max positive", () => newJudgement(hitWindows.WindowFor(HitResult.Meh)), 20);
            AddStep("New fixed judgement (50ms)", () => newJudgement(50));

            AddStep("Judgement barrage", () =>
            {
                int runCount = 0;

                ScheduledDelegate del = null;

                del = Scheduler.AddDelayed(() =>
                {
                    newJudgement(runCount++ / 10f);

                    if (runCount == 500)
                        // ReSharper disable once AccessToModifiedClosure
                        del?.Cancel();
                }, 10, true);
            });
        }

        [Test]
        public void TestOsu()
        {
            AddStep("OD 1", () => recreateDisplay(new OsuHitWindows(), 1));
            AddStep("OD 10", () => recreateDisplay(new OsuHitWindows(), 10));
        }

        [Test]
        public void TestTaiko()
        {
            AddStep("OD 1", () => recreateDisplay(new TaikoHitWindows(), 1));
            AddStep("OD 10", () => recreateDisplay(new TaikoHitWindows(), 10));
        }

        [Test]
        public void TestMania()
        {
            AddStep("OD 1", () => recreateDisplay(new ManiaHitWindows(), 1));
            AddStep("OD 10", () => recreateDisplay(new ManiaHitWindows(), 10));
        }

        [Test]
        public void TestCatch()
        {
            AddStep("OD 1", () => recreateDisplay(new CatchHitWindows(), 1));
            AddStep("OD 10", () => recreateDisplay(new CatchHitWindows(), 10));
        }

        private void recreateDisplay(HitWindows hitWindows, float overallDifficulty)
        {
            this.hitWindows = hitWindows;

            hitWindows?.SetDifficulty(overallDifficulty);

            Clear();

            Add(new FillFlowContainer
            {
                Anchor = Anchor.Centre,
                Origin = Anchor.Centre,
                Direction = FillDirection.Vertical,
                AutoSizeAxes = Axes.Both,
                Children = new[]
                {
                    new OsuSpriteText { Text = $@"Great: {hitWindows?.WindowFor(HitResult.Great)}" },
                    new OsuSpriteText { Text = $@"Good: {hitWindows?.WindowFor(HitResult.Ok)}" },
                    new OsuSpriteText { Text = $@"Meh: {hitWindows?.WindowFor(HitResult.Meh)}" },
                }
            });

            Add(new BarHitErrorMeter(hitWindows, true)
            {
                Anchor = Anchor.CentreRight,
                Origin = Anchor.CentreRight,
            });

            Add(new BarHitErrorMeter(hitWindows, false)
            {
                Anchor = Anchor.CentreLeft,
                Origin = Anchor.CentreLeft,
            });

            Add(new BarHitErrorMeter(hitWindows, true)
            {
                Anchor = Anchor.BottomCentre,
                Origin = Anchor.CentreLeft,
                Rotation = 270,
            });

            Add(new ColourHitErrorMeter(hitWindows)
            {
                Anchor = Anchor.CentreRight,
                Origin = Anchor.CentreRight,
                Margin = new MarginPadding { Right = 50 }
            });

            Add(new ColourHitErrorMeter(hitWindows)
            {
                Anchor = Anchor.CentreLeft,
                Origin = Anchor.CentreLeft,
                Margin = new MarginPadding { Left = 50 }
            });

            Add(new ColourHitErrorMeter(hitWindows)
            {
                Anchor = Anchor.BottomCentre,
                Origin = Anchor.CentreLeft,
                Rotation = 270,
                Margin = new MarginPadding { Left = 50 }
            });
        }

        private void newJudgement(double offset = 0)
        {
            scoreProcessor.ApplyResult(new JudgementResult(new HitCircle { HitWindows = hitWindows }, new Judgement())
            {
                TimeOffset = offset == 0 ? RNG.Next(-150, 150) : offset,
                Type = HitResult.Perfect,
            });
        }
    }
}<|MERGE_RESOLUTION|>--- conflicted
+++ resolved
@@ -2,10 +2,7 @@
 // See the LICENCE file in the repository root for full licence text.
 
 using NUnit.Framework;
-<<<<<<< HEAD
-=======
 using osu.Framework.Allocation;
->>>>>>> 10f008ae
 using osu.Framework.Graphics;
 using osu.Framework.Graphics.Containers;
 using osu.Framework.Threading;
