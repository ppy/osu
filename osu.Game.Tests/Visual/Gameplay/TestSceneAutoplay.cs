﻿// Copyright (c) ppy Pty Ltd <contact@ppy.sh>. Licensed under the MIT Licence.
// See the LICENCE file in the repository root for full licence text.

using System.ComponentModel;
using System.Linq;
using osu.Framework.Testing;
<<<<<<< HEAD
=======
using osu.Game.Beatmaps.Timing;
>>>>>>> 7b50371c
using osu.Game.Rulesets;
using osu.Game.Rulesets.Objects;
using osu.Game.Rulesets.Scoring;
using osu.Game.Screens.Play;
using osu.Game.Screens.Play.Break;
using osu.Game.Screens.Ranking;

namespace osu.Game.Tests.Visual.Gameplay
{
    [Description("Player instantiated with an autoplay mod.")]
    public class TestSceneAutoplay : TestSceneAllRulesetPlayers
    {
        protected new TestPlayer Player => (TestPlayer)base.Player;

        protected override Player CreatePlayer(Ruleset ruleset)
        {
            SelectedMods.Value = new[] { ruleset.GetAutoplayMod() };
            return new TestPlayer(false);
        }

        protected override void AddCheckSteps()
        {
            AddUntilStep("score above zero", () => Player.ScoreProcessor.TotalScore.Value > 0);
            AddUntilStep("key counter counted keys", () => Player.HUDOverlay.KeyCounter.Children.Any(kc => kc.CountPresses > 2));
<<<<<<< HEAD
            AddStep("seek to break time", () => Player.GameplayClockContainer.Seek(Player.ChildrenOfType<BreakTracker>().First().Breaks.First().StartTime));
            AddUntilStep("wait for seek to complete", () =>
                Player.HUDOverlay.Progress.ReferenceClock.CurrentTime >= Player.BreakOverlay.Breaks.First().StartTime);
            AddAssert("test keys not counting", () => !Player.HUDOverlay.KeyCounter.IsCounting);
=======
            seekToBreak(0);
            AddAssert("keys not counting", () => !Player.HUDOverlay.KeyCounter.IsCounting);
            AddAssert("overlay displays 100% accuracy", () => Player.BreakOverlay.ChildrenOfType<BreakInfo>().Single().AccuracyDisplay.Current.Value == 1);
>>>>>>> 7b50371c
            AddStep("rewind", () => Player.GameplayClockContainer.Seek(-80000));
            AddUntilStep("key counter reset", () => Player.HUDOverlay.KeyCounter.Children.All(kc => kc.CountPresses == 0));

            seekToBreak(0);
            seekToBreak(1);

            AddStep("seek to completion", () => Player.GameplayClockContainer.Seek(Player.DrawableRuleset.Objects.Last().GetEndTime()));
            AddUntilStep("results displayed", () => getResultsScreen() != null);

            AddAssert("score has combo", () => getResultsScreen().Score.Combo > 100);
            AddAssert("score has no misses", () => getResultsScreen().Score.Statistics[HitResult.Miss] == 0);

            ResultsScreen getResultsScreen() => Stack.CurrentScreen as ResultsScreen;
        }

        private void seekToBreak(int breakIndex)
        {
            AddStep($"seek to break {breakIndex}", () => Player.GameplayClockContainer.Seek(destBreak().StartTime));
            AddUntilStep("wait for seek to complete", () => Player.HUDOverlay.Progress.ReferenceClock.CurrentTime >= destBreak().StartTime);

            BreakPeriod destBreak() => Player.ChildrenOfType<BreakTracker>().First().Breaks.ElementAt(breakIndex);
        }
    }
}<|MERGE_RESOLUTION|>--- conflicted
+++ resolved
@@ -4,10 +4,7 @@
 using System.ComponentModel;
 using System.Linq;
 using osu.Framework.Testing;
-<<<<<<< HEAD
-=======
 using osu.Game.Beatmaps.Timing;
->>>>>>> 7b50371c
 using osu.Game.Rulesets;
 using osu.Game.Rulesets.Objects;
 using osu.Game.Rulesets.Scoring;
@@ -32,16 +29,9 @@
         {
             AddUntilStep("score above zero", () => Player.ScoreProcessor.TotalScore.Value > 0);
             AddUntilStep("key counter counted keys", () => Player.HUDOverlay.KeyCounter.Children.Any(kc => kc.CountPresses > 2));
-<<<<<<< HEAD
-            AddStep("seek to break time", () => Player.GameplayClockContainer.Seek(Player.ChildrenOfType<BreakTracker>().First().Breaks.First().StartTime));
-            AddUntilStep("wait for seek to complete", () =>
-                Player.HUDOverlay.Progress.ReferenceClock.CurrentTime >= Player.BreakOverlay.Breaks.First().StartTime);
-            AddAssert("test keys not counting", () => !Player.HUDOverlay.KeyCounter.IsCounting);
-=======
             seekToBreak(0);
             AddAssert("keys not counting", () => !Player.HUDOverlay.KeyCounter.IsCounting);
             AddAssert("overlay displays 100% accuracy", () => Player.BreakOverlay.ChildrenOfType<BreakInfo>().Single().AccuracyDisplay.Current.Value == 1);
->>>>>>> 7b50371c
             AddStep("rewind", () => Player.GameplayClockContainer.Seek(-80000));
             AddUntilStep("key counter reset", () => Player.HUDOverlay.KeyCounter.Children.All(kc => kc.CountPresses == 0));
 
