--- conflicted
+++ resolved
@@ -5,10 +5,6 @@
 using System.Collections.Generic;
 using System.Linq;
 using NUnit.Framework;
-<<<<<<< HEAD
-using osu.Framework.Allocation;
-=======
->>>>>>> fa3d1115
 using osu.Framework.Graphics;
 using osu.Framework.Graphics.Containers;
 using osu.Framework.Graphics.Shapes;
@@ -45,26 +41,12 @@
 
         private Replay replay;
 
-<<<<<<< HEAD
-        private TestReplayRecorder recorder;
-
-=======
->>>>>>> fa3d1115
         private ManualClock manualClock;
 
         private OsuSpriteText latencyDisplay;
 
         private TestFramedReplayInputHandler replayHandler;
 
-<<<<<<< HEAD
-        [Resolved]
-        private SpectatorClient spectatorClient { get; set; }
-
-        [Cached]
-        private GameplayState gameplayState = new GameplayState(new Beatmap(), new OsuRuleset(), Array.Empty<Mod>());
-
-=======
->>>>>>> fa3d1115
         [SetUpSteps]
         public void SetUpSteps()
         {
@@ -74,13 +56,6 @@
                 manualClock = new ManualClock();
                 SpectatorClient spectatorClient;
 
-<<<<<<< HEAD
-                spectatorClient.OnNewFrames += onNewFrames;
-
-                Children = new Drawable[]
-                {
-                    new GridContainer
-=======
                 Child = new DependencyProvidingContainer
                 {
                     RelativeSizeAxes = Axes.Both,
@@ -90,7 +65,6 @@
                         (typeof(GameplayState), new GameplayState(new Beatmap(), new OsuRuleset(), Array.Empty<Mod>()))
                     },
                     Children = new Drawable[]
->>>>>>> fa3d1115
                     {
                         spectatorClient,
                         new GridContainer
