// Copyright (c) ppy Pty Ltd <contact@ppy.sh>. Licensed under the MIT Licence.
// See the LICENCE file in the repository root for full licence text.

using System;
using System.Collections.Generic;
using NUnit.Framework;
using osu.Framework.Graphics.Containers;
using osu.Framework.Input.Bindings;
using osu.Framework.Input.Events;
using osu.Framework.Testing;
using osu.Game.Beatmaps;
using osu.Game.Input.Bindings;
using osu.Game.Rulesets;
using osu.Game.Rulesets.Difficulty;
using osu.Game.Rulesets.Mods;
using osu.Game.Rulesets.UI;
using osuTK.Input;

namespace osu.Game.Tests.Visual.Gameplay
{
    [HeadlessTest]
    public class TestSceneKeyBindings : OsuManualInputManagerTestScene
    {
        private readonly ActionReceiver receiver;

        public TestSceneKeyBindings()
        {
            Add(new TestKeyBindingContainer
            {
                Child = receiver = new ActionReceiver()
            });
        }

        [Test]
        public void TestDefaultsWhenNotDatabased()
        {
            AddStep("fire key", () => InputManager.Key(Key.A));

            AddAssert("received key", () => receiver.ReceivedAction);
        }

        private class TestRuleset : Ruleset
        {
            public override IEnumerable<Mod> GetModsFor(ModType type) =>
                throw new NotImplementedException();

            public override DrawableRuleset CreateDrawableRulesetWith(IBeatmap beatmap, IReadOnlyList<Mod> mods = null) =>
                throw new NotImplementedException();

            public override IBeatmapConverter CreateBeatmapConverter(IBeatmap beatmap) =>
                throw new NotImplementedException();

<<<<<<< HEAD
            public override DifficultyCalculator CreateDifficultyCalculator(WorkingBeatmap beatmap) =>
                throw new NotImplementedException();
=======
            public override DifficultyCalculator CreateDifficultyCalculator(IWorkingBeatmap beatmap) =>
                throw new System.NotImplementedException();
>>>>>>> b1fcb840

            public override IEnumerable<KeyBinding> GetDefaultKeyBindings(int variant = 0)
            {
                return new[]
                {
                    new KeyBinding(InputKey.A, TestAction.Down),
                };
            }

            public override string Description => "test";
            public override string ShortName => "test";
        }

        private enum TestAction
        {
            Down,
        }

        private class TestKeyBindingContainer : DatabasedKeyBindingContainer<TestAction>
        {
            public TestKeyBindingContainer()
                : base(new TestRuleset().RulesetInfo, 0)
            {
            }
        }

        private class ActionReceiver : CompositeDrawable, IKeyBindingHandler<TestAction>
        {
            public bool ReceivedAction;

            public bool OnPressed(KeyBindingPressEvent<TestAction> e)
            {
                if (e.Repeat)
                    return false;

                ReceivedAction = e.Action == TestAction.Down;
                return true;
            }

            public void OnReleased(KeyBindingReleaseEvent<TestAction> e)
            {
            }
        }
    }
}<|MERGE_RESOLUTION|>--- conflicted
+++ resolved
@@ -50,13 +50,8 @@
             public override IBeatmapConverter CreateBeatmapConverter(IBeatmap beatmap) =>
                 throw new NotImplementedException();
 
-<<<<<<< HEAD
-            public override DifficultyCalculator CreateDifficultyCalculator(WorkingBeatmap beatmap) =>
-                throw new NotImplementedException();
-=======
             public override DifficultyCalculator CreateDifficultyCalculator(IWorkingBeatmap beatmap) =>
                 throw new System.NotImplementedException();
->>>>>>> b1fcb840
 
             public override IEnumerable<KeyBinding> GetDefaultKeyBindings(int variant = 0)
             {
