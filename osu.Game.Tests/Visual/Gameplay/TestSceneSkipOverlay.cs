--- conflicted
+++ resolved
@@ -2,15 +2,9 @@
 // See the LICENCE file in the repository root for full licence text.
 
 using System;
-<<<<<<< HEAD
-using System.Linq;
-using NUnit.Framework;
-using osu.Framework.Graphics;
-=======
 using NUnit.Framework;
 using osu.Framework.Graphics;
 using osu.Framework.Graphics.Containers;
->>>>>>> eb2e8e50
 using osu.Game.Rulesets.Mods;
 using osu.Game.Rulesets.Osu;
 using osu.Game.Screens.Play;
@@ -43,11 +37,7 @@
                 RelativeSizeAxes = Axes.Both,
                 Children = new Drawable[]
                 {
-<<<<<<< HEAD
-                    skip = new SkipOverlay(skip_time)
-=======
                     skip = new TestSkipOverlay(skip_time)
->>>>>>> eb2e8e50
                     {
                         RequestSkip = () =>
                         {
@@ -115,13 +105,8 @@
         {
             AddStep("move mouse", () => InputManager.MoveMouseTo(skip.ScreenSpaceDrawQuad.Centre));
             AddStep("button down", () => InputManager.PressButton(MouseButton.Left));
-<<<<<<< HEAD
-            AddUntilStep("wait for overlay disappear", () => !skip.IsPresent);
-            AddAssert("ensure button didn't disappear", () => skip.Children.First().Alpha > 0);
-=======
             AddUntilStep("wait for overlay disappear", () => !skip.OverlayContent.IsPresent);
             AddAssert("ensure button didn't disappear", () => skip.FadingContent.Alpha > 0);
->>>>>>> eb2e8e50
             AddStep("button up", () => InputManager.ReleaseButton(MouseButton.Left));
             checkRequestCount(0);
         }
