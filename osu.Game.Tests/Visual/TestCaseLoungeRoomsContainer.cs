// Copyright (c) 2007-2018 ppy Pty Ltd <contact@ppy.sh>.
// Licensed under the MIT Licence - https://raw.githubusercontent.com/ppy/osu/master/LICENCE

using System;
using System.Collections.Generic;
using System.Linq;
using osu.Framework.Allocation;
using osu.Framework.Configuration;
using osu.Framework.Graphics;
using osu.Game.Graphics;
using osu.Game.Online.Multiplayer;
using osu.Game.Screens.Multi;
using osu.Game.Screens.Multi.Lounge.Components;
using osu.Game.Users;
using osuTK.Graphics;

namespace osu.Game.Tests.Visual
{
    public class TestCaseLoungeRoomsContainer : OsuTestCase
    {
        public override IReadOnlyList<Type> RequiredTypes => new[]
        {
            typeof(RoomsContainer),
            typeof(DrawableRoom)
        };

        [Cached(Type = typeof(IRoomManager))]
        private TestRoomManager roomManager = new TestRoomManager();

        public TestCaseLoungeRoomsContainer()
        {
            RoomsContainer container;

            Child = container = new RoomsContainer
            {
                Anchor = Anchor.Centre,
                Origin = Anchor.Centre,
                Width = 0.5f,
                JoinRequested = joinRequested
            };

            AddStep("clear rooms", () => roomManager.Rooms.Clear());

            AddStep("add rooms", () =>
            {
                for (int i = 0; i < 3; i++)
                {
                    roomManager.Rooms.Add(new Room
                    {
                        RoomID = { Value = i },
                        Name = { Value = $"Room {i}" },
                        Host = { Value = new User { Username = "Host" } },
                        EndDate = { Value = DateTimeOffset.Now + TimeSpan.FromSeconds(10) }
                    });
                }
            });

            AddAssert("has 2 rooms", () => container.Rooms.Count == 3);
            AddStep("remove first room", () => roomManager.Rooms.Remove(roomManager.Rooms.FirstOrDefault()));
            AddAssert("has 2 rooms", () => container.Rooms.Count == 2);
            AddAssert("first room removed", () => container.Rooms.All(r => r.Room.RoomID.Value != 0));

            AddStep("select first room", () => container.Rooms.First().Action?.Invoke());
            AddAssert("first room selected", () => container.SelectedRoom.Value == roomManager.Rooms.First());

            AddStep("join first room", () => container.Rooms.First().Action?.Invoke());
            AddAssert("first room joined", () => roomManager.Rooms.First().Status.Value is JoinedRoomStatus);
        }

        private void joinRequested(Room room) => room.Status.Value = new JoinedRoomStatus();

        private class TestRoomManager : IRoomManager
        {
            public readonly BindableCollection<Room> Rooms = new BindableCollection<Room>();
            IBindableCollection<Room> IRoomManager.Rooms => Rooms;

<<<<<<< HEAD
            public void CreateRoom(Room room, Action<string> onError = null) => Rooms.Add(room);
=======
            public void CreateRoom(Room room, Action<Room> onSuccess = null, Action<string> onError = null) => Rooms.Add(room);
>>>>>>> 2d194364

            public void JoinRoom(Room room, Action<Room> onSuccess = null, Action<string> onError = null)
            {
            }

            public void PartRoom()
            {
            }

            public void Filter(FilterCriteria criteria)
            {
            }
        }

        private class JoinedRoomStatus : RoomStatus
        {
            public override string Message => "Joined";

            public override Color4 GetAppropriateColour(OsuColour colours) => colours.Yellow;
        }
    }
}<|MERGE_RESOLUTION|>--- conflicted
+++ resolved
@@ -74,11 +74,7 @@
             public readonly BindableCollection<Room> Rooms = new BindableCollection<Room>();
             IBindableCollection<Room> IRoomManager.Rooms => Rooms;
 
-<<<<<<< HEAD
-            public void CreateRoom(Room room, Action<string> onError = null) => Rooms.Add(room);
-=======
             public void CreateRoom(Room room, Action<Room> onSuccess = null, Action<string> onError = null) => Rooms.Add(room);
->>>>>>> 2d194364
 
             public void JoinRoom(Room room, Action<Room> onSuccess = null, Action<string> onError = null)
             {
