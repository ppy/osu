﻿// Copyright (c) ppy Pty Ltd <contact@ppy.sh>. Licensed under the MIT Licence.
// See the LICENCE file in the repository root for full licence text.

using System;
using System.Collections.Generic;
using osu.Game.Overlays.Comments;
using osu.Game.Overlays;
using osu.Framework.Allocation;
using osu.Game.Online.API.Requests.Responses;
using osu.Game.Users;
using osu.Game.Graphics.UserInterface;
using osu.Framework.Bindables;
using osu.Framework.Graphics.Containers;
using osu.Framework.Graphics;
using osuTK;
<<<<<<< HEAD
using osu.Framework.Utils;
=======
using JetBrains.Annotations;
using NUnit.Framework;
>>>>>>> 61af80c1

namespace osu.Game.Tests.Visual.Online
{
    public class TestSceneCommentsPage : OsuTestScene
    {
        public override IReadOnlyList<Type> RequiredTypes => new[]
        {
            typeof(DrawableComment),
            typeof(CommentsPage),
        };

        [Cached]
        private readonly OverlayColourProvider colourProvider = new OverlayColourProvider(OverlayColourScheme.Purple);

        private readonly BindableBool showDeleted = new BindableBool();
        private readonly Container content;

        private TestCommentsPage commentsPage;

        public TestSceneCommentsPage()
        {
            Add(new FillFlowContainer
            {
                AutoSizeAxes = Axes.Y,
                RelativeSizeAxes = Axes.X,
                Direction = FillDirection.Vertical,
                Spacing = new Vector2(0, 10),
                Children = new Drawable[]
                {
                    new Container
                    {
                        AutoSizeAxes = Axes.Y,
                        Width = 200,
                        Child = new OsuCheckbox
                        {
                            Current = showDeleted,
                            LabelText = @"Show Deleted"
                        }
                    },
                    content = new Container
                    {
                        RelativeSizeAxes = Axes.X,
                        AutoSizeAxes = Axes.Y,
                    }
                }
            });
        }

        [Test]
        public void TestAppendDuplicatedComment()
        {
            AddStep("Create page", () => createPage(getCommentBundle()));
            AddAssert("Dictionary length is 10", () => commentsPage?.DictionaryLength == 10);
            AddStep("Append existing comment", () => commentsPage?.AppendComments(getCommentSubBundle()));
            AddAssert("Dictionary length is 10", () => commentsPage?.DictionaryLength == 10);
        }

        [Test]
        public void TestEmptyBundle()
        {
            AddStep("Create page", () => createPage(getEmptyCommentBundle()));
            AddAssert("Dictionary length is 0", () => commentsPage?.DictionaryLength == 0);
        }

        private void createPage(CommentBundle commentBundle)
        {
            commentsPage = null;
            content.Clear();
<<<<<<< HEAD
            content.Add(new TestCommentPage(commentBundle)
=======
            content.Add(commentsPage = new TestCommentsPage(commentBundle)
>>>>>>> 61af80c1
            {
                ShowDeleted = { BindTarget = showDeleted }
            });
        }

        private CommentBundle getEmptyCommentBundle() => new CommentBundle
        {
            Comments = new List<Comment>(),
        };

        private CommentBundle getCommentBundle() => new CommentBundle
        {
            Comments = new List<Comment>
            {
                new Comment
                {
                    Id = 1,
                    Message = "Simple test comment",
                    LegacyName = "TestUser1",
                    CreatedAt = DateTimeOffset.Now,
                    VotesCount = 5
                },
                new Comment
                {
                    Id = 100,
                    Message = "This comment has \"load replies\" button because it has unloaded replies",
                    LegacyName = "TestUser1100",
                    CreatedAt = DateTimeOffset.Now,
                    VotesCount = 5,
                    RepliesCount = 2,
                },
                new Comment
                {
                    Id = 111,
                    Message = "This comment has \"Show More\" button because it has unloaded replies, but some of them are loaded",
                    LegacyName = "TestUser1111",
                    CreatedAt = DateTimeOffset.Now,
                    VotesCount = 100,
                    RepliesCount = 2,
                },
                new Comment
                {
                    Id = 112,
                    ParentId = 111,
                    Message = "I'm here to make my parent work",
                    LegacyName = "someone",
                    CreatedAt = DateTimeOffset.Now,
                    VotesCount = 2,
                },
                new Comment
                {
                    Id = 2,
                    Message = "This comment has been deleted :( but visible for admins",
                    LegacyName = "TestUser2",
                    CreatedAt = DateTimeOffset.Now,
                    DeletedAt = DateTimeOffset.Now,
                    VotesCount = 5
                },
                new Comment
                {
                    Id = 3,
                    Message = "This comment is a top level",
                    LegacyName = "TestUser3",
                    CreatedAt = DateTimeOffset.Now,
                    RepliesCount = 2,
                },
                new Comment
                {
                    Id = 4,
                    ParentId = 3,
                    Message = "And this is a reply",
                    RepliesCount = 1,
                    LegacyName = "TestUser1",
                    CreatedAt = DateTimeOffset.Now,
                },
                new Comment
                {
                    Id = 15,
                    ParentId = 4,
                    Message = "Reply to reply",
                    LegacyName = "TestUser1",
                    CreatedAt = DateTimeOffset.Now,
                },
                new Comment
                {
                    Id = 6,
                    ParentId = 3,
                    LegacyName = "TestUser11515",
                    CreatedAt = DateTimeOffset.Now,
                    DeletedAt = DateTimeOffset.Now,
                },
                new Comment
                {
                    Id = 5,
                    Message = "This comment is voted and edited",
                    LegacyName = "BigBrainUser",
                    CreatedAt = DateTimeOffset.Now,
                    EditedAt = DateTimeOffset.Now,
                    VotesCount = 1000,
                    EditedById = 1,
                }
            },
            IncludedComments = new List<Comment>(),
            UserVotes = new List<long>
            {
                5
            },
            Users = new List<User>
            {
                new User
                {
                    Id = 1,
                    Username = "Good_Admin"
                }
            },
        };

<<<<<<< HEAD
        private class TestCommentPage : CommentsPage
        {
            public TestCommentPage(CommentBundle bundle)
                : base(bundle)
            {
            }

            protected override void OnCommentPostReplyRequested(DrawableComment drawableComment, string message)
            {
                var testBundle = new CommentBundle
                {
                    Comments = new List<Comment>
                    {
                        new Comment
                        {
                            Id = RNG.Next(),
                            ParentId = drawableComment.Comment.Id,
                            Message = message,
                            LegacyName = @"You",
                            CreatedAt = DateTimeOffset.Now,
                        }
                    },
                    IncludedComments = new List<Comment>(),
                };

                AppendComments(testBundle, true);
            }
=======
        private CommentBundle getCommentSubBundle() => new CommentBundle
        {
            Comments = new List<Comment>
            {
                new Comment
                {
                    Id = 1,
                    Message = "Simple test comment",
                    LegacyName = "TestUser1",
                    CreatedAt = DateTimeOffset.Now,
                    VotesCount = 5
                },
            },
            IncludedComments = new List<Comment>(),
        };

        private class TestCommentsPage : CommentsPage
        {
            public TestCommentsPage(CommentBundle commentBundle)
                : base(commentBundle)
            {
            }

            public new void AppendComments([NotNull] CommentBundle bundle) => base.AppendComments(bundle);

            public int DictionaryLength => CommentDictionary.Count;
>>>>>>> 61af80c1
        }
    }
}<|MERGE_RESOLUTION|>--- conflicted
+++ resolved
@@ -13,12 +13,9 @@
 using osu.Framework.Graphics.Containers;
 using osu.Framework.Graphics;
 using osuTK;
-<<<<<<< HEAD
 using osu.Framework.Utils;
-=======
 using JetBrains.Annotations;
 using NUnit.Framework;
->>>>>>> 61af80c1
 
 namespace osu.Game.Tests.Visual.Online
 {
@@ -72,7 +69,7 @@
         {
             AddStep("Create page", () => createPage(getCommentBundle()));
             AddAssert("Dictionary length is 10", () => commentsPage?.DictionaryLength == 10);
-            AddStep("Append existing comment", () => commentsPage?.AppendComments(getCommentSubBundle()));
+            AddStep("Append existing comment", () => commentsPage?.AppendComments(getCommentSubBundle(), false));
             AddAssert("Dictionary length is 10", () => commentsPage?.DictionaryLength == 10);
         }
 
@@ -87,11 +84,7 @@
         {
             commentsPage = null;
             content.Clear();
-<<<<<<< HEAD
-            content.Add(new TestCommentPage(commentBundle)
-=======
             content.Add(commentsPage = new TestCommentsPage(commentBundle)
->>>>>>> 61af80c1
             {
                 ShowDeleted = { BindTarget = showDeleted }
             });
@@ -209,13 +202,32 @@
             },
         };
 
-<<<<<<< HEAD
-        private class TestCommentPage : CommentsPage
-        {
-            public TestCommentPage(CommentBundle bundle)
-                : base(bundle)
+        private CommentBundle getCommentSubBundle() => new CommentBundle
+        {
+            Comments = new List<Comment>
+            {
+                new Comment
+                {
+                    Id = 1,
+                    Message = "Simple test comment",
+                    LegacyName = "TestUser1",
+                    CreatedAt = DateTimeOffset.Now,
+                    VotesCount = 5
+                },
+            },
+            IncludedComments = new List<Comment>(),
+        };
+
+        private class TestCommentsPage : CommentsPage
+        {
+            public TestCommentsPage(CommentBundle commentBundle)
+                : base(commentBundle)
             {
             }
+
+            public new void AppendComments([NotNull] CommentBundle bundle, bool newReply) => base.AppendComments(bundle, newReply);
+
+            public int DictionaryLength => CommentDictionary.Count;
 
             protected override void OnCommentPostReplyRequested(DrawableComment drawableComment, string message)
             {
@@ -237,34 +249,6 @@
 
                 AppendComments(testBundle, true);
             }
-=======
-        private CommentBundle getCommentSubBundle() => new CommentBundle
-        {
-            Comments = new List<Comment>
-            {
-                new Comment
-                {
-                    Id = 1,
-                    Message = "Simple test comment",
-                    LegacyName = "TestUser1",
-                    CreatedAt = DateTimeOffset.Now,
-                    VotesCount = 5
-                },
-            },
-            IncludedComments = new List<Comment>(),
-        };
-
-        private class TestCommentsPage : CommentsPage
-        {
-            public TestCommentsPage(CommentBundle commentBundle)
-                : base(commentBundle)
-            {
-            }
-
-            public new void AppendComments([NotNull] CommentBundle bundle) => base.AppendComments(bundle);
-
-            public int DictionaryLength => CommentDictionary.Count;
->>>>>>> 61af80c1
         }
     }
 }