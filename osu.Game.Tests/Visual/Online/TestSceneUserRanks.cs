--- conflicted
+++ resolved
@@ -18,17 +18,12 @@
     [TestFixture]
     public class TestSceneUserRanks : OsuTestScene
     {
-<<<<<<< HEAD
         public override IReadOnlyList<Type> RequiredTypes => new[]
         {
             typeof(DrawableTotalScore),
             typeof(RanksSection)
         };
-=======
         protected override bool UseOnlineAPI => true;
->>>>>>> fedbac74
-
-        protected override bool RequiresAPIAccess => true;
 
         public TestSceneUserRanks()
         {
