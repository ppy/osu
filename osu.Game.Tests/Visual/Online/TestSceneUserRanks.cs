--- conflicted
+++ resolved
@@ -18,13 +18,13 @@
     [TestFixture]
     public class TestSceneUserRanks : OsuTestScene
     {
-<<<<<<< HEAD
-        public override IReadOnlyList<Type> RequiredTypes => new[] { typeof(DrawableTotalScore), typeof(RanksSection) };
-=======
+        public override IReadOnlyList<Type> RequiredTypes => new[]
+        {
+            typeof(DrawableTotalScore),
+            typeof(RanksSection)
+        };
+
         protected override bool RequiresAPIAccess => true;
-
-        public override IReadOnlyList<Type> RequiredTypes => new[] { typeof(DrawableProfileScore), typeof(RanksSection) };
->>>>>>> 4c76ec41
 
         public TestSceneUserRanks()
         {
