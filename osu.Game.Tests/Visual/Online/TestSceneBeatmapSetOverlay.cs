--- conflicted
+++ resolved
@@ -39,11 +39,8 @@
             typeof(Info),
             typeof(PreviewButton),
             typeof(SuccessRate),
-<<<<<<< HEAD
+            typeof(BeatmapAvailability),
             typeof(RulesetTabControl)
-=======
-            typeof(BeatmapAvailability),
->>>>>>> addc4ef9
         };
 
         private RulesetInfo taikoRuleset;
