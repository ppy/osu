--- conflicted
+++ resolved
@@ -170,17 +170,11 @@
             {
                 statisticsProvider.UpdateStatistics(new UserStatistics
                 {
-<<<<<<< HEAD
                     GlobalRank = RNG.Next(10_000_000),
                     CountryRank = RNG.Next(10_000_000),
                     PlayTime = RNG.Next(0, 100_000_000),
                     PP = RNG.Next(0, 30000)
-                });
-=======
-                    GlobalRank = RNG.Next(100000),
-                    CountryRank = RNG.Next(100000)
                 }, Ruleset.Value);
->>>>>>> d5423824
             });
             AddStep("set statistics to something big", () =>
             {
