﻿// Copyright (c) ppy Pty Ltd <contact@ppy.sh>. Licensed under the MIT Licence.
// See the LICENCE file in the repository root for full licence text.

<<<<<<< HEAD
using System.Collections.Generic;
=======
>>>>>>> b85bdd60
using System.Linq;
using NUnit.Framework;
using osu.Framework.Allocation;
using osu.Framework.Graphics.UserInterface;
using osu.Game.Online.API.Requests.Responses;
using osu.Game.Overlays;
using osu.Game.Overlays.BeatmapSet;
using osu.Game.Rulesets;

namespace osu.Game.Tests.Visual.Online
{
    public class TestSceneBeatmapRulesetSelector : OsuTestScene
    {
        [Cached]
        private OverlayColourProvider colourProvider = new OverlayColourProvider(OverlayColourScheme.Blue);

        private readonly TestRulesetSelector selector;

        public TestSceneBeatmapRulesetSelector()
        {
            Add(selector = new TestRulesetSelector());
        }

        [Resolved]
        private RulesetStore rulesets { get; set; }

        [Test]
        public void TestMultipleRulesetsBeatmapSet()
        {
            var enabledRulesets = rulesets.AvailableRulesets.Skip(1).Take(2);

            AddStep("load multiple rulesets beatmapset", () =>
            {
                selector.BeatmapSet = new APIBeatmapSet
                {
                    Beatmaps = enabledRulesets.Select(r => new APIBeatmap { RulesetID = r.OnlineID }).ToArray()
                };
            });

            var tabItems = selector.TabContainer.TabItems;
            AddAssert("other rulesets disabled", () => tabItems.Except(tabItems.Where(t => enabledRulesets.Any(r => r.Equals(t.Value)))).All(t => !t.Enabled.Value));
            AddAssert("left-most ruleset selected", () => tabItems.First(t => t.Enabled.Value).Active.Value);
        }

        [Test]
        public void TestSingleRulesetBeatmapSet()
        {
            var enabledRuleset = rulesets.AvailableRulesets.Last();

            AddStep("load single ruleset beatmapset", () =>
            {
                selector.BeatmapSet = new APIBeatmapSet
                {
                    Beatmaps = new[]
                    {
                        new APIBeatmap
                        {
                            RulesetID = enabledRuleset.OnlineID
                        }
                    }
                };
            });

            AddAssert("single ruleset selected", () => selector.SelectedTab.Value.Equals(enabledRuleset));
        }

        [Test]
        public void TestEmptyBeatmapSet()
        {
            AddStep("load empty beatmapset", () => selector.BeatmapSet = new APIBeatmapSet());

            AddAssert("no ruleset selected", () => selector.SelectedTab == null);
            AddAssert("all rulesets disabled", () => selector.TabContainer.TabItems.All(t => !t.Enabled.Value));
        }

        [Test]
        public void TestNullBeatmapSet()
        {
            AddStep("load null beatmapset", () => selector.BeatmapSet = null);

            AddAssert("no ruleset selected", () => selector.SelectedTab == null);
            AddAssert("all rulesets disabled", () => selector.TabContainer.TabItems.All(t => !t.Enabled.Value));
        }

        private class TestRulesetSelector : BeatmapRulesetSelector
        {
            public new TabItem<RulesetInfo> SelectedTab => base.SelectedTab;

            public new TabFillFlowContainer TabContainer => base.TabContainer;
        }
    }
}<|MERGE_RESOLUTION|>--- conflicted
+++ resolved
@@ -1,10 +1,6 @@
 ﻿// Copyright (c) ppy Pty Ltd <contact@ppy.sh>. Licensed under the MIT Licence.
 // See the LICENCE file in the repository root for full licence text.
 
-<<<<<<< HEAD
-using System.Collections.Generic;
-=======
->>>>>>> b85bdd60
 using System.Linq;
 using NUnit.Framework;
 using osu.Framework.Allocation;
