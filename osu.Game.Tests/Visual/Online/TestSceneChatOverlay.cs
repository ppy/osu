﻿// Copyright (c) ppy Pty Ltd <contact@ppy.sh>. Licensed under the MIT Licence.
// See the LICENCE file in the repository root for full licence text.

using System;
using System.Collections.Generic;
using NUnit.Framework;
using osu.Framework.Allocation;
using osu.Framework.Bindables;
using osu.Framework.Graphics;
using osu.Framework.Graphics.Containers;
using osu.Framework.Graphics.UserInterface;
using osu.Game.Online.Chat;
using osu.Game.Overlays;
<<<<<<< HEAD
=======
using osu.Game.Overlays.Chat;
>>>>>>> 115dcc31
using osu.Game.Overlays.Chat.Selection;
using osu.Game.Overlays.Chat.Tabs;
using osu.Game.Users;
using osuTK.Input;

namespace osu.Game.Tests.Visual.UserInterface
{
    public class TestSceneChatOverlay : ManualInputManagerTestScene
    {
        public override IReadOnlyList<Type> RequiredTypes => new[]
        {
            typeof(ChannelTabControl),
            typeof(ChannelTabItem),
            typeof(ChatOverlay),
        };

        private TestChatOverlay chatOverlay;
        private ChannelManager channelManager;
<<<<<<< HEAD
        private ChannelManagerContainer channelManagerContainer;
=======
>>>>>>> 115dcc31

        private readonly Channel channel1 = new Channel(new User()) { Name = "test1" };
        private readonly Channel channel2 = new Channel(new User()) { Name = "test2" };

        [SetUp]
        public void Setup()
        {
            Schedule(() =>
            {
<<<<<<< HEAD
                Child = channelManagerContainer = new ChannelManagerContainer(new List<Channel> { channel1, channel2 }) { RelativeSizeAxes = Axes.Both, };
                chatOverlay = channelManagerContainer.ChatOverlay;
                channelManager = channelManagerContainer.ChannelManager;
=======
                ChannelManagerContainer container;

                Child = container = new ChannelManagerContainer(new List<Channel> { channel1, channel2 })
                {
                    RelativeSizeAxes = Axes.Both,
                };

                chatOverlay = container.ChatOverlay;
                channelManager = container.ChannelManager;
>>>>>>> 115dcc31
            });
        }

        [Test]
        public void TestHideOverlay()
        {
<<<<<<< HEAD
            AddStep("Close chat overlay", () => chatOverlay.Hide());
            AddAssert("Channel selection overlay was hidden", () => chatOverlay.SelectionOverlayState == Visibility.Hidden);
            AddAssert("Chat overlay was hidden", () => chatOverlay.State.Value == Visibility.Hidden);
        }

        [Test]
        public void TestTabbingAwayClosesSelector()
        {
            AddAssert("Selector is visible", () => chatOverlay.SelectionOverlayState == Visibility.Visible);
            AddStep("Join channel 1", () => channelManager.JoinChannel(channel1));
            AddStep("Switch to channel 1", () => clickDrawable(chatOverlay.TabMap[channel1]));
=======
            AddAssert("Chat overlay is visible", () => chatOverlay.State.Value == Visibility.Visible);
            AddAssert("Selector is visible", () => chatOverlay.SelectionOverlayState == Visibility.Visible);

            AddStep("Close chat overlay", () => chatOverlay.Hide());

            AddAssert("Chat overlay was hidden", () => chatOverlay.State.Value == Visibility.Hidden);
            AddAssert("Channel selection overlay was hidden", () => chatOverlay.SelectionOverlayState == Visibility.Hidden);
        }

        [Test]
        public void TestSelectingChannelClosesSelector()
        {
            AddAssert("Selector is visible", () => chatOverlay.SelectionOverlayState == Visibility.Visible);

            AddStep("Join channel 1", () => channelManager.JoinChannel(channel1));
            AddStep("Switch to channel 1", () => clickDrawable(chatOverlay.TabMap[channel1]));

>>>>>>> 115dcc31
            AddAssert("Current channel is channel 1", () => channelManager.CurrentChannel.Value == channel1);
            AddAssert("Channel selector was closed", () => chatOverlay.SelectionOverlayState == Visibility.Hidden);
        }

        [Test]
        public void TestCloseChannelWhileSelectorClosed()
        {
            AddStep("Join channel 1", () => channelManager.JoinChannel(channel1));
            AddStep("Join channel 2", () => channelManager.JoinChannel(channel2));
<<<<<<< HEAD
            AddStep("Switch to channel 2", () => clickDrawable(chatOverlay.TabMap[channel2]));
            AddStep("Close channel 2", () => clickDrawable(((TestChannelTabItem)chatOverlay.TabMap[channel2]).CloseButton.Child));
            AddAssert("Selector remained closed", () => chatOverlay.SelectionOverlayState == Visibility.Hidden);
            AddAssert("Current channel is channel 1", () => channelManager.CurrentChannel.Value == channel1);
            AddStep("Close channel 1", () => clickDrawable(((TestChannelTabItem)chatOverlay.TabMap[channel1]).CloseButton.Child));
            AddAssert("Selector is visible", () => chatOverlay.SelectionOverlayState == Visibility.Visible);
        }

        [Test]
        public void TestShowWhileLoading()
        {
            setupUnloadedChannelsTest();
            fakeInitializeChat();
            AddAssert("Selector is visible", () => chatOverlay.SelectionOverlayState == Visibility.Visible);
        }

        [Test]
        public void TestHideWhileLoadingThenShow()
        {
            setupUnloadedChannelsTest();
            AddStep("Close chat overlay", () => chatOverlay.Hide());
            fakeInitializeChat();
            AddAssert("Selector is still closed", () => chatOverlay.SelectionOverlayState == Visibility.Hidden);
        }

        [Test]
        public void TestShowWithChannelsJoined()
        {
            AddStep("Hide chat", () => chatOverlay.Hide());
            AddStep("Join channel 1", () => channelManager.JoinChannel(channel1));
            AddStep("Join channel 2", () => channelManager.JoinChannel(channel2));
            AddStep("Show chat", () => chatOverlay.Show());
            AddAssert("Selector is still closed", () => chatOverlay.SelectionOverlayState == Visibility.Hidden);
        }

        [Test]
        public void TestShowWhileLoadingWithJoined()
        {
            AddStep("Join channel 2", () => channelManager.JoinChannel(channel2));
            setupUnloadedChannelsTest();
            fakeInitializeChat();
            AddAssert("Selector is still closed", () => chatOverlay.SelectionOverlayState == Visibility.Hidden);
        }

        private void fakeInitializeChat()
        {
            AddStep("Mimic first connection", () =>
            {
                channelManagerContainer.AddRange(new List<Channel> { channel1, channel2 });
                channelManager.IsInitialized.Value = true;
            });
        }

        private void setupUnloadedChannelsTest()
        {
            AddStep("Close chat overlay", () =>
            {
                chatOverlay.Hide();
                channelManagerContainer.ClearAvailable();
                channelManager.IsInitialized.Value = false;
            });
            AddStep("Toggle chat overlay", () => chatOverlay.Show());
            AddAssert("Selector remained closed", () => chatOverlay.SelectionOverlayState == Visibility.Hidden);
        }

        private void clickDrawable(Drawable d)
        {
            InputManager.MoveMouseTo(d);
            InputManager.Click(MouseButton.Left);
        }

        private class ChannelManagerContainer : Container
        {
            public TestChatOverlay ChatOverlay { get; private set; }

            [Cached]
            public ChannelManager ChannelManager { get; } = new ChannelManager();

            public BindableList<Channel> AvailableChannels => (BindableList<Channel>)ChannelManager.AvailableChannels;

            public ChannelManagerContainer(List<Channel> channels)
            {
                AddRange(channels);
            }

            public void ClearAvailable() => AvailableChannels.Clear();

            public void AddRange(List<Channel> channels) => AvailableChannels.AddRange(channels);

            [BackgroundDependencyLoader]
            private void load()
            {
                Child = ChatOverlay = new TestChatOverlay { RelativeSizeAxes = Axes.Both, };
                ChannelManager.IsInitialized.Value = true;
                ChatOverlay.Show();
            }
        }

        private class TestChatOverlay : ChatOverlay
        {
            public Visibility SelectionOverlayState => ChannelSelectionOverlay.State.Value;

            public new ChannelSelectionOverlay ChannelSelectionOverlay => base.ChannelSelectionOverlay;

            protected override ChannelTabControl CreateChannelTabControl() => new TestTabControl();

            public IReadOnlyDictionary<Channel, TabItem<Channel>> TabMap => ((TestTabControl)ChannelTabControl).TabMap;
        }

        private class TestTabControl : ChannelTabControl
        {
            protected override TabItem<Channel> CreateTabItem(Channel value) => new TestChannelTabItem(value);

            public new IReadOnlyDictionary<Channel, TabItem<Channel>> TabMap => base.TabMap;
        }

        private class TestChannelTabItem : PrivateChannelTabItem
        {
            public TestChannelTabItem(Channel channel)
                : base(channel)
            {
=======

            AddStep("Switch to channel 2", () => clickDrawable(chatOverlay.TabMap[channel2]));
            AddStep("Close channel 2", () => clickDrawable(((TestChannelTabItem)chatOverlay.TabMap[channel2]).CloseButton.Child));

            AddAssert("Selector remained closed", () => chatOverlay.SelectionOverlayState == Visibility.Hidden);
            AddAssert("Current channel is channel 1", () => channelManager.CurrentChannel.Value == channel1);

            AddStep("Close channel 1", () => clickDrawable(((TestChannelTabItem)chatOverlay.TabMap[channel1]).CloseButton.Child));

            AddAssert("Selector is visible", () => chatOverlay.SelectionOverlayState == Visibility.Visible);
        }

        private void clickDrawable(Drawable d)
        {
            InputManager.MoveMouseTo(d);
            InputManager.Click(MouseButton.Left);
        }

        private class ChannelManagerContainer : Container
        {
            public TestChatOverlay ChatOverlay { get; private set; }

            [Cached]
            public ChannelManager ChannelManager { get; } = new ChannelManager();

            private readonly List<Channel> channels;

            public ChannelManagerContainer(List<Channel> channels)
            {
                this.channels = channels;
            }

            [BackgroundDependencyLoader]
            private void load()
            {
                ((BindableList<Channel>)ChannelManager.AvailableChannels).AddRange(channels);

                Child = ChatOverlay = new TestChatOverlay { RelativeSizeAxes = Axes.Both, };
                ChatOverlay.Show();
            }
        }

        private class TestChatOverlay : ChatOverlay
        {
            public Visibility SelectionOverlayState => ChannelSelectionOverlay.State.Value;

            public new ChannelSelectionOverlay ChannelSelectionOverlay => base.ChannelSelectionOverlay;

            protected override ChannelTabControl CreateChannelTabControl() => new TestTabControl();

            public IReadOnlyDictionary<Channel, TabItem<Channel>> TabMap => ((TestTabControl)ChannelTabControl).TabMap;
        }

        private class TestTabControl : ChannelTabControl
        {
            protected override TabItem<Channel> CreateTabItem(Channel value) => new TestChannelTabItem(value);

            public new IReadOnlyDictionary<Channel, TabItem<Channel>> TabMap => base.TabMap;
        }

        private class TestChannelTabItem : PrivateChannelTabItem
        {
            public TestChannelTabItem(Channel channel)
                : base(channel)
            {
>>>>>>> 115dcc31
            }

            public new ClickableContainer CloseButton => base.CloseButton;
        }
    }
}<|MERGE_RESOLUTION|>--- conflicted
+++ resolved
@@ -11,10 +11,7 @@
 using osu.Framework.Graphics.UserInterface;
 using osu.Game.Online.Chat;
 using osu.Game.Overlays;
-<<<<<<< HEAD
-=======
 using osu.Game.Overlays.Chat;
->>>>>>> 115dcc31
 using osu.Game.Overlays.Chat.Selection;
 using osu.Game.Overlays.Chat.Tabs;
 using osu.Game.Users;
@@ -33,10 +30,7 @@
 
         private TestChatOverlay chatOverlay;
         private ChannelManager channelManager;
-<<<<<<< HEAD
         private ChannelManagerContainer channelManagerContainer;
-=======
->>>>>>> 115dcc31
 
         private readonly Channel channel1 = new Channel(new User()) { Name = "test1" };
         private readonly Channel channel2 = new Channel(new User()) { Name = "test2" };
@@ -46,58 +40,32 @@
         {
             Schedule(() =>
             {
-<<<<<<< HEAD
                 Child = channelManagerContainer = new ChannelManagerContainer(new List<Channel> { channel1, channel2 }) { RelativeSizeAxes = Axes.Both, };
                 chatOverlay = channelManagerContainer.ChatOverlay;
                 channelManager = channelManagerContainer.ChannelManager;
-=======
-                ChannelManagerContainer container;
-
-                Child = container = new ChannelManagerContainer(new List<Channel> { channel1, channel2 })
-                {
-                    RelativeSizeAxes = Axes.Both,
-                };
-
-                chatOverlay = container.ChatOverlay;
-                channelManager = container.ChannelManager;
->>>>>>> 115dcc31
             });
         }
 
         [Test]
         public void TestHideOverlay()
         {
-<<<<<<< HEAD
+            AddAssert("Chat overlay is visible", () => chatOverlay.State.Value == Visibility.Visible);
+            AddAssert("Selector is visible", () => chatOverlay.SelectionOverlayState == Visibility.Visible);
+
             AddStep("Close chat overlay", () => chatOverlay.Hide());
+
+            AddAssert("Chat overlay was hidden", () => chatOverlay.State.Value == Visibility.Hidden);
             AddAssert("Channel selection overlay was hidden", () => chatOverlay.SelectionOverlayState == Visibility.Hidden);
-            AddAssert("Chat overlay was hidden", () => chatOverlay.State.Value == Visibility.Hidden);
-        }
-
-        [Test]
-        public void TestTabbingAwayClosesSelector()
-        {
-            AddAssert("Selector is visible", () => chatOverlay.SelectionOverlayState == Visibility.Visible);
+        }
+
+        [Test]
+        public void TestSelectingChannelClosesSelector()
+        {
+            AddAssert("Selector is visible", () => chatOverlay.SelectionOverlayState == Visibility.Visible);
+
             AddStep("Join channel 1", () => channelManager.JoinChannel(channel1));
             AddStep("Switch to channel 1", () => clickDrawable(chatOverlay.TabMap[channel1]));
-=======
-            AddAssert("Chat overlay is visible", () => chatOverlay.State.Value == Visibility.Visible);
-            AddAssert("Selector is visible", () => chatOverlay.SelectionOverlayState == Visibility.Visible);
-
-            AddStep("Close chat overlay", () => chatOverlay.Hide());
-
-            AddAssert("Chat overlay was hidden", () => chatOverlay.State.Value == Visibility.Hidden);
-            AddAssert("Channel selection overlay was hidden", () => chatOverlay.SelectionOverlayState == Visibility.Hidden);
-        }
-
-        [Test]
-        public void TestSelectingChannelClosesSelector()
-        {
-            AddAssert("Selector is visible", () => chatOverlay.SelectionOverlayState == Visibility.Visible);
-
-            AddStep("Join channel 1", () => channelManager.JoinChannel(channel1));
-            AddStep("Switch to channel 1", () => clickDrawable(chatOverlay.TabMap[channel1]));
-
->>>>>>> 115dcc31
+
             AddAssert("Current channel is channel 1", () => channelManager.CurrentChannel.Value == channel1);
             AddAssert("Channel selector was closed", () => chatOverlay.SelectionOverlayState == Visibility.Hidden);
         }
@@ -107,7 +75,6 @@
         {
             AddStep("Join channel 1", () => channelManager.JoinChannel(channel1));
             AddStep("Join channel 2", () => channelManager.JoinChannel(channel2));
-<<<<<<< HEAD
             AddStep("Switch to channel 2", () => clickDrawable(chatOverlay.TabMap[channel2]));
             AddStep("Close channel 2", () => clickDrawable(((TestChannelTabItem)chatOverlay.TabMap[channel2]).CloseButton.Child));
             AddAssert("Selector remained closed", () => chatOverlay.SelectionOverlayState == Visibility.Hidden);
@@ -229,73 +196,6 @@
             public TestChannelTabItem(Channel channel)
                 : base(channel)
             {
-=======
-
-            AddStep("Switch to channel 2", () => clickDrawable(chatOverlay.TabMap[channel2]));
-            AddStep("Close channel 2", () => clickDrawable(((TestChannelTabItem)chatOverlay.TabMap[channel2]).CloseButton.Child));
-
-            AddAssert("Selector remained closed", () => chatOverlay.SelectionOverlayState == Visibility.Hidden);
-            AddAssert("Current channel is channel 1", () => channelManager.CurrentChannel.Value == channel1);
-
-            AddStep("Close channel 1", () => clickDrawable(((TestChannelTabItem)chatOverlay.TabMap[channel1]).CloseButton.Child));
-
-            AddAssert("Selector is visible", () => chatOverlay.SelectionOverlayState == Visibility.Visible);
-        }
-
-        private void clickDrawable(Drawable d)
-        {
-            InputManager.MoveMouseTo(d);
-            InputManager.Click(MouseButton.Left);
-        }
-
-        private class ChannelManagerContainer : Container
-        {
-            public TestChatOverlay ChatOverlay { get; private set; }
-
-            [Cached]
-            public ChannelManager ChannelManager { get; } = new ChannelManager();
-
-            private readonly List<Channel> channels;
-
-            public ChannelManagerContainer(List<Channel> channels)
-            {
-                this.channels = channels;
-            }
-
-            [BackgroundDependencyLoader]
-            private void load()
-            {
-                ((BindableList<Channel>)ChannelManager.AvailableChannels).AddRange(channels);
-
-                Child = ChatOverlay = new TestChatOverlay { RelativeSizeAxes = Axes.Both, };
-                ChatOverlay.Show();
-            }
-        }
-
-        private class TestChatOverlay : ChatOverlay
-        {
-            public Visibility SelectionOverlayState => ChannelSelectionOverlay.State.Value;
-
-            public new ChannelSelectionOverlay ChannelSelectionOverlay => base.ChannelSelectionOverlay;
-
-            protected override ChannelTabControl CreateChannelTabControl() => new TestTabControl();
-
-            public IReadOnlyDictionary<Channel, TabItem<Channel>> TabMap => ((TestTabControl)ChannelTabControl).TabMap;
-        }
-
-        private class TestTabControl : ChannelTabControl
-        {
-            protected override TabItem<Channel> CreateTabItem(Channel value) => new TestChannelTabItem(value);
-
-            public new IReadOnlyDictionary<Channel, TabItem<Channel>> TabMap => base.TabMap;
-        }
-
-        private class TestChannelTabItem : PrivateChannelTabItem
-        {
-            public TestChannelTabItem(Channel channel)
-                : base(channel)
-            {
->>>>>>> 115dcc31
             }
 
             public new ClickableContainer CloseButton => base.CloseButton;
