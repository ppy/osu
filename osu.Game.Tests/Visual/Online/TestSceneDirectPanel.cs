// Copyright (c) ppy Pty Ltd <contact@ppy.sh>. Licensed under the MIT Licence.
// See the LICENCE file in the repository root for full licence text.

using System;
using System.Collections.Generic;
using osu.Framework.Allocation;
using osu.Framework.Graphics;
using osu.Framework.Graphics.Containers;
using osu.Game.Beatmaps;
using osu.Game.Overlays.Direct;
using osu.Game.Rulesets;
using osu.Game.Rulesets.Osu;
using osu.Game.Users;
using osuTK;

namespace osu.Game.Tests.Visual.Online
{
    public class TestSceneDirectPanel : OsuTestScene
    {
        public override IReadOnlyList<Type> RequiredTypes => new[]
        {
            typeof(DirectGridPanel),
            typeof(DirectListPanel),
            typeof(IconPill)
        };

<<<<<<< HEAD
        private RulesetStore rulesets;
=======
        private BeatmapSetInfo getUndownloadableBeatmapSet(RulesetInfo ruleset) => new BeatmapSetInfo
        {
            OnlineBeatmapSetID = 123,
            Metadata = new BeatmapMetadata
            {
                Title = "undownloadable beatmap",
                Artist = "test",
                Source = "more tests",
                Author = new User
                {
                    Username = "BanchoBot",
                    Id = 3,
                },
            },
            OnlineInfo = new BeatmapSetOnlineInfo
            {
                Availability = new BeatmapSetOnlineAvailability
                {
                    DownloadDisabled = true,
                },
                Preview = @"https://b.ppy.sh/preview/12345.mp3",
                PlayCount = 123,
                FavouriteCount = 456,
                BPM = 111,
                HasVideo = true,
                HasStoryboard = true,
                Covers = new BeatmapSetOnlineCovers(),
            },
            Beatmaps = new List<BeatmapInfo>
            {
                new BeatmapInfo
                {
                    Ruleset = ruleset,
                    Version = "Test",
                    StarDifficulty = 6.42,
                }
            }
        };
>>>>>>> 76d34967

        [BackgroundDependencyLoader]
        private void load(RulesetStore rulesets)
        {
<<<<<<< HEAD
            this.rulesets = rulesets;

            var beatmap = CreateWorkingBeatmap(new OsuRuleset().RulesetInfo);
            beatmap.BeatmapSetInfo.OnlineInfo.HasVideo = true;
            beatmap.BeatmapSetInfo.OnlineInfo.HasStoryboard = true;

            var manydiffBeatmap = createTestBeatmapSetWithManyDifficulties();
=======
            var ruleset = new OsuRuleset().RulesetInfo;

            var normal = CreateWorkingBeatmap(ruleset).BeatmapSetInfo;
            normal.OnlineInfo.HasVideo = true;
            normal.OnlineInfo.HasStoryboard = true;

            var undownloadable = getUndownloadableBeatmapSet(ruleset);
>>>>>>> 76d34967

            Child = new BasicScrollContainer
            {
                RelativeSizeAxes = Axes.Both,
                Child = new FillFlowContainer
                {
                    RelativeSizeAxes = Axes.X,
                    AutoSizeAxes = Axes.Y,
<<<<<<< HEAD
                    Direction = FillDirection.Full,
=======
                    Direction = FillDirection.Vertical,
>>>>>>> 76d34967
                    Padding = new MarginPadding(20),
                    Spacing = new Vector2(0, 20),
                    Children = new Drawable[]
                    {
<<<<<<< HEAD
                        new DirectGridPanel(beatmap.BeatmapSetInfo),
                        new DirectGridPanel(manydiffBeatmap),
                        new DirectListPanel(beatmap.BeatmapSetInfo),
                        new DirectListPanel(manydiffBeatmap),
                    }
=======
                        new DirectGridPanel(normal),
                        new DirectListPanel(normal),
                        new DirectGridPanel(undownloadable),
                        new DirectListPanel(undownloadable),
                    },
>>>>>>> 76d34967
                },
            };
        }

        private BeatmapSetInfo createTestBeatmapSetWithManyDifficulties()
        {
            var toReturn = new BeatmapSetInfo
            {
                OnlineBeatmapSetID = 1,
                Metadata = new BeatmapMetadata
                {
                    Artist = "peppy",
                    Title = "test set!",
                    AuthorString = "peppy",
                },
                OnlineInfo = new BeatmapSetOnlineInfo { Covers = new BeatmapSetOnlineCovers { Cover = "" }, },
                Beatmaps = new List<BeatmapInfo>(),
            };

            for (int b = 1; b < 101; b++)
            {
                toReturn.Beatmaps.Add(new BeatmapInfo
                {
                    OnlineBeatmapID = b * 10,
                    Path = $"extra{b}.osu",
                    Version = $"Extra {b}",
                    Ruleset = rulesets.GetRuleset(b % 4),
                    StarDifficulty = 2 + b % 4 * 2,
                    BaseDifficulty = new BeatmapDifficulty
                    {
                        OverallDifficulty = 3.5f,
                    }
                });
            }

            return toReturn;
        }
    }
}<|MERGE_RESOLUTION|>--- conflicted
+++ resolved
@@ -24,9 +24,6 @@
             typeof(IconPill)
         };
 
-<<<<<<< HEAD
-        private RulesetStore rulesets;
-=======
         private BeatmapSetInfo getUndownloadableBeatmapSet(RulesetInfo ruleset) => new BeatmapSetInfo
         {
             OnlineBeatmapSetID = 123,
@@ -65,20 +62,10 @@
                 }
             }
         };
->>>>>>> 76d34967
 
         [BackgroundDependencyLoader]
-        private void load(RulesetStore rulesets)
+        private void load()
         {
-<<<<<<< HEAD
-            this.rulesets = rulesets;
-
-            var beatmap = CreateWorkingBeatmap(new OsuRuleset().RulesetInfo);
-            beatmap.BeatmapSetInfo.OnlineInfo.HasVideo = true;
-            beatmap.BeatmapSetInfo.OnlineInfo.HasStoryboard = true;
-
-            var manydiffBeatmap = createTestBeatmapSetWithManyDifficulties();
-=======
             var ruleset = new OsuRuleset().RulesetInfo;
 
             var normal = CreateWorkingBeatmap(ruleset).BeatmapSetInfo;
@@ -86,7 +73,6 @@
             normal.OnlineInfo.HasStoryboard = true;
 
             var undownloadable = getUndownloadableBeatmapSet(ruleset);
->>>>>>> 76d34967
 
             Child = new BasicScrollContainer
             {
@@ -95,64 +81,18 @@
                 {
                     RelativeSizeAxes = Axes.X,
                     AutoSizeAxes = Axes.Y,
-<<<<<<< HEAD
-                    Direction = FillDirection.Full,
-=======
                     Direction = FillDirection.Vertical,
->>>>>>> 76d34967
                     Padding = new MarginPadding(20),
                     Spacing = new Vector2(0, 20),
                     Children = new Drawable[]
                     {
-<<<<<<< HEAD
-                        new DirectGridPanel(beatmap.BeatmapSetInfo),
-                        new DirectGridPanel(manydiffBeatmap),
-                        new DirectListPanel(beatmap.BeatmapSetInfo),
-                        new DirectListPanel(manydiffBeatmap),
-                    }
-=======
                         new DirectGridPanel(normal),
                         new DirectListPanel(normal),
                         new DirectGridPanel(undownloadable),
                         new DirectListPanel(undownloadable),
                     },
->>>>>>> 76d34967
                 },
             };
         }
-
-        private BeatmapSetInfo createTestBeatmapSetWithManyDifficulties()
-        {
-            var toReturn = new BeatmapSetInfo
-            {
-                OnlineBeatmapSetID = 1,
-                Metadata = new BeatmapMetadata
-                {
-                    Artist = "peppy",
-                    Title = "test set!",
-                    AuthorString = "peppy",
-                },
-                OnlineInfo = new BeatmapSetOnlineInfo { Covers = new BeatmapSetOnlineCovers { Cover = "" }, },
-                Beatmaps = new List<BeatmapInfo>(),
-            };
-
-            for (int b = 1; b < 101; b++)
-            {
-                toReturn.Beatmaps.Add(new BeatmapInfo
-                {
-                    OnlineBeatmapID = b * 10,
-                    Path = $"extra{b}.osu",
-                    Version = $"Extra {b}",
-                    Ruleset = rulesets.GetRuleset(b % 4),
-                    StarDifficulty = 2 + b % 4 * 2,
-                    BaseDifficulty = new BeatmapDifficulty
-                    {
-                        OverallDifficulty = 3.5f,
-                    }
-                });
-            }
-
-            return toReturn;
-        }
     }
 }