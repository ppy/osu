--- conflicted
+++ resolved
@@ -754,82 +754,6 @@
         }
 
         [Test]
-<<<<<<< HEAD
-=======
-        public void TestDifficultyIconSelecting()
-        {
-            addRulesetImportStep(0);
-            createSongSelect();
-
-            AddUntilStep("wait for selection", () => !Beatmap.IsDefault);
-
-            DrawableCarouselBeatmapSet set = null!;
-            AddStep("Find the DrawableCarouselBeatmapSet", () =>
-            {
-                set = songSelect!.Carousel.ChildrenOfType<DrawableCarouselBeatmapSet>().First();
-            });
-
-            FilterableDifficultyIcon difficultyIcon = null!;
-
-            AddUntilStep("Find an icon", () =>
-            {
-                var foundIcon = set.ChildrenOfType<FilterableDifficultyIcon>()
-                                   .FirstOrDefault(icon => getDifficultyIconIndex(set, icon) != getCurrentBeatmapIndex());
-
-                if (foundIcon == null)
-                    return false;
-
-                difficultyIcon = foundIcon;
-                return true;
-            });
-
-            AddStep("Click on a difficulty", () =>
-            {
-                InputManager.MoveMouseTo(difficultyIcon);
-
-                InputManager.Click(MouseButton.Left);
-            });
-
-            AddAssert("Selected beatmap correct", () => getCurrentBeatmapIndex() == getDifficultyIconIndex(set, difficultyIcon));
-
-            double? maxBPM = null;
-            AddStep("Filter some difficulties", () => songSelect!.Carousel.Filter(new FilterCriteria
-            {
-                BPM = new FilterCriteria.OptionalRange<double>
-                {
-                    Min = maxBPM = songSelect!.Carousel.SelectedBeatmapSet!.MaxBPM,
-                    IsLowerInclusive = true
-                }
-            }));
-
-            BeatmapInfo? filteredBeatmap = null;
-            FilterableDifficultyIcon? filteredIcon = null;
-
-            AddStep("Get filtered icon", () =>
-            {
-                var selectedSet = songSelect!.Carousel.SelectedBeatmapSet;
-
-                Debug.Assert(selectedSet != null);
-
-                filteredBeatmap = selectedSet.Beatmaps.First(b => b.BPM < maxBPM);
-                int filteredBeatmapIndex = getBeatmapIndex(selectedSet, filteredBeatmap);
-                filteredIcon = set.ChildrenOfType<FilterableDifficultyIcon>().ElementAt(filteredBeatmapIndex);
-            });
-
-            AddStep("Click on a filtered difficulty", () =>
-            {
-                Debug.Assert(filteredIcon != null);
-
-                InputManager.MoveMouseTo(filteredIcon);
-
-                InputManager.Click(MouseButton.Left);
-            });
-
-            AddAssert("Selected beatmap correct", () => songSelect!.Carousel.SelectedBeatmapInfo?.Equals(filteredBeatmap) == true);
-        }
-
-        [Test]
->>>>>>> f8405f8f
         public void TestChangingRulesetOnMultiRulesetBeatmap()
         {
             int changeCount = 0;
@@ -879,110 +803,6 @@
         }
 
         [Test]
-<<<<<<< HEAD
-=======
-        public void TestDifficultyIconSelectingForDifferentRuleset()
-        {
-            changeRuleset(0);
-
-            createSongSelect();
-
-            AddStep("import multi-ruleset map", () =>
-            {
-                var usableRulesets = rulesets.AvailableRulesets.Where(r => r.OnlineID != 2).ToArray();
-                manager.Import(TestResources.CreateTestBeatmapSetInfo(3, usableRulesets));
-            });
-
-            DrawableCarouselBeatmapSet? set = null;
-            AddUntilStep("Find the DrawableCarouselBeatmapSet", () =>
-            {
-                set = songSelect!.Carousel.ChildrenOfType<DrawableCarouselBeatmapSet>().FirstOrDefault();
-                return set != null;
-            });
-
-            FilterableDifficultyIcon? difficultyIcon = null;
-            AddUntilStep("Find an icon for different ruleset", () =>
-            {
-                difficultyIcon = set.ChildrenOfType<FilterableDifficultyIcon>()
-                                    .FirstOrDefault(icon => icon.Item.BeatmapInfo.Ruleset.OnlineID == 3);
-                return difficultyIcon != null;
-            });
-
-            AddAssert("Check ruleset is osu!", () => Ruleset.Value.OnlineID == 0);
-
-            int previousSetID = 0;
-
-            AddStep("record set ID", () => previousSetID = ((IBeatmapSetInfo)Beatmap.Value.BeatmapSetInfo).OnlineID);
-
-            AddStep("Click on a difficulty", () =>
-            {
-                Debug.Assert(difficultyIcon != null);
-
-                InputManager.MoveMouseTo(difficultyIcon);
-
-                InputManager.Click(MouseButton.Left);
-            });
-
-            AddUntilStep("Check ruleset changed to mania", () => Ruleset.Value.OnlineID == 3);
-
-            AddAssert("Selected beatmap still same set", () => songSelect!.Carousel.SelectedBeatmapInfo?.BeatmapSet?.OnlineID == previousSetID);
-            AddAssert("Selected beatmap is mania", () => Beatmap.Value.BeatmapInfo.Ruleset.OnlineID == 3);
-        }
-
-        [Test]
-        public void TestGroupedDifficultyIconSelecting()
-        {
-            changeRuleset(0);
-
-            createSongSelect();
-
-            BeatmapSetInfo? imported = null;
-
-            AddStep("import huge difficulty count map", () =>
-            {
-                var usableRulesets = rulesets.AvailableRulesets.Where(r => r.OnlineID != 2).ToArray();
-                imported = manager.Import(TestResources.CreateTestBeatmapSetInfo(50, usableRulesets))?.Value;
-            });
-
-            AddStep("select the first beatmap of import", () => Beatmap.Value = manager.GetWorkingBeatmap(imported?.Beatmaps.First()));
-
-            DrawableCarouselBeatmapSet? set = null;
-            AddUntilStep("Find the DrawableCarouselBeatmapSet", () =>
-            {
-                set = songSelect!.Carousel.ChildrenOfType<DrawableCarouselBeatmapSet>().FirstOrDefault();
-                return set != null;
-            });
-
-            GroupedDifficultyIcon groupIcon = null!;
-
-            AddUntilStep("Find group icon for different ruleset", () =>
-            {
-                var foundIcon = set.ChildrenOfType<GroupedDifficultyIcon>()
-                                   .FirstOrDefault(icon => icon.Items.First().BeatmapInfo.Ruleset.OnlineID == 3);
-
-                if (foundIcon == null)
-                    return false;
-
-                groupIcon = foundIcon;
-                return true;
-            });
-
-            AddAssert("Check ruleset is osu!", () => Ruleset.Value.OnlineID == 0);
-
-            AddStep("Click on group", () =>
-            {
-                InputManager.MoveMouseTo(groupIcon);
-
-                InputManager.Click(MouseButton.Left);
-            });
-
-            AddUntilStep("Check ruleset changed to mania", () => Ruleset.Value.OnlineID == 3);
-
-            AddAssert("Check first item in group selected", () => Beatmap.Value.BeatmapInfo.MatchesOnlineID(groupIcon.Items.First().BeatmapInfo));
-        }
-
-        [Test]
->>>>>>> f8405f8f
         public void TestChangeRulesetWhilePresentingScore()
         {
             BeatmapInfo getPresentBeatmap() => manager.GetAllUsableBeatmapSets().Where(s => !s.DeletePending).SelectMany(s => s.Beatmaps).First(b => b.Ruleset.OnlineID == 0);
