--- conflicted
+++ resolved
@@ -310,11 +310,8 @@
 
             AddStep("Create beatmaps for taiko only", () =>
             {
-<<<<<<< HEAD
-=======
                 sets.Clear();
 
->>>>>>> cc0bcea6
                 var rulesetBeatmapSet = createTestBeatmapSet(1);
                 var taikoRuleset = rulesets.AvailableRulesets.ElementAt(1);
                 rulesetBeatmapSet.Beatmaps.ForEach(b =>
@@ -560,7 +557,6 @@
             AddAssert("Selection was remembered", () => eagerSelectedIDs.Count == 1);
         }
 
-<<<<<<< HEAD
         [TestCase(10, 1)]
         [TestCase(10, 10)]
         public void TestCarouselSelectsNextWhenPreviousIsFiltered(int makeThisManyGroups, int haveThisManySetsInGroup)
@@ -626,57 +622,6 @@
                 });
                 waitForSelection(10);
             }
-=======
-        [Test]
-        public void TestRandomFallbackOnNonMatchingPrevious()
-        {
-            List<BeatmapSetInfo> manySets = new List<BeatmapSetInfo>();
-
-            AddStep("populate maps", () =>
-            {
-                for (int i = 0; i < 10; i++)
-                {
-                    var set = createTestBeatmapSet(i);
-
-                    foreach (var b in set.Beatmaps)
-                    {
-                        // all taiko except for first
-                        int ruleset = i > 0 ? 1 : 0;
-
-                        b.Ruleset = rulesets.GetRuleset(ruleset);
-                        b.RulesetID = ruleset;
-                    }
-
-                    manySets.Add(set);
-                }
-            });
-
-            loadBeatmaps(manySets);
-
-            for (int i = 0; i < 10; i++)
-            {
-                AddStep("Reset filter", () => carousel.Filter(new FilterCriteria(), false));
-
-                AddStep("select first beatmap", () => carousel.SelectBeatmap(manySets.First().Beatmaps.First()));
-
-                AddStep("Toggle non-matching filter", () =>
-                {
-                    carousel.Filter(new FilterCriteria { SearchText = Guid.NewGuid().ToString() }, false);
-                });
-
-                AddAssert("selection lost", () => carousel.SelectedBeatmap == null);
-
-                AddStep("Restore different ruleset filter", () =>
-                {
-                    carousel.Filter(new FilterCriteria { Ruleset = rulesets.GetRuleset(1) }, false);
-                    eagerSelectedIDs.Add(carousel.SelectedBeatmapSet.ID);
-                });
-
-                AddAssert("selection changed", () => carousel.SelectedBeatmap != manySets.First().Beatmaps.First());
-            }
-
-            AddAssert("Selection was random", () => eagerSelectedIDs.Count > 2);
->>>>>>> cc0bcea6
         }
 
         [Test]
