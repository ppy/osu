--- conflicted
+++ resolved
@@ -98,11 +98,7 @@
         {
             AddStep("setup display", () =>
             {
-<<<<<<< HEAD
-                var randomMods = Ruleset.Value.CreateInstance().GetAllMods().OrderBy(_ => RNG.Next()).Take(15).ToList();
-=======
                 var randomMods = Ruleset.Value.CreateInstance().CreateAllMods().OrderBy(_ => RNG.Next()).Take(5).ToList();
->>>>>>> 9bacc0d5
 
                 OsuLogo logo = new OsuLogo { Scale = new Vector2(0.15f) };
 
