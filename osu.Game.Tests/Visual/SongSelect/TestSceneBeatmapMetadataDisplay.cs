--- conflicted
+++ resolved
@@ -92,13 +92,7 @@
             });
         }
 
-<<<<<<< HEAD
-        private readonly BindableBool bindableBool = new BindableBool();
-
-        private void showMetadataForBeatmap(Func<WorkingBeatmap> getBeatmap)
-=======
         private void showMetadataForBeatmap(Func<IWorkingBeatmap> getBeatmap)
->>>>>>> b1fcb840
         {
             AddStep("setup display", () =>
             {
