--- conflicted
+++ resolved
@@ -1,156 +1,153 @@
-﻿// Copyright (c) 2007-2017 ppy Pty Ltd <contact@ppy.sh>.
-// Licensed under the MIT Licence - https://raw.githubusercontent.com/ppy/osu/master/LICENCE
-
-using System.Collections.Generic;
-using System.Linq;
-using NUnit.Framework;
-using osu.Framework.Graphics;
-using osu.Framework.Graphics.Colour;
-using osu.Framework.Graphics.Containers;
-using osu.Framework.MathUtils;
-using osu.Game.Graphics;
-using osu.Game.Notifications;
-using osu.Game.Overlays;
-
-namespace osu.Game.Tests.Visual
-{
-    [TestFixture]
-    internal class TestCaseNotificationOverlay : OsuTestCase
-    {
-<<<<<<< HEAD
-        public override string Description => @"I handle notifications";
-        private readonly OsuColour osuColour = new OsuColour();
-=======
->>>>>>> b3279082
-        private readonly NotificationOverlay manager;
-
-        public TestCaseNotificationOverlay()
-        {
-            progressingNotifications.Clear();
-
-            Content.Add(manager = new NotificationOverlay
-            {
-                Anchor = Anchor.TopRight,
-                Origin = Anchor.TopRight,
-            });
-
-            AddToggleStep(@"show", state => manager.State = state ? Visibility.Visible : Visibility.Hidden);
-
-            AddStep(@"simple #1", sendNotification1);
-            AddStep(@"simple #2", sendNotification2);
-            AddStep(@"progress #1", sendProgress1);
-            AddStep(@"progress #2", sendProgress2);
-            AddStep(@"game update flow", sendUpdateProgressNotification);
-            AddStep(@"barrage", () => sendBarrage());
-        }
-
-        private void sendBarrage(int remaining = 100)
-        {
-            switch (RNG.Next(0, 4))
-            {
-                case 0:
-                    sendNotification1();
-                    break;
-                case 1:
-                    sendNotification2();
-                    break;
-                case 2:
-                    sendProgress1();
-                    break;
-                case 3:
-                    sendProgress2();
-                    break;
-            }
-
-            if (remaining > 0)
-                Scheduler.AddDelayed(() => sendBarrage(remaining - 1), 80);
-        }
-
-        protected override void Update()
-        {
-            base.Update();
-
-            progressingNotifications.RemoveAll(n => n.State == ProgressNotificationState.Completed);
-
-            if (progressingNotifications.Count(n => n.State == ProgressNotificationState.Active) < 3)
-            {
-                var p = progressingNotifications.FirstOrDefault(n => n.State == ProgressNotificationState.Queued);
-                if (p != null)
-                    p.State = ProgressNotificationState.Active;
-            }
-
-            foreach (var n in progressingNotifications.FindAll(n => n.State == ProgressNotificationState.Active))
-            {
-                if (n.Progress < 1)
-                    n.Progress += (float)(Time.Elapsed / 2000) * RNG.NextSingle();
-                else
-                    n.State = ProgressNotificationState.Completed;
-            }
-        }
-
-        private void sendProgress2()
-        {
-            var n = new ProgressNotification(@"Downloading Haitai...");
-            manager.Post(n);
-            progressingNotifications.Add(n);
-        }
-
-        private readonly List<ProgressNotification> progressingNotifications = new List<ProgressNotification>();
-
-        private void sendProgress1()
-        {
-            var n = new ProgressNotification(@"Uploading to BSS...", FontAwesome.fa_upload);
-            manager.Post(n);
-            progressingNotifications.Add(n);
-        }
-
-        private void sendUpdateProgressNotification()
-        {
-            var completeNotification = new Notification("You are now running osu!lazer {version}.\nClick to see what's new!")
-            {
-                NotificationIcon = new NotificationIcon(FontAwesome.fa_check_square, osuColour.BlueDark)
-            };
-
-            var restartNotification = new Notification(@"Update ready to install. Click to restart!")
-            {
-                NotificationIcon = new NotificationIcon(backgroundColour: osuColour.Green)
-            };
-            restartNotification.OnActivate += () => manager.Post(completeNotification);
-
-            bool downloadCompleted = false;
-            var downloadNotification = new ProgressNotification(@"Downloading update...")
-            {
-                NotificationIcon = new NotificationIcon(
-                    FontAwesome.fa_upload,
-                    ColourInfo.GradientVertical(osuColour.YellowDark, osuColour.Yellow)
-                )
-            };
-            downloadNotification.ProgressCompleted += () =>
-            {
-                if (downloadCompleted)
-                {
-                    downloadNotification.FollowUpNotifications.Add(restartNotification);
-                    return;
-                }
-
-                downloadCompleted = true;
-                downloadNotification.Progress = 0;
-                downloadNotification.State = ProgressNotificationState.Active;
-                downloadNotification.Text = @"Installing update...";
-            };
-
-            progressingNotifications.Add(downloadNotification);
-            manager.Post(downloadNotification);
-        }
-
-        private void sendNotification2()
-        {
-            manager.Post(new Notification(@"You are amazing" ));
-        }
-
-        private void sendNotification1()
-        {
-            manager.Post(new Notification (@"Welcome to osu!. Enjoy your stay!" ));
-        }
-    }
-}
+﻿// Copyright (c) 2007-2017 ppy Pty Ltd <contact@ppy.sh>.
+// Licensed under the MIT Licence - https://raw.githubusercontent.com/ppy/osu/master/LICENCE
+
+using System.Collections.Generic;
+using System.Linq;
+using NUnit.Framework;
+using osu.Framework.Graphics;
+using osu.Framework.Graphics.Colour;
+using osu.Framework.Graphics.Containers;
+using osu.Framework.MathUtils;
+using osu.Game.Graphics;
+using osu.Game.Notifications;
+using osu.Game.Overlays;
+
+namespace osu.Game.Tests.Visual
+{
+    [TestFixture]
+    internal class TestCaseNotificationOverlay : OsuTestCase
+    {
+
+        private readonly OsuColour osuColour = new OsuColour();
+        private readonly NotificationOverlay manager;
+
+        public TestCaseNotificationOverlay()
+        {
+            progressingNotifications.Clear();
+
+            Content.Add(manager = new NotificationOverlay
+            {
+                Anchor = Anchor.TopRight,
+                Origin = Anchor.TopRight,
+            });
+
+            AddToggleStep(@"show", state => manager.State = state ? Visibility.Visible : Visibility.Hidden);
+
+            AddStep(@"simple #1", sendNotification1);
+            AddStep(@"simple #2", sendNotification2);
+            AddStep(@"progress #1", sendProgress1);
+            AddStep(@"progress #2", sendProgress2);
+            AddStep(@"game update flow", sendUpdateProgressNotification);
+            AddStep(@"barrage", () => sendBarrage());
+        }
+
+        private void sendBarrage(int remaining = 100)
+        {
+            switch (RNG.Next(0, 4))
+            {
+                case 0:
+                    sendNotification1();
+                    break;
+                case 1:
+                    sendNotification2();
+                    break;
+                case 2:
+                    sendProgress1();
+                    break;
+                case 3:
+                    sendProgress2();
+                    break;
+            }
+
+            if (remaining > 0)
+                Scheduler.AddDelayed(() => sendBarrage(remaining - 1), 80);
+        }
+
+        protected override void Update()
+        {
+            base.Update();
+
+            progressingNotifications.RemoveAll(n => n.State == ProgressNotificationState.Completed);
+
+            if (progressingNotifications.Count(n => n.State == ProgressNotificationState.Active) < 3)
+            {
+                var p = progressingNotifications.FirstOrDefault(n => n.State == ProgressNotificationState.Queued);
+                if (p != null)
+                    p.State = ProgressNotificationState.Active;
+            }
+
+            foreach (var n in progressingNotifications.FindAll(n => n.State == ProgressNotificationState.Active))
+            {
+                if (n.Progress < 1)
+                    n.Progress += (float)(Time.Elapsed / 2000) * RNG.NextSingle();
+                else
+                    n.State = ProgressNotificationState.Completed;
+            }
+        }
+
+        private void sendProgress2()
+        {
+            var n = new ProgressNotification(@"Downloading Haitai...");
+            manager.Post(n);
+            progressingNotifications.Add(n);
+        }
+
+        private readonly List<ProgressNotification> progressingNotifications = new List<ProgressNotification>();
+
+        private void sendProgress1()
+        {
+            var n = new ProgressNotification(@"Uploading to BSS...", FontAwesome.fa_upload);
+            manager.Post(n);
+            progressingNotifications.Add(n);
+        }
+
+        private void sendUpdateProgressNotification()
+        {
+            var completeNotification = new Notification("You are now running osu!lazer {version}.\nClick to see what's new!")
+            {
+                NotificationIcon = new NotificationIcon(FontAwesome.fa_check_square, osuColour.BlueDark)
+            };
+
+            var restartNotification = new Notification(@"Update ready to install. Click to restart!")
+            {
+                NotificationIcon = new NotificationIcon(backgroundColour: osuColour.Green)
+            };
+            restartNotification.OnActivate += () => manager.Post(completeNotification);
+
+            bool downloadCompleted = false;
+            var downloadNotification = new ProgressNotification(@"Downloading update...")
+            {
+                NotificationIcon = new NotificationIcon(
+                    FontAwesome.fa_upload,
+                    ColourInfo.GradientVertical(osuColour.YellowDark, osuColour.Yellow)
+                )
+            };
+            downloadNotification.ProgressCompleted += () =>
+            {
+                if (downloadCompleted)
+                {
+                    downloadNotification.FollowUpNotifications.Add(restartNotification);
+                    return;
+                }
+
+                downloadCompleted = true;
+                downloadNotification.Progress = 0;
+                downloadNotification.State = ProgressNotificationState.Active;
+                downloadNotification.Text = @"Installing update...";
+            };
+
+            progressingNotifications.Add(downloadNotification);
+            manager.Post(downloadNotification);
+        }
+
+        private void sendNotification2()
+        {
+            manager.Post(new Notification(@"You are amazing" ));
+        }
+
+        private void sendNotification1()
+        {
+            manager.Post(new Notification (@"Welcome to osu!. Enjoy your stay!" ));
+        }
+    }
+}