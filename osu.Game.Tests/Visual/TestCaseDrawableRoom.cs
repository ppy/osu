<<<<<<< HEAD
// Copyright (c) 2007-2018 ppy Pty Ltd <contact@ppy.sh>.
// Licensed under the MIT Licence - https://raw.githubusercontent.com/ppy/osu/master/LICENCE

using NUnit.Framework;
using osu.Framework.Allocation;
using osu.Framework.Graphics;
using osu.Framework.Graphics.Containers;
using osu.Game.Beatmaps;
using osu.Game.Online.Multiplayer;
using osu.Game.Rulesets;
using osu.Game.Screens.Multiplayer.Components;
using osu.Game.Users;

namespace osu.Game.Tests.Visual
{
    [TestFixture]
    public class TestCaseDrawableRoom : OsuTestCase
    {
        private RulesetStore rulesets;

        protected override void LoadComplete()
        {
            base.LoadComplete();

            DrawableRoom first;
            Add(new FillFlowContainer
            {
                Anchor = Anchor.Centre,
                Origin = Anchor.Centre,
                AutoSizeAxes = Axes.Y,
                Width = 580f,
                Direction = FillDirection.Vertical,
                Children = new Drawable[]
                {
                    first = new DrawableRoom(new Room
                    {
                        Name = { Value = @"Great Room Right Here" },
                        Host = { Value = new User { Username = @"Naeferith", Id = 9492835, Country = new Country { FlagName = @"FR" } } },
                        Status = { Value = new RoomStatusOpen() },
                        Type = { Value = new GameTypeTeamVersus() },
                        Beatmap =
                        {
                            Value = new BeatmapInfo
                            {
                                StarDifficulty = 4.65,
                                Ruleset = rulesets.GetRuleset(3),
                                Metadata = new BeatmapMetadata
                                {
                                    Title = @"Critical Crystal",
                                    Artist = @"Seiryu",
                                },
                                BeatmapSet = new BeatmapSetInfo
                                {
                                    OnlineInfo = new BeatmapSetOnlineInfo
                                    {
                                        Covers = new BeatmapSetOnlineCovers
                                        {
                                            Cover = @"https://assets.ppy.sh//beatmaps/376340/covers/cover.jpg?1456478455",
                                        },
                                    },
                                },
                            },
                        },
                        Participants =
                        {
                            Value = new[]
                            {
                                new User { Statistics = new UserStatistics { Ranks = new UserStatistics.UserRanks { Global = 1355 } } },
                                new User { Statistics = new UserStatistics { Ranks = new UserStatistics.UserRanks { Global = 8756 } } },
                            },
                        },
                    })
                    {
                        State = Visibility.Visible,
                    },
                    new DrawableRoom(new Room
                    {
                        Name = { Value = @"Relax It's The Weekend" },
                        Host = { Value = new User { Username = @"peppy", Id = 2, Country = new Country { FlagName = @"AU" } } },
                        Status = { Value = new RoomStatusPlaying() },
                        Type = { Value = new GameTypeTagTeam() },
                        Beatmap =
                        {
                            Value = new BeatmapInfo
                            {
                                StarDifficulty = 1.96,
                                Ruleset = rulesets.GetRuleset(0),
                                Metadata = new BeatmapMetadata
                                {
                                    Title = @"Serendipity",
                                    Artist = @"ZAQ",
                                },
                                BeatmapSet = new BeatmapSetInfo
                                {
                                    OnlineInfo = new BeatmapSetOnlineInfo
                                    {
                                        Covers = new BeatmapSetOnlineCovers
                                        {
                                            Cover = @"https://assets.ppy.sh//beatmaps/526839/covers/cover.jpg?1493815706",
                                        },
                                    },
                                },
                            },
                        },
                        Participants =
                        {
                            Value = new[]
                            {
                                new User { Statistics = new UserStatistics { Ranks = new UserStatistics.UserRanks { Global = 578975 } } },
                                new User { Statistics = new UserStatistics { Ranks = new UserStatistics.UserRanks { Global = 24554 } } },
                            },
                        },
                    }),
                }
            });

            AddStep(@"change title", () => first.Room.Name.Value = @"I Changed Name");
            AddStep(@"change host", () => first.Room.Host.Value = new User { Username = @"DrabWeb", Id = 6946022, Country = new Country { FlagName = @"CA" } });
            AddStep(@"change status", () => first.Room.Status.Value = new RoomStatusPlaying());
            AddStep(@"change type", () => first.Room.Type.Value = new GameTypeVersus());
            AddStep(@"change beatmap", () => first.Room.Beatmap.Value = null);
            AddStep(@"change participants", () => first.Room.Participants.Value = new[]
            {
                new User { Statistics = new UserStatistics { Ranks = new UserStatistics.UserRanks { Global = 1254 } } },
                new User { Statistics = new UserStatistics { Ranks = new UserStatistics.UserRanks { Global = 123189 } } },
            });

            AddStep(@"deselect", () => first.State = Visibility.Hidden);
        }

        [BackgroundDependencyLoader]
        private void load(RulesetStore rulesets)
        {
            this.rulesets = rulesets;
        }
    }
}
=======
// Copyright (c) 2007-2018 ppy Pty Ltd <contact@ppy.sh>.
// Licensed under the MIT Licence - https://raw.githubusercontent.com/ppy/osu/master/LICENCE

using NUnit.Framework;
using osu.Framework.Allocation;
using osu.Framework.Graphics;
using osu.Framework.Graphics.Containers;
using osu.Game.Beatmaps;
using osu.Game.Online.Multiplayer;
using osu.Game.Rulesets;
using osu.Game.Screens.Multiplayer;
using osu.Game.Users;

namespace osu.Game.Tests.Visual
{
    [TestFixture]
    public class TestCaseDrawableRoom : OsuTestCase
    {
        private RulesetStore rulesets;

        protected override void LoadComplete()
        {
            base.LoadComplete();

            DrawableRoom first;
            Add(new FillFlowContainer
            {
                Anchor = Anchor.Centre,
                Origin = Anchor.Centre,
                AutoSizeAxes = Axes.Y,
                Width = 580f,
                Direction = FillDirection.Vertical,
                Children = new Drawable[]
                {
                    first = new DrawableRoom(new Room
                    {
                        Name = { Value = @"Great Room Right Here" },
                        Host = { Value = new User { Username = @"Naeferith", Id = 9492835, Country = new Country { FlagName = @"FR" } } },
                        Status = { Value = new RoomStatusOpen() },
                        Type = { Value = new GameTypeTeamVersus() },
                        Beatmap =
                        {
                            Value = new BeatmapInfo
                            {
                                StarDifficulty = 4.65,
                                Ruleset = rulesets.GetRuleset(3),
                                Metadata = new BeatmapMetadata
                                {
                                    Title = @"Critical Crystal",
                                    Artist = @"Seiryu",
                                },
                                BeatmapSet = new BeatmapSetInfo
                                {
                                    OnlineInfo = new BeatmapSetOnlineInfo
                                    {
                                        Covers = new BeatmapSetOnlineCovers
                                        {
                                            Cover = @"https://assets.ppy.sh//beatmaps/376340/covers/cover.jpg?1456478455",
                                        },
                                    },
                                },
                            },
                        },
                        Participants =
                        {
                            Value = new[]
                            {
                                new User { Statistics = new UserStatistics { Ranks = new UserStatistics.UserRanks { Global = 1355 } } },
                                new User { Statistics = new UserStatistics { Ranks = new UserStatistics.UserRanks { Global = 8756 } } },
                            },
                        },
                    }),
                    new DrawableRoom(new Room
                    {
                        Name = { Value = @"Relax It's The Weekend" },
                        Host = { Value = new User { Username = @"peppy", Id = 2, Country = new Country { FlagName = @"AU" } } },
                        Status = { Value = new RoomStatusPlaying() },
                        Type = { Value = new GameTypeTagTeam() },
                        Beatmap =
                        {
                            Value = new BeatmapInfo
                            {
                                StarDifficulty = 1.96,
                                Ruleset = rulesets.GetRuleset(0),
                                Metadata = new BeatmapMetadata
                                {
                                    Title = @"Serendipity",
                                    Artist = @"ZAQ",
                                },
                                BeatmapSet = new BeatmapSetInfo
                                {
                                    OnlineInfo = new BeatmapSetOnlineInfo
                                    {
                                        Covers = new BeatmapSetOnlineCovers
                                        {
                                            Cover = @"https://assets.ppy.sh//beatmaps/526839/covers/cover.jpg?1493815706",
                                        },
                                    },
                                },
                            },
                        },
                        Participants =
                        {
                            Value = new[]
                            {
                                new User { Statistics = new UserStatistics { Ranks = new UserStatistics.UserRanks { Global = 578975 } } },
                                new User { Statistics = new UserStatistics { Ranks = new UserStatistics.UserRanks { Global = 24554 } } },
                            },
                        },
                    }),
                }
            });

            AddStep(@"change title", () => first.Room.Name.Value = @"I Changed Name");
            AddStep(@"change host", () => first.Room.Host.Value = new User { Username = @"DrabWeb", Id = 6946022, Country = new Country { FlagName = @"CA" } });
            AddStep(@"change status", () => first.Room.Status.Value = new RoomStatusPlaying());
            AddStep(@"change type", () => first.Room.Type.Value = new GameTypeVersus());
            AddStep(@"change beatmap", () => first.Room.Beatmap.Value = null);
            AddStep(@"change participants", () => first.Room.Participants.Value = new[]
            {
                new User { Statistics = new UserStatistics { Ranks = new UserStatistics.UserRanks { Global = 1254 } } },
                new User { Statistics = new UserStatistics { Ranks = new UserStatistics.UserRanks { Global = 123189 } } },
            });
        }

        [BackgroundDependencyLoader]
        private void load(RulesetStore rulesets)
        {
            this.rulesets = rulesets;
        }
    }
}
>>>>>>> 779d5a57
<|MERGE_RESOLUTION|>--- conflicted
+++ resolved
@@ -1,4 +1,3 @@
-<<<<<<< HEAD
 // Copyright (c) 2007-2018 ppy Pty Ltd <contact@ppy.sh>.
 // Licensed under the MIT Licence - https://raw.githubusercontent.com/ppy/osu/master/LICENCE
 
@@ -135,138 +134,4 @@
             this.rulesets = rulesets;
         }
     }
-}
-=======
-// Copyright (c) 2007-2018 ppy Pty Ltd <contact@ppy.sh>.
-// Licensed under the MIT Licence - https://raw.githubusercontent.com/ppy/osu/master/LICENCE
-
-using NUnit.Framework;
-using osu.Framework.Allocation;
-using osu.Framework.Graphics;
-using osu.Framework.Graphics.Containers;
-using osu.Game.Beatmaps;
-using osu.Game.Online.Multiplayer;
-using osu.Game.Rulesets;
-using osu.Game.Screens.Multiplayer;
-using osu.Game.Users;
-
-namespace osu.Game.Tests.Visual
-{
-    [TestFixture]
-    public class TestCaseDrawableRoom : OsuTestCase
-    {
-        private RulesetStore rulesets;
-
-        protected override void LoadComplete()
-        {
-            base.LoadComplete();
-
-            DrawableRoom first;
-            Add(new FillFlowContainer
-            {
-                Anchor = Anchor.Centre,
-                Origin = Anchor.Centre,
-                AutoSizeAxes = Axes.Y,
-                Width = 580f,
-                Direction = FillDirection.Vertical,
-                Children = new Drawable[]
-                {
-                    first = new DrawableRoom(new Room
-                    {
-                        Name = { Value = @"Great Room Right Here" },
-                        Host = { Value = new User { Username = @"Naeferith", Id = 9492835, Country = new Country { FlagName = @"FR" } } },
-                        Status = { Value = new RoomStatusOpen() },
-                        Type = { Value = new GameTypeTeamVersus() },
-                        Beatmap =
-                        {
-                            Value = new BeatmapInfo
-                            {
-                                StarDifficulty = 4.65,
-                                Ruleset = rulesets.GetRuleset(3),
-                                Metadata = new BeatmapMetadata
-                                {
-                                    Title = @"Critical Crystal",
-                                    Artist = @"Seiryu",
-                                },
-                                BeatmapSet = new BeatmapSetInfo
-                                {
-                                    OnlineInfo = new BeatmapSetOnlineInfo
-                                    {
-                                        Covers = new BeatmapSetOnlineCovers
-                                        {
-                                            Cover = @"https://assets.ppy.sh//beatmaps/376340/covers/cover.jpg?1456478455",
-                                        },
-                                    },
-                                },
-                            },
-                        },
-                        Participants =
-                        {
-                            Value = new[]
-                            {
-                                new User { Statistics = new UserStatistics { Ranks = new UserStatistics.UserRanks { Global = 1355 } } },
-                                new User { Statistics = new UserStatistics { Ranks = new UserStatistics.UserRanks { Global = 8756 } } },
-                            },
-                        },
-                    }),
-                    new DrawableRoom(new Room
-                    {
-                        Name = { Value = @"Relax It's The Weekend" },
-                        Host = { Value = new User { Username = @"peppy", Id = 2, Country = new Country { FlagName = @"AU" } } },
-                        Status = { Value = new RoomStatusPlaying() },
-                        Type = { Value = new GameTypeTagTeam() },
-                        Beatmap =
-                        {
-                            Value = new BeatmapInfo
-                            {
-                                StarDifficulty = 1.96,
-                                Ruleset = rulesets.GetRuleset(0),
-                                Metadata = new BeatmapMetadata
-                                {
-                                    Title = @"Serendipity",
-                                    Artist = @"ZAQ",
-                                },
-                                BeatmapSet = new BeatmapSetInfo
-                                {
-                                    OnlineInfo = new BeatmapSetOnlineInfo
-                                    {
-                                        Covers = new BeatmapSetOnlineCovers
-                                        {
-                                            Cover = @"https://assets.ppy.sh//beatmaps/526839/covers/cover.jpg?1493815706",
-                                        },
-                                    },
-                                },
-                            },
-                        },
-                        Participants =
-                        {
-                            Value = new[]
-                            {
-                                new User { Statistics = new UserStatistics { Ranks = new UserStatistics.UserRanks { Global = 578975 } } },
-                                new User { Statistics = new UserStatistics { Ranks = new UserStatistics.UserRanks { Global = 24554 } } },
-                            },
-                        },
-                    }),
-                }
-            });
-
-            AddStep(@"change title", () => first.Room.Name.Value = @"I Changed Name");
-            AddStep(@"change host", () => first.Room.Host.Value = new User { Username = @"DrabWeb", Id = 6946022, Country = new Country { FlagName = @"CA" } });
-            AddStep(@"change status", () => first.Room.Status.Value = new RoomStatusPlaying());
-            AddStep(@"change type", () => first.Room.Type.Value = new GameTypeVersus());
-            AddStep(@"change beatmap", () => first.Room.Beatmap.Value = null);
-            AddStep(@"change participants", () => first.Room.Participants.Value = new[]
-            {
-                new User { Statistics = new UserStatistics { Ranks = new UserStatistics.UserRanks { Global = 1254 } } },
-                new User { Statistics = new UserStatistics { Ranks = new UserStatistics.UserRanks { Global = 123189 } } },
-            });
-        }
-
-        [BackgroundDependencyLoader]
-        private void load(RulesetStore rulesets)
-        {
-            this.rulesets = rulesets;
-        }
-    }
-}
->>>>>>> 779d5a57
+}