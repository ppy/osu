﻿// Copyright (c) ppy Pty Ltd <contact@ppy.sh>. Licensed under the MIT Licence.
// See the LICENCE file in the repository root for full licence text.

using System;
<<<<<<< HEAD
=======
using System.Threading;
>>>>>>> 642e0062
using NUnit.Framework;
using osu.Framework.Allocation;
using osu.Framework.Graphics.Containers;
using osu.Framework.Graphics.Sprites;
using osu.Game.Overlays;
using osu.Game.Overlays.Dialog;

namespace osu.Game.Tests.Visual.UserInterface
{
    [TestFixture]
    public class TestSceneDialogOverlay : OsuTestScene
    {
        private DialogOverlay overlay;

        [Test]
        public void TestBasic()
        {
            AddStep("create dialog overlay", () => Child = overlay = new DialogOverlay());

            TestPopupDialog firstDialog = null;
            TestPopupDialog secondDialog = null;

            AddStep("dialog #1", () => overlay.Push(firstDialog = new TestPopupDialog
            {
                Icon = FontAwesome.Regular.TrashAlt,
                HeaderText = @"Confirm deletion of",
                BodyText = @"Ayase Rie - Yuima-ru*World TVver.",
                Buttons = new PopupDialogButton[]
                {
                    new PopupDialogOkButton
                    {
                        Text = @"I never want to see this again.",
                        Action = () => Console.WriteLine(@"OK"),
                    },
                    new PopupDialogCancelButton
                    {
                        Text = @"Firetruck, I still want quick ranks!",
                        Action = () => Console.WriteLine(@"Cancel"),
                    },
                },
            }));

            AddAssert("first dialog displayed", () => overlay.CurrentDialog == firstDialog);

            AddStep("dialog #2", () => overlay.Push(secondDialog = new TestPopupDialog
            {
                Icon = FontAwesome.Solid.Cog,
                HeaderText = @"What do you want to do with",
                BodyText = "Camellia as \"Bang Riot\" - Blastix Riotz",
                Buttons = new PopupDialogButton[]
                {
                    new PopupDialogOkButton
                    {
                        Text = @"Manage collections",
                    },
                    new PopupDialogOkButton
                    {
                        Text = @"Delete...",
                    },
                    new PopupDialogOkButton
                    {
                        Text = @"Remove from unplayed",
                    },
                    new PopupDialogOkButton
                    {
                        Text = @"Clear local scores",
                    },
                    new PopupDialogOkButton
                    {
                        Text = @"Edit",
                    },
                    new PopupDialogCancelButton
                    {
                        Text = @"Cancel",
                    },
                },
            }));

            AddAssert("second dialog displayed", () => overlay.CurrentDialog == secondDialog);
            AddAssert("first dialog is not part of hierarchy", () => firstDialog.Parent == null);
        }

        [Test]
        public void TestPushBeforeLoad()
        {
            PopupDialog dialog = null;

            AddStep("create dialog overlay", () => overlay = new SlowLoadingDialogOverlay());

            AddStep("start loading overlay", () => LoadComponentAsync(overlay, Add));

            AddStep("push dialog before loaded", () =>
            {
                overlay.Push(dialog = new TestPopupDialog
                {
                    Buttons = new PopupDialogButton[]
                    {
                        new PopupDialogOkButton { Text = @"OK" },
                    },
                });
            });

            AddStep("complete load", () => ((SlowLoadingDialogOverlay)overlay).LoadEvent.Set());

            AddUntilStep("wait for load", () => overlay.IsLoaded);

            AddAssert("dialog displayed", () => overlay.CurrentDialog == dialog);
        }

        public class SlowLoadingDialogOverlay : DialogOverlay
        {
            public ManualResetEventSlim LoadEvent = new ManualResetEventSlim();

            [BackgroundDependencyLoader]
            private void load()
            {
                LoadEvent.Wait(10000);
            }
        }

        [Test]
        public void TestDismissBeforePush()
        {
            AddStep("create dialog overlay", () => Child = overlay = new DialogOverlay());

            TestPopupDialog testDialog = null;
            AddStep("dismissed dialog push", () =>
            {
                overlay.Push(testDialog = new TestPopupDialog
                {
                    State = { Value = Visibility.Hidden }
                });
            });

            AddAssert("no dialog pushed", () => overlay.CurrentDialog == null);
            AddAssert("dialog is not part of hierarchy", () => testDialog.Parent == null);
        }

        [Test]
        public void TestDismissBeforePushViaButtonPress()
        {
            AddStep("create dialog overlay", () => Child = overlay = new DialogOverlay());

            TestPopupDialog testDialog = null;
            AddStep("dismissed dialog push", () =>
            {
                overlay.Push(testDialog = new TestPopupDialog
                {
                    Buttons = new PopupDialogButton[]
                    {
                        new PopupDialogOkButton { Text = @"OK" },
                    },
                });

                testDialog.PerformOkAction();
            });

            AddAssert("no dialog pushed", () => overlay.CurrentDialog == null);
            AddAssert("dialog is not part of hierarchy", () => testDialog.Parent == null);
        }

        private class TestPopupDialog : PopupDialog
        {
        }
    }
}<|MERGE_RESOLUTION|>--- conflicted
+++ resolved
@@ -2,10 +2,7 @@
 // See the LICENCE file in the repository root for full licence text.
 
 using System;
-<<<<<<< HEAD
-=======
 using System.Threading;
->>>>>>> 642e0062
 using NUnit.Framework;
 using osu.Framework.Allocation;
 using osu.Framework.Graphics.Containers;
