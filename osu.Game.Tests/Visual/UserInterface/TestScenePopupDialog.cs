﻿// Copyright (c) ppy Pty Ltd <contact@ppy.sh>. Licensed under the MIT Licence.
// See the LICENCE file in the repository root for full licence text.

using NUnit.Framework;
using osu.Framework.Graphics;
using osu.Framework.Graphics.Containers;
using osu.Framework.Graphics.Sprites;
using osu.Framework.Testing;
using osu.Game.Overlays.Dialog;
using osuTK;
using osuTK.Input;

namespace osu.Game.Tests.Visual.UserInterface
{
    public class TestScenePopupDialog : OsuManualInputManagerTestScene
    {
        private TestPopupDialog dialog;

        [SetUpSteps]
        public void SetUpSteps()
        {
            AddStep("new popup", () =>
            {
                Add(dialog = new TestPopupDialog
                {
                    RelativeSizeAxes = Axes.Both,
<<<<<<< HEAD
                    State = { Value = Visibility.Visible },
                }));
=======
                    State = { Value = Framework.Graphics.Containers.Visibility.Visible },
                });
            });
        }

        [Test]
        public void TestDangerousButton([Values(false, true)] bool atEdge)
        {
            if (atEdge)
            {
                AddStep("move mouse to button edge", () =>
                {
                    var dangerousButtonQuad = dialog.DangerousButton.ScreenSpaceDrawQuad;
                    InputManager.MoveMouseTo(new Vector2(dangerousButtonQuad.TopLeft.X + 5, dangerousButtonQuad.Centre.Y));
                });
            }
            else
                AddStep("move mouse to button", () => InputManager.MoveMouseTo(dialog.DangerousButton));

            AddStep("click button", () => InputManager.Click(MouseButton.Left));
            AddAssert("action not invoked", () => !dialog.DangerousButtonInvoked);

            AddStep("hold button", () => InputManager.PressButton(MouseButton.Left));
            AddUntilStep("action invoked", () => dialog.DangerousButtonInvoked);
            AddStep("release button", () => InputManager.ReleaseButton(MouseButton.Left));
>>>>>>> ed894d64
        }

        private class TestPopupDialog : PopupDialog
        {
            public PopupDialogDangerousButton DangerousButton { get; }

            public bool DangerousButtonInvoked;

            public TestPopupDialog()
            {
                Icon = FontAwesome.Solid.AssistiveListeningSystems;

                HeaderText = @"This is a test popup";
                BodyText = "I can say lots of stuff and even wrap my words!";

                Buttons = new PopupDialogButton[]
                {
                    new PopupDialogCancelButton
                    {
                        Text = @"Yes. That you can.",
                    },
                    new PopupDialogOkButton
                    {
                        Text = @"You're a fake!",
                    },
                    DangerousButton = new PopupDialogDangerousButton
                    {
                        Text = @"Careful with this one..",
                        Action = () => DangerousButtonInvoked = true,
                    },
                };
            }
        }
    }
}<|MERGE_RESOLUTION|>--- conflicted
+++ resolved
@@ -24,10 +24,6 @@
                 Add(dialog = new TestPopupDialog
                 {
                     RelativeSizeAxes = Axes.Both,
-<<<<<<< HEAD
-                    State = { Value = Visibility.Visible },
-                }));
-=======
                     State = { Value = Framework.Graphics.Containers.Visibility.Visible },
                 });
             });
@@ -53,7 +49,6 @@
             AddStep("hold button", () => InputManager.PressButton(MouseButton.Left));
             AddUntilStep("action invoked", () => dialog.DangerousButtonInvoked);
             AddStep("release button", () => InputManager.ReleaseButton(MouseButton.Left));
->>>>>>> ed894d64
         }
 
         private class TestPopupDialog : PopupDialog
