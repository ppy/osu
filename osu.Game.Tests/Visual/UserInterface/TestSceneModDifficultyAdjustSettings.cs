--- conflicted
+++ resolved
@@ -260,13 +260,8 @@
         private void setSliderValue(string name, float value)
         {
             AddStep($"Set {name} slider to {value}", () =>
-<<<<<<< HEAD
-                this.ChildrenOfType<DifficultyAdjustSettingsControl>().First(c => c.LabelText.ToString() == name)
-                    .ChildrenOfType<OsuSliderBar<float>>().First().Current.Value = value);
-=======
-                this.ChildrenOfType<DifficultyAdjustSettingsControl>().First(c => c.LabelText == name)
+                this.ChildrenOfType<DifficultyAdjustSettingsControl>().First(c => c.LabelText.ToString() == name)
                     .ChildrenOfType<RoundedSliderBar<float>>().First().Current.Value = value);
->>>>>>> 2873905c
         }
 
         private void checkBindableAtValue(string name, float? expectedValue)
@@ -279,13 +274,8 @@
         private void checkSliderAtValue(string name, float expectedValue)
         {
             AddAssert($"Slider {name} at {expectedValue}", () =>
-<<<<<<< HEAD
-                this.ChildrenOfType<DifficultyAdjustSettingsControl>().First(c => c.LabelText.ToString() == name)
-                    .ChildrenOfType<OsuSliderBar<float>>().First().Current.Value == expectedValue);
-=======
-                this.ChildrenOfType<DifficultyAdjustSettingsControl>().First(c => c.LabelText == name)
+                this.ChildrenOfType<DifficultyAdjustSettingsControl>().First(c => c.LabelText.ToString() == name)
                     .ChildrenOfType<RoundedSliderBar<float>>().First().Current.Value == expectedValue);
->>>>>>> 2873905c
         }
 
         private void setBeatmapWithDifficultyParameters(float value)
