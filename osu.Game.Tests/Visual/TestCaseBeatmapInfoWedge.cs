<<<<<<< HEAD
﻿// Copyright (c) 2007-2018 ppy Pty Ltd <contact@ppy.sh>.
// Licensed under the MIT Licence - https://raw.githubusercontent.com/ppy/osu/master/LICENCE

using System.Collections.Generic;
using System.Linq;
using NUnit.Framework;
using OpenTK;
using osu.Framework.Allocation;
using osu.Framework.Configuration;
using osu.Framework.Graphics;
using osu.Framework.Graphics.Containers;
using osu.Game.Beatmaps;
using osu.Game.Graphics.Sprites;
using osu.Game.Rulesets;
using osu.Game.Rulesets.Objects;
using osu.Game.Rulesets.Osu;
using osu.Game.Rulesets.Taiko;
using osu.Game.Rulesets.Catch;
using osu.Game.Rulesets.Mania;
using osu.Game.Screens.Select;
using osu.Game.Tests.Beatmaps;

namespace osu.Game.Tests.Visual
{
    [TestFixture]
    public class TestCaseBeatmapInfoWedge : OsuTestCase
    {
        private RulesetStore rulesets;
        private TestBeatmapInfoWedge infoWedge;
        private readonly List<Beatmap> beatmaps = new List<Beatmap>();
        private readonly Bindable<WorkingBeatmap> beatmap = new Bindable<WorkingBeatmap>();

        [BackgroundDependencyLoader]
        private void load(OsuGameBase game, RulesetStore rulesets)
        {
            this.rulesets = rulesets;

            beatmap.BindTo(game.Beatmap);
        }

        protected override void LoadComplete()
        {
            base.LoadComplete();

            Add(infoWedge = new TestBeatmapInfoWedge
            {
                Size = new Vector2(0.5f, 245),
                RelativeSizeAxes = Axes.X,
                Margin = new MarginPadding { Top = 20 }
            });

            AddStep("show", () =>
            {
                infoWedge.State = Visibility.Visible;
                infoWedge.UpdateBeatmap(beatmap);
            });

            AddWaitStep(3);

            AddStep("hide", () => { infoWedge.State = Visibility.Hidden; });

            AddWaitStep(3);

            AddStep("show", () => { infoWedge.State = Visibility.Visible; });

            foreach (var rulesetInfo in rulesets.AvailableRulesets)
            {
                var ruleset = rulesetInfo.CreateInstance();
                beatmaps.Add(createTestBeatmap(rulesetInfo));

                var name = rulesetInfo.ShortName;
                selectBeatmap(name);

                switch (ruleset)
                {
                    case OsuRuleset osu:
                        testOsuBeatmap(osu);
                        testInfoLabels(6);
                        break;
                    case TaikoRuleset taiko:
                        testTaikoBeatmap(taiko);
                        testInfoLabels(6);
                        break;
                    case CatchRuleset fruits:
                        testCatchBeatmap(fruits);
                        testInfoLabels(6);
                        break;
                    case ManiaRuleset mania:
                        testManiaBeatmap(mania);
                        testInfoLabels(5);
                        break;
                }
            }

            testNullBeatmap();
        }

        private void testOsuBeatmap(OsuRuleset ruleset)
        {
            AddAssert("check version", () => infoWedge.Info.VersionLabel.Text == $"{ruleset.ShortName}Version");
            AddAssert("check title", () => infoWedge.Info.TitleLabel.Text == $"{ruleset.ShortName}Source — {ruleset.ShortName}Title");
            AddAssert("check artist", () => infoWedge.Info.ArtistLabel.Text == $"{ruleset.ShortName}Artist");
            AddAssert("check author", () => infoWedge.Info.MapperContainer.Children.OfType<OsuSpriteText>().Any(s => s.Text == $"{ruleset.ShortName}Author"));
        }

        private void testTaikoBeatmap(TaikoRuleset ruleset)
        {
            AddAssert("check version", () => infoWedge.Info.VersionLabel.Text == $"{ruleset.ShortName}Version");
            AddAssert("check title", () => infoWedge.Info.TitleLabel.Text == $"{ruleset.ShortName}Source — {ruleset.ShortName}Title");
            AddAssert("check artist", () => infoWedge.Info.ArtistLabel.Text == $"{ruleset.ShortName}Artist");
            AddAssert("check author", () => infoWedge.Info.MapperContainer.Children.OfType<OsuSpriteText>().Any(s => s.Text == $"{ruleset.ShortName}Author"));
        }

        private void testCatchBeatmap(CatchRuleset ruleset)
        {
            AddAssert("check version", () => infoWedge.Info.VersionLabel.Text == $"{ruleset.ShortName}Version");
            AddAssert("check title", () => infoWedge.Info.TitleLabel.Text == $"{ruleset.ShortName}Source — {ruleset.ShortName}Title");
            AddAssert("check artist", () => infoWedge.Info.ArtistLabel.Text == $"{ruleset.ShortName}Artist");
            AddAssert("check author", () => infoWedge.Info.MapperContainer.Children.OfType<OsuSpriteText>().Any(s => s.Text == $"{ruleset.ShortName}Author"));
        }

        private void testManiaBeatmap(ManiaRuleset ruleset)
        {
            AddAssert("check version", () => infoWedge.Info.VersionLabel.Text == $"{ruleset.ShortName}Version");
            AddAssert("check title", () => infoWedge.Info.TitleLabel.Text == $"{ruleset.ShortName}Source — {ruleset.ShortName}Title");
            AddAssert("check artist", () => infoWedge.Info.ArtistLabel.Text == $"{ruleset.ShortName}Artist");
            AddAssert("check author", () => infoWedge.Info.MapperContainer.Children.OfType<OsuSpriteText>().Any(s => s.Text == $"{ruleset.ShortName}Author"));
        }

        private void testInfoLabels(int expectedCount)
        {
            AddAssert("check infolabels exists", () => infoWedge.Info.InfoLabelContainer.Children.Any());
            AddAssert("check infolabels count", () => infoWedge.Info.InfoLabelContainer.Children.Count == expectedCount);
        }

        private void testNullBeatmap()
        {
            selectNullBeatmap();
            AddAssert("check empty version", () => string.IsNullOrEmpty(infoWedge.Info.VersionLabel.Text));
            AddAssert("check default title", () => infoWedge.Info.TitleLabel.Text == beatmap.Default.BeatmapInfo.Metadata.Title);
            AddAssert("check default artist", () => infoWedge.Info.ArtistLabel.Text == beatmap.Default.BeatmapInfo.Metadata.Artist);
            AddAssert("check empty author", () => !infoWedge.Info.MapperContainer.Children.Any());
            AddAssert("check no infolabels", () => !infoWedge.Info.InfoLabelContainer.Children.Any());
        }

        private void selectBeatmap(string name)
        {
            var infoBefore = infoWedge.Info;

            AddStep($"select {name} beatmap", () =>
            {
                beatmap.Value = new TestWorkingBeatmap(beatmaps.First(b => b.BeatmapInfo.Ruleset.ShortName == name));
                infoWedge.UpdateBeatmap(beatmap);
            });

            AddUntilStep(() => infoWedge.Info != infoBefore, "wait for async load");
        }

        private void selectNullBeatmap()
        {
            AddStep("select null beatmap", () =>
            {
                beatmap.Value = beatmap.Default;
                infoWedge.UpdateBeatmap(beatmap);
            });
        }

        private Beatmap createTestBeatmap(RulesetInfo ruleset)
        {
            List<HitObject> objects = new List<HitObject>();
            for (double i = 0; i < 50000; i += 1000)
                objects.Add(new HitObject { StartTime = i });

            return new Beatmap
            {
                BeatmapInfo = new BeatmapInfo
                {
                    Metadata = new BeatmapMetadata
                    {
                        AuthorString = $"{ruleset.ShortName}Author",
                        Artist = $"{ruleset.ShortName}Artist",
                        Source = $"{ruleset.ShortName}Source",
                        Title = $"{ruleset.ShortName}Title"
                    },
                    Ruleset = ruleset,
                    StarDifficulty = 6,
                    Version = $"{ruleset.ShortName}Version"
                },
                HitObjects = objects
            };
        }

        private class TestBeatmapInfoWedge : BeatmapInfoWedge
        {
            public new BufferedWedgeInfo Info => base.Info;
        }
    }
}
=======
﻿// Copyright (c) 2007-2018 ppy Pty Ltd <contact@ppy.sh>.
// Licensed under the MIT Licence - https://raw.githubusercontent.com/ppy/osu/master/LICENCE

using System.Collections.Generic;
using System.Linq;
using NUnit.Framework;
using OpenTK;
using osu.Framework.Allocation;
using osu.Framework.Configuration;
using osu.Framework.Graphics;
using osu.Framework.Graphics.Containers;
using osu.Game.Beatmaps;
using osu.Game.Graphics.Sprites;
using osu.Game.Rulesets;
using osu.Game.Rulesets.Objects;
using osu.Game.Rulesets.Osu;
using osu.Game.Screens.Select;
using osu.Game.Tests.Beatmaps;

namespace osu.Game.Tests.Visual
{
    [TestFixture]
    public class TestCaseBeatmapInfoWedge : OsuTestCase
    {
        private RulesetStore rulesets;
        private TestBeatmapInfoWedge infoWedge;
        private readonly List<Beatmap> beatmaps = new List<Beatmap>();
        private readonly Bindable<WorkingBeatmap> beatmap = new Bindable<WorkingBeatmap>();

        [BackgroundDependencyLoader]
        private void load(OsuGameBase game, RulesetStore rulesets)
        {
            this.rulesets = rulesets;

            beatmap.BindTo(game.Beatmap);
        }

        protected override void LoadComplete()
        {
            base.LoadComplete();

            Add(infoWedge = new TestBeatmapInfoWedge
            {
                Size = new Vector2(0.5f, 245),
                RelativeSizeAxes = Axes.X,
                Margin = new MarginPadding { Top = 20 }
            });

            AddStep("show", () =>
            {
                infoWedge.State = Visibility.Visible;
                infoWedge.UpdateBeatmap(beatmap);
            });

            AddWaitStep(3);

            AddStep("hide", () => { infoWedge.State = Visibility.Hidden; });

            AddWaitStep(3);

            AddStep("show", () => { infoWedge.State = Visibility.Visible; });

            foreach (var rulesetInfo in rulesets.AvailableRulesets)
            {
                var ruleset = rulesetInfo.CreateInstance();
                beatmaps.Add(createTestBeatmap(rulesetInfo));

                var name = rulesetInfo.ShortName;
                selectBeatmap(name);

                // TODO: adjust cases once more info is shown for other gamemodes
                switch (ruleset)
                {
                    case OsuRuleset osu:
                        testOsuBeatmap(osu);
                        testInfoLabels(5);
                        break;
                    default:
                        testInfoLabels(2);
                        break;
                }
            }

            testNullBeatmap();
        }

        private void testOsuBeatmap(OsuRuleset ruleset)
        {
            AddAssert("check version", () => infoWedge.Info.VersionLabel.Text == $"{ruleset.ShortName}Version");
            AddAssert("check title", () => infoWedge.Info.TitleLabel.Text == $"{ruleset.ShortName}Source — {ruleset.ShortName}Title");
            AddAssert("check artist", () => infoWedge.Info.ArtistLabel.Text == $"{ruleset.ShortName}Artist");
            AddAssert("check author", () => infoWedge.Info.MapperContainer.Children.OfType<OsuSpriteText>().Any(s => s.Text == $"{ruleset.ShortName}Author"));
        }

        private void testInfoLabels(int expectedCount)
        {
            AddAssert("check infolabels exists", () => infoWedge.Info.InfoLabelContainer.Children.Any());
            AddAssert("check infolabels count", () => infoWedge.Info.InfoLabelContainer.Children.Count == expectedCount);
        }

        private void testNullBeatmap()
        {
            selectNullBeatmap();
            AddAssert("check empty version", () => string.IsNullOrEmpty(infoWedge.Info.VersionLabel.Text));
            AddAssert("check default title", () => infoWedge.Info.TitleLabel.Text == beatmap.Default.BeatmapInfo.Metadata.Title);
            AddAssert("check default artist", () => infoWedge.Info.ArtistLabel.Text == beatmap.Default.BeatmapInfo.Metadata.Artist);
            AddAssert("check empty author", () => !infoWedge.Info.MapperContainer.Children.Any());
            AddAssert("check no infolabels", () => !infoWedge.Info.InfoLabelContainer.Children.Any());
        }

        private void selectBeatmap(string name)
        {
            var infoBefore = infoWedge.Info;

            AddStep($"select {name} beatmap", () =>
            {
                beatmap.Value = new TestWorkingBeatmap(beatmaps.First(b => b.BeatmapInfo.Ruleset.ShortName == name));
                infoWedge.UpdateBeatmap(beatmap);
            });

            AddUntilStep(() => infoWedge.Info != infoBefore, "wait for async load");
        }

        private void selectNullBeatmap()
        {
            AddStep("select null beatmap", () =>
            {
                beatmap.Value = beatmap.Default;
                infoWedge.UpdateBeatmap(beatmap);
            });
        }

        private Beatmap createTestBeatmap(RulesetInfo ruleset)
        {
            List<HitObject> objects = new List<HitObject>();
            for (double i = 0; i < 50000; i += 1000)
                objects.Add(new HitObject { StartTime = i });

            return new Beatmap
            {
                BeatmapInfo = new BeatmapInfo
                {
                    Metadata = new BeatmapMetadata
                    {
                        AuthorString = $"{ruleset.ShortName}Author",
                        Artist = $"{ruleset.ShortName}Artist",
                        Source = $"{ruleset.ShortName}Source",
                        Title = $"{ruleset.ShortName}Title"
                    },
                    Ruleset = ruleset,
                    StarDifficulty = 6,
                    Version = $"{ruleset.ShortName}Version"
                },
                HitObjects = objects
            };
        }

        private class TestBeatmapInfoWedge : BeatmapInfoWedge
        {
            public new BufferedWedgeInfo Info => base.Info;
        }
    }
}
>>>>>>> 69a91c61
<|MERGE_RESOLUTION|>--- conflicted
+++ resolved
@@ -1,4 +1,3 @@
-<<<<<<< HEAD
 ﻿// Copyright (c) 2007-2018 ppy Pty Ltd <contact@ppy.sh>.
 // Licensed under the MIT Licence - https://raw.githubusercontent.com/ppy/osu/master/LICENCE
 
@@ -196,169 +195,4 @@
             public new BufferedWedgeInfo Info => base.Info;
         }
     }
-}
-=======
-﻿// Copyright (c) 2007-2018 ppy Pty Ltd <contact@ppy.sh>.
-// Licensed under the MIT Licence - https://raw.githubusercontent.com/ppy/osu/master/LICENCE
-
-using System.Collections.Generic;
-using System.Linq;
-using NUnit.Framework;
-using OpenTK;
-using osu.Framework.Allocation;
-using osu.Framework.Configuration;
-using osu.Framework.Graphics;
-using osu.Framework.Graphics.Containers;
-using osu.Game.Beatmaps;
-using osu.Game.Graphics.Sprites;
-using osu.Game.Rulesets;
-using osu.Game.Rulesets.Objects;
-using osu.Game.Rulesets.Osu;
-using osu.Game.Screens.Select;
-using osu.Game.Tests.Beatmaps;
-
-namespace osu.Game.Tests.Visual
-{
-    [TestFixture]
-    public class TestCaseBeatmapInfoWedge : OsuTestCase
-    {
-        private RulesetStore rulesets;
-        private TestBeatmapInfoWedge infoWedge;
-        private readonly List<Beatmap> beatmaps = new List<Beatmap>();
-        private readonly Bindable<WorkingBeatmap> beatmap = new Bindable<WorkingBeatmap>();
-
-        [BackgroundDependencyLoader]
-        private void load(OsuGameBase game, RulesetStore rulesets)
-        {
-            this.rulesets = rulesets;
-
-            beatmap.BindTo(game.Beatmap);
-        }
-
-        protected override void LoadComplete()
-        {
-            base.LoadComplete();
-
-            Add(infoWedge = new TestBeatmapInfoWedge
-            {
-                Size = new Vector2(0.5f, 245),
-                RelativeSizeAxes = Axes.X,
-                Margin = new MarginPadding { Top = 20 }
-            });
-
-            AddStep("show", () =>
-            {
-                infoWedge.State = Visibility.Visible;
-                infoWedge.UpdateBeatmap(beatmap);
-            });
-
-            AddWaitStep(3);
-
-            AddStep("hide", () => { infoWedge.State = Visibility.Hidden; });
-
-            AddWaitStep(3);
-
-            AddStep("show", () => { infoWedge.State = Visibility.Visible; });
-
-            foreach (var rulesetInfo in rulesets.AvailableRulesets)
-            {
-                var ruleset = rulesetInfo.CreateInstance();
-                beatmaps.Add(createTestBeatmap(rulesetInfo));
-
-                var name = rulesetInfo.ShortName;
-                selectBeatmap(name);
-
-                // TODO: adjust cases once more info is shown for other gamemodes
-                switch (ruleset)
-                {
-                    case OsuRuleset osu:
-                        testOsuBeatmap(osu);
-                        testInfoLabels(5);
-                        break;
-                    default:
-                        testInfoLabels(2);
-                        break;
-                }
-            }
-
-            testNullBeatmap();
-        }
-
-        private void testOsuBeatmap(OsuRuleset ruleset)
-        {
-            AddAssert("check version", () => infoWedge.Info.VersionLabel.Text == $"{ruleset.ShortName}Version");
-            AddAssert("check title", () => infoWedge.Info.TitleLabel.Text == $"{ruleset.ShortName}Source — {ruleset.ShortName}Title");
-            AddAssert("check artist", () => infoWedge.Info.ArtistLabel.Text == $"{ruleset.ShortName}Artist");
-            AddAssert("check author", () => infoWedge.Info.MapperContainer.Children.OfType<OsuSpriteText>().Any(s => s.Text == $"{ruleset.ShortName}Author"));
-        }
-
-        private void testInfoLabels(int expectedCount)
-        {
-            AddAssert("check infolabels exists", () => infoWedge.Info.InfoLabelContainer.Children.Any());
-            AddAssert("check infolabels count", () => infoWedge.Info.InfoLabelContainer.Children.Count == expectedCount);
-        }
-
-        private void testNullBeatmap()
-        {
-            selectNullBeatmap();
-            AddAssert("check empty version", () => string.IsNullOrEmpty(infoWedge.Info.VersionLabel.Text));
-            AddAssert("check default title", () => infoWedge.Info.TitleLabel.Text == beatmap.Default.BeatmapInfo.Metadata.Title);
-            AddAssert("check default artist", () => infoWedge.Info.ArtistLabel.Text == beatmap.Default.BeatmapInfo.Metadata.Artist);
-            AddAssert("check empty author", () => !infoWedge.Info.MapperContainer.Children.Any());
-            AddAssert("check no infolabels", () => !infoWedge.Info.InfoLabelContainer.Children.Any());
-        }
-
-        private void selectBeatmap(string name)
-        {
-            var infoBefore = infoWedge.Info;
-
-            AddStep($"select {name} beatmap", () =>
-            {
-                beatmap.Value = new TestWorkingBeatmap(beatmaps.First(b => b.BeatmapInfo.Ruleset.ShortName == name));
-                infoWedge.UpdateBeatmap(beatmap);
-            });
-
-            AddUntilStep(() => infoWedge.Info != infoBefore, "wait for async load");
-        }
-
-        private void selectNullBeatmap()
-        {
-            AddStep("select null beatmap", () =>
-            {
-                beatmap.Value = beatmap.Default;
-                infoWedge.UpdateBeatmap(beatmap);
-            });
-        }
-
-        private Beatmap createTestBeatmap(RulesetInfo ruleset)
-        {
-            List<HitObject> objects = new List<HitObject>();
-            for (double i = 0; i < 50000; i += 1000)
-                objects.Add(new HitObject { StartTime = i });
-
-            return new Beatmap
-            {
-                BeatmapInfo = new BeatmapInfo
-                {
-                    Metadata = new BeatmapMetadata
-                    {
-                        AuthorString = $"{ruleset.ShortName}Author",
-                        Artist = $"{ruleset.ShortName}Artist",
-                        Source = $"{ruleset.ShortName}Source",
-                        Title = $"{ruleset.ShortName}Title"
-                    },
-                    Ruleset = ruleset,
-                    StarDifficulty = 6,
-                    Version = $"{ruleset.ShortName}Version"
-                },
-                HitObjects = objects
-            };
-        }
-
-        private class TestBeatmapInfoWedge : BeatmapInfoWedge
-        {
-            public new BufferedWedgeInfo Info => base.Info;
-        }
-    }
-}
->>>>>>> 69a91c61
+}