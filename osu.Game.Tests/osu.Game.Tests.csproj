--- conflicted
+++ resolved
@@ -1,93 +1,89 @@
-﻿<?xml version="1.0" encoding="utf-8"?>
-<Project DefaultTargets="Build" ToolsVersion="4.0" xmlns="http://schemas.microsoft.com/developer/msbuild/2003">
-  <PropertyGroup>
-    <Configuration Condition=" '$(Configuration)' == '' ">Debug</Configuration>
-    <Platform Condition=" '$(Platform)' == '' ">AnyCPU</Platform>
-    <ProjectGuid>{54377672-20B1-40AF-8087-5CF73BF3953A}</ProjectGuid>
-    <OutputType>Library</OutputType>
-    <RootNamespace>osu.Game.Tests</RootNamespace>
-    <AssemblyName>osu.Game.Tests</AssemblyName>
-    <TargetFrameworkVersion>v4.5</TargetFrameworkVersion>
-  </PropertyGroup>
-  <PropertyGroup Condition=" '$(Configuration)|$(Platform)' == 'Debug|AnyCPU' ">
-    <DebugSymbols>true</DebugSymbols>
-    <DebugType>full</DebugType>
-    <Optimize>false</Optimize>
-    <OutputPath>bin\Debug</OutputPath>
-    <DefineConstants>DEBUG;</DefineConstants>
-    <ErrorReport>prompt</ErrorReport>
-    <WarningLevel>4</WarningLevel>
-    <ConsolePause>false</ConsolePause>
-  </PropertyGroup>
-  <PropertyGroup Condition=" '$(Configuration)|$(Platform)' == 'Release|AnyCPU' ">
-    <Optimize>true</Optimize>
-    <OutputPath>bin\Release</OutputPath>
-    <ErrorReport>prompt</ErrorReport>
-    <WarningLevel>4</WarningLevel>
-    <ConsolePause>false</ConsolePause>
-  </PropertyGroup>
-  <ItemGroup>
-    <Reference Include="nunit.framework, Version=3.5.0.0, Culture=neutral, PublicKeyToken=2638cd05610744eb, processorArchitecture=MSIL">
-      <HintPath>$(SolutionDir)\packages\NUnit.3.5.0\lib\net45\nunit.framework.dll</HintPath>
-      <Private>True</Private>
-    </Reference>
-    <Reference Include="System" />
-    <Reference Include="nunit.framework">
-      <HintPath>$(SolutionDir)\packages\NUnit.2.6.4\lib\nunit.framework.dll</HintPath>
-    </Reference>
-    <Reference Include="OpenTK, Version=2.0.0.0, Culture=neutral, PublicKeyToken=bad199fe84eb3df4, processorArchitecture=MSIL">
-<<<<<<< HEAD
-      <HintPath>$(SolutionDir)\packages\ppy.OpenTK.2.0.50727.1337\lib\net20\OpenTK.dll</HintPath>
-=======
-      <HintPath>..\packages\ppy.OpenTK.2.0.50727.1339\lib\net45\OpenTK.dll</HintPath>
->>>>>>> 9f8fb21a
-      <Private>True</Private>
-    </Reference>
-    <Reference Include="System" />
-    <Reference Include="System.Drawing" />
-    <Reference Include="System.Xml" />
-    <Reference Include="SQLite.Net">
-      <HintPath>$(SolutionDir)\packages\SQLite.Net.Core-PCL.3.1.1\lib\portable-win8+net45+wp8+wpa81+MonoAndroid1+MonoTouch1\SQLite.Net.dll</HintPath>
-    </Reference>
-    <Reference Include="SQLite.Net.Platform.Win32">
-      <HintPath>$(SolutionDir)\packages\SQLite.Net-PCL.3.1.1\lib\net4\SQLite.Net.Platform.Win32.dll</HintPath>
-    </Reference>
-    <Reference Include="SQLite.Net.Platform.Generic">
-      <HintPath>$(SolutionDir)\packages\SQLite.Net-PCL.3.1.1\lib\net40\SQLite.Net.Platform.Generic.dll</HintPath>
-    </Reference>
-  </ItemGroup>
-  <ItemGroup>
-    <None Include="app.config" />
-    <None Include="packages.config" />
-    <None Include="OpenTK.dll.config" />
-  </ItemGroup>
-  <ItemGroup>
-    <ProjectReference Include="..\osu-framework\osu.Framework.Desktop\osu.Framework.Desktop.csproj">
-      <Project>{65DC628F-A640-4111-AB35-3A5652BC1E17}</Project>
-      <Name>osu.Framework.Desktop</Name>
-    </ProjectReference>
-    <ProjectReference Include="..\osu-framework\osu.Framework\osu.Framework.csproj">
-      <Project>{c76bf5b3-985e-4d39-95fe-97c9c879b83a}</Project>
-      <Name>osu.Framework</Name>
-    </ProjectReference>
-    <ProjectReference Include="..\osu.Game\osu.Game.csproj">
-      <Project>{0D3FBF8A-7464-4CF7-8C90-3E7886DF2D4D}</Project>
-      <Name>osu.Game</Name>
-    </ProjectReference>
-    <ProjectReference Include="..\osu-resources\osu.Game.Resources\osu.Game.Resources.csproj">
-      <Project>{D9A367C9-4C1A-489F-9B05-A0CEA2B53B58}</Project>
-      <Name>osu.Game.Resources</Name>
-    </ProjectReference>
-  </ItemGroup>
-  <ItemGroup />
-  <ItemGroup>
-    <Compile Include="Beatmaps\IO\OszArchiveReaderTest.cs" />
-    <Compile Include="Beatmaps\IO\ImportBeatmapTest.cs" />
-    <Compile Include="Resources\Resource.cs" />
-    <Compile Include="Beatmaps\Formats\OsuLegacyDecoderTest.cs" />
-  </ItemGroup>
-  <ItemGroup>
-    <EmbeddedResource Include="Resources\Soleily - Renatus %28Gamu%29 [Insane].osu" />
-  </ItemGroup>
-  <Import Project="$(MSBuildBinPath)\Microsoft.CSharp.targets" />
-</Project>
+﻿<?xml version="1.0" encoding="utf-8"?>
+<Project DefaultTargets="Build" ToolsVersion="4.0" xmlns="http://schemas.microsoft.com/developer/msbuild/2003">
+  <PropertyGroup>
+    <Configuration Condition=" '$(Configuration)' == '' ">Debug</Configuration>
+    <Platform Condition=" '$(Platform)' == '' ">AnyCPU</Platform>
+    <ProjectGuid>{54377672-20B1-40AF-8087-5CF73BF3953A}</ProjectGuid>
+    <OutputType>Library</OutputType>
+    <RootNamespace>osu.Game.Tests</RootNamespace>
+    <AssemblyName>osu.Game.Tests</AssemblyName>
+    <TargetFrameworkVersion>v4.5</TargetFrameworkVersion>
+  </PropertyGroup>
+  <PropertyGroup Condition=" '$(Configuration)|$(Platform)' == 'Debug|AnyCPU' ">
+    <DebugSymbols>true</DebugSymbols>
+    <DebugType>full</DebugType>
+    <Optimize>false</Optimize>
+    <OutputPath>bin\Debug</OutputPath>
+    <DefineConstants>DEBUG;</DefineConstants>
+    <ErrorReport>prompt</ErrorReport>
+    <WarningLevel>4</WarningLevel>
+    <ConsolePause>false</ConsolePause>
+  </PropertyGroup>
+  <PropertyGroup Condition=" '$(Configuration)|$(Platform)' == 'Release|AnyCPU' ">
+    <Optimize>true</Optimize>
+    <OutputPath>bin\Release</OutputPath>
+    <ErrorReport>prompt</ErrorReport>
+    <WarningLevel>4</WarningLevel>
+    <ConsolePause>false</ConsolePause>
+  </PropertyGroup>
+  <ItemGroup>
+    <Reference Include="nunit.framework, Version=3.5.0.0, Culture=neutral, PublicKeyToken=2638cd05610744eb, processorArchitecture=MSIL">
+      <HintPath>$(SolutionDir)\packages\NUnit.3.5.0\lib\net45\nunit.framework.dll</HintPath>
+      <Private>True</Private>
+    </Reference>
+    <Reference Include="System" />
+    <Reference Include="nunit.framework">
+      <HintPath>$(SolutionDir)\packages\NUnit.2.6.4\lib\nunit.framework.dll</HintPath>
+    </Reference>
+    <Reference Include="OpenTK, Version=2.0.0.0, Culture=neutral, PublicKeyToken=bad199fe84eb3df4, processorArchitecture=MSIL">
+      <HintPath>$(SolutionDir)\packages\ppy.OpenTK.2.0.50727.1339\lib\net45\OpenTK.dll</HintPath>
+      <Private>True</Private>
+    </Reference>
+    <Reference Include="System" />
+    <Reference Include="System.Drawing" />
+    <Reference Include="System.Xml" />
+    <Reference Include="SQLite.Net">
+      <HintPath>$(SolutionDir)\packages\SQLite.Net.Core-PCL.3.1.1\lib\portable-win8+net45+wp8+wpa81+MonoAndroid1+MonoTouch1\SQLite.Net.dll</HintPath>
+    </Reference>
+    <Reference Include="SQLite.Net.Platform.Win32">
+      <HintPath>$(SolutionDir)\packages\SQLite.Net-PCL.3.1.1\lib\net4\SQLite.Net.Platform.Win32.dll</HintPath>
+    </Reference>
+    <Reference Include="SQLite.Net.Platform.Generic">
+      <HintPath>$(SolutionDir)\packages\SQLite.Net-PCL.3.1.1\lib\net40\SQLite.Net.Platform.Generic.dll</HintPath>
+    </Reference>
+  </ItemGroup>
+  <ItemGroup>
+    <None Include="app.config" />
+    <None Include="packages.config" />
+    <None Include="OpenTK.dll.config" />
+  </ItemGroup>
+  <ItemGroup>
+    <ProjectReference Include="..\osu-framework\osu.Framework.Desktop\osu.Framework.Desktop.csproj">
+      <Project>{65DC628F-A640-4111-AB35-3A5652BC1E17}</Project>
+      <Name>osu.Framework.Desktop</Name>
+    </ProjectReference>
+    <ProjectReference Include="..\osu-framework\osu.Framework\osu.Framework.csproj">
+      <Project>{c76bf5b3-985e-4d39-95fe-97c9c879b83a}</Project>
+      <Name>osu.Framework</Name>
+    </ProjectReference>
+    <ProjectReference Include="..\osu.Game\osu.Game.csproj">
+      <Project>{0D3FBF8A-7464-4CF7-8C90-3E7886DF2D4D}</Project>
+      <Name>osu.Game</Name>
+    </ProjectReference>
+    <ProjectReference Include="..\osu-resources\osu.Game.Resources\osu.Game.Resources.csproj">
+      <Project>{D9A367C9-4C1A-489F-9B05-A0CEA2B53B58}</Project>
+      <Name>osu.Game.Resources</Name>
+    </ProjectReference>
+  </ItemGroup>
+  <ItemGroup />
+  <ItemGroup>
+    <Compile Include="Beatmaps\IO\OszArchiveReaderTest.cs" />
+    <Compile Include="Beatmaps\IO\ImportBeatmapTest.cs" />
+    <Compile Include="Resources\Resource.cs" />
+    <Compile Include="Beatmaps\Formats\OsuLegacyDecoderTest.cs" />
+  </ItemGroup>
+  <ItemGroup>
+    <EmbeddedResource Include="Resources\Soleily - Renatus %28Gamu%29 [Insane].osu" />
+  </ItemGroup>
+  <Import Project="$(MSBuildBinPath)\Microsoft.CSharp.targets" />
+</Project>