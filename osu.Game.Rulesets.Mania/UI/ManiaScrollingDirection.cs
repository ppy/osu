--- conflicted
+++ resolved
@@ -1,30 +1,18 @@
 ﻿// Copyright (c) ppy Pty Ltd <contact@ppy.sh>. Licensed under the MIT Licence.
 // See the LICENCE file in the repository root for full licence text.
 
-<<<<<<< HEAD
-#nullable disable
-
-using System.ComponentModel;
-=======
 using osu.Framework.Localisation;
 using osu.Game.Localisation;
->>>>>>> d38316bf
 using osu.Game.Rulesets.UI.Scrolling;
 
 namespace osu.Game.Rulesets.Mania.UI
 {
     public enum ManiaScrollingDirection
     {
-<<<<<<< HEAD
-        [Description("从下往上")]
-        Up = ScrollingDirection.Up,
-        [Description("从上往下")]
-=======
         [LocalisableDescription(typeof(RulesetSettingsStrings), nameof(RulesetSettingsStrings.ScrollingDirectionUp))]
         Up = ScrollingDirection.Up,
 
         [LocalisableDescription(typeof(RulesetSettingsStrings), nameof(RulesetSettingsStrings.ScrollingDirectionDown))]
->>>>>>> d38316bf
         Down = ScrollingDirection.Down
     }
 }