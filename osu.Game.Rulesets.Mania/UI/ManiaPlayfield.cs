﻿// Copyright (c) 2007-2018 ppy Pty Ltd <contact@ppy.sh>.
// Licensed under the MIT Licence - https://raw.githubusercontent.com/ppy/osu/master/LICENCE

using osu.Framework.Graphics;
using osu.Game.Rulesets.Mania.Objects;
using osu.Framework.Graphics.Containers;
using System;
using System.Collections.Generic;
using System.Linq;
using osu.Framework.Configuration;
using osu.Game.Rulesets.Mania.Beatmaps;
using osu.Game.Rulesets.Objects.Drawables;
using osu.Game.Rulesets.UI.Scrolling;

namespace osu.Game.Rulesets.Mania.UI
{
    public class ManiaPlayfield : ScrollingPlayfield
    {
        /// <summary>
        /// Whether this playfield should be inverted. This flips everything inside the playfield.
        /// </summary>
        public readonly Bindable<bool> Inverted = new Bindable<bool>(true);

        /// <summary>
        /// The style to use for the special column.
        /// </summary>
        public Bindable<SpecialColumnPosition> SpecialColumnPosition = new Bindable<SpecialColumnPosition>();

        public List<Column> Columns => stages.SelectMany(x => x.Columns).ToList();
        private readonly List<ManiaStage> stages = new List<ManiaStage>();

        public ManiaPlayfield(List<StageDefinition> stageDefinitions)
            : base(ScrollingDirection.Up)
        {
            if (stageDefinitions == null)
                throw new ArgumentNullException(nameof(stageDefinitions));

            if (stageDefinitions.Count <= 0)
                throw new ArgumentException("Can't have zero or fewer stages.");

            Inverted.Value = true;

            GridContainer playfieldGrid;
            InternalChild = playfieldGrid = new GridContainer
            {
                RelativeSizeAxes = Axes.Both,
                Content = new[] { new Drawable[stageDefinitions.Count] }
            };

            int firstColumnIndex = 0;
            for (int i = 0; i < stageDefinitions.Count; i++)
            {
                var newStage = new ManiaStage(i, firstColumnIndex, stageDefinitions[i]);
                newStage.SpecialColumn.BindTo(SpecialColumnPosition);
                newStage.VisibleTimeRange.BindTo(VisibleTimeRange);
                newStage.Inverted.BindTo(Inverted);

                playfieldGrid.Content[0][i] = newStage;

                stages.Add(newStage);
                AddNested(newStage);

                firstColumnIndex += newStage.Columns.Count;
            }
        }

<<<<<<< HEAD
        public override void Add(DrawableHitObject h) => getStageByColumn(((ManiaHitObject)h.HitObject).Column).Add(h);

        public void Add(BarLine barline) => stages.ForEach(s => s.Add(barline));
=======
        internal void OnJudgement(DrawableHitObject judgedObject, Judgement judgement)
        {
            judgements.Clear();
            judgements.Add(new DrawableManiaJudgement(judgement)
            {
                Anchor = Anchor.Centre,
                Origin = Anchor.Centre,
            });
        }
>>>>>>> 18cdd1ca

        private ManiaStage getStageByColumn(int column)
        {
            int sum = 0;
            foreach (var stage in stages)
            {
                sum = sum + stage.Columns.Count;
                if (sum > column)
                    return stage;
            }
<<<<<<< HEAD
=======
        }

        public override void Add(DrawableHitObject h)
        {
            h.OnJudgement += OnJudgement;
            Columns.ElementAt(((ManiaHitObject)h.HitObject).Column).Add(h);
        }
>>>>>>> 18cdd1ca

            return null;
        }
    }
}
<|MERGE_RESOLUTION|>--- conflicted
+++ resolved
@@ -1,106 +1,90 @@
-﻿// Copyright (c) 2007-2018 ppy Pty Ltd <contact@ppy.sh>.
-// Licensed under the MIT Licence - https://raw.githubusercontent.com/ppy/osu/master/LICENCE
-
-using osu.Framework.Graphics;
-using osu.Game.Rulesets.Mania.Objects;
-using osu.Framework.Graphics.Containers;
-using System;
-using System.Collections.Generic;
-using System.Linq;
-using osu.Framework.Configuration;
-using osu.Game.Rulesets.Mania.Beatmaps;
-using osu.Game.Rulesets.Objects.Drawables;
-using osu.Game.Rulesets.UI.Scrolling;
-
-namespace osu.Game.Rulesets.Mania.UI
-{
-    public class ManiaPlayfield : ScrollingPlayfield
-    {
-        /// <summary>
-        /// Whether this playfield should be inverted. This flips everything inside the playfield.
-        /// </summary>
-        public readonly Bindable<bool> Inverted = new Bindable<bool>(true);
-
-        /// <summary>
-        /// The style to use for the special column.
-        /// </summary>
-        public Bindable<SpecialColumnPosition> SpecialColumnPosition = new Bindable<SpecialColumnPosition>();
-
-        public List<Column> Columns => stages.SelectMany(x => x.Columns).ToList();
-        private readonly List<ManiaStage> stages = new List<ManiaStage>();
-
-        public ManiaPlayfield(List<StageDefinition> stageDefinitions)
-            : base(ScrollingDirection.Up)
-        {
-            if (stageDefinitions == null)
-                throw new ArgumentNullException(nameof(stageDefinitions));
-
-            if (stageDefinitions.Count <= 0)
-                throw new ArgumentException("Can't have zero or fewer stages.");
-
-            Inverted.Value = true;
-
-            GridContainer playfieldGrid;
-            InternalChild = playfieldGrid = new GridContainer
-            {
-                RelativeSizeAxes = Axes.Both,
-                Content = new[] { new Drawable[stageDefinitions.Count] }
-            };
-
-            int firstColumnIndex = 0;
-            for (int i = 0; i < stageDefinitions.Count; i++)
-            {
-                var newStage = new ManiaStage(i, firstColumnIndex, stageDefinitions[i]);
-                newStage.SpecialColumn.BindTo(SpecialColumnPosition);
-                newStage.VisibleTimeRange.BindTo(VisibleTimeRange);
-                newStage.Inverted.BindTo(Inverted);
-
-                playfieldGrid.Content[0][i] = newStage;
-
-                stages.Add(newStage);
-                AddNested(newStage);
-
-                firstColumnIndex += newStage.Columns.Count;
-            }
-        }
-
-<<<<<<< HEAD
-        public override void Add(DrawableHitObject h) => getStageByColumn(((ManiaHitObject)h.HitObject).Column).Add(h);
-
-        public void Add(BarLine barline) => stages.ForEach(s => s.Add(barline));
-=======
-        internal void OnJudgement(DrawableHitObject judgedObject, Judgement judgement)
-        {
-            judgements.Clear();
-            judgements.Add(new DrawableManiaJudgement(judgement)
-            {
-                Anchor = Anchor.Centre,
-                Origin = Anchor.Centre,
-            });
-        }
->>>>>>> 18cdd1ca
-
-        private ManiaStage getStageByColumn(int column)
-        {
-            int sum = 0;
-            foreach (var stage in stages)
-            {
-                sum = sum + stage.Columns.Count;
-                if (sum > column)
-                    return stage;
-            }
-<<<<<<< HEAD
-=======
-        }
-
-        public override void Add(DrawableHitObject h)
-        {
-            h.OnJudgement += OnJudgement;
-            Columns.ElementAt(((ManiaHitObject)h.HitObject).Column).Add(h);
-        }
->>>>>>> 18cdd1ca
-
-            return null;
-        }
-    }
-}
+﻿// Copyright (c) 2007-2018 ppy Pty Ltd <contact@ppy.sh>.
+// Licensed under the MIT Licence - https://raw.githubusercontent.com/ppy/osu/master/LICENCE
+
+using osu.Framework.Graphics;
+using osu.Game.Rulesets.Mania.Objects;
+using osu.Framework.Graphics.Containers;
+using System;
+using System.Collections.Generic;
+using System.Linq;
+using osu.Framework.Configuration;
+using osu.Game.Rulesets.Judgements;
+using osu.Game.Rulesets.Mania.Beatmaps;
+using osu.Game.Rulesets.Objects.Drawables;
+using osu.Game.Rulesets.UI.Scrolling;
+
+namespace osu.Game.Rulesets.Mania.UI
+{
+    public class ManiaPlayfield : ScrollingPlayfield
+    {
+        /// <summary>
+        /// Whether this playfield should be inverted. This flips everything inside the playfield.
+        /// </summary>
+        public readonly Bindable<bool> Inverted = new Bindable<bool>(true);
+
+        /// <summary>
+        /// The style to use for the special column.
+        /// </summary>
+        public Bindable<SpecialColumnPosition> SpecialColumnPosition = new Bindable<SpecialColumnPosition>();
+
+        public List<Column> Columns => stages.SelectMany(x => x.Columns).ToList();
+        private readonly List<ManiaStage> stages = new List<ManiaStage>();
+
+        public ManiaPlayfield(List<StageDefinition> stageDefinitions)
+            : base(ScrollingDirection.Up)
+        {
+            if (stageDefinitions == null)
+                throw new ArgumentNullException(nameof(stageDefinitions));
+
+            if (stageDefinitions.Count <= 0)
+                throw new ArgumentException("Can't have zero or fewer stages.");
+
+            Inverted.Value = true;
+
+            GridContainer playfieldGrid;
+            InternalChild = playfieldGrid = new GridContainer
+            {
+                RelativeSizeAxes = Axes.Both,
+                Content = new[] { new Drawable[stageDefinitions.Count] }
+            };
+
+            int firstColumnIndex = 0;
+            for (int i = 0; i < stageDefinitions.Count; i++)
+            {
+                var newStage = new ManiaStage(i, firstColumnIndex, stageDefinitions[i]);
+                newStage.SpecialColumn.BindTo(SpecialColumnPosition);
+                newStage.VisibleTimeRange.BindTo(VisibleTimeRange);
+                newStage.Inverted.BindTo(Inverted);
+
+                playfieldGrid.Content[0][i] = newStage;
+
+                stages.Add(newStage);
+                AddNested(newStage);
+
+                firstColumnIndex += newStage.Columns.Count;
+            }
+        }
+
+        public override void Add(DrawableHitObject h) => getStageByColumn(((ManiaHitObject)h.HitObject).Column).Add(h);
+
+        public void Add(BarLine barline) => stages.ForEach(s => s.Add(barline));
+
+        private ManiaStage getStageByColumn(int column)
+        {
+            int sum = 0;
+            foreach (var stage in stages)
+            {
+                sum = sum + stage.Columns.Count;
+                if (sum > column)
+                    return stage;
+            }
+
+            return null;
+        }
+
+        internal void OnJudgement(DrawableHitObject judgedObject, Judgement judgement)
+        {
+            getStageByColumn(((ManiaHitObject)judgedObject.HitObject).Column).OnJudgement(judgedObject, judgement);
+        }
+    }
+}