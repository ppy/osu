--- conflicted
+++ resolved
@@ -11,7 +11,6 @@
     {
         public virtual int Column { get; set; }
 
-<<<<<<< HEAD
         public virtual int Layer { get; set; }
 
         public virtual float X
@@ -26,8 +25,7 @@
             HitWindows.AllowsPerfect = true;
             HitWindows.AllowsOk = true;
         }
-=======
+        
         protected override HitWindows CreateHitWindows() => new ManiaHitWindows();
->>>>>>> 0ae73873
     }
 }