--- conflicted
+++ resolved
@@ -12,14 +12,7 @@
 {
     public class ManiaModMirror : ModMirror, IApplicableToBeatmap
     {
-<<<<<<< HEAD
-        public override string Name => "镜像";
-        public override string Acronym => "MR";
-        public override ModType Type => ModType.Conversion;
-        public override double ScoreMultiplier => 1;
-=======
-        public override string Description => "Notes are flipped horizontally.";
->>>>>>> 5f170fee
+        public override string Description => "物件水平翻转。";
 
         public void ApplyToBeatmap(IBeatmap beatmap)
         {
