﻿// Copyright (c) ppy Pty Ltd <contact@ppy.sh>. Licensed under the MIT Licence.
// See the LICENCE file in the repository root for full licence text.

using osu.Framework.Localisation;
using osu.Game.Beatmaps;
using osu.Game.Rulesets.Mania.Beatmaps;
using osu.Game.Rulesets.Mods;

namespace osu.Game.Rulesets.Mania.Mods
{
    public class ManiaModDualStages : Mod, IPlayfieldTypeMod, IApplicableToBeatmapConverter
    {
        public override string Name => "翻倍";
        public override string Acronym => "DS";
<<<<<<< HEAD
        public override string Description => @"双倍键位,双倍快乐!";
=======
        public override LocalisableString Description => @"Double the stages, double the fun!";
>>>>>>> 96bcfea2
        public override ModType Type => ModType.Conversion;
        public override double ScoreMultiplier => 1;

        private bool isForCurrentRuleset;

        public void ApplyToBeatmapConverter(IBeatmapConverter beatmapConverter)
        {
            var mbc = (ManiaBeatmapConverter)beatmapConverter;

            isForCurrentRuleset = mbc.IsForCurrentRuleset;

            // Although this can work, for now let's not allow keymods for mania-specific beatmaps
            if (isForCurrentRuleset)
                return;

            mbc.Dual = true;
        }

        public PlayfieldType PlayfieldType => PlayfieldType.Dual;
    }
}<|MERGE_RESOLUTION|>--- conflicted
+++ resolved
@@ -12,11 +12,7 @@
     {
         public override string Name => "翻倍";
         public override string Acronym => "DS";
-<<<<<<< HEAD
-        public override string Description => @"双倍键位,双倍快乐!";
-=======
-        public override LocalisableString Description => @"Double the stages, double the fun!";
->>>>>>> 96bcfea2
+        public override LocalisableString Description => @"双倍键位,双倍快乐!";
         public override ModType Type => ModType.Conversion;
         public override double ScoreMultiplier => 1;
 
