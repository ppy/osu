--- conflicted
+++ resolved
@@ -19,11 +19,7 @@
 
         public override double ScoreMultiplier => 0.9;
 
-<<<<<<< HEAD
-        public override string Description => "对突如其来的变速说No!";
-=======
-        public override LocalisableString Description => "No more tricky speed changes!";
->>>>>>> 96bcfea2
+        public override LocalisableString Description => "对突如其来的变速说No!";
 
         public override IconUsage? Icon => FontAwesome.Solid.Equals;
 
