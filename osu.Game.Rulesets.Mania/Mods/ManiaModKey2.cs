﻿// Copyright (c) ppy Pty Ltd <contact@ppy.sh>. Licensed under the MIT Licence.
// See the LICENCE file in the repository root for full licence text.

using osu.Framework.Localisation;

namespace osu.Game.Rulesets.Mania.Mods
{
    public class ManiaModKey2 : ManiaKeyMod
    {
        public override int KeyCount => 2;
        public override string Name => "双键";
        public override string Acronym => "2K";
<<<<<<< HEAD
        public override string Description => @"2键位模式";
=======
        public override LocalisableString Description => @"Play with two keys.";
>>>>>>> 96bcfea2
    }
}<|MERGE_RESOLUTION|>--- conflicted
+++ resolved
@@ -10,10 +10,6 @@
         public override int KeyCount => 2;
         public override string Name => "双键";
         public override string Acronym => "2K";
-<<<<<<< HEAD
-        public override string Description => @"2键位模式";
-=======
-        public override LocalisableString Description => @"Play with two keys.";
->>>>>>> 96bcfea2
+        public override LocalisableString Description => @"双键位模式";
     }
 }