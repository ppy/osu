// Copyright (c) ppy Pty Ltd <contact@ppy.sh>. Licensed under the MIT Licence.
// See the LICENCE file in the repository root for full licence text.

using System;
using System.Linq;
using osu.Framework.Bindables;
using osu.Framework.Graphics;
using osu.Framework.Graphics.Containers;
using osu.Game.Rulesets.Mania.Objects;
using osu.Game.Rulesets.Mania.UI;
using osu.Game.Rulesets.Mods;
using osu.Game.Rulesets.Objects.Drawables;
using osu.Game.Rulesets.UI;

namespace osu.Game.Rulesets.Mania.Mods
{
    public abstract class ManiaModPlayfieldCover : ModHidden, IApplicableToDrawableRuleset<ManiaHitObject>, ICanBeToggledDuringReplay
    {
        public override Type[] IncompatibleMods => new[] { typeof(ModFlashlight<ManiaHitObject>) };

        public BindableBool IsDisabled { get; } = new BindableBool();

        /// <summary>
        /// The direction in which the cover should expand.
        /// </summary>
        protected abstract CoverExpandDirection ExpandDirection { get; }

        public virtual void ApplyToDrawableRuleset(DrawableRuleset<ManiaHitObject> drawableRuleset)
        {
            ManiaPlayfield maniaPlayfield = (ManiaPlayfield)drawableRuleset.Playfield;

            foreach (Column column in maniaPlayfield.Stages.SelectMany(stage => stage.Columns))
            {
                HitObjectContainer hoc = column.HitObjectArea.HitObjectContainer;
                Container hocParent = (Container)hoc.Parent;
                PlayfieldCoveringWrapper pcw;

<<<<<<< HEAD
                hocParent.Remove(hoc);
                hocParent.Add(pcw = new PlayfieldCoveringWrapper(hoc).With(c =>
=======
                hocParent.Remove(hoc, false);
                hocParent.Add(new PlayfieldCoveringWrapper(hoc).With(c =>
>>>>>>> 6296c971
                {
                    c.RelativeSizeAxes = Axes.Both;
                    c.Direction = ExpandDirection;
                    c.Coverage = 0.5f;
                }));
                IsDisabled.BindValueChanged(s =>
                {
                    pcw.Coverage = s.NewValue ? 0f : 0.5f;
                });
            }
        }

        protected override void ApplyIncreasedVisibilityState(DrawableHitObject hitObject, ArmedState state)
        {
        }

        protected override void ApplyNormalVisibilityState(DrawableHitObject hitObject, ArmedState state)
        {
        }
    }
}<|MERGE_RESOLUTION|>--- conflicted
+++ resolved
@@ -35,18 +35,14 @@
                 Container hocParent = (Container)hoc.Parent;
                 PlayfieldCoveringWrapper pcw;
 
-<<<<<<< HEAD
-                hocParent.Remove(hoc);
+                hocParent.Remove(hoc, false);
                 hocParent.Add(pcw = new PlayfieldCoveringWrapper(hoc).With(c =>
-=======
-                hocParent.Remove(hoc, false);
-                hocParent.Add(new PlayfieldCoveringWrapper(hoc).With(c =>
->>>>>>> 6296c971
                 {
                     c.RelativeSizeAxes = Axes.Both;
                     c.Direction = ExpandDirection;
                     c.Coverage = 0.5f;
                 }));
+
                 IsDisabled.BindValueChanged(s =>
                 {
                     pcw.Coverage = s.NewValue ? 0f : 0.5f;
