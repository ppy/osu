--- conflicted
+++ resolved
@@ -15,20 +15,12 @@
 {
     public class ManiaModInvert : Mod, IApplicableAfterBeatmapConversion
     {
-<<<<<<< HEAD
-        public override string Name => "反键模式";
-=======
         public override string Name => "反键";
->>>>>>> 43ecc1a2
 
         public override string Acronym => "IN";
         public override double ScoreMultiplier => 1;
 
-<<<<<<< HEAD
-        public override string Description => "全部变成反键(FULL LN)！";
-=======
         public override string Description => "FULL LN！";
->>>>>>> 43ecc1a2
 
         public override IconUsage? Icon => FontAwesome.Solid.YinYang;
 
