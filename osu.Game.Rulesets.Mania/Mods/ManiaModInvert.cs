// Copyright (c) ppy Pty Ltd <contact@ppy.sh>. Licensed under the MIT Licence.
// See the LICENCE file in the repository root for full licence text.

using System;
using System.Collections.Generic;
using System.Linq;
using osu.Framework.Graphics.Sprites;
using osu.Framework.Localisation;
using osu.Game.Audio;
using osu.Game.Beatmaps;
using osu.Game.Rulesets.Mania.Beatmaps;
using osu.Game.Rulesets.Mania.Objects;
using osu.Game.Rulesets.Mods;

namespace osu.Game.Rulesets.Mania.Mods
{
    public class ManiaModInvert : Mod, IApplicableAfterBeatmapConversion
    {
        public override string Name => "反键";

        public override string Acronym => "IN";
        public override double ScoreMultiplier => 1;

<<<<<<< HEAD
        public override string Description => "FULL LN！";
=======
        public override LocalisableString Description => "Hold the keys. To the beat.";
>>>>>>> 96bcfea2

        public override IconUsage? Icon => FontAwesome.Solid.YinYang;

        public override ModType Type => ModType.Conversion;

        public override Type[] IncompatibleMods => new[] { typeof(ManiaModHoldOff) };

        public void ApplyToBeatmap(IBeatmap beatmap)
        {
            var maniaBeatmap = (ManiaBeatmap)beatmap;

            var newObjects = new List<ManiaHitObject>();

            foreach (var column in maniaBeatmap.HitObjects.GroupBy(h => h.Column))
            {
                var newColumnObjects = new List<ManiaHitObject>();

                var locations = column.OfType<Note>().Select(n => (startTime: n.StartTime, samples: n.Samples))
                                      .Concat(column.OfType<HoldNote>().SelectMany(h => new[]
                                      {
                                          (startTime: h.StartTime, samples: h.GetNodeSamples(0)),
                                          (startTime: h.EndTime, samples: h.GetNodeSamples(1))
                                      }))
                                      .OrderBy(h => h.startTime).ToList();

                for (int i = 0; i < locations.Count - 1; i++)
                {
                    // Full duration of the hold note.
                    double duration = locations[i + 1].startTime - locations[i].startTime;

                    // Beat length at the end of the hold note.
                    double beatLength = beatmap.ControlPointInfo.TimingPointAt(locations[i + 1].startTime).BeatLength;

                    // Decrease the duration by at most a 1/4 beat to ensure there's no instantaneous notes.
                    duration = Math.Max(duration / 2, duration - beatLength / 4);

                    newColumnObjects.Add(new HoldNote
                    {
                        Column = column.Key,
                        StartTime = locations[i].startTime,
                        Duration = duration,
                        NodeSamples = new List<IList<HitSampleInfo>> { locations[i].samples, Array.Empty<HitSampleInfo>() }
                    });
                }

                newObjects.AddRange(newColumnObjects);
            }

            maniaBeatmap.HitObjects = newObjects.OrderBy(h => h.StartTime).ToList();

            // No breaks
            maniaBeatmap.Breaks.Clear();
        }
    }
}<|MERGE_RESOLUTION|>--- conflicted
+++ resolved
@@ -21,11 +21,7 @@
         public override string Acronym => "IN";
         public override double ScoreMultiplier => 1;
 
-<<<<<<< HEAD
-        public override string Description => "FULL LN！";
-=======
-        public override LocalisableString Description => "Hold the keys. To the beat.";
->>>>>>> 96bcfea2
+        public override LocalisableString Description => "FULL LN！";
 
         public override IconUsage? Icon => FontAwesome.Solid.YinYang;
 
