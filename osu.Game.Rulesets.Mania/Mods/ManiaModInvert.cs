// Copyright (c) ppy Pty Ltd <contact@ppy.sh>. Licensed under the MIT Licence.
// See the LICENCE file in the repository root for full licence text.

using System;
using System.Collections.Generic;
using System.Linq;
using osu.Framework.Bindables;
using osu.Framework.Graphics.Sprites;
using osu.Framework.Localisation;
using osu.Game.Audio;
using osu.Game.Beatmaps;
using osu.Game.Configuration;
using osu.Game.Rulesets.Mania.Beatmaps;
using osu.Game.Rulesets.Mania.Objects;
using osu.Game.Rulesets.Mods;

namespace osu.Game.Rulesets.Mania.Mods
{
    public class ManiaModInvert : Mod, IApplicableAfterBeatmapConversion
    {
        public override string Name => "Invert";

        public override string Acronym => "IN";
        public override double ScoreMultiplier => 1;

        public override LocalisableString Description => "Hold the keys. To the beat.";

        public override IconUsage? Icon => FontAwesome.Solid.YinYang;

        public override ModType Type => ModType.Conversion;

        public override Type[] IncompatibleMods => new[] { typeof(ManiaModHoldOff) };

        [SettingSource("Invert Long Notes", "Invert long notes into nothing.")]
        public BindableBool FullInvert { get; } = new BindableBool();

        public void ApplyToBeatmap(IBeatmap beatmap)
        {
            var maniaBeatmap = (ManiaBeatmap)beatmap;

            var newObjects = new List<ManiaHitObject>();

            foreach (var column in maniaBeatmap.HitObjects.GroupBy(h => h.Column))
            {
                var newColumnObjects = new List<ManiaHitObject>();
<<<<<<< HEAD

                var locations = column.Select(n => (startTime: n.StartTime, samples: n.Samples))
                                  .OrderBy(n => n.startTime).ToList();

                for (int i = 0; i < locations.Count - 1; i++)
                {
                    // Full duration of the hold note.
                    double duration = locations[i + 1].startTime - locations[i].startTime;

                    // Beat length at the end of the hold note.
                    double beatLength = beatmap.ControlPointInfo.TimingPointAt(locations[i + 1].startTime).BeatLength;

                    // Decrease the duration by at most a 1/4 beat to ensure there's no instantaneous notes.
                    duration = Math.Max(duration / 2, duration - beatLength / 4);

=======

                List<(double startTime, IList<HitSampleInfo> samples, string type)> locations;

                if (FullInvert.Value)
                    locations = column.OfType<Note>().Select(n => (startTime: n.StartTime, samples: n.Samples, type: "note"))
                        .Concat(column.OfType<HoldNote>().SelectMany(h => new[]
                        {
                            (startTime: h.StartTime, samples: h.GetNodeSamples(0), type: "release"),
                            (startTime: h.EndTime, samples: h.GetNodeSamples(1), type: "note")
                        }))
                        .OrderBy(h => h.startTime).ToList();
                else
                    locations = column.Select(n => (startTime: n.StartTime, samples: n.Samples, type: "note"))
                        .OrderBy(h => h.startTime).ToList();

                for (int i = 0; i < locations.Count - 1; i++)
                {
                    if (locations[i].type == "release")
                        continue;

                    // Beat length at the end of the hold note.
                    double beatLength = beatmap.ControlPointInfo.TimingPointAt(locations[i + 1].startTime).BeatLength;

                    // Full duration of the hold note.
                    double duration = locations[i + 1].startTime - locations[i].startTime;

                    if (locations[i + 1].type != "release")
                        // Decrease the duration by at most a 1/4 beat to ensure there's no instantaneous notes.
                        duration = Math.Max(duration / 2, duration - beatLength / 4);

>>>>>>> a7123bf8
                    newColumnObjects.Add(new HoldNote
                    {
                        Column = column.Key,
                        StartTime = locations[i].startTime,
                        Duration = duration,
                        NodeSamples = new List<IList<HitSampleInfo>> { locations[i].samples, Array.Empty<HitSampleInfo>() }
                    });
                }

                newObjects.AddRange(newColumnObjects);
            }

            maniaBeatmap.HitObjects = newObjects.OrderBy(h => h.StartTime).ToList();

            // No breaks
            maniaBeatmap.Breaks.Clear();
        }
    }
}<|MERGE_RESOLUTION|>--- conflicted
+++ resolved
@@ -43,23 +43,6 @@
             foreach (var column in maniaBeatmap.HitObjects.GroupBy(h => h.Column))
             {
                 var newColumnObjects = new List<ManiaHitObject>();
-<<<<<<< HEAD
-
-                var locations = column.Select(n => (startTime: n.StartTime, samples: n.Samples))
-                                  .OrderBy(n => n.startTime).ToList();
-
-                for (int i = 0; i < locations.Count - 1; i++)
-                {
-                    // Full duration of the hold note.
-                    double duration = locations[i + 1].startTime - locations[i].startTime;
-
-                    // Beat length at the end of the hold note.
-                    double beatLength = beatmap.ControlPointInfo.TimingPointAt(locations[i + 1].startTime).BeatLength;
-
-                    // Decrease the duration by at most a 1/4 beat to ensure there's no instantaneous notes.
-                    duration = Math.Max(duration / 2, duration - beatLength / 4);
-
-=======
 
                 List<(double startTime, IList<HitSampleInfo> samples, string type)> locations;
 
@@ -90,7 +73,6 @@
                         // Decrease the duration by at most a 1/4 beat to ensure there's no instantaneous notes.
                         duration = Math.Max(duration / 2, duration - beatLength / 4);
 
->>>>>>> a7123bf8
                     newColumnObjects.Add(new HoldNote
                     {
                         Column = column.Key,
