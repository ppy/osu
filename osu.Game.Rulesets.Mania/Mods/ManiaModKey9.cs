--- conflicted
+++ resolved
@@ -10,10 +10,6 @@
         public override int KeyCount => 9;
         public override string Name => "九键";
         public override string Acronym => "9K";
-<<<<<<< HEAD
-        public override string Description => @"9键位模式";
-=======
-        public override LocalisableString Description => @"Play with nine keys.";
->>>>>>> 96bcfea2
+        public override LocalisableString Description => @"九键位模式";
     }
 }