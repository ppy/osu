﻿// Copyright (c) ppy Pty Ltd <contact@ppy.sh>. Licensed under the MIT Licence.
// See the LICENCE file in the repository root for full licence text.

using osu.Framework.Localisation;

namespace osu.Game.Rulesets.Mania.Mods
{
    public class ManiaModKey3 : ManiaKeyMod
    {
        public override int KeyCount => 3;
        public override string Name => "三键";
        public override string Acronym => "3K";
<<<<<<< HEAD
        public override string Description => @"3键位模式";
=======
        public override LocalisableString Description => @"Play with three keys.";
>>>>>>> 96bcfea2
    }
}<|MERGE_RESOLUTION|>--- conflicted
+++ resolved
@@ -10,10 +10,6 @@
         public override int KeyCount => 3;
         public override string Name => "三键";
         public override string Acronym => "3K";
-<<<<<<< HEAD
-        public override string Description => @"3键位模式";
-=======
-        public override LocalisableString Description => @"Play with three keys.";
->>>>>>> 96bcfea2
+        public override LocalisableString Description => @"三键位模式";
     }
 }