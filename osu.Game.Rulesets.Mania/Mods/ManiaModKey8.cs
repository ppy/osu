﻿// Copyright (c) ppy Pty Ltd <contact@ppy.sh>. Licensed under the MIT Licence.
// See the LICENCE file in the repository root for full licence text.

using osu.Framework.Localisation;

namespace osu.Game.Rulesets.Mania.Mods
{
    public class ManiaModKey8 : ManiaKeyMod
    {
        public override int KeyCount => 8;
        public override string Name => "八键";
        public override string Acronym => "8K";
<<<<<<< HEAD
        public override string Description => @"8键位模式";
=======
        public override LocalisableString Description => @"Play with eight keys.";
>>>>>>> 96bcfea2
    }
}<|MERGE_RESOLUTION|>--- conflicted
+++ resolved
@@ -10,10 +10,6 @@
         public override int KeyCount => 8;
         public override string Name => "八键";
         public override string Acronym => "8K";
-<<<<<<< HEAD
-        public override string Description => @"8键位模式";
-=======
-        public override LocalisableString Description => @"Play with eight keys.";
->>>>>>> 96bcfea2
+        public override LocalisableString Description => @"八键位模式";
     }
 }