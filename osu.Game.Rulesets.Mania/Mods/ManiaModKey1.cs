--- conflicted
+++ resolved
@@ -10,10 +10,6 @@
         public override int KeyCount => 1;
         public override string Name => "单键";
         public override string Acronym => "1K";
-<<<<<<< HEAD
-        public override string Description => @"1键位模式";
-=======
-        public override LocalisableString Description => @"Play with one key.";
->>>>>>> 96bcfea2
+        public override LocalisableString Description => @"单键位模式";
     }
 }