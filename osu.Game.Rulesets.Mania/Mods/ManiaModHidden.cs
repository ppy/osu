--- conflicted
+++ resolved
@@ -10,11 +10,7 @@
 {
     public class ManiaModHidden : ManiaModPlayfieldCover
     {
-<<<<<<< HEAD
-        public override string Description => @"下隐模式!";
-=======
-        public override LocalisableString Description => @"Keys fade out before you hit them!";
->>>>>>> 96bcfea2
+        public override LocalisableString Description => @"下隐模式!";
         public override double ScoreMultiplier => 1;
 
         public override Type[] IncompatibleMods => base.IncompatibleMods.Append(typeof(ManiaModFadeIn)).ToArray();
