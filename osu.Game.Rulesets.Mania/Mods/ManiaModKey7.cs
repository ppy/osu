﻿// Copyright (c) ppy Pty Ltd <contact@ppy.sh>. Licensed under the MIT Licence.
// See the LICENCE file in the repository root for full licence text.

using osu.Framework.Localisation;

namespace osu.Game.Rulesets.Mania.Mods
{
    public class ManiaModKey7 : ManiaKeyMod
    {
        public override int KeyCount => 7;
        public override string Name => "七键";
        public override string Acronym => "7K";
<<<<<<< HEAD
        public override string Description => @"7键位模式";
=======
        public override LocalisableString Description => @"Play with seven keys.";
>>>>>>> 96bcfea2
    }
}<|MERGE_RESOLUTION|>--- conflicted
+++ resolved
@@ -10,10 +10,6 @@
         public override int KeyCount => 7;
         public override string Name => "七键";
         public override string Acronym => "7K";
-<<<<<<< HEAD
-        public override string Description => @"7键位模式";
-=======
-        public override LocalisableString Description => @"Play with seven keys.";
->>>>>>> 96bcfea2
+        public override LocalisableString Description => @"七键位模式";
     }
 }