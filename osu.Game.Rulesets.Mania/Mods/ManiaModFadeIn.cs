--- conflicted
+++ resolved
@@ -12,11 +12,7 @@
     {
         public override string Name => "渐入";
         public override string Acronym => "FI";
-<<<<<<< HEAD
-        public override string Description => @"上隐模式!";
-=======
-        public override LocalisableString Description => @"Keys appear out of nowhere!";
->>>>>>> 96bcfea2
+        public override LocalisableString Description => @"上隐模式!";
         public override double ScoreMultiplier => 1;
 
         public override Type[] IncompatibleMods => base.IncompatibleMods.Append(typeof(ManiaModHidden)).ToArray();
