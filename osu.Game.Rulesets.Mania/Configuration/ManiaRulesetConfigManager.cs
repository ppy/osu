--- conflicted
+++ resolved
@@ -30,13 +30,8 @@
             new TrackedSetting<double>(ManiaRulesetSetting.ScrollTime,
                 scrollTime => new SettingDescription(
                     rawValue: scrollTime,
-<<<<<<< HEAD
                     name: "滚动速度",
-                    value: $"{(int)Math.Round(DrawableManiaRuleset.MAX_TIME_RANGE / scrollTime)} ({scrollTime}ms)"
-=======
-                    name: "Scroll Speed",
                     value: $"{scrollTime}ms (speed {(int)Math.Round(DrawableManiaRuleset.MAX_TIME_RANGE / scrollTime)})"
->>>>>>> 96bcfea2
                 )
             )
         };
