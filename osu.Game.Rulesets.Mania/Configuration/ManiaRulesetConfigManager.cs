--- conflicted
+++ resolved
@@ -31,13 +31,8 @@
             new TrackedSetting<double>(ManiaRulesetSetting.ScrollTime,
                 scrollTime => new SettingDescription(
                     rawValue: scrollTime,
-<<<<<<< HEAD
-                    name: "滚动速度",
-                    value: $"{scrollTime}ms (speed {(int)Math.Round(DrawableManiaRuleset.MAX_TIME_RANGE / scrollTime)})"
-=======
                     name: RulesetSettingsStrings.ScrollSpeed,
                     value: RulesetSettingsStrings.ScrollSpeedTooltip(scrollTime, (int)Math.Round(DrawableManiaRuleset.MAX_TIME_RANGE / scrollTime))
->>>>>>> d38316bf
                 )
             )
         };
