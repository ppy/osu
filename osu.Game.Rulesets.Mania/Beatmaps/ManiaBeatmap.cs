﻿// Copyright (c) ppy Pty Ltd <contact@ppy.sh>. Licensed under the MIT Licence.
// See the LICENCE file in the repository root for full licence text.

using System.Collections.Generic;
using System.Linq;
using osu.Game.Beatmaps;
using osu.Game.Rulesets.Mania.Objects;
using osu.Game.Rulesets.Mania.UI;

namespace osu.Game.Rulesets.Mania.Beatmaps
{
    public class ManiaBeatmap : Beatmap<ManiaHitObject>
    {
        /// <summary>
        /// The definitions for each stage in a <see cref="ManiaPlayfield"/>.
        /// </summary>
        public List<StageDefinition> Stages = new List<StageDefinition>();

        /// <summary>
        /// Total number of columns represented by all stages in this <see cref="ManiaBeatmap"/>.
        /// </summary>
        public int TotalColumns => Stages.Sum(g => g.Columns);

        /// <summary>
        /// Creates a new <see cref="ManiaBeatmap"/>.
        /// </summary>
        /// <param name="defaultStage">The initial stages.</param>
        public ManiaBeatmap(StageDefinition defaultStage)
        {
            Stages.Add(defaultStage);
        }

        public override IEnumerable<BeatmapStatistic> GetStatistics()
        {
            int notes = HitObjects.Count(s => s is Note);
            int holdnotes = HitObjects.Count(s => s is HoldNote);

            return new[]
            {
                new BeatmapStatistic
                {
<<<<<<< HEAD
                    Name = @"常规键数",
=======
                    Name = @"Note Count",
                    CreateIcon = () => new BeatmapStatisticIcon(BeatmapStatisticsIconType.Circles),
>>>>>>> 58186fc4
                    Content = notes.ToString(),
                },
                new BeatmapStatistic
                {
<<<<<<< HEAD
                    Name = @"面条总数",
=======
                    Name = @"Hold Note Count",
                    CreateIcon = () => new BeatmapStatisticIcon(BeatmapStatisticsIconType.Sliders),
>>>>>>> 58186fc4
                    Content = holdnotes.ToString(),
                },
            };
        }
    }
}<|MERGE_RESOLUTION|>--- conflicted
+++ resolved
@@ -39,22 +39,14 @@
             {
                 new BeatmapStatistic
                 {
-<<<<<<< HEAD
                     Name = @"常规键数",
-=======
-                    Name = @"Note Count",
                     CreateIcon = () => new BeatmapStatisticIcon(BeatmapStatisticsIconType.Circles),
->>>>>>> 58186fc4
                     Content = notes.ToString(),
                 },
                 new BeatmapStatistic
                 {
-<<<<<<< HEAD
                     Name = @"面条总数",
-=======
-                    Name = @"Hold Note Count",
                     CreateIcon = () => new BeatmapStatisticIcon(BeatmapStatisticsIconType.Sliders),
->>>>>>> 58186fc4
                     Content = holdnotes.ToString(),
                 },
             };
