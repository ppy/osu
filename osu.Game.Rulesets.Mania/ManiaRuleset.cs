--- conflicted
+++ resolved
@@ -254,11 +254,8 @@
                     return new Mod[]
                     {
                         new MultiMod(new ModWindUp(), new ModWindDown()),
-<<<<<<< HEAD
-                        new ManiaModBeatCore()
-=======
+                        new ManiaModBeatCore(),
                         new ManiaModMuted(),
->>>>>>> 5f170fee
                     };
 
                 default:
