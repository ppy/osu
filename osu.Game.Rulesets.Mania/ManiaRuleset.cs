--- conflicted
+++ resolved
@@ -372,11 +372,7 @@
             {
                 Columns = new[]
                 {
-<<<<<<< HEAD
-                    new StatisticItem("误差", new HitEventTimingDistributionGraph(score.HitEvents)
-=======
-                    new StatisticItem("Timing Distribution", () => new HitEventTimingDistributionGraph(score.HitEvents)
->>>>>>> 885a285d
+                    new StatisticItem("Timing分布", () => new HitEventTimingDistributionGraph(score.HitEvents)
                     {
                         RelativeSizeAxes = Axes.X,
                         Height = 250
