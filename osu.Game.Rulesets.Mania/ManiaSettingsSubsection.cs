--- conflicted
+++ resolved
@@ -46,11 +46,7 @@
             };
         }
 
-<<<<<<< HEAD
-        public class ManiaScrollSlider : OsuSliderBar<double>
-=======
-        private partial class ManiaScrollSlider : OsuSliderBar<double>
->>>>>>> 60c8ef3f
+        public partial class ManiaScrollSlider : OsuSliderBar<double>
         {
             public override LocalisableString TooltipText => $"{Current.Value}ms (speed {(int)Math.Round(DrawableManiaRuleset.MAX_TIME_RANGE / Current.Value)})";
 
