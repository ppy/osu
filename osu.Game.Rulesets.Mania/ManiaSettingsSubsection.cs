﻿// Copyright (c) ppy Pty Ltd <contact@ppy.sh>. Licensed under the MIT Licence.
// See the LICENCE file in the repository root for full licence text.

using osu.Framework.Allocation;
using osu.Framework.Graphics;
using osu.Game.Graphics.UserInterface;
using osu.Game.Overlays.Settings;
using osu.Game.Rulesets.Mania.Configuration;
using osu.Game.Rulesets.Mania.UI;

namespace osu.Game.Rulesets.Mania
{
    public class ManiaSettingsSubsection : RulesetSettingsSubsection
    {
        protected override string Header => "osu!mania";

        public ManiaSettingsSubsection(ManiaRuleset ruleset)
            : base(ruleset)
        {
        }

        [BackgroundDependencyLoader]
        private void load()
        {
            var config = (ManiaRulesetConfigManager)Config;

            Children = new Drawable[]
            {
                new SettingsEnumDropdown<ManiaScrollingDirection>
                {
                    LabelText = "下落方向",
                    Bindable = config.GetBindable<ManiaScrollingDirection>(ManiaRulesetSetting.ScrollDirection)
                },
                new SettingsSlider<double, TimeSlider>
                {
<<<<<<< HEAD
                    LabelText = "下落速度",
                    Bindable = config.GetBindable<double>(ManiaRulesetSetting.ScrollTime)
=======
                    LabelText = "Scroll speed",
                    Bindable = config.GetBindable<double>(ManiaRulesetSetting.ScrollTime),
                    KeyboardStep = 5
>>>>>>> e119b78e
                },
            };
        }

        private class TimeSlider : OsuSliderBar<double>
        {
            public override string TooltipText => Current.Value.ToString("N0") + "ms";
        }
    }
}<|MERGE_RESOLUTION|>--- conflicted
+++ resolved
@@ -33,14 +33,9 @@
                 },
                 new SettingsSlider<double, TimeSlider>
                 {
-<<<<<<< HEAD
-                    LabelText = "下落速度",
-                    Bindable = config.GetBindable<double>(ManiaRulesetSetting.ScrollTime)
-=======
-                    LabelText = "Scroll speed",
+                    LabelText = "下落时间",
                     Bindable = config.GetBindable<double>(ManiaRulesetSetting.ScrollTime),
                     KeyboardStep = 5
->>>>>>> e119b78e
                 },
             };
         }
