﻿// Copyright (c) ppy Pty Ltd <contact@ppy.sh>. Licensed under the MIT Licence.
// See the LICENCE file in the repository root for full licence text.

using osu.Framework.Allocation;
using osu.Framework.Graphics;
using osu.Game.Graphics.UserInterface;
using osu.Game.Overlays.Settings;
using osu.Game.Rulesets.Mania.Configuration;
using osu.Game.Rulesets.Mania.UI;

namespace osu.Game.Rulesets.Mania
{
    public class ManiaSettingsSubsection : RulesetSettingsSubsection
    {
        protected override string Header => "osu!mania";

        public ManiaSettingsSubsection(ManiaRuleset ruleset)
            : base(ruleset)
        {
        }

        [BackgroundDependencyLoader]
        private void load()
        {
            var config = (ManiaRulesetConfigManager)Config;

            Children = new Drawable[]
            {
                new SettingsEnumDropdown<ManiaScrollingDirection>
                {
<<<<<<< HEAD
                    LabelText = "下落方向",
                    Bindable = config.GetBindable<ManiaScrollingDirection>(ManiaRulesetSetting.ScrollDirection)
                },
                new SettingsSlider<double, TimeSlider>
                {
                    LabelText = "下落时间",
                    Bindable = config.GetBindable<double>(ManiaRulesetSetting.ScrollTime),
=======
                    LabelText = "Scrolling direction",
                    Current = config.GetBindable<ManiaScrollingDirection>(ManiaRulesetSetting.ScrollDirection)
                },
                new SettingsSlider<double, TimeSlider>
                {
                    LabelText = "Scroll speed",
                    Current = config.GetBindable<double>(ManiaRulesetSetting.ScrollTime),
>>>>>>> c803be2d
                    KeyboardStep = 5
                },
            };
        }

        private class TimeSlider : OsuSliderBar<double>
        {
            public override string TooltipText => Current.Value.ToString("N0") + "ms";
        }
    }
}<|MERGE_RESOLUTION|>--- conflicted
+++ resolved
@@ -28,23 +28,13 @@
             {
                 new SettingsEnumDropdown<ManiaScrollingDirection>
                 {
-<<<<<<< HEAD
                     LabelText = "下落方向",
-                    Bindable = config.GetBindable<ManiaScrollingDirection>(ManiaRulesetSetting.ScrollDirection)
+                    Current = config.GetBindable<ManiaScrollingDirection>(ManiaRulesetSetting.ScrollDirection)
                 },
                 new SettingsSlider<double, TimeSlider>
                 {
                     LabelText = "下落时间",
-                    Bindable = config.GetBindable<double>(ManiaRulesetSetting.ScrollTime),
-=======
-                    LabelText = "Scrolling direction",
-                    Current = config.GetBindable<ManiaScrollingDirection>(ManiaRulesetSetting.ScrollDirection)
-                },
-                new SettingsSlider<double, TimeSlider>
-                {
-                    LabelText = "Scroll speed",
                     Current = config.GetBindable<double>(ManiaRulesetSetting.ScrollTime),
->>>>>>> c803be2d
                     KeyboardStep = 5
                 },
             };
@@ -52,7 +42,7 @@
 
         private class TimeSlider : OsuSliderBar<double>
         {
-            public override string TooltipText => Current.Value.ToString("N0") + "ms";
+            public override string TooltipText => Current.Value.ToString("N0") + "毫秒";
         }
     }
 }