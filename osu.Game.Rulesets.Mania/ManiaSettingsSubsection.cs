--- conflicted
+++ resolved
@@ -45,13 +45,5 @@
                 }
             };
         }
-<<<<<<< HEAD
-
-        private class TimeSlider : OsuSliderBar<double>
-        {
-            public override LocalisableString TooltipText => Current.Value.ToString(@"N0") + "毫秒";
-        }
-=======
->>>>>>> 1813d73d
     }
 }