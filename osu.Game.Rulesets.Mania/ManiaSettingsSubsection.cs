﻿// Copyright (c) ppy Pty Ltd <contact@ppy.sh>. Licensed under the MIT Licence.
// See the LICENCE file in the repository root for full licence text.

using osu.Framework.Allocation;
using osu.Framework.Graphics;
using osu.Framework.Localisation;
using osu.Game.Graphics.UserInterface;
using osu.Game.Overlays.Settings;
using osu.Game.Rulesets.Mania.Configuration;
using osu.Game.Rulesets.Mania.UI;

namespace osu.Game.Rulesets.Mania
{
    public class ManiaSettingsSubsection : RulesetSettingsSubsection
    {
        protected override string Header => "osu!mania";

        public ManiaSettingsSubsection(ManiaRuleset ruleset)
            : base(ruleset)
        {
        }

        [BackgroundDependencyLoader]
        private void load()
        {
            var config = (ManiaRulesetConfigManager)Config;

            Children = new Drawable[]
            {
                new SettingsEnumDropdown<ManiaScrollingDirection>
                {
                    LabelText = "下落方向",
                    Current = config.GetBindable<ManiaScrollingDirection>(ManiaRulesetSetting.ScrollDirection)
                },
                new SettingsSlider<double, TimeSlider>
                {
                    LabelText = "下落速度",
                    Current = config.GetBindable<double>(ManiaRulesetSetting.ScrollTime),
                    KeyboardStep = 5
                },
                new SettingsCheckbox
                {
                    LabelText = "基于Timing的note颜色",
                    Current = config.GetBindable<bool>(ManiaRulesetSetting.TimingBasedNoteColouring),
                }
            };
        }

        private class TimeSlider : OsuSliderBar<double>
        {
<<<<<<< HEAD
            public override string TooltipText => Current.Value.ToString("N0") + "毫秒";
=======
            public override LocalisableString TooltipText => Current.Value.ToString(@"N0") + "ms";
>>>>>>> a9084db6
        }
    }
}<|MERGE_RESOLUTION|>--- conflicted
+++ resolved
@@ -48,11 +48,7 @@
 
         private class TimeSlider : OsuSliderBar<double>
         {
-<<<<<<< HEAD
-            public override string TooltipText => Current.Value.ToString("N0") + "毫秒";
-=======
-            public override LocalisableString TooltipText => Current.Value.ToString(@"N0") + "ms";
->>>>>>> a9084db6
+            public override LocalisableString TooltipText => Current.Value.ToString(@"N0") + "毫秒";
         }
     }
 }