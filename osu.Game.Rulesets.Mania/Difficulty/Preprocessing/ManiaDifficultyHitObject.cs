--- conflicted
+++ resolved
@@ -15,13 +15,8 @@
     {
         public new ManiaHitObject BaseObject => (ManiaHitObject)base.BaseObject;
 
-<<<<<<< HEAD
-        public ManiaDifficultyHitObject(HitObject hitObject, HitObject lastObject, ClockWithMods clock)
-            : base(hitObject, lastObject, clock)
-=======
-        public ManiaDifficultyHitObject(HitObject hitObject, HitObject lastObject, double clockRate, List<DifficultyHitObject> objects, int index)
-            : base(hitObject, lastObject, clockRate, objects, index)
->>>>>>> e47f933c
+        public ManiaDifficultyHitObject(HitObject hitObject, HitObject lastObject, ClockWithMods clock, List<DifficultyHitObject> objects, int index)
+            : base(hitObject, lastObject, clock, objects, index)
         {
         }
     }
