// Copyright (c) ppy Pty Ltd <contact@ppy.sh>. Licensed under the MIT Licence.
// See the LICENCE file in the repository root for full licence text.

using System;
using System.Collections.Generic;
using System.Linq;
using osu.Game.Beatmaps;
using osu.Game.Rulesets.Difficulty;
using osu.Game.Rulesets.Difficulty.Preprocessing;
using osu.Game.Rulesets.Difficulty.Skills;
using osu.Game.Rulesets.Mania.Beatmaps;
using osu.Game.Rulesets.Mania.Difficulty.Preprocessing;
using osu.Game.Rulesets.Mania.Difficulty.Skills;
using osu.Game.Rulesets.Mania.MathUtils;
using osu.Game.Rulesets.Mania.Mods;
using osu.Game.Rulesets.Mania.Objects;
using osu.Game.Rulesets.Mania.Scoring;
using osu.Game.Rulesets.Mods;
using osu.Game.Rulesets.Objects;
using osu.Game.Rulesets.Scoring;

namespace osu.Game.Rulesets.Mania.Difficulty
{
    public class ManiaDifficultyCalculator : DifficultyCalculator
    {
        private const double star_scaling_factor = 0.018;

        private readonly bool isForCurrentRuleset;
        private readonly double originalOverallDifficulty;

        public ManiaDifficultyCalculator(Ruleset ruleset, WorkingBeatmap beatmap)
            : base(ruleset, beatmap)
        {
            isForCurrentRuleset = beatmap.BeatmapInfo.Ruleset.Equals(ruleset.RulesetInfo);
            originalOverallDifficulty = beatmap.BeatmapInfo.BaseDifficulty.OverallDifficulty;
        }

        protected override DifficultyAttributes CreateDifficultyAttributes(IBeatmap beatmap, Mod[] mods, Skill[] skills, ClockWithMods clock)
        {
            if (beatmap.HitObjects.Count == 0)
                return new ManiaDifficultyAttributes { Mods = mods, Skills = skills };

            HitWindows hitWindows = new ManiaHitWindows();
            hitWindows.SetDifficulty(beatmap.BeatmapInfo.BaseDifficulty.OverallDifficulty);

            // For the time being, we use the clockrate at the beginning of the map for OD and AR attributes
            double baseClockRate = clock.GetAverageRate();

            return new ManiaDifficultyAttributes
            {
                StarRating = skills[0].DifficultyValue() * star_scaling_factor,
                Mods = mods,
                // Todo: This int cast is temporary to achieve 1:1 results with osu!stable, and should be removed in the future
<<<<<<< HEAD
                GreatHitWindow = (int)Math.Ceiling(getHitWindow300(mods) / baseClockRate),
                ScoreMultiplier = getScoreMultiplier(beatmap, mods),
=======
                GreatHitWindow = (int)Math.Ceiling(getHitWindow300(mods) / clockRate),
                ScoreMultiplier = getScoreMultiplier(mods),
>>>>>>> 6f7b8293
                MaxCombo = beatmap.HitObjects.Sum(h => h is HoldNote ? 2 : 1),
                Skills = skills
            };
        }

        protected override IEnumerable<DifficultyHitObject> CreateDifficultyHitObjects(IBeatmap beatmap, ClockWithMods clock)
        {
            var sortedObjects = beatmap.HitObjects.ToArray();

            LegacySortHelper<HitObject>.Sort(sortedObjects, Comparer<HitObject>.Create((a, b) => (int)Math.Round(a.StartTime) - (int)Math.Round(b.StartTime)));

            for (int i = 1; i < sortedObjects.Length; i++)
                yield return new ManiaDifficultyHitObject(sortedObjects[i], sortedObjects[i - 1], clock);
        }

        // Sorting is done in CreateDifficultyHitObjects, since the full list of hitobjects is required.
        protected override IEnumerable<DifficultyHitObject> SortObjects(IEnumerable<DifficultyHitObject> input) => input;

        protected override Skill[] CreateSkills(IBeatmap beatmap, Mod[] mods, ClockWithMods clock) => new Skill[]
        {
            new Strain(mods, ((ManiaBeatmap)Beatmap).TotalColumns)
        };

        protected override Mod[] DifficultyAdjustmentMods
        {
            get
            {
                var mods = new Mod[]
                {
                    new ManiaModDoubleTime(),
                    new ManiaModHalfTime(),
                    new ManiaModEasy(),
                    new ManiaModHardRock(),
                };

                if (isForCurrentRuleset)
                    return mods;

                // if we are a convert, we can be played in any key mod.
                return mods.Concat(new Mod[]
                {
                    new ManiaModKey1(),
                    new ManiaModKey2(),
                    new ManiaModKey3(),
                    new ManiaModKey4(),
                    new ManiaModKey5(),
                    new MultiMod(new ManiaModKey5(), new ManiaModDualStages()),
                    new ManiaModKey6(),
                    new MultiMod(new ManiaModKey6(), new ManiaModDualStages()),
                    new ManiaModKey7(),
                    new MultiMod(new ManiaModKey7(), new ManiaModDualStages()),
                    new ManiaModKey8(),
                    new MultiMod(new ManiaModKey8(), new ManiaModDualStages()),
                    new ManiaModKey9(),
                    new MultiMod(new ManiaModKey9(), new ManiaModDualStages()),
                }).ToArray();
            }
        }

        private int getHitWindow300(Mod[] mods)
        {
            if (isForCurrentRuleset)
            {
                double od = Math.Min(10.0, Math.Max(0, 10.0 - originalOverallDifficulty));
                return applyModAdjustments(34 + 3 * od, mods);
            }

            if (Math.Round(originalOverallDifficulty) > 4)
                return applyModAdjustments(34, mods);

            return applyModAdjustments(47, mods);

            static int applyModAdjustments(double value, Mod[] mods)
            {
                if (mods.Any(m => m is ManiaModHardRock))
                    value /= 1.4;
                else if (mods.Any(m => m is ManiaModEasy))
                    value *= 1.4;

                if (mods.Any(m => m is ManiaModDoubleTime))
                    value *= 1.5;
                else if (mods.Any(m => m is ManiaModHalfTime))
                    value *= 0.75;

                return (int)value;
            }
        }

        private double getScoreMultiplier(Mod[] mods)
        {
            double scoreMultiplier = 1;

            foreach (var m in mods)
            {
                switch (m)
                {
                    case ManiaModNoFail _:
                    case ManiaModEasy _:
                    case ManiaModHalfTime _:
                        scoreMultiplier *= 0.5;
                        break;
                }
            }

            var maniaBeatmap = (ManiaBeatmap)Beatmap;
            int diff = maniaBeatmap.TotalColumns - maniaBeatmap.OriginalTotalColumns;

            if (diff > 0)
                scoreMultiplier *= 0.9;
            else if (diff < 0)
                scoreMultiplier *= 0.9 + 0.04 * diff;

            return scoreMultiplier;
        }
    }
}<|MERGE_RESOLUTION|>--- conflicted
+++ resolved
@@ -51,13 +51,9 @@
                 StarRating = skills[0].DifficultyValue() * star_scaling_factor,
                 Mods = mods,
                 // Todo: This int cast is temporary to achieve 1:1 results with osu!stable, and should be removed in the future
-<<<<<<< HEAD
                 GreatHitWindow = (int)Math.Ceiling(getHitWindow300(mods) / baseClockRate),
-                ScoreMultiplier = getScoreMultiplier(beatmap, mods),
-=======
-                GreatHitWindow = (int)Math.Ceiling(getHitWindow300(mods) / clockRate),
                 ScoreMultiplier = getScoreMultiplier(mods),
->>>>>>> 6f7b8293
+
                 MaxCombo = beatmap.HitObjects.Sum(h => h is HoldNote ? 2 : 1),
                 Skills = skills
             };
