// Copyright (c) ppy Pty Ltd <contact@ppy.sh>. Licensed under the MIT Licence.
// See the LICENCE file in the repository root for full licence text.

#nullable disable

using System;
using System.Collections.Generic;
using System.Linq;
using osu.Game.Beatmaps;
using osu.Game.Extensions;
using osu.Game.Rulesets.Difficulty;
using osu.Game.Rulesets.Difficulty.Preprocessing;
using osu.Game.Rulesets.Difficulty.Skills;
using osu.Game.Rulesets.Mania.Beatmaps;
using osu.Game.Rulesets.Mania.Difficulty.Preprocessing;
using osu.Game.Rulesets.Mania.Difficulty.Skills;
using osu.Game.Rulesets.Mania.MathUtils;
using osu.Game.Rulesets.Mania.Mods;
using osu.Game.Rulesets.Mania.Objects;
using osu.Game.Rulesets.Mania.Scoring;
using osu.Game.Rulesets.Mods;
using osu.Game.Rulesets.Objects;
using osu.Game.Rulesets.Scoring;

namespace osu.Game.Rulesets.Mania.Difficulty
{
    public class ManiaDifficultyCalculator : DifficultyCalculator
    {
        private const double star_scaling_factor = 0.018;

        private readonly bool isForCurrentRuleset;
        private readonly double originalOverallDifficulty;

        public override int Version => 20220902;

        public ManiaDifficultyCalculator(IRulesetInfo ruleset, IWorkingBeatmap beatmap)
            : base(ruleset, beatmap)
        {
            isForCurrentRuleset = beatmap.BeatmapInfo.Ruleset.MatchesOnlineID(ruleset);
            originalOverallDifficulty = beatmap.BeatmapInfo.Difficulty.OverallDifficulty;
        }

        protected override DifficultyAttributes CreateDifficultyAttributes(IBeatmap beatmap, Mod[] mods, Skill[] skills, ClockWithMods clock)
        {
            if (beatmap.HitObjects.Count == 0)
                return new ManiaDifficultyAttributes { Mods = mods };

            HitWindows hitWindows = new ManiaHitWindows();
            hitWindows.SetDifficulty(beatmap.Difficulty.OverallDifficulty);

            // For the time being, we will use the average clockrate for OD and AR attributes
            double baseClockRate = clock.GetAverageRate();

            return new ManiaDifficultyAttributes
            {
                StarRating = skills[0].DifficultyValue() * star_scaling_factor,
                Mods = mods,
<<<<<<< HEAD
                GreatHitWindow = Math.Ceiling(getHitWindow300(mods) / baseClockRate),
                ScoreMultiplier = getScoreMultiplier(mods),

                MaxCombo = beatmap.HitObjects.Sum(h => h is HoldNote ? 2 : 1),
                Skills = skills
            };
        }

        protected override IEnumerable<DifficultyHitObject> CreateDifficultyHitObjects(IBeatmap beatmap, ClockWithMods clock)
=======
                // In osu-stable mania, rate-adjustment mods don't affect the hit window.
                // This is done the way it is to introduce fractional differences in order to match osu-stable for the time being.
                GreatHitWindow = Math.Ceiling((int)(getHitWindow300(mods) * clockRate) / clockRate),
                MaxCombo = beatmap.HitObjects.Sum(maxComboForObject)
            };
        }

        private static int maxComboForObject(HitObject hitObject)
        {
            if (hitObject is HoldNote hold)
                return 1 + (int)((hold.EndTime - hold.StartTime) / 100);

            return 1;
        }

        protected override IEnumerable<DifficultyHitObject> CreateDifficultyHitObjects(IBeatmap beatmap, double clockRate)
>>>>>>> e47f933c
        {
            var sortedObjects = beatmap.HitObjects.ToArray();

            LegacySortHelper<HitObject>.Sort(sortedObjects, Comparer<HitObject>.Create((a, b) => (int)Math.Round(a.StartTime) - (int)Math.Round(b.StartTime)));

            List<DifficultyHitObject> objects = new List<DifficultyHitObject>();

            for (int i = 1; i < sortedObjects.Length; i++)
<<<<<<< HEAD
                yield return new ManiaDifficultyHitObject(sortedObjects[i], sortedObjects[i - 1], clock);
=======
                objects.Add(new ManiaDifficultyHitObject(sortedObjects[i], sortedObjects[i - 1], clockRate, objects, objects.Count));

            return objects;
>>>>>>> e47f933c
        }

        // Sorting is done in CreateDifficultyHitObjects, since the full list of hitobjects is required.
        protected override IEnumerable<DifficultyHitObject> SortObjects(IEnumerable<DifficultyHitObject> input) => input;

        protected override Skill[] CreateSkills(IBeatmap beatmap, Mod[] mods, ClockWithMods clock) => new Skill[]
        {
            new Strain(mods, ((ManiaBeatmap)Beatmap).TotalColumns)
        };

        protected override Mod[] DifficultyAdjustmentMods
        {
            get
            {
                var mods = new Mod[]
                {
                    new ManiaModDoubleTime(),
                    new ManiaModHalfTime(),
                    new ManiaModEasy(),
                    new ManiaModHardRock(),
                };

                if (isForCurrentRuleset)
                    return mods;

                // if we are a convert, we can be played in any key mod.
                return mods.Concat(new Mod[]
                {
                    new ManiaModKey1(),
                    new ManiaModKey2(),
                    new ManiaModKey3(),
                    new ManiaModKey4(),
                    new ManiaModKey5(),
                    new MultiMod(new ManiaModKey5(), new ManiaModDualStages()),
                    new ManiaModKey6(),
                    new MultiMod(new ManiaModKey6(), new ManiaModDualStages()),
                    new ManiaModKey7(),
                    new MultiMod(new ManiaModKey7(), new ManiaModDualStages()),
                    new ManiaModKey8(),
                    new MultiMod(new ManiaModKey8(), new ManiaModDualStages()),
                    new ManiaModKey9(),
                    new MultiMod(new ManiaModKey9(), new ManiaModDualStages()),
                }).ToArray();
            }
        }

        private double getHitWindow300(Mod[] mods)
        {
            if (isForCurrentRuleset)
            {
                double od = Math.Min(10.0, Math.Max(0, 10.0 - originalOverallDifficulty));
                return applyModAdjustments(34 + 3 * od, mods);
            }

            if (Math.Round(originalOverallDifficulty) > 4)
                return applyModAdjustments(34, mods);

            return applyModAdjustments(47, mods);

            static double applyModAdjustments(double value, Mod[] mods)
            {
                if (mods.Any(m => m is ManiaModHardRock))
                    value /= 1.4;
                else if (mods.Any(m => m is ManiaModEasy))
                    value *= 1.4;

                return value;
            }
        }
    }
}<|MERGE_RESOLUTION|>--- conflicted
+++ resolved
@@ -55,20 +55,9 @@
             {
                 StarRating = skills[0].DifficultyValue() * star_scaling_factor,
                 Mods = mods,
-<<<<<<< HEAD
-                GreatHitWindow = Math.Ceiling(getHitWindow300(mods) / baseClockRate),
-                ScoreMultiplier = getScoreMultiplier(mods),
-
-                MaxCombo = beatmap.HitObjects.Sum(h => h is HoldNote ? 2 : 1),
-                Skills = skills
-            };
-        }
-
-        protected override IEnumerable<DifficultyHitObject> CreateDifficultyHitObjects(IBeatmap beatmap, ClockWithMods clock)
-=======
                 // In osu-stable mania, rate-adjustment mods don't affect the hit window.
                 // This is done the way it is to introduce fractional differences in order to match osu-stable for the time being.
-                GreatHitWindow = Math.Ceiling((int)(getHitWindow300(mods) * clockRate) / clockRate),
+                GreatHitWindow = Math.Ceiling((int)(getHitWindow300(mods) * baseClockRate) / baseClockRate),
                 MaxCombo = beatmap.HitObjects.Sum(maxComboForObject)
             };
         }
@@ -81,8 +70,7 @@
             return 1;
         }
 
-        protected override IEnumerable<DifficultyHitObject> CreateDifficultyHitObjects(IBeatmap beatmap, double clockRate)
->>>>>>> e47f933c
+        protected override IEnumerable<DifficultyHitObject> CreateDifficultyHitObjects(IBeatmap beatmap, ClockWithMods clock)
         {
             var sortedObjects = beatmap.HitObjects.ToArray();
 
@@ -91,13 +79,9 @@
             List<DifficultyHitObject> objects = new List<DifficultyHitObject>();
 
             for (int i = 1; i < sortedObjects.Length; i++)
-<<<<<<< HEAD
-                yield return new ManiaDifficultyHitObject(sortedObjects[i], sortedObjects[i - 1], clock);
-=======
-                objects.Add(new ManiaDifficultyHitObject(sortedObjects[i], sortedObjects[i - 1], clockRate, objects, objects.Count));
+                objects.Add(new ManiaDifficultyHitObject(sortedObjects[i], sortedObjects[i - 1], clock, objects, objects.Count));
 
             return objects;
->>>>>>> e47f933c
         }
 
         // Sorting is done in CreateDifficultyHitObjects, since the full list of hitobjects is required.
