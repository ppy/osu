// Copyright (c) ppy Pty Ltd <contact@ppy.sh>. Licensed under the MIT Licence.
// See the LICENCE file in the repository root for full licence text.

using System;
using System.Collections.Generic;
using System.Linq;
using osu.Game.Beatmaps;
using osu.Game.Rulesets.Difficulty;
using osu.Game.Rulesets.Difficulty.Preprocessing;
using osu.Game.Rulesets.Difficulty.Skills;
using osu.Game.Rulesets.Mania.Beatmaps;
using osu.Game.Rulesets.Mania.Difficulty.Preprocessing;
using osu.Game.Rulesets.Mania.Difficulty.Skills;
using osu.Game.Rulesets.Mania.MathUtils;
using osu.Game.Rulesets.Mania.Mods;
using osu.Game.Rulesets.Mania.Objects;
using osu.Game.Rulesets.Mania.Scoring;
using osu.Game.Rulesets.Mods;
using osu.Game.Rulesets.Objects;
using osu.Game.Rulesets.Scoring;

namespace osu.Game.Rulesets.Mania.Difficulty
{
    public class ManiaDifficultyCalculator : DifficultyCalculator
    {
        private const double star_scaling_factor = 0.018;

        private readonly bool isForCurrentRuleset;
        private readonly double originalOverallDifficulty;

        public ManiaDifficultyCalculator(Ruleset ruleset, WorkingBeatmap beatmap)
            : base(ruleset, beatmap)
        {
            isForCurrentRuleset = beatmap.BeatmapInfo.Ruleset.Equals(ruleset.RulesetInfo);
            originalOverallDifficulty = beatmap.BeatmapInfo.BaseDifficulty.OverallDifficulty;
        }

        protected override DifficultyAttributes CreateDifficultyAttributes(IBeatmap beatmap, Mod[] mods, Skill[] skills, double clockRate)
        {
            if (beatmap.HitObjects.Count == 0)
                return new ManiaDifficultyAttributes { Mods = mods, Skills = skills };

            HitWindows hitWindows = new ManiaHitWindows();
            hitWindows.SetDifficulty(beatmap.Difficulty.OverallDifficulty);

            return new ManiaDifficultyAttributes
            {
                StarRating = skills[0].DifficultyValue() * star_scaling_factor,
                Mods = mods,
<<<<<<< HEAD
                // Todo: This int cast is temporary to achieve 1:1 results with osu!stable, and should be removed in the future
                GreatHitWindow = (int)Math.Ceiling(getHitWindow300(mods) / clockRate),
=======
                GreatHitWindow = Math.Ceiling(getHitWindow300(mods) / clockRate),
>>>>>>> b8fe744d
                ScoreMultiplier = getScoreMultiplier(mods),
                MaxCombo = beatmap.HitObjects.Sum(h => h is HoldNote ? 2 : 1),
                Skills = skills
            };
        }

        protected override IEnumerable<DifficultyHitObject> CreateDifficultyHitObjects(IBeatmap beatmap, double clockRate)
        {
            var sortedObjects = beatmap.HitObjects.ToArray();

            LegacySortHelper<HitObject>.Sort(sortedObjects, Comparer<HitObject>.Create((a, b) => (int)Math.Round(a.StartTime) - (int)Math.Round(b.StartTime)));

            for (int i = 1; i < sortedObjects.Length; i++)
                yield return new ManiaDifficultyHitObject(sortedObjects[i], sortedObjects[i - 1], clockRate);
        }

        // Sorting is done in CreateDifficultyHitObjects, since the full list of hitobjects is required.
        protected override IEnumerable<DifficultyHitObject> SortObjects(IEnumerable<DifficultyHitObject> input) => input;

        protected override Skill[] CreateSkills(IBeatmap beatmap, Mod[] mods, double clockRate) => new Skill[]
        {
            new Strain(mods, ((ManiaBeatmap)Beatmap).TotalColumns)
        };

        protected override Mod[] DifficultyAdjustmentMods
        {
            get
            {
                var mods = new Mod[]
                {
                    new ManiaModDoubleTime(),
                    new ManiaModHalfTime(),
                    new ManiaModEasy(),
                    new ManiaModHardRock(),
                };

                if (isForCurrentRuleset)
                    return mods;

                // if we are a convert, we can be played in any key mod.
                return mods.Concat(new Mod[]
                {
                    new ManiaModKey1(),
                    new ManiaModKey2(),
                    new ManiaModKey3(),
                    new ManiaModKey4(),
                    new ManiaModKey5(),
                    new MultiMod(new ManiaModKey5(), new ManiaModDualStages()),
                    new ManiaModKey6(),
                    new MultiMod(new ManiaModKey6(), new ManiaModDualStages()),
                    new ManiaModKey7(),
                    new MultiMod(new ManiaModKey7(), new ManiaModDualStages()),
                    new ManiaModKey8(),
                    new MultiMod(new ManiaModKey8(), new ManiaModDualStages()),
                    new ManiaModKey9(),
                    new MultiMod(new ManiaModKey9(), new ManiaModDualStages()),
                }).ToArray();
            }
        }

        private int getHitWindow300(Mod[] mods)
        {
            if (isForCurrentRuleset)
            {
                double od = Math.Min(10.0, Math.Max(0, 10.0 - originalOverallDifficulty));
                return applyModAdjustments(34 + 3 * od, mods);
            }

            if (Math.Round(originalOverallDifficulty) > 4)
                return applyModAdjustments(34, mods);

            return applyModAdjustments(47, mods);

            static int applyModAdjustments(double value, Mod[] mods)
            {
                if (mods.Any(m => m is ManiaModHardRock))
                    value /= 1.4;
                else if (mods.Any(m => m is ManiaModEasy))
                    value *= 1.4;

                if (mods.Any(m => m is ManiaModDoubleTime))
                    value *= 1.5;
                else if (mods.Any(m => m is ManiaModHalfTime))
                    value *= 0.75;

                return (int)value;
            }
        }

        private double getScoreMultiplier(Mod[] mods)
        {
            double scoreMultiplier = 1;

            foreach (var m in mods)
            {
                switch (m)
                {
                    case ManiaModNoFail _:
                    case ManiaModEasy _:
                    case ManiaModHalfTime _:
                        scoreMultiplier *= 0.5;
                        break;
                }
            }

            var maniaBeatmap = (ManiaBeatmap)Beatmap;
            int diff = maniaBeatmap.TotalColumns - maniaBeatmap.OriginalTotalColumns;

            if (diff > 0)
                scoreMultiplier *= 0.9;
            else if (diff < 0)
                scoreMultiplier *= 0.9 + 0.04 * diff;

            return scoreMultiplier;
        }
    }
}<|MERGE_RESOLUTION|>--- conflicted
+++ resolved
@@ -47,12 +47,7 @@
             {
                 StarRating = skills[0].DifficultyValue() * star_scaling_factor,
                 Mods = mods,
-<<<<<<< HEAD
-                // Todo: This int cast is temporary to achieve 1:1 results with osu!stable, and should be removed in the future
-                GreatHitWindow = (int)Math.Ceiling(getHitWindow300(mods) / clockRate),
-=======
                 GreatHitWindow = Math.Ceiling(getHitWindow300(mods) / clockRate),
->>>>>>> b8fe744d
                 ScoreMultiplier = getScoreMultiplier(mods),
                 MaxCombo = beatmap.HitObjects.Sum(h => h is HoldNote ? 2 : 1),
                 Skills = skills
