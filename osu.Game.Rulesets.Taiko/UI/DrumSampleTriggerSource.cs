// Copyright (c) ppy Pty Ltd <contact@ppy.sh>. Licensed under the MIT Licence.
// See the LICENCE file in the repository root for full licence text.

using System;
<<<<<<< HEAD
using osu.Framework.Bindables;
using osu.Framework.Utils;
=======
using System.Linq;
>>>>>>> aaf50c47
using osu.Game.Audio;
using osu.Game.Rulesets.Taiko.Audio;
using osu.Game.Rulesets.Taiko.Objects;
using osu.Game.Rulesets.UI;

namespace osu.Game.Rulesets.Taiko.UI
{
    public partial class DrumSampleTriggerSource : GameplaySampleTriggerSource
    {
        public enum SampleBalance
        {
            L, C, R
        }

        public Bindable<SampleBalance> Balance = new Bindable<SampleBalance>(SampleBalance.C);

        private readonly Bindable<double> balanceBindable = new Bindable<double>();
        private const double stereo_separation = 0.2;

        public DrumSampleTriggerSource(HitObjectContainer hitObjectContainer)
            : base(hitObjectContainer)
        {
            Balance.ValueChanged += change =>
            {
                switch (change.NewValue)
                {
                    case SampleBalance.L:
                        balanceBindable.Value = -stereo_separation;
                        break;

                    case SampleBalance.C:
                        balanceBindable.Value = 0;
                        break;

                    case SampleBalance.R:
                        balanceBindable.Value = stereo_separation;
                        break;
                }
            };

            AudioMixer.Balance.BindTo(balanceBindable);
        }

        public void Play(HitType hitType)
        {
<<<<<<< HEAD
            var hitObject = GetMostValidObject();
            if (hitObject == null) return;

            string sampleName = hitType switch
            {
                HitType.Centre => HitSampleInfo.HIT_NORMAL,
                HitType.Rim => HitSampleInfo.HIT_CLAP,
                HitType.StrongCentre => TaikoHitSampleInfo.TAIKO_STRONG_HIT,
                HitType.StrongRim => TaikoHitSampleInfo.TAIKO_STRONG_CLAP,
                _ => throw new InvalidOperationException(@"Attempted to trigger sample playback of an invalid HitType")
            };

            if (hitType is HitType.StrongRim or HitType.StrongCentre)
                FlushPlayback();

            var scp = hitObject.SampleControlPoint;
            PlaySamples(new ISampleInfo[] { new TaikoHitSampleInfo(sampleName, scp.SampleBank, volume: scp.SampleVolume) });
        }

        public void FlushPlayback()
        {
            foreach (var sound in HitSounds)
                sound.Stop();
=======
            var hitSample = GetMostValidObject()?.Samples?.FirstOrDefault(o => o.Name == HitSampleInfo.HIT_NORMAL);

            if (hitSample == null)
                return;

            PlaySamples(new ISampleInfo[] { new HitSampleInfo(hitType == HitType.Rim ? HitSampleInfo.HIT_CLAP : HitSampleInfo.HIT_NORMAL, hitSample.Bank, volume: hitSample.Volume) });
>>>>>>> aaf50c47
        }

        protected override void PlaySamples(ISampleInfo[] samples) => Schedule(() =>
        {
            var hitSound = GetNextSample();
            hitSound.Samples = samples;

            hitSound.Frequency.Value = 0.98 + RNG.NextDouble(0.04);
            hitSound.Balance.Value = -0.05 + RNG.NextDouble(0.1);

            hitSound.Play();
        });

        public override void Play() => throw new InvalidOperationException(@"Use override with HitType parameter instead");
    }
}<|MERGE_RESOLUTION|>--- conflicted
+++ resolved
@@ -2,12 +2,9 @@
 // See the LICENCE file in the repository root for full licence text.
 
 using System;
-<<<<<<< HEAD
 using osu.Framework.Bindables;
 using osu.Framework.Utils;
-=======
 using System.Linq;
->>>>>>> aaf50c47
 using osu.Game.Audio;
 using osu.Game.Rulesets.Taiko.Audio;
 using osu.Game.Rulesets.Taiko.Objects;
@@ -53,38 +50,45 @@
 
         public void Play(HitType hitType)
         {
-<<<<<<< HEAD
-            var hitObject = GetMostValidObject();
-            if (hitObject == null) return;
+            var hitSample = GetMostValidObject()?.Samples?.FirstOrDefault(o => o.Name == HitSampleInfo.HIT_NORMAL);
 
-            string sampleName = hitType switch
+            if (hitSample == null)
+                return;
+
+            string sampleName;
+
+            switch (hitType)
             {
-                HitType.Centre => HitSampleInfo.HIT_NORMAL,
-                HitType.Rim => HitSampleInfo.HIT_CLAP,
-                HitType.StrongCentre => TaikoHitSampleInfo.TAIKO_STRONG_HIT,
-                HitType.StrongRim => TaikoHitSampleInfo.TAIKO_STRONG_CLAP,
-                _ => throw new InvalidOperationException(@"Attempted to trigger sample playback of an invalid HitType")
-            };
+                case HitType.Centre:
+                    sampleName = HitSampleInfo.HIT_NORMAL;
+                    break;
+
+                case HitType.Rim:
+                    sampleName = HitSampleInfo.HIT_CLAP;
+                    break;
+
+                case HitType.StrongCentre:
+                    sampleName = TaikoHitSampleInfo.TAIKO_STRONG_HIT;
+                    break;
+
+                case HitType.StrongRim:
+                    sampleName = TaikoHitSampleInfo.TAIKO_STRONG_CLAP;
+                    break;
+
+                default:
+                    throw new InvalidOperationException(@"Attempted to trigger sample playback of an invalid HitType");
+            }
 
             if (hitType is HitType.StrongRim or HitType.StrongCentre)
                 FlushPlayback();
 
-            var scp = hitObject.SampleControlPoint;
-            PlaySamples(new ISampleInfo[] { new TaikoHitSampleInfo(sampleName, scp.SampleBank, volume: scp.SampleVolume) });
+            PlaySamples(new ISampleInfo[] { new HitSampleInfo(sampleName, hitSample.Bank, volume: hitSample.Volume) });
         }
 
         public void FlushPlayback()
         {
             foreach (var sound in HitSounds)
                 sound.Stop();
-=======
-            var hitSample = GetMostValidObject()?.Samples?.FirstOrDefault(o => o.Name == HitSampleInfo.HIT_NORMAL);
-
-            if (hitSample == null)
-                return;
-
-            PlaySamples(new ISampleInfo[] { new HitSampleInfo(hitType == HitType.Rim ? HitSampleInfo.HIT_CLAP : HitSampleInfo.HIT_NORMAL, hitSample.Bank, volume: hitSample.Volume) });
->>>>>>> aaf50c47
         }
 
         protected override void PlaySamples(ISampleInfo[] samples) => Schedule(() =>
