--- conflicted
+++ resolved
@@ -47,24 +47,14 @@
             var currentObject = current as TaikoDifficultyHitObject;
             int index = currentObject?.ColourData.MonoStreak?.HitObjects.IndexOf(currentObject) ?? 0;
 
-<<<<<<< HEAD
-            if (singleColourStamina)
-                return CurrentStrain / (1 + Math.Exp(-(index - 10) / 2.0));
-
-            return CurrentStrain;
-        }
-
-        protected override double CalculateInitialStrain(double time, DifficultyHitObject current) => singleColourStamina ? 0 : CurrentStrain * StrainDecay(time - current.Previous(0).StartTime);
-=======
             double monolengthBonus = isConvert ? 1 : 1 + Math.Min(Math.Max((index - 5) / 50.0, 0), 0.30);
 
             if (SingleColourStamina)
-                return DifficultyCalculationUtils.Logistic(-(index - 10) / 2.0, currentStrain);
+                return DifficultyCalculationUtils.Logistic(-(index - 10) / 2.0, CurrentStrain);
 
-            return currentStrain * monolengthBonus;
+            return CurrentStrain * monolengthBonus;
         }
 
-        protected override double CalculateInitialStrain(double time, DifficultyHitObject current) => SingleColourStamina ? 0 : currentStrain * strainDecay(time - current.Previous(0).StartTime);
->>>>>>> c4e37a15
+        protected override double CalculateInitialStrain(double time, DifficultyHitObject current) => SingleColourStamina ? 0 : CurrentStrain * StrainDecay(time - current.Previous(0).StartTime);
     }
 }