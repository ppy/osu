﻿// Copyright (c) ppy Pty Ltd <contact@ppy.sh>. Licensed under the MIT Licence.
// See the LICENCE file in the repository root for full licence text.

using System;
using System.Collections.Generic;
using System.Linq;
using osu.Game.Beatmaps;
using osu.Game.Rulesets.Difficulty;
using osu.Game.Rulesets.Mods;
using osu.Game.Rulesets.Scoring;
using osu.Game.Rulesets.Taiko.Objects;
using osu.Game.Scoring;

namespace osu.Game.Rulesets.Taiko.Difficulty
{
    public class TaikoPerformanceCalculator : PerformanceCalculator
    {
        protected new TaikoDifficultyAttributes Attributes => (TaikoDifficultyAttributes)base.Attributes;

        private Mod[] mods;
        private int countGreat;
        private int countGood;
        private int countMeh;
        private int countMiss;

        public TaikoPerformanceCalculator(Ruleset ruleset, WorkingBeatmap beatmap, ScoreInfo score)
            : base(ruleset, beatmap, score)
        {
        }

        public override double Calculate(Dictionary<string, double> categoryDifficulty = null)
        {
            mods = Score.Mods;
            countGreat = Convert.ToInt32(Score.Statistics[HitResult.Great]);
            countGood = Convert.ToInt32(Score.Statistics[HitResult.Good]);
            countMeh = Convert.ToInt32(Score.Statistics[HitResult.Meh]);
            countMiss = Convert.ToInt32(Score.Statistics[HitResult.Miss]);

            // Don't count scores made with supposedly unranked mods
            if (mods.Any(m => !m.Ranked))
                return 0;

            // Custom multipliers for NoFail and SpunOut.
            double multiplier = 1.1; // This is being adjusted to keep the final pp value scaled around what it used to be when changing things

            if (mods.Any(m => m is ModNoFail))
                multiplier *= 0.90;

            if (mods.Any(m => m is ModHidden))
                multiplier *= 1.10;

            double strainValue = computeStrainValue();
            double accuracyValue = computeAccuracyValue();
            double totalValue =
                Math.Pow(
                    Math.Pow(strainValue, 1.1) +
                    Math.Pow(accuracyValue, 1.1), 1.0 / 1.1
                ) * multiplier;

            if (categoryDifficulty != null)
            {
                categoryDifficulty["Strain"] = strainValue;
                categoryDifficulty["Accuracy"] = accuracyValue;
            }

            return totalValue;
        }

        private double computeStrainValue()
        {
            double strainValue = Math.Pow(Math.Max(1.0, Attributes.StarRating / 0.0075) - 4.0, 2.53) / 100000.0;

            // Longer maps are worth more
            double lengthBonus = 1 + 0.1f * Math.Min(1.0, totalHits / 1500.0);
            strainValue *= lengthBonus;

            // Penalize misses exponentially. This mainly fixes tag4 maps and the likes until a per-hitobject solution is available
            strainValue *= Math.Pow(0.985, countMiss);

<<<<<<< HEAD
            // Combo scaling
            if (Attributes.MaxCombo > 0)
                strainValue *= Math.Min(Math.Pow(Score.MaxCombo, 0.5) / Math.Pow(Attributes.MaxCombo, 0.5), 1.0);
=======
            if (mods.Any(m => m is ModHidden))
                strainValue *= 1.025;
>>>>>>> 58bae2a4

            if (mods.Any(m => m is ModFlashlight<TaikoHitObject>))
            {
                // Apply length bonus again if flashlight is on simply because it becomes a lot harder on longer maps.
                if (mods.Any(m => m is ModHidden))
                    strainValue *= 1.07 * lengthBonus;
                else
                    strainValue *= 1.05 * lengthBonus;
            }
            else if (mods.Any(m => m is ModHidden))
            {
                if (mods.Any(m => m is ModEasy))
                    strainValue *= 1.015;
                else if (mods.Any(m => m is ModHardRock))
                    strainValue *= 1.05;
                else
                    strainValue *= 1.025;
            }

            // Scale the speed value with accuracy _slightly_
            return strainValue * Score.Accuracy;
        }

        private double computeAccuracyValue()
        {
            if (Attributes.GreatHitWindow <= 0)
                return 0;

            double predictedHitWindow = Math.Pow(0.9, Attributes.StarRating) * 55;

            // Lots of arbitrary values from testing.
            // Considering to use derivation from perfect accuracy in a probabilistic manner - assume normal distribution
            double accValue = Math.Pow(predictedHitWindow / Attributes.GreatHitWindow, 0.6) * Math.Pow(150.0 / Attributes.GreatHitWindow, 1.1) * Math.Pow(Score.Accuracy, 15) * 22.0;

            // Bonus for many hitcircles - it's harder to keep good accuracy up for longer
            accValue *= Math.Min(1.15, Math.Pow(totalHits / 1500.0, 0.3));

            // Scale with difficulty to tie better into std's pp system
            return accValue * Math.Pow(1.3, Attributes.StarRating) / 10.0;
        }

        private int totalHits => countGreat + countGood + countMeh + countMiss;
    }
}<|MERGE_RESOLUTION|>--- conflicted
+++ resolved
@@ -77,15 +77,6 @@
             // Penalize misses exponentially. This mainly fixes tag4 maps and the likes until a per-hitobject solution is available
             strainValue *= Math.Pow(0.985, countMiss);
 
-<<<<<<< HEAD
-            // Combo scaling
-            if (Attributes.MaxCombo > 0)
-                strainValue *= Math.Min(Math.Pow(Score.MaxCombo, 0.5) / Math.Pow(Attributes.MaxCombo, 0.5), 1.0);
-=======
-            if (mods.Any(m => m is ModHidden))
-                strainValue *= 1.025;
->>>>>>> 58bae2a4
-
             if (mods.Any(m => m is ModFlashlight<TaikoHitObject>))
             {
                 // Apply length bonus again if flashlight is on simply because it becomes a lot harder on longer maps.
