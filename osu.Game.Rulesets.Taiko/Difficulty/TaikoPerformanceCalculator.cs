--- conflicted
+++ resolved
@@ -117,16 +117,12 @@
 
             double accuracyValue = Math.Pow(70 / estimatedUnstableRate.Value, 1.1) * Math.Pow(attributes.StarRating, 0.4) * 100.0;
 
-<<<<<<< HEAD
+            if (score.Mods.Any(m => m is ModHidden) && !isConvert)
+                accuracyValue *= 1.075;
+
             double totalDifficultHits = totalHits * Math.Pow(attributes.ConsistencyFactor, 0.5);
             double lengthBonus = 1 + 0.4 * totalDifficultHits / (totalDifficultHits + 4000);
             accuracyValue *= lengthBonus;
-=======
-            if (score.Mods.Any(m => m is ModHidden) && !isConvert)
-                accuracyValue *= 1.075;
-
-            double lengthBonus = Math.Min(1.15, Math.Pow(totalHits / 1500.0, 0.3));
->>>>>>> 699fbb1a
 
             // Slight HDFL Bonus for accuracy. A clamp is used to prevent against negative values.
             double lengthBonusHDFL = Math.Min(1.15, Math.Pow(totalHits / 1500.0, 0.3));
