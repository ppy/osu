--- conflicted
+++ resolved
@@ -85,28 +85,16 @@
             if (beatmap.HitObjects.Count == 0)
                 return new TaikoDifficultyAttributes { Mods = mods };
 
-<<<<<<< HEAD
+            bool isRelax = mods.Any(h => h is TaikoModRelax);
+
+            Rhythm rhythm = skills.OfType<Rhythm>().Single();
             Colour colour = skills.OfType<Colour>().Single();
-            double colourRating = colour.DifficultyValue() * colour_skill_multiplier;
-
-            Rhythm rhythm = skills.OfType<Rhythm>().Single();
-            double rhythmRating = rhythm.DifficultyValue() * rhythm_skill_multiplier;
-
             Stamina stamina = skills.OfType<Stamina>().Single(s => !s.MonoColour);
-=======
-            bool isRelax = mods.Any(h => h is TaikoModRelax);
-
-            Rhythm rhythm = (Rhythm)skills.First(x => x is Rhythm);
-            Colour colour = (Colour)skills.First(x => x is Colour);
-            Stamina stamina = (Stamina)skills.First(x => x is Stamina);
-            Stamina singleColourStamina = (Stamina)skills.Last(x => x is Stamina);
+            Stamina singleColourStamina = skills.OfType<Stamina>().Single(s => s.MonoColour);
 
             double rhythmRating = rhythm.DifficultyValue() * rhythm_skill_multiplier;
             double colourRating = colour.DifficultyValue() * colour_skill_multiplier;
->>>>>>> 4ca88ae2
             double staminaRating = stamina.DifficultyValue() * stamina_skill_multiplier;
-
-            Stamina singleColourStamina = skills.OfType<Stamina>().Single(s => s.MonoColour);
             double monoStaminaRating = singleColourStamina.DifficultyValue() * stamina_skill_multiplier;
             double monoStaminaFactor = staminaRating == 0 ? 1 : Math.Pow(monoStaminaRating / staminaRating, 5);
 
