// Copyright (c) ppy Pty Ltd <contact@ppy.sh>. Licensed under the MIT Licence.
// See the LICENCE file in the repository root for full licence text.

using System;
using System.Collections.Generic;
using System.Linq;
using osu.Game.Beatmaps;
using osu.Game.Rulesets.Difficulty;
using osu.Game.Rulesets.Difficulty.Preprocessing;
using osu.Game.Rulesets.Difficulty.Skills;
using osu.Game.Rulesets.Mods;
using osu.Game.Rulesets.Scoring;
using osu.Game.Rulesets.Taiko.Difficulty.Preprocessing;
using osu.Game.Rulesets.Taiko.Difficulty.Skills;
using osu.Game.Rulesets.Taiko.Mods;
using osu.Game.Rulesets.Taiko.Objects;
using osu.Game.Rulesets.Taiko.Scoring;

namespace osu.Game.Rulesets.Taiko.Difficulty
{
    public class TaikoDifficultyCalculator : DifficultyCalculator
    {
        private const double rhythm_skill_multiplier = 0.014;
        private const double colour_skill_multiplier = 0.01;
        private const double stamina_skill_multiplier = 0.02;

        public TaikoDifficultyCalculator(Ruleset ruleset, WorkingBeatmap beatmap)
            : base(ruleset, beatmap)
        {
        }

        protected override Skill[] CreateSkills(IBeatmap beatmap, Mod[] mods, ClockWithMods clock) => new Skill[]
        {
            new Colour(mods),
            new Rhythm(mods),
            new Stamina(mods, true),
            new Stamina(mods, false),
        };

        protected override Mod[] DifficultyAdjustmentMods => new Mod[]
        {
            new TaikoModDoubleTime(),
            new TaikoModHalfTime(),
            new TaikoModEasy(),
            new TaikoModHardRock(),
        };

        protected override IEnumerable<DifficultyHitObject> CreateDifficultyHitObjects(IBeatmap beatmap, ClockWithMods clock)
        {
            List<TaikoDifficultyHitObject> taikoDifficultyHitObjects = new List<TaikoDifficultyHitObject>();

            for (int i = 2; i < beatmap.HitObjects.Count; i++)
            {
                taikoDifficultyHitObjects.Add(
                    new TaikoDifficultyHitObject(
                        beatmap.HitObjects[i], beatmap.HitObjects[i - 1], beatmap.HitObjects[i - 2], clock, i
                    )
                );
            }

            new StaminaCheeseDetector(taikoDifficultyHitObjects).FindCheese();
            return taikoDifficultyHitObjects;
        }

        protected override DifficultyAttributes CreateDifficultyAttributes(IBeatmap beatmap, Mod[] mods, Skill[] skills, ClockWithMods clock)
        {
            if (beatmap.HitObjects.Count == 0)
                return new TaikoDifficultyAttributes { Mods = mods, Skills = skills };

            var colour = (Colour)skills[0];
            var rhythm = (Rhythm)skills[1];
            var staminaRight = (Stamina)skills[2];
            var staminaLeft = (Stamina)skills[3];

            double colourRating = colour.DifficultyValue() * colour_skill_multiplier;
            double rhythmRating = rhythm.DifficultyValue() * rhythm_skill_multiplier;
            double staminaRating = (staminaRight.DifficultyValue() + staminaLeft.DifficultyValue()) * stamina_skill_multiplier;

            double staminaPenalty = simpleColourPenalty(staminaRating, colourRating);
            staminaRating *= staminaPenalty;

            double combinedRating = locallyCombinedDifficulty(colour, rhythm, staminaRight, staminaLeft, staminaPenalty);
            double separatedRating = norm(1.5, colourRating, rhythmRating, staminaRating);
            double starRating = 1.4 * separatedRating + 0.5 * combinedRating;
            starRating = rescale(starRating);

            // For the time being, we will use the average clockrate for OD and AR attributes
            double baseClockRate = clock.GetAverageRate();

            HitWindows hitWindows = new TaikoHitWindows();
            hitWindows.SetDifficulty(beatmap.Difficulty.OverallDifficulty);

            return new TaikoDifficultyAttributes
            {
                StarRating = starRating,
                Mods = mods,
                StaminaStrain = staminaRating,
                RhythmStrain = rhythmRating,
                ColourStrain = colourRating,
<<<<<<< HEAD
                // Todo: This int cast is temporary to achieve 1:1 results with osu!stable, and should be removed in the future
                GreatHitWindow = (int)hitWindows.WindowFor(HitResult.Great) / baseClockRate,
=======
                GreatHitWindow = hitWindows.WindowFor(HitResult.Great) / clockRate,
>>>>>>> ec6e28bc
                MaxCombo = beatmap.HitObjects.Count(h => h is Hit),
                Skills = skills
            };
        }

        /// <summary>
        /// Calculates the penalty for the stamina skill for maps with low colour difficulty.
        /// </summary>
        /// <remarks>
        /// Some maps (especially converts) can be easy to read despite a high note density.
        /// This penalty aims to reduce the star rating of such maps by factoring in colour difficulty to the stamina skill.
        /// </remarks>
        private double simpleColourPenalty(double staminaDifficulty, double colorDifficulty)
        {
            if (colorDifficulty <= 0) return 0.79 - 0.25;

            return 0.79 - Math.Atan(staminaDifficulty / colorDifficulty - 12) / Math.PI / 2;
        }

        /// <summary>
        /// Returns the <i>p</i>-norm of an <i>n</i>-dimensional vector.
        /// </summary>
        /// <param name="p">The value of <i>p</i> to calculate the norm for.</param>
        /// <param name="values">The coefficients of the vector.</param>
        private double norm(double p, params double[] values) => Math.Pow(values.Sum(x => Math.Pow(x, p)), 1 / p);

        /// <summary>
        /// Returns the partial star rating of the beatmap, calculated using peak strains from all sections of the map.
        /// </summary>
        /// <remarks>
        /// For each section, the peak strains of all separate skills are combined into a single peak strain for the section.
        /// The resulting partial rating of the beatmap is a weighted sum of the combined peaks (higher peaks are weighted more).
        /// </remarks>
        private double locallyCombinedDifficulty(Colour colour, Rhythm rhythm, Stamina staminaRight, Stamina staminaLeft, double staminaPenalty)
        {
            List<double> peaks = new List<double>();

            var colourPeaks = colour.GetCurrentStrainPeaks().ToList();
            var rhythmPeaks = rhythm.GetCurrentStrainPeaks().ToList();
            var staminaRightPeaks = staminaRight.GetCurrentStrainPeaks().ToList();
            var staminaLeftPeaks = staminaLeft.GetCurrentStrainPeaks().ToList();

            for (int i = 0; i < colourPeaks.Count; i++)
            {
                double colourPeak = colourPeaks[i] * colour_skill_multiplier;
                double rhythmPeak = rhythmPeaks[i] * rhythm_skill_multiplier;
                double staminaPeak = (staminaRightPeaks[i] + staminaLeftPeaks[i]) * stamina_skill_multiplier * staminaPenalty;
                peaks.Add(norm(2, colourPeak, rhythmPeak, staminaPeak));
            }

            double difficulty = 0;
            double weight = 1;

            foreach (double strain in peaks.OrderByDescending(d => d))
            {
                difficulty += strain * weight;
                weight *= 0.9;
            }

            return difficulty;
        }

        /// <summary>
        /// Applies a final re-scaling of the star rating to bring maps with recorded full combos below 9.5 stars.
        /// </summary>
        /// <param name="sr">The raw star rating value before re-scaling.</param>
        private double rescale(double sr)
        {
            if (sr < 0) return sr;

            return 10.43 * Math.Log(sr / 8 + 1);
        }
    }
}<|MERGE_RESOLUTION|>--- conflicted
+++ resolved
@@ -97,12 +97,7 @@
                 StaminaStrain = staminaRating,
                 RhythmStrain = rhythmRating,
                 ColourStrain = colourRating,
-<<<<<<< HEAD
-                // Todo: This int cast is temporary to achieve 1:1 results with osu!stable, and should be removed in the future
-                GreatHitWindow = (int)hitWindows.WindowFor(HitResult.Great) / baseClockRate,
-=======
-                GreatHitWindow = hitWindows.WindowFor(HitResult.Great) / clockRate,
->>>>>>> ec6e28bc
+                GreatHitWindow = hitWindows.WindowFor(HitResult.Great) / baseClockRate,
                 MaxCombo = beatmap.HitObjects.Count(h => h is Hit),
                 Skills = skills
             };
