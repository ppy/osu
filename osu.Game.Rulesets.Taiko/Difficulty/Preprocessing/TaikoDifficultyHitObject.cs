// Copyright (c) ppy Pty Ltd <contact@ppy.sh>. Licensed under the MIT Licence.
// See the LICENCE file in the repository root for full licence text.

using System;
using System.Collections.Generic;
using System.Linq;
using osu.Game.Rulesets.Difficulty.Preprocessing;
using osu.Game.Rulesets.Mods;
using osu.Game.Rulesets.Objects;
using osu.Game.Rulesets.Taiko.Objects;
using osu.Game.Rulesets.Taiko.Difficulty.Preprocessing.Colour;
using osu.Game.Rulesets.Taiko.Difficulty.Preprocessing.Rhythm;

namespace osu.Game.Rulesets.Taiko.Difficulty.Preprocessing
{
    /// <summary>
    /// Represents a single hit object in taiko difficulty calculation.
    /// </summary>
    public class TaikoDifficultyHitObject : DifficultyHitObject
    {
        /// <summary>
        /// The list of all <see cref="TaikoDifficultyHitObject"/> of the same colour as this <see cref="TaikoDifficultyHitObject"/> in the beatmap.
        /// </summary>
        private readonly IReadOnlyList<TaikoDifficultyHitObject>? monoDifficultyHitObjects;

        /// <summary>
        /// The index of this <see cref="TaikoDifficultyHitObject"/> in <see cref="monoDifficultyHitObjects"/>.
        /// </summary>
        public readonly int MonoIndex;

        /// <summary>
        /// The list of all <see cref="TaikoDifficultyHitObject"/> that is either a regular note or finisher in the beatmap
        /// </summary>
        private readonly IReadOnlyList<TaikoDifficultyHitObject> noteDifficultyHitObjects;

        /// <summary>
        /// The index of this <see cref="TaikoDifficultyHitObject"/> in <see cref="noteDifficultyHitObjects"/>.
        /// </summary>
        public readonly int NoteIndex;

        /// <summary>
        /// The rhythm required to hit this hit object.
        /// </summary>
        public readonly TaikoDifficultyHitObjectRhythm Rhythm;

        /// <summary>
        /// Colour data for this hit object. This is used by colour evaluator to calculate colour difficulty, but can be used
        /// by other skills in the future.
        /// </summary>
        public readonly TaikoDifficultyHitObjectColour Colour;

        /// <summary>
        /// Creates a new difficulty hit object.
        /// </summary>
        /// <param name="hitObject">The gameplay <see cref="HitObject"/> associated with this difficulty object.</param>
        /// <param name="lastObject">The gameplay <see cref="HitObject"/> preceding <paramref name="hitObject"/>.</param>
        /// <param name="lastLastObject">The gameplay <see cref="HitObject"/> preceding <paramref name="lastObject"/>.</param>
<<<<<<< HEAD
        /// <param name="clock">The rate-adjusted gameplay clock.</param>
        /// <param name="objectIndex">The index of the object in the beatmap.</param>
        public TaikoDifficultyHitObject(HitObject hitObject, HitObject lastObject, HitObject lastLastObject, ClockWithMods clock, int objectIndex)
            : base(hitObject, lastObject, clock)
=======
        /// <param name="clockRate">The rate of the gameplay clock. Modified by speed-changing mods.</param>
        /// <param name="objects">The list of all <see cref="DifficultyHitObject"/>s in the current beatmap.</param>
        /// <param name="centreHitObjects">The list of centre (don) <see cref="DifficultyHitObject"/>s in the current beatmap.</param>
        /// <param name="rimHitObjects">The list of rim (kat) <see cref="DifficultyHitObject"/>s in the current beatmap.</param>
        /// <param name="noteObjects">The list of <see cref="DifficultyHitObject"/>s that is a hit (i.e. not a drumroll or swell) in the current beatmap.</param>
        /// <param name="index">The position of this <see cref="DifficultyHitObject"/> in the <paramref name="objects"/> list.</param>
        public TaikoDifficultyHitObject(HitObject hitObject, HitObject lastObject, HitObject lastLastObject, double clockRate,
                                        List<DifficultyHitObject> objects,
                                        List<TaikoDifficultyHitObject> centreHitObjects,
                                        List<TaikoDifficultyHitObject> rimHitObjects,
                                        List<TaikoDifficultyHitObject> noteObjects, int index)
            : base(hitObject, lastObject, clockRate, objects, index)
>>>>>>> e47f933c
        {
            noteDifficultyHitObjects = noteObjects;

<<<<<<< HEAD
            Rhythm = getClosestRhythm(lastObject, lastLastObject, clock);
            HitType = currentHit?.Type;
=======
            // Create the Colour object, its properties should be filled in by TaikoDifficultyPreprocessor
            Colour = new TaikoDifficultyHitObjectColour();
            Rhythm = getClosestRhythm(lastObject, lastLastObject, clockRate);
>>>>>>> e47f933c

            switch ((hitObject as Hit)?.Type)
            {
                case HitType.Centre:
                    MonoIndex = centreHitObjects.Count;
                    centreHitObjects.Add(this);
                    monoDifficultyHitObjects = centreHitObjects;
                    break;

                case HitType.Rim:
                    MonoIndex = rimHitObjects.Count;
                    rimHitObjects.Add(this);
                    monoDifficultyHitObjects = rimHitObjects;
                    break;
            }

            if (hitObject is Hit)
            {
                NoteIndex = noteObjects.Count;
                noteObjects.Add(this);
            }
        }

        /// <summary>
        /// List of most common rhythm changes in taiko maps.
        /// </summary>
        /// <remarks>
        /// The general guidelines for the values are:
        /// <list type="bullet">
        /// <item>rhythm changes with ratio closer to 1 (that are <i>not</i> 1) are harder to play,</item>
        /// <item>speeding up is <i>generally</i> harder than slowing down (with exceptions of rhythm changes requiring a hand switch).</item>
        /// </list>
        /// </remarks>
        private static readonly TaikoDifficultyHitObjectRhythm[] common_rhythms =
        {
            new TaikoDifficultyHitObjectRhythm(1, 1, 0.0),
            new TaikoDifficultyHitObjectRhythm(2, 1, 0.3),
            new TaikoDifficultyHitObjectRhythm(1, 2, 0.5),
            new TaikoDifficultyHitObjectRhythm(3, 1, 0.3),
            new TaikoDifficultyHitObjectRhythm(1, 3, 0.35),
            new TaikoDifficultyHitObjectRhythm(3, 2, 0.6), // purposefully higher (requires hand switch in full alternating gameplay style)
            new TaikoDifficultyHitObjectRhythm(2, 3, 0.4),
            new TaikoDifficultyHitObjectRhythm(5, 4, 0.5),
            new TaikoDifficultyHitObjectRhythm(4, 5, 0.7)
        };

        /// <summary>
        /// Returns the closest rhythm change from <see cref="common_rhythms"/> required to hit this object.
        /// </summary>
        /// <param name="lastObject">The gameplay <see cref="HitObject"/> preceding this one.</param>
        /// <param name="lastLastObject">The gameplay <see cref="HitObject"/> preceding <paramref name="lastObject"/>.</param>
        /// <param name="clock">The rate-adjusted gameplay clock.</param>
        private TaikoDifficultyHitObjectRhythm getClosestRhythm(HitObject lastObject, HitObject lastLastObject, ClockWithMods clock)
        {
            double prevLength = clock.GetTimeAt(lastObject.StartTime) - clock.GetTimeAt(lastLastObject.StartTime);
            double ratio = DeltaTime / prevLength;

            return common_rhythms.OrderBy(x => Math.Abs(x.Ratio - ratio)).First();
        }

        public TaikoDifficultyHitObject? PreviousMono(int backwardsIndex) => monoDifficultyHitObjects?.ElementAtOrDefault(MonoIndex - (backwardsIndex + 1));

        public TaikoDifficultyHitObject? NextMono(int forwardsIndex) => monoDifficultyHitObjects?.ElementAtOrDefault(MonoIndex + (forwardsIndex + 1));

        public TaikoDifficultyHitObject? PreviousNote(int backwardsIndex) => noteDifficultyHitObjects.ElementAtOrDefault(NoteIndex - (backwardsIndex + 1));

        public TaikoDifficultyHitObject? NextNote(int forwardsIndex) => noteDifficultyHitObjects.ElementAtOrDefault(NoteIndex + (forwardsIndex + 1));
    }
}<|MERGE_RESOLUTION|>--- conflicted
+++ resolved
@@ -55,36 +55,24 @@
         /// <param name="hitObject">The gameplay <see cref="HitObject"/> associated with this difficulty object.</param>
         /// <param name="lastObject">The gameplay <see cref="HitObject"/> preceding <paramref name="hitObject"/>.</param>
         /// <param name="lastLastObject">The gameplay <see cref="HitObject"/> preceding <paramref name="lastObject"/>.</param>
-<<<<<<< HEAD
         /// <param name="clock">The rate-adjusted gameplay clock.</param>
-        /// <param name="objectIndex">The index of the object in the beatmap.</param>
-        public TaikoDifficultyHitObject(HitObject hitObject, HitObject lastObject, HitObject lastLastObject, ClockWithMods clock, int objectIndex)
-            : base(hitObject, lastObject, clock)
-=======
-        /// <param name="clockRate">The rate of the gameplay clock. Modified by speed-changing mods.</param>
         /// <param name="objects">The list of all <see cref="DifficultyHitObject"/>s in the current beatmap.</param>
         /// <param name="centreHitObjects">The list of centre (don) <see cref="DifficultyHitObject"/>s in the current beatmap.</param>
         /// <param name="rimHitObjects">The list of rim (kat) <see cref="DifficultyHitObject"/>s in the current beatmap.</param>
         /// <param name="noteObjects">The list of <see cref="DifficultyHitObject"/>s that is a hit (i.e. not a drumroll or swell) in the current beatmap.</param>
         /// <param name="index">The position of this <see cref="DifficultyHitObject"/> in the <paramref name="objects"/> list.</param>
-        public TaikoDifficultyHitObject(HitObject hitObject, HitObject lastObject, HitObject lastLastObject, double clockRate,
+        public TaikoDifficultyHitObject(HitObject hitObject, HitObject lastObject, HitObject lastLastObject, ClockWithMods clock,
                                         List<DifficultyHitObject> objects,
                                         List<TaikoDifficultyHitObject> centreHitObjects,
                                         List<TaikoDifficultyHitObject> rimHitObjects,
                                         List<TaikoDifficultyHitObject> noteObjects, int index)
-            : base(hitObject, lastObject, clockRate, objects, index)
->>>>>>> e47f933c
+            : base(hitObject, lastObject, clock, objects, index)
         {
             noteDifficultyHitObjects = noteObjects;
 
-<<<<<<< HEAD
-            Rhythm = getClosestRhythm(lastObject, lastLastObject, clock);
-            HitType = currentHit?.Type;
-=======
             // Create the Colour object, its properties should be filled in by TaikoDifficultyPreprocessor
             Colour = new TaikoDifficultyHitObjectColour();
-            Rhythm = getClosestRhythm(lastObject, lastLastObject, clockRate);
->>>>>>> e47f933c
+            Rhythm = getClosestRhythm(lastObject, lastLastObject, clock);
 
             switch ((hitObject as Hit)?.Type)
             {
