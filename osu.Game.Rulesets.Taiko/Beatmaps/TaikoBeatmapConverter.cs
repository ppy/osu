--- conflicted
+++ resolved
@@ -98,9 +98,8 @@
                 }).ToList();
             }
 
-<<<<<<< HEAD
             augmentSamples(converted.HitObjects);
-=======
+
             // TODO: stable makes the last tick of a drumroll non-required when the next object is too close.
             // This probably needs to be reimplemented:
             //
@@ -108,7 +107,6 @@
             // int ind = hitobjects.IndexOf(this);
             // if (i < hitobjects.Count - 1 && hitobjects[i + 1].HittableStartTime - (EndTime + (int)TickSpacing) <= (int)TickSpacing)
             //     lastTickHittable = false;
->>>>>>> f8b94ed0
 
             return converted;
         }
