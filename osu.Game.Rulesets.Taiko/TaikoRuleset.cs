<<<<<<< HEAD
﻿// Copyright (c) 2007-2018 ppy Pty Ltd <contact@ppy.sh>.
// Licensed under the MIT Licence - https://raw.githubusercontent.com/ppy/osu/master/LICENCE

using System.Collections.Generic;
using System.Linq;
using osu.Framework.Graphics;
using osu.Framework.Input.Bindings;
using osu.Game.Beatmaps;
using osu.Game.Graphics;
using osu.Game.Rulesets.Mods;
using osu.Game.Rulesets.Objects;
using osu.Game.Rulesets.Objects.Types;
using osu.Game.Rulesets.Replays.Types;
using osu.Game.Rulesets.Taiko.Mods;
using osu.Game.Rulesets.Taiko.Replays;
using osu.Game.Rulesets.Taiko.UI;
using osu.Game.Rulesets.UI;

namespace osu.Game.Rulesets.Taiko
{
    public class TaikoRuleset : Ruleset
    {
        public override RulesetContainer CreateRulesetContainerWith(WorkingBeatmap beatmap, bool isForCurrentRuleset) => new TaikoRulesetContainer(this, beatmap, isForCurrentRuleset);

        public override IEnumerable<KeyBinding> GetDefaultKeyBindings(int variant = 0) => new[]
        {
            new KeyBinding(InputKey.D, TaikoAction.LeftRim),
            new KeyBinding(InputKey.F, TaikoAction.LeftCentre),
            new KeyBinding(InputKey.J, TaikoAction.RightCentre),
            new KeyBinding(InputKey.K, TaikoAction.RightRim),
            new KeyBinding(InputKey.MouseLeft, TaikoAction.LeftCentre),
            new KeyBinding(InputKey.MouseLeft, TaikoAction.RightCentre),
            new KeyBinding(InputKey.MouseRight, TaikoAction.LeftRim),
            new KeyBinding(InputKey.MouseRight, TaikoAction.RightRim),
        };

        public override IEnumerable<BeatmapStatistic> GetBeatmapStatistics(WorkingBeatmap beatmap)
        {
            IEnumerable<HitObject> hitObjects = beatmap.Beatmap.HitObjects;
            IEnumerable<HitObject> notes = hitObjects.Where(c => !(c is IHasEndTime));
            IEnumerable<HitObject> drumrolls = hitObjects.Where(s => s is IHasCurve);
            IEnumerable<HitObject> shakers = hitObjects.Where(s => s is IHasEndTime && !(s is IHasCurve));

            return new[]
            {
                new BeatmapStatistic
                {
                    Name = @"Object Count",
                    Content = hitObjects.Count().ToString(),
                    Icon = FontAwesome.fa_circle
                },
                new BeatmapStatistic
                {
                    Name = @"Note Count",
                    Content = notes.Count().ToString(),
                    Icon = FontAwesome.fa_circle_o
                },
                new BeatmapStatistic
                {
                    Name = @"Drumroll Count",
                    Content = drumrolls.Count().ToString(),
                    Icon = FontAwesome.fa_circle
                },
                new BeatmapStatistic
                {
                    Name = @"Shaker Count",
                    Content = shakers.Count().ToString(),
                    Icon = FontAwesome.fa_circle
                }
            };
        }

        public override IEnumerable<Mod> GetModsFor(ModType type)
        {
            switch (type)
            {
                case ModType.DifficultyReduction:
                    return new Mod[]
                    {
                        new TaikoModEasy(),
                        new TaikoModNoFail(),
                        new MultiMod
                        {
                            Mods = new Mod[]
                            {
                                new TaikoModHalfTime(),
                                new TaikoModDaycore(),
                            },
                        },
                    };

                case ModType.DifficultyIncrease:
                    return new Mod[]
                    {
                        new TaikoModHardRock(),
                        new MultiMod
                        {
                            Mods = new Mod[]
                            {
                                new TaikoModSuddenDeath(),
                                new TaikoModPerfect(),
                            },
                        },
                        new MultiMod
                        {
                            Mods = new Mod[]
                            {
                                new TaikoModDoubleTime(),
                                new TaikoModNightcore(),
                            },
                        },
                        new TaikoModHidden(),
                        new TaikoModFlashlight(),
                    };

                case ModType.Special:
                    return new Mod[]
                    {
                        new TaikoModRelax(),
                        null,
                        null,
                        new MultiMod
                        {
                            Mods = new Mod[]
                            {
                                new TaikoModAutoplay(),
                                new ModCinema(),
                            },
                        },
                    };

                default:
                    return new Mod[] { };
            }
        }

        public override string Description => "osu!taiko";

        public override string ShortName => "taiko";

        public override Drawable CreateIcon() => new SpriteIcon { Icon = FontAwesome.fa_osu_taiko_o };

        public override DifficultyCalculator CreateDifficultyCalculator(Beatmap beatmap, Mod[] mods = null) => new TaikoDifficultyCalculator(beatmap);

        public override int? LegacyID => 1;

        public override IConvertibleReplayFrame CreateConvertibleReplayFrame() => new TaikoReplayFrame();

        public TaikoRuleset(RulesetInfo rulesetInfo = null)
            : base(rulesetInfo)
        {
        }
    }
}
=======
﻿// Copyright (c) 2007-2018 ppy Pty Ltd <contact@ppy.sh>.
// Licensed under the MIT Licence - https://raw.githubusercontent.com/ppy/osu/master/LICENCE

using osu.Game.Beatmaps;
using osu.Game.Graphics;
using osu.Game.Rulesets.Mods;
using osu.Game.Rulesets.Taiko.Mods;
using osu.Game.Rulesets.Taiko.UI;
using osu.Game.Rulesets.UI;
using System.Collections.Generic;
using osu.Framework.Graphics;
using osu.Framework.Input.Bindings;
using osu.Game.Rulesets.Replays.Types;
using osu.Game.Rulesets.Taiko.Replays;
using osu.Game.Beatmaps.Legacy;

namespace osu.Game.Rulesets.Taiko
{
    public class TaikoRuleset : Ruleset
    {
        public override RulesetContainer CreateRulesetContainerWith(WorkingBeatmap beatmap, bool isForCurrentRuleset) => new TaikoRulesetContainer(this, beatmap, isForCurrentRuleset);

        public override IEnumerable<KeyBinding> GetDefaultKeyBindings(int variant = 0) => new[]
        {
            new KeyBinding(InputKey.D, TaikoAction.LeftRim),
            new KeyBinding(InputKey.F, TaikoAction.LeftCentre),
            new KeyBinding(InputKey.J, TaikoAction.RightCentre),
            new KeyBinding(InputKey.K, TaikoAction.RightRim),
            new KeyBinding(InputKey.MouseLeft, TaikoAction.LeftCentre),
            new KeyBinding(InputKey.MouseLeft, TaikoAction.RightCentre),
            new KeyBinding(InputKey.MouseRight, TaikoAction.LeftRim),
            new KeyBinding(InputKey.MouseRight, TaikoAction.RightRim),
        };

        public override IEnumerable<Mod> ConvertLegacyMods(LegacyMods mods)
        {
            if (mods.HasFlag(LegacyMods.Nightcore))
                yield return new TaikoModNightcore();
            else if (mods.HasFlag(LegacyMods.DoubleTime))
                yield return new TaikoModDoubleTime();

            if (mods.HasFlag(LegacyMods.Autoplay))
                yield return new TaikoModAutoplay();

            if (mods.HasFlag(LegacyMods.Easy))
                yield return new TaikoModEasy();

            if (mods.HasFlag(LegacyMods.Flashlight))
                yield return new TaikoModFlashlight();

            if (mods.HasFlag(LegacyMods.HalfTime))
                yield return new TaikoModHalfTime();

            if (mods.HasFlag(LegacyMods.HardRock))
                yield return new TaikoModHardRock();

            if (mods.HasFlag(LegacyMods.Hidden))
                yield return new TaikoModHidden();

            if (mods.HasFlag(LegacyMods.NoFail))
                yield return new TaikoModNoFail();

            if (mods.HasFlag(LegacyMods.Perfect))
                yield return new TaikoModPerfect();

            if (mods.HasFlag(LegacyMods.Relax))
                yield return new TaikoModRelax();

            if (mods.HasFlag(LegacyMods.SuddenDeath))
                yield return new TaikoModSuddenDeath();
        }

        public override IEnumerable<Mod> GetModsFor(ModType type)
        {
            switch (type)
            {
                case ModType.DifficultyReduction:
                    return new Mod[]
                    {
                        new TaikoModEasy(),
                        new TaikoModNoFail(),
                        new MultiMod
                        {
                            Mods = new Mod[]
                            {
                                new TaikoModHalfTime(),
                                new TaikoModDaycore(),
                            },
                        },
                    };

                case ModType.DifficultyIncrease:
                    return new Mod[]
                    {
                        new TaikoModHardRock(),
                        new MultiMod
                        {
                            Mods = new Mod[]
                            {
                                new TaikoModSuddenDeath(),
                                new TaikoModPerfect(),
                            },
                        },
                        new MultiMod
                        {
                            Mods = new Mod[]
                            {
                                new TaikoModDoubleTime(),
                                new TaikoModNightcore(),
                            },
                        },
                        new TaikoModHidden(),
                        new TaikoModFlashlight(),
                    };

                case ModType.Special:
                    return new Mod[]
                    {
                        new TaikoModRelax(),
                        null,
                        null,
                        new MultiMod
                        {
                            Mods = new Mod[]
                            {
                                new TaikoModAutoplay(),
                                new ModCinema(),
                            },
                        },
                    };

                default:
                    return new Mod[] { };
            }
        }

        public override string Description => "osu!taiko";

        public override string ShortName => "taiko";

        public override Drawable CreateIcon() => new SpriteIcon { Icon = FontAwesome.fa_osu_taiko_o };

        public override DifficultyCalculator CreateDifficultyCalculator(Beatmap beatmap, Mod[] mods = null) => new TaikoDifficultyCalculator(beatmap);

        public override int? LegacyID => 1;

        public override IConvertibleReplayFrame CreateConvertibleReplayFrame() => new TaikoReplayFrame();

        public TaikoRuleset(RulesetInfo rulesetInfo = null)
            : base(rulesetInfo)
        {
        }
    }
}
>>>>>>> 69a91c61
<|MERGE_RESOLUTION|>--- conflicted
+++ resolved
@@ -1,4 +1,3 @@
-<<<<<<< HEAD
 ﻿// Copyright (c) 2007-2018 ppy Pty Ltd <contact@ppy.sh>.
 // Licensed under the MIT Licence - https://raw.githubusercontent.com/ppy/osu/master/LICENCE
 
@@ -16,6 +15,12 @@
 using osu.Game.Rulesets.Taiko.Replays;
 using osu.Game.Rulesets.Taiko.UI;
 using osu.Game.Rulesets.UI;
+using System.Collections.Generic;
+using osu.Framework.Graphics;
+using osu.Framework.Input.Bindings;
+using osu.Game.Rulesets.Replays.Types;
+using osu.Game.Rulesets.Taiko.Replays;
+using osu.Game.Beatmaps.Legacy;
 
 namespace osu.Game.Rulesets.Taiko
 {
@@ -70,123 +75,6 @@
                 }
             };
         }
-
-        public override IEnumerable<Mod> GetModsFor(ModType type)
-        {
-            switch (type)
-            {
-                case ModType.DifficultyReduction:
-                    return new Mod[]
-                    {
-                        new TaikoModEasy(),
-                        new TaikoModNoFail(),
-                        new MultiMod
-                        {
-                            Mods = new Mod[]
-                            {
-                                new TaikoModHalfTime(),
-                                new TaikoModDaycore(),
-                            },
-                        },
-                    };
-
-                case ModType.DifficultyIncrease:
-                    return new Mod[]
-                    {
-                        new TaikoModHardRock(),
-                        new MultiMod
-                        {
-                            Mods = new Mod[]
-                            {
-                                new TaikoModSuddenDeath(),
-                                new TaikoModPerfect(),
-                            },
-                        },
-                        new MultiMod
-                        {
-                            Mods = new Mod[]
-                            {
-                                new TaikoModDoubleTime(),
-                                new TaikoModNightcore(),
-                            },
-                        },
-                        new TaikoModHidden(),
-                        new TaikoModFlashlight(),
-                    };
-
-                case ModType.Special:
-                    return new Mod[]
-                    {
-                        new TaikoModRelax(),
-                        null,
-                        null,
-                        new MultiMod
-                        {
-                            Mods = new Mod[]
-                            {
-                                new TaikoModAutoplay(),
-                                new ModCinema(),
-                            },
-                        },
-                    };
-
-                default:
-                    return new Mod[] { };
-            }
-        }
-
-        public override string Description => "osu!taiko";
-
-        public override string ShortName => "taiko";
-
-        public override Drawable CreateIcon() => new SpriteIcon { Icon = FontAwesome.fa_osu_taiko_o };
-
-        public override DifficultyCalculator CreateDifficultyCalculator(Beatmap beatmap, Mod[] mods = null) => new TaikoDifficultyCalculator(beatmap);
-
-        public override int? LegacyID => 1;
-
-        public override IConvertibleReplayFrame CreateConvertibleReplayFrame() => new TaikoReplayFrame();
-
-        public TaikoRuleset(RulesetInfo rulesetInfo = null)
-            : base(rulesetInfo)
-        {
-        }
-    }
-}
-=======
-﻿// Copyright (c) 2007-2018 ppy Pty Ltd <contact@ppy.sh>.
-// Licensed under the MIT Licence - https://raw.githubusercontent.com/ppy/osu/master/LICENCE
-
-using osu.Game.Beatmaps;
-using osu.Game.Graphics;
-using osu.Game.Rulesets.Mods;
-using osu.Game.Rulesets.Taiko.Mods;
-using osu.Game.Rulesets.Taiko.UI;
-using osu.Game.Rulesets.UI;
-using System.Collections.Generic;
-using osu.Framework.Graphics;
-using osu.Framework.Input.Bindings;
-using osu.Game.Rulesets.Replays.Types;
-using osu.Game.Rulesets.Taiko.Replays;
-using osu.Game.Beatmaps.Legacy;
-
-namespace osu.Game.Rulesets.Taiko
-{
-    public class TaikoRuleset : Ruleset
-    {
-        public override RulesetContainer CreateRulesetContainerWith(WorkingBeatmap beatmap, bool isForCurrentRuleset) => new TaikoRulesetContainer(this, beatmap, isForCurrentRuleset);
-
-        public override IEnumerable<KeyBinding> GetDefaultKeyBindings(int variant = 0) => new[]
-        {
-            new KeyBinding(InputKey.D, TaikoAction.LeftRim),
-            new KeyBinding(InputKey.F, TaikoAction.LeftCentre),
-            new KeyBinding(InputKey.J, TaikoAction.RightCentre),
-            new KeyBinding(InputKey.K, TaikoAction.RightRim),
-            new KeyBinding(InputKey.MouseLeft, TaikoAction.LeftCentre),
-            new KeyBinding(InputKey.MouseLeft, TaikoAction.RightCentre),
-            new KeyBinding(InputKey.MouseRight, TaikoAction.LeftRim),
-            new KeyBinding(InputKey.MouseRight, TaikoAction.RightRim),
-        };
 
         public override IEnumerable<Mod> ConvertLegacyMods(LegacyMods mods)
         {
@@ -307,5 +195,4 @@
         {
         }
     }
-}
->>>>>>> 69a91c61
+}