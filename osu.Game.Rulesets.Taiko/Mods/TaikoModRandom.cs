// Copyright (c) ppy Pty Ltd <contact@ppy.sh>. Licensed under the MIT Licence.
// See the LICENCE file in the repository root for full licence text.

using System;
using System.Linq;
using osu.Framework.Utils;
using osu.Game.Beatmaps;
using osu.Game.Rulesets.Mods;
using osu.Game.Rulesets.Taiko.Beatmaps;
using osu.Game.Rulesets.Taiko.Objects;

namespace osu.Game.Rulesets.Taiko.Mods
{
    public class TaikoModRandom : ModRandom, IApplicableToBeatmap
    {
<<<<<<< HEAD
        public override string Description => @"随机排列!";
=======
        public override string Description => @"Shuffle around the colours!";
        public override Type[] IncompatibleMods => base.IncompatibleMods.Append(typeof(TaikoModSwap)).ToArray();
>>>>>>> 48283764

        public void ApplyToBeatmap(IBeatmap beatmap)
        {
            var taikoBeatmap = (TaikoBeatmap)beatmap;

            foreach (var obj in taikoBeatmap.HitObjects)
            {
                if (obj is Hit hit)
                    hit.Type = RNG.Next(2) == 0 ? HitType.Centre : HitType.Rim;
            }
        }
    }
}<|MERGE_RESOLUTION|>--- conflicted
+++ resolved
@@ -13,12 +13,8 @@
 {
     public class TaikoModRandom : ModRandom, IApplicableToBeatmap
     {
-<<<<<<< HEAD
         public override string Description => @"随机排列!";
-=======
-        public override string Description => @"Shuffle around the colours!";
         public override Type[] IncompatibleMods => base.IncompatibleMods.Append(typeof(TaikoModSwap)).ToArray();
->>>>>>> 48283764
 
         public void ApplyToBeatmap(IBeatmap beatmap)
         {
