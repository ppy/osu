--- conflicted
+++ resolved
@@ -7,10 +7,6 @@
 {
     public class TaikoModEasy : ModEasy
     {
-<<<<<<< HEAD
-        public override string Description => @"音符移动更慢,更低的准确率要求,并且拥有额外生命!";
-=======
-        public override string Description => @"Beats move slower, and less accuracy required!";
->>>>>>> 417d6d49
+        public override string Description => @"音符移动更慢,更低的准确率要求!";
     }
 }