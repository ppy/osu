--- conflicted
+++ resolved
@@ -8,10 +8,6 @@
 {
     public class TaikoModRelax : ModRelax
     {
-<<<<<<< HEAD
-        public override string Description => @"放松！你不会再被突然出现的转盘、累人的擂鼓和意外的“咔”弄得晕头转向。";//来自stable
-=======
-        public override LocalisableString Description => @"No ninja-like spinners, demanding drumrolls or unexpected katu's.";
->>>>>>> 96bcfea2
+        public override LocalisableString Description => @"放松！你不会再被突然出现的转盘、累人的擂鼓和意外的“咔”弄得晕头转向。";//来自stable
     }
 }