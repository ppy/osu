// Copyright (c) ppy Pty Ltd <contact@ppy.sh>. Licensed under the MIT Licence.
// See the LICENCE file in the repository root for full licence text.

<<<<<<< HEAD
=======
using osu.Framework.Graphics;
>>>>>>> f51ff553
using osu.Game.Rulesets.Scoring;

namespace osu.Game.Rulesets.Taiko.Objects.Drawables
{
    public class DrawableSwellTick : DrawableTaikoHitObject<SwellTick>
    {
        public override bool DisplayResult => false;

        public DrawableSwellTick(SwellTick hitObject)
            : base(hitObject)
        {
        }

        protected override void UpdateInitialTransforms() => this.FadeOut();

        public void TriggerResult(HitResult type)
        {
            HitObject.StartTime = Time.Current;
            ApplyResult(r => r.Type = type);
        }

<<<<<<< HEAD
=======
        protected override void CheckForResult(bool userTriggered, double timeOffset)
        {
        }

>>>>>>> f51ff553
        public override bool OnPressed(TaikoAction action) => false;
    }
}<|MERGE_RESOLUTION|>--- conflicted
+++ resolved
@@ -1,10 +1,6 @@
 // Copyright (c) ppy Pty Ltd <contact@ppy.sh>. Licensed under the MIT Licence.
 // See the LICENCE file in the repository root for full licence text.
 
-<<<<<<< HEAD
-=======
-using osu.Framework.Graphics;
->>>>>>> f51ff553
 using osu.Game.Rulesets.Scoring;
 
 namespace osu.Game.Rulesets.Taiko.Objects.Drawables
@@ -26,13 +22,10 @@
             ApplyResult(r => r.Type = type);
         }
 
-<<<<<<< HEAD
-=======
         protected override void CheckForResult(bool userTriggered, double timeOffset)
         {
         }
-
->>>>>>> f51ff553
+        
         public override bool OnPressed(TaikoAction action) => false;
     }
 }