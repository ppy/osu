<<<<<<< HEAD
﻿// Copyright (c) 2007-2018 ppy Pty Ltd <contact@ppy.sh>.
// Licensed under the MIT Licence - https://raw.githubusercontent.com/ppy/osu/master/LICENCE

using OpenTK;
using osu.Game.Beatmaps;
using osu.Game.Rulesets.Osu.Objects;
using System;
using System.Collections.Generic;
using osu.Game.Rulesets.Replays;
using osu.Game.Users;

namespace osu.Game.Rulesets.Osu.Replays
{
    public abstract class OsuAutoGeneratorBase : AutoGenerator<OsuHitObject>
    {
        #region Constants

        /// <summary>
        /// Constants (for spinners).
        /// </summary>
        protected static readonly Vector2 SPINNER_CENTRE = new Vector2(256, 192);
        protected const float SPIN_RADIUS = 50;

        /// <summary>
        /// The time in ms between each ReplayFrame.
        /// </summary>
        protected readonly double FrameDelay;

        #endregion

        #region Construction / Initialisation

        protected Replay Replay;
        protected List<ReplayFrame> Frames => Replay.Frames;

        protected OsuAutoGeneratorBase(Beatmap<OsuHitObject> beatmap)
            : base(beatmap)
        {
            Replay = new Replay
            {
                User = new User
                {
                    Username = @"Autoplay",
                }
            };

            // We are using ApplyModsToRate and not ApplyModsToTime to counteract the speed up / slow down from HalfTime / DoubleTime so that we remain at a constant framerate of 60 fps.
            FrameDelay = ApplyModsToRate(1000.0 / 60.0);
        }

        #endregion

        #region Utilities
        protected double ApplyModsToTime(double v) => v;
        protected double ApplyModsToRate(double v) => v;

        private class ReplayFrameComparer : IComparer<ReplayFrame>
        {
            public int Compare(ReplayFrame f1, ReplayFrame f2)
            {
                if (f1 == null) throw new ArgumentNullException(nameof(f1));
                if (f2 == null) throw new ArgumentNullException(nameof(f2));

                return f1.Time.CompareTo(f2.Time);
            }
        }

        private static readonly IComparer<ReplayFrame> replay_frame_comparer = new ReplayFrameComparer();

        protected int FindInsertionIndex(ReplayFrame frame)
        {
            int index = Frames.BinarySearch(frame, replay_frame_comparer);

            if (index < 0)
            {
                index = ~index;
            }
            else
            {
                // Go to the first index which is actually bigger
                while (index < Frames.Count && frame.Time == Frames[index].Time)
                {
                    ++index;
                }
            }

            return index;
        }

        protected void AddFrameToReplay(ReplayFrame frame) => Frames.Insert(FindInsertionIndex(frame), frame);

        protected static Vector2 CirclePosition(double t, double radius) => new Vector2((float)(Math.Cos(t) * radius), (float)(Math.Sin(t) * radius));

        protected static Vector2 CalcSpinnerStartPos(Vector2 prevPos)
        {
            Vector2 spinCentreOffset = SPINNER_CENTRE - prevPos;
            float distFromCentre = spinCentreOffset.Length;

            if (distFromCentre > SPIN_RADIUS)
            {
                // Previous cursor position was outside spin circle, set startPosition to the tangent point.

                // Angle between centre offset and tangent point offset.
                double a = Math.Asin(SPIN_RADIUS / distFromCentre);

                // Angle between centre to tangent and centre offset
                double b = Math.PI / 2 - a;

                // Rotate clockwise by b to get tangent point direction
                Vector2 tangentPointDirection;
                tangentPointDirection.X = spinCentreOffset.X * (float)Math.Cos(b) - spinCentreOffset.Y * (float)Math.Sin(b);
                tangentPointDirection.Y = spinCentreOffset.X * (float)Math.Sin(b) + spinCentreOffset.Y * (float)Math.Cos(b);

                // Normalise tangent point direction to get tangent point
                tangentPointDirection *= SPIN_RADIUS / tangentPointDirection.Length;

                return SPINNER_CENTRE - tangentPointDirection;
            }
            else if (spinCentreOffset.Length > 0)
            {
                // Previous cursor position was inside spin circle, set startPosition to the nearest point on spin circle.
                return SPINNER_CENTRE - spinCentreOffset * (SPIN_RADIUS / spinCentreOffset.Length);
            }
            else
            {
                // Degenerate case where cursor position is exactly at the centre of the spin circle.
                return SPINNER_CENTRE + new Vector2(0, -SPIN_RADIUS);
            }
        }

        #endregion
    }
}
=======
﻿// Copyright (c) 2007-2018 ppy Pty Ltd <contact@ppy.sh>.
// Licensed under the MIT Licence - https://raw.githubusercontent.com/ppy/osu/master/LICENCE

using OpenTK;
using osu.Game.Beatmaps;
using osu.Game.Rulesets.Osu.Objects;
using System;
using System.Collections.Generic;
using osu.Game.Rulesets.Replays;
using osu.Game.Users;

namespace osu.Game.Rulesets.Osu.Replays
{
    public abstract class OsuAutoGeneratorBase : AutoGenerator<OsuHitObject>
    {
        #region Constants

        /// <summary>
        /// Constants (for spinners).
        /// </summary>
        protected static readonly Vector2 SPINNER_CENTRE = new Vector2(256, 192);
        protected const float SPIN_RADIUS = 50;

        /// <summary>
        /// The time in ms between each ReplayFrame.
        /// </summary>
        protected readonly double FrameDelay;

        #endregion

        #region Construction / Initialisation

        protected Replay Replay;
        protected List<ReplayFrame> Frames => Replay.Frames;

        protected OsuAutoGeneratorBase(Beatmap<OsuHitObject> beatmap)
            : base(beatmap)
        {
            Replay = new Replay
            {
                User = new User
                {
                    Username = @"Autoplay",
                }
            };

            // We are using ApplyModsToRate and not ApplyModsToTime to counteract the speed up / slow down from HalfTime / DoubleTime so that we remain at a constant framerate of 60 fps.
            FrameDelay = ApplyModsToRate(1000.0 / 60.0);
        }

        #endregion

        #region Utilities
        protected double ApplyModsToTime(double v) => v;
        protected double ApplyModsToRate(double v) => v;

        private class ReplayFrameComparer : IComparer<ReplayFrame>
        {
            public int Compare(ReplayFrame f1, ReplayFrame f2)
            {
                if (f1 == null) throw new ArgumentNullException(nameof(f1));
                if (f2 == null) throw new ArgumentNullException(nameof(f2));

                return f1.Time.CompareTo(f2.Time);
            }
        }

        private static readonly IComparer<ReplayFrame> replay_frame_comparer = new ReplayFrameComparer();

        protected int FindInsertionIndex(ReplayFrame frame)
        {
            int index = Frames.BinarySearch(frame, replay_frame_comparer);

            if (index < 0)
            {
                index = ~index;
            }
            else
            {
                // Go to the first index which is actually bigger
                while (index < Frames.Count && frame.Time == Frames[index].Time)
                {
                    ++index;
                }
            }

            return index;
        }

        protected void AddFrameToReplay(ReplayFrame frame) => Frames.Insert(FindInsertionIndex(frame), frame);

        protected static Vector2 CirclePosition(double t, double radius) => new Vector2((float)(Math.Cos(t) * radius), (float)(Math.Sin(t) * radius));

        #endregion
    }
}
>>>>>>> 0616107b
<|MERGE_RESOLUTION|>--- conflicted
+++ resolved
@@ -1,4 +1,3 @@
-<<<<<<< HEAD
 ﻿// Copyright (c) 2007-2018 ppy Pty Ltd <contact@ppy.sh>.
 // Licensed under the MIT Licence - https://raw.githubusercontent.com/ppy/osu/master/LICENCE
 
@@ -131,102 +130,4 @@
 
         #endregion
     }
-}
-=======
-﻿// Copyright (c) 2007-2018 ppy Pty Ltd <contact@ppy.sh>.
-// Licensed under the MIT Licence - https://raw.githubusercontent.com/ppy/osu/master/LICENCE
-
-using OpenTK;
-using osu.Game.Beatmaps;
-using osu.Game.Rulesets.Osu.Objects;
-using System;
-using System.Collections.Generic;
-using osu.Game.Rulesets.Replays;
-using osu.Game.Users;
-
-namespace osu.Game.Rulesets.Osu.Replays
-{
-    public abstract class OsuAutoGeneratorBase : AutoGenerator<OsuHitObject>
-    {
-        #region Constants
-
-        /// <summary>
-        /// Constants (for spinners).
-        /// </summary>
-        protected static readonly Vector2 SPINNER_CENTRE = new Vector2(256, 192);
-        protected const float SPIN_RADIUS = 50;
-
-        /// <summary>
-        /// The time in ms between each ReplayFrame.
-        /// </summary>
-        protected readonly double FrameDelay;
-
-        #endregion
-
-        #region Construction / Initialisation
-
-        protected Replay Replay;
-        protected List<ReplayFrame> Frames => Replay.Frames;
-
-        protected OsuAutoGeneratorBase(Beatmap<OsuHitObject> beatmap)
-            : base(beatmap)
-        {
-            Replay = new Replay
-            {
-                User = new User
-                {
-                    Username = @"Autoplay",
-                }
-            };
-
-            // We are using ApplyModsToRate and not ApplyModsToTime to counteract the speed up / slow down from HalfTime / DoubleTime so that we remain at a constant framerate of 60 fps.
-            FrameDelay = ApplyModsToRate(1000.0 / 60.0);
-        }
-
-        #endregion
-
-        #region Utilities
-        protected double ApplyModsToTime(double v) => v;
-        protected double ApplyModsToRate(double v) => v;
-
-        private class ReplayFrameComparer : IComparer<ReplayFrame>
-        {
-            public int Compare(ReplayFrame f1, ReplayFrame f2)
-            {
-                if (f1 == null) throw new ArgumentNullException(nameof(f1));
-                if (f2 == null) throw new ArgumentNullException(nameof(f2));
-
-                return f1.Time.CompareTo(f2.Time);
-            }
-        }
-
-        private static readonly IComparer<ReplayFrame> replay_frame_comparer = new ReplayFrameComparer();
-
-        protected int FindInsertionIndex(ReplayFrame frame)
-        {
-            int index = Frames.BinarySearch(frame, replay_frame_comparer);
-
-            if (index < 0)
-            {
-                index = ~index;
-            }
-            else
-            {
-                // Go to the first index which is actually bigger
-                while (index < Frames.Count && frame.Time == Frames[index].Time)
-                {
-                    ++index;
-                }
-            }
-
-            return index;
-        }
-
-        protected void AddFrameToReplay(ReplayFrame frame) => Frames.Insert(FindInsertionIndex(frame), frame);
-
-        protected static Vector2 CirclePosition(double t, double radius) => new Vector2((float)(Math.Cos(t) * radius), (float)(Math.Sin(t) * radius));
-
-        #endregion
-    }
-}
->>>>>>> 0616107b
+}