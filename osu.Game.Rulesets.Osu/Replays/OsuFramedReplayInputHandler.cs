--- conflicted
+++ resolved
@@ -12,9 +12,6 @@
 {
     public class OsuFramedReplayInputHandler : FramedReplayInputHandler<OsuReplayFrame>
     {
-        public bool HandlePositionalInput = true;
-        public bool HandleActionInput = true;
-
         public OsuFramedReplayInputHandler(Replay replay)
             : base(replay)
         {
@@ -24,15 +21,10 @@
 
         public override void CollectPendingInputs(List<IInput> inputs)
         {
-<<<<<<< HEAD
-            if (HandlePositionalInput) inputs.Add(new MousePositionAbsoluteInput { Position = GamefieldToScreenSpace(Position ?? Vector2.Zero) });
-            if (HandleActionInput) inputs.Add(new ReplayState<OsuAction> { PressedActions = CurrentFrame?.Actions ?? new List<OsuAction>() });
-=======
             var position = Interpolation.ValueAt(CurrentTime, StartFrame.Position, EndFrame.Position, StartFrame.Time, EndFrame.Time);
 
             inputs.Add(new MousePositionAbsoluteInput { Position = GamefieldToScreenSpace(position) });
             inputs.Add(new ReplayState<OsuAction> { PressedActions = CurrentFrame?.Actions ?? new List<OsuAction>() });
->>>>>>> d6f2e0de
         }
     }
 }