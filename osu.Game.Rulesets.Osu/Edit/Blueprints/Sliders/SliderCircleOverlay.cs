﻿// Copyright (c) ppy Pty Ltd <contact@ppy.sh>. Licensed under the MIT Licence.
// See the LICENCE file in the repository root for full licence text.

<<<<<<< HEAD
using System;
using osu.Framework.Allocation;
using osu.Framework.Graphics;
=======
>>>>>>> 5c255558
using osu.Framework.Graphics.Containers;
using osu.Framework.Graphics.Lines;
using osu.Framework.Graphics.Primitives;
using osu.Framework.Input.Events;
using osu.Framework.Utils;
using osu.Game.Graphics;
using osu.Game.Rulesets.Osu.Edit.Blueprints.HitCircles.Components;
using osu.Game.Rulesets.Osu.Objects;
using osuTK;

namespace osu.Game.Rulesets.Osu.Edit.Blueprints.Sliders
{
    public partial class SliderCircleOverlay : CompositeDrawable
    {
        public RectangleF VisibleQuad
        {
            get
            {
                var result = CirclePiece.ScreenSpaceDrawQuad.AABBFloat;

                if (endDragMarkerContainer == null) return result;

                var size = result.Size * 1.4f;
                var location = result.TopLeft - result.Size * 0.2f;
                return new RectangleF(location, size);
            }
        }

        protected readonly HitCirclePiece CirclePiece;

        private readonly Slider slider;
        private readonly SliderPosition position;
<<<<<<< HEAD
        private readonly HitCircleOverlapMarker marker;
        private readonly Container? endDragMarkerContainer;
=======
        private readonly HitCircleOverlapMarker? marker;
>>>>>>> 5c255558

        public SliderCircleOverlay(Slider slider, SliderPosition position)
        {
            this.slider = slider;
            this.position = position;

<<<<<<< HEAD
            InternalChildren = new Drawable[]
            {
                marker = new HitCircleOverlapMarker(),
                CirclePiece = new HitCirclePiece(),
            };

            if (position == SliderPosition.End)
            {
                AddInternal(endDragMarkerContainer = new Container
                {
                    AutoSizeAxes = Axes.Both,
                    Anchor = Anchor.CentreLeft,
                    Origin = Anchor.CentreLeft,
                    Padding = new MarginPadding(-2.5f),
                    Child = EndDragMarker = new SliderEndDragMarker()
                });
            }
=======
            if (position == SliderPosition.Start)
                AddInternal(marker = new HitCircleOverlapMarker());

            AddInternal(CirclePiece = new HitCirclePiece());
>>>>>>> 5c255558
        }

        public SliderEndDragMarker? EndDragMarker { get; }

        protected override void Update()
        {
            base.Update();

            var circle = position == SliderPosition.Start ? (HitCircle)slider.HeadCircle :
                slider.RepeatCount % 2 == 0 ? slider.TailCircle : slider.LastRepeat!;

            CirclePiece.UpdateFrom(circle);
<<<<<<< HEAD
            marker.UpdateFrom(circle);

            if (endDragMarkerContainer != null)
            {
                endDragMarkerContainer.Position = circle.Position;
                endDragMarkerContainer.Scale = CirclePiece.Scale * 1.2f;
                var diff = slider.Path.PositionAt(1) - slider.Path.PositionAt(0.99f);
                endDragMarkerContainer.Rotation = float.RadiansToDegrees(MathF.Atan2(diff.Y, diff.X));
            }
=======
            marker?.UpdateFrom(circle);
>>>>>>> 5c255558
        }

        public override void Hide()
        {
            CirclePiece.Hide();
            endDragMarkerContainer?.Hide();
        }

        public override void Show()
        {
            CirclePiece.Show();
            endDragMarkerContainer?.Show();
        }

        public partial class SliderEndDragMarker : SmoothPath
        {
            public Action<DragStartEvent>? StartDrag { get; set; }
            public Action<DragEvent>? Drag { get; set; }
            public Action? EndDrag { get; set; }

            [Resolved]
            private OsuColour colours { get; set; } = null!;

            [BackgroundDependencyLoader]
            private void load()
            {
                var path = PathApproximator.CircularArcToPiecewiseLinear([
                    new Vector2(0, OsuHitObject.OBJECT_RADIUS),
                    new Vector2(OsuHitObject.OBJECT_RADIUS, 0),
                    new Vector2(0, -OsuHitObject.OBJECT_RADIUS)
                ]);

                Anchor = Anchor.CentreLeft;
                Origin = Anchor.CentreLeft;
                PathRadius = 5;
                Vertices = path;
            }

            protected override void LoadComplete()
            {
                base.LoadComplete();

                updateState();
            }

            protected override bool OnHover(HoverEvent e)
            {
                updateState();
                return true;
            }

            protected override void OnHoverLost(HoverLostEvent e)
            {
                updateState();
                base.OnHoverLost(e);
            }

            protected override bool OnDragStart(DragStartEvent e)
            {
                updateState();
                StartDrag?.Invoke(e);
                return true;
            }

            protected override void OnDrag(DragEvent e)
            {
                updateState();
                base.OnDrag(e);
                Drag?.Invoke(e);
            }

            protected override void OnDragEnd(DragEndEvent e)
            {
                updateState();
                EndDrag?.Invoke();
                base.OnDragEnd(e);
            }

            private void updateState()
            {
                Colour = IsHovered || IsDragged ? colours.Red : colours.Yellow;
            }
        }
    }
}<|MERGE_RESOLUTION|>--- conflicted
+++ resolved
@@ -1,12 +1,9 @@
 ﻿// Copyright (c) ppy Pty Ltd <contact@ppy.sh>. Licensed under the MIT Licence.
 // See the LICENCE file in the repository root for full licence text.
 
-<<<<<<< HEAD
 using System;
 using osu.Framework.Allocation;
 using osu.Framework.Graphics;
-=======
->>>>>>> 5c255558
 using osu.Framework.Graphics.Containers;
 using osu.Framework.Graphics.Lines;
 using osu.Framework.Graphics.Primitives;
@@ -39,24 +36,18 @@
 
         private readonly Slider slider;
         private readonly SliderPosition position;
-<<<<<<< HEAD
-        private readonly HitCircleOverlapMarker marker;
+        private readonly HitCircleOverlapMarker? marker;
         private readonly Container? endDragMarkerContainer;
-=======
-        private readonly HitCircleOverlapMarker? marker;
->>>>>>> 5c255558
 
         public SliderCircleOverlay(Slider slider, SliderPosition position)
         {
             this.slider = slider;
             this.position = position;
 
-<<<<<<< HEAD
-            InternalChildren = new Drawable[]
-            {
-                marker = new HitCircleOverlapMarker(),
-                CirclePiece = new HitCirclePiece(),
-            };
+            if (position == SliderPosition.Start)
+                AddInternal(marker = new HitCircleOverlapMarker());
+
+            AddInternal(CirclePiece = new HitCirclePiece());
 
             if (position == SliderPosition.End)
             {
@@ -69,12 +60,6 @@
                     Child = EndDragMarker = new SliderEndDragMarker()
                 });
             }
-=======
-            if (position == SliderPosition.Start)
-                AddInternal(marker = new HitCircleOverlapMarker());
-
-            AddInternal(CirclePiece = new HitCirclePiece());
->>>>>>> 5c255558
         }
 
         public SliderEndDragMarker? EndDragMarker { get; }
@@ -87,8 +72,7 @@
                 slider.RepeatCount % 2 == 0 ? slider.TailCircle : slider.LastRepeat!;
 
             CirclePiece.UpdateFrom(circle);
-<<<<<<< HEAD
-            marker.UpdateFrom(circle);
+            marker?.UpdateFrom(circle);
 
             if (endDragMarkerContainer != null)
             {
@@ -97,9 +81,6 @@
                 var diff = slider.Path.PositionAt(1) - slider.Path.PositionAt(0.99f);
                 endDragMarkerContainer.Rotation = float.RadiansToDegrees(MathF.Atan2(diff.Y, diff.X));
             }
-=======
-            marker?.UpdateFrom(circle);
->>>>>>> 5c255558
         }
 
         public override void Hide()
