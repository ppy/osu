// Copyright (c) ppy Pty Ltd <contact@ppy.sh>. Licensed under the MIT Licence.
// See the LICENCE file in the repository root for full licence text.

using osu.Framework.Graphics;
using osu.Framework.Graphics.Containers;
using osu.Game.Rulesets.Osu.Edit.Blueprints.HitCircles.Components;
using osu.Game.Rulesets.Osu.Objects;

namespace osu.Game.Rulesets.Osu.Edit.Blueprints.Sliders
{
    public class SliderCircleOverlay : CompositeDrawable
    {
        protected readonly HitCirclePiece CirclePiece;

        private readonly Slider slider;
        private readonly SliderPosition position;
        private readonly HitCircleOverlapMarker marker;

        public SliderCircleOverlay(Slider slider, SliderPosition position)
        {
            this.slider = slider;
            this.position = position;
<<<<<<< HEAD
            
            InternalChild = CirclePiece = new HitCirclePiece();
=======

            InternalChildren = new Drawable[]
            {
                marker = new HitCircleOverlapMarker(),
                CirclePiece = new HitCirclePiece(),
            };
>>>>>>> 62266c72
        }

        protected override void Update()
        {
            base.Update();

            var circle = position == SliderPosition.Start ? (HitCircle)slider.HeadCircle : slider.TailCircle;

            CirclePiece.UpdateFrom(circle);
            marker.UpdateFrom(circle);
        }

        public override void Hide()
        {
            CirclePiece.Hide();
        }

        public override void Show()
        {
            CirclePiece.Show();
        }
    }
}<|MERGE_RESOLUTION|>--- conflicted
+++ resolved
@@ -20,17 +20,12 @@
         {
             this.slider = slider;
             this.position = position;
-<<<<<<< HEAD
-            
-            InternalChild = CirclePiece = new HitCirclePiece();
-=======
 
             InternalChildren = new Drawable[]
             {
                 marker = new HitCircleOverlapMarker(),
                 CirclePiece = new HitCirclePiece(),
             };
->>>>>>> 62266c72
         }
 
         protected override void Update()
