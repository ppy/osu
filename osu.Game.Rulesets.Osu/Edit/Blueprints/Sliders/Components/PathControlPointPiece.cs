--- conflicted
+++ resolved
@@ -28,10 +28,6 @@
         public Action<PathControlPointPiece, MouseButtonEvent> RequestSelection;
 
         public readonly BindableBool IsSelected = new BindableBool();
-<<<<<<< HEAD
-
-=======
->>>>>>> eb2e8e50
         public readonly PathControlPoint ControlPoint;
 
         private readonly Slider slider;
@@ -54,10 +50,6 @@
         {
             this.slider = slider;
             ControlPoint = controlPoint;
-<<<<<<< HEAD
-=======
-
->>>>>>> eb2e8e50
             controlPoint.Type.BindValueChanged(_ => updateMarkerDisplay());
 
             Origin = Anchor.Centre;
