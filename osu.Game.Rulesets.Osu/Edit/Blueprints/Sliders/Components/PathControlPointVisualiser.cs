--- conflicted
+++ resolved
@@ -422,13 +422,8 @@
 
                 Vector2 movementDelta = Parent!.ToLocalSpace(result?.ScreenSpacePosition ?? newHeadPosition) - hitObject.Position;
 
-<<<<<<< HEAD
-                commandHandler.SafeSubmit(new SetPositionCommand(hitObject, hitObject.Position + movementDelta));
-                commandHandler.SafeSubmit(new SetStartTimeCommand(hitObject, result?.Time ?? hitObject.StartTime));
-=======
                 proxy.SetPosition(hitObject.Position + movementDelta);
                 proxy.SetStartTime(result?.Time ?? hitObject.StartTime);
->>>>>>> ce12b487
 
                 for (int i = 1; i < controlPointsProxy.Count; i++)
                 {
@@ -463,13 +458,8 @@
                 for (int i = 0; i < controlPointsProxy.Count; i++)
                     controlPointsProxy[i].SetPosition(oldControlPoints[i]);
 
-<<<<<<< HEAD
-                commandHandler.SafeSubmit(new SetPositionCommand(hitObject, oldPosition));
-                commandHandler.SafeSubmit(new SetStartTimeCommand(hitObject, oldStartTime));
-=======
                 proxy.SetPosition(oldPosition);
                 proxy.SetStartTime(oldStartTime);
->>>>>>> ce12b487
                 // Snap the path length again to undo the invalid length.
                 proxy.SnapTo(distanceSnapProvider);
                 return;
