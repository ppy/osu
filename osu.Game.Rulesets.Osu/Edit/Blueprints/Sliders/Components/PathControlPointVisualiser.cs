--- conflicted
+++ resolved
@@ -29,11 +29,7 @@
 
 namespace osu.Game.Rulesets.Osu.Edit.Blueprints.Sliders.Components
 {
-<<<<<<< HEAD
-    public class PathControlPointVisualiser<T> : CompositeDrawable, IKeyBindingHandler<PlatformAction>, IHasContextMenu where T : OsuHitObject, IHasPath
-=======
-    public partial class PathControlPointVisualiser : CompositeDrawable, IKeyBindingHandler<PlatformAction>, IHasContextMenu
->>>>>>> 61bfd2f6
+    public partial class PathControlPointVisualiser<T> : CompositeDrawable, IKeyBindingHandler<PlatformAction>, IHasContextMenu where T : OsuHitObject, IHasPath
     {
         public override bool ReceivePositionalInputAt(Vector2 screenSpacePos) => true; // allow context menu to appear outside of the playfield.
 
