// Copyright (c) ppy Pty Ltd <contact@ppy.sh>. Licensed under the MIT Licence.
// See the LICENCE file in the repository root for full licence text.

using System;
using System.Collections.Generic;
using System.Collections.Specialized;
using System.Linq;
using Humanizer;
using osu.Framework.Allocation;
using osu.Framework.Bindables;
using osu.Framework.Extensions;
using osu.Framework.Graphics;
using osu.Framework.Graphics.Containers;
using osu.Framework.Graphics.Cursor;
using osu.Framework.Graphics.UserInterface;
using osu.Framework.Input;
using osu.Framework.Input.Bindings;
using osu.Framework.Input.Events;
using osu.Game.Graphics.UserInterface;
using osu.Game.Rulesets.Objects;
using osu.Game.Rulesets.Objects.Types;
using osu.Game.Rulesets.Osu.Objects;
using osu.Game.Screens.Edit;
using osuTK;
using osuTK.Input;

namespace osu.Game.Rulesets.Osu.Edit.Blueprints.Sliders.Components
{
    public class PathControlPointVisualiser : CompositeDrawable, IKeyBindingHandler<PlatformAction>, IHasContextMenu
    {
        public override bool ReceivePositionalInputAt(Vector2 screenSpacePos) => true; // allow context menu to appear outside of the playfield.

        internal readonly Container<PathControlPointPiece> Pieces;
        internal readonly Container<PathControlPointConnectionPiece> Connections;

        private readonly IBindableList<PathControlPoint> controlPoints = new BindableList<PathControlPoint>();
        private readonly Slider slider;
        private readonly bool allowSelection;

        private InputManager inputManager;

        public Action<List<PathControlPoint>> RemoveControlPointsRequested;

        public PathControlPointVisualiser(Slider slider, bool allowSelection)
        {
            this.slider = slider;
            this.allowSelection = allowSelection;

            RelativeSizeAxes = Axes.Both;

            InternalChildren = new Drawable[]
            {
                Connections = new Container<PathControlPointConnectionPiece> { RelativeSizeAxes = Axes.Both },
                Pieces = new Container<PathControlPointPiece> { RelativeSizeAxes = Axes.Both }
            };
        }

        protected override void LoadComplete()
        {
            base.LoadComplete();

            inputManager = GetContainingInputManager();

            controlPoints.CollectionChanged += onControlPointsChanged;
            controlPoints.BindTo(slider.Path.ControlPoints);
        }

        private void onControlPointsChanged(object sender, NotifyCollectionChangedEventArgs e)
        {
            switch (e.Action)
            {
                case NotifyCollectionChangedAction.Add:
                    // If inserting in the path (not appending),
                    // update indices of existing connections after insert location
                    if (e.NewStartingIndex < Pieces.Count)
                    {
                        foreach (var connection in Connections)
                        {
                            if (connection.ControlPointIndex >= e.NewStartingIndex)
                                connection.ControlPointIndex += e.NewItems.Count;
                        }
                    }

                    for (int i = 0; i < e.NewItems.Count; i++)
                    {
                        var point = (PathControlPoint)e.NewItems[i];

                        Pieces.Add(new PathControlPointPiece(slider, point).With(d =>
                        {
                            if (allowSelection)
                                d.RequestSelection = selectPiece;
                        }));

                        Connections.Add(new PathControlPointConnectionPiece(slider, e.NewStartingIndex + i));
                    }

                    break;

                case NotifyCollectionChangedAction.Remove:
                    foreach (var point in e.OldItems.Cast<PathControlPoint>())
                    {
                        Pieces.RemoveAll(p => p.ControlPoint == point);
                        Connections.RemoveAll(c => c.ControlPoint == point);
                    }

                    // If removing before the end of the path,
                    // update indices of connections after remove location
                    if (e.OldStartingIndex < Pieces.Count)
                    {
                        foreach (var connection in Connections)
                        {
                            if (connection.ControlPointIndex >= e.OldStartingIndex)
                                connection.ControlPointIndex -= e.OldItems.Count;
                        }
                    }

                    break;
            }
        }

        protected override bool OnClick(ClickEvent e)
        {
            foreach (var piece in Pieces)
            {
                piece.IsSelected.Value = false;
            }

            return false;
        }

        public bool OnPressed(PlatformAction action)
        {
            switch (action.ActionMethod)
            {
                case PlatformActionMethod.Delete:
                    return DeleteSelected();
            }

            return false;
        }

        public void OnReleased(PlatformAction action)
        {
        }

        private void selectPiece(PathControlPointPiece piece, MouseButtonEvent e)
        {
            if (e.Button == MouseButton.Left && inputManager.CurrentState.Keyboard.ControlPressed)
                piece.IsSelected.Toggle();
            else
            {
                foreach (var p in Pieces)
                    p.IsSelected.Value = p == piece;
            }
        }

        /// <summary>
        /// Attempts to set the given control point piece to the given path type.
        /// If that would fail, try to change the path such that it instead succeeds
        /// in a UX-friendly way.
        /// </summary>
        /// <param name="piece">The control point piece that we want to change the path type of.</param>
        /// <param name="type">The path type we want to assign to the given control point piece.</param>
        private void updatePathType(PathControlPointPiece piece, PathType? type)
        {
            int indexInSegment = piece.PointsInSegment.IndexOf(piece.ControlPoint);

            switch (type)
            {
                case PathType.PerfectCurve:
                    // Can't always create a circular arc out of 4 or more points,
                    // so we split the segment into one 3-point circular arc segment
                    // and one segment of the previous type.
                    int thirdPointIndex = indexInSegment + 2;

                    if (piece.PointsInSegment.Count > thirdPointIndex + 1)
                        piece.PointsInSegment[thirdPointIndex].Type.Value = piece.PointsInSegment[0].Type.Value;

                    break;
            }

            piece.ControlPoint.Type.Value = type;
        }

        [Resolved(CanBeNull = true)]
        private IEditorChangeHandler changeHandler { get; set; }

        public bool DeleteSelected()
        {
            List<PathControlPoint> toRemove = Pieces.Where(p => p.IsSelected.Value).Select(p => p.ControlPoint).ToList();

            // Ensure that there are any points to be deleted
            if (toRemove.Count == 0)
                return false;

            changeHandler?.BeginChange();
            RemoveControlPointsRequested?.Invoke(toRemove);
            changeHandler?.EndChange();

            // Since pieces are re-used, they will not point to the deleted control points while remaining selected
            foreach (var piece in Pieces)
                piece.IsSelected.Value = false;

            return true;
        }

        public MenuItem[] ContextMenuItems
        {
            get
            {
                if (!Pieces.Any(p => p.IsHovered))
                    return null;

                var selectedPieces = Pieces.Where(p => p.IsSelected.Value).ToList();
                int count = selectedPieces.Count;

                if (count == 0)
                    return null;

                List<MenuItem> items = new List<MenuItem>();

                if (!selectedPieces.Contains(Pieces[0]))
                    items.Add(createMenuItemForPathType(null));

                // todo: hide/disable items which aren't valid for selected points
                items.Add(createMenuItemForPathType(PathType.Linear));
                items.Add(createMenuItemForPathType(PathType.PerfectCurve));
                items.Add(createMenuItemForPathType(PathType.Bezier));
                items.Add(createMenuItemForPathType(PathType.Catmull));

                string controlPointDeleteText = count > 1 ? $"{count}个滑条点" : "滑条点";
                return new MenuItem[]
                {
                    new OsuMenuItem($"删除{controlPointDeleteText}", MenuItemType.Destructive, () => DeleteSelected()),
                    new OsuMenuItem("曲线类型")
                    {
                        Items = items
                    }
                };
            }
        }

        private MenuItem createMenuItemForPathType(PathType? type)
        {
            int totalCount = Pieces.Count(p => p.IsSelected.Value);
            int countOfState = Pieces.Where(p => p.IsSelected.Value).Count(p => p.ControlPoint.Type.Value == type);

            var item = new TernaryStateRadioMenuItem(type == null ? "Inherit" : type.ToString().Humanize(), MenuItemType.Standard, _ =>
            {
                foreach (var p in Pieces.Where(p => p.IsSelected.Value))
                    updatePathType(p, type);
            });

            if (countOfState == totalCount)
                item.State.Value = TernaryState.True;
            else if (countOfState > 0)
                item.State.Value = TernaryState.Indeterminate;
            else
                item.State.Value = TernaryState.False;

            return item;
        }
<<<<<<< HEAD

        private class PathTypeMenuItem : TernaryStateMenuItem
        {
            public PathTypeMenuItem(PathType? type, Action action)
                : base(type == null ? "继承" : type.GetDescription() ?? type.ToString().Humanize(), changeState, MenuItemType.Standard, _ => action?.Invoke())
            {
            }

            private static TernaryState changeState(TernaryState state) => TernaryState.True;
        }
=======
>>>>>>> 48283764
    }
}<|MERGE_RESOLUTION|>--- conflicted
+++ resolved
@@ -245,7 +245,7 @@
             int totalCount = Pieces.Count(p => p.IsSelected.Value);
             int countOfState = Pieces.Where(p => p.IsSelected.Value).Count(p => p.ControlPoint.Type.Value == type);
 
-            var item = new TernaryStateRadioMenuItem(type == null ? "Inherit" : type.ToString().Humanize(), MenuItemType.Standard, _ =>
+            var item = new TernaryStateRadioMenuItem(type == null ? "继承" : type.ToString().Humanize(), MenuItemType.Standard, _ =>
             {
                 foreach (var p in Pieces.Where(p => p.IsSelected.Value))
                     updatePathType(p, type);
@@ -260,18 +260,5 @@
 
             return item;
         }
-<<<<<<< HEAD
-
-        private class PathTypeMenuItem : TernaryStateMenuItem
-        {
-            public PathTypeMenuItem(PathType? type, Action action)
-                : base(type == null ? "继承" : type.GetDescription() ?? type.ToString().Humanize(), changeState, MenuItemType.Standard, _ => action?.Invoke())
-            {
-            }
-
-            private static TernaryState changeState(TernaryState state) => TernaryState.True;
-        }
-=======
->>>>>>> 48283764
     }
 }