--- conflicted
+++ resolved
@@ -178,13 +178,8 @@
                 string controlPointDeleteText = count > 1 ? $"{count}个滑条点" : "滑条点";
                 return new MenuItem[]
                 {
-<<<<<<< HEAD
-                    new OsuMenuItem($"删除{controlPointDeleteText}", MenuItemType.Destructive, () => deleteSelected()),
+                    new OsuMenuItem($"删除{controlPointDeleteText}", MenuItemType.Destructive, () => DeleteSelected()),
                     new OsuMenuItem("曲线类型")
-=======
-                    new OsuMenuItem($"Delete {"control point".ToQuantity(count, count > 1 ? ShowQuantityAs.Numeric : ShowQuantityAs.None)}", MenuItemType.Destructive, () => DeleteSelected()),
-                    new OsuMenuItem("Curve type")
->>>>>>> 16f55de4
                     {
                         Items = items
                     }
