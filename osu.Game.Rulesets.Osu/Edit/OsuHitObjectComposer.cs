--- conflicted
+++ resolved
@@ -51,12 +51,7 @@
 
         protected override IEnumerable<TernaryButton> CreateTernaryButtons() => base.CreateTernaryButtons().Concat(new[]
         {
-<<<<<<< HEAD
-            new TernaryButton(distanceSnapToggle, "距离吸附", () => new SpriteIcon { Icon = FontAwesome.Solid.Ruler }),
             new TernaryButton(rectangularGridSnapToggle, "格线吸附", () => new SpriteIcon { Icon = FontAwesome.Solid.Th })
-=======
-            new TernaryButton(rectangularGridSnapToggle, "Grid Snap", () => new SpriteIcon { Icon = FontAwesome.Solid.Th })
->>>>>>> b7d2e0ae
         });
 
         private BindableList<HitObject> selectedHitObjects;
