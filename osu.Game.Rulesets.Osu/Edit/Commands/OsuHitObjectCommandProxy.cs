// Copyright (c) ppy Pty Ltd <contact@ppy.sh>. Licensed under the MIT Licence.
// See the LICENCE file in the repository root for full licence text.

using osu.Game.Rulesets.Osu.Objects;
using osu.Game.Screens.Edit.Commands;
using osuTK;

namespace osu.Game.Rulesets.Osu.Edit.Commands
{
    public static class OsuHitObjectCommandProxy
    {
        public static Vector2 Position<T>(this CommandProxy<T> proxy) where T : OsuHitObject => proxy.Target.Position;

        public static void SetPosition<T>(this CommandProxy<T> proxy, Vector2 value) where T : OsuHitObject =>
            proxy.Submit(new MoveCommand(proxy.Target, value));

<<<<<<< HEAD
        public Vector2 Position
        {
            get => HitObject.Position;
            set => Submit(new SetPositionCommand(HitObject, value));
        }
=======
        public static bool NewCombo<T>(this CommandProxy<T> proxy) where T : OsuHitObject => proxy.Target.NewCombo;
>>>>>>> ce12b487

        public static void SetNewCombo<T>(this CommandProxy<T> proxy, bool value) where T : OsuHitObject =>
            proxy.Submit(new SetNewComboCommand(proxy.Target, value));
    }
}<|MERGE_RESOLUTION|>--- conflicted
+++ resolved
@@ -12,17 +12,9 @@
         public static Vector2 Position<T>(this CommandProxy<T> proxy) where T : OsuHitObject => proxy.Target.Position;
 
         public static void SetPosition<T>(this CommandProxy<T> proxy, Vector2 value) where T : OsuHitObject =>
-            proxy.Submit(new MoveCommand(proxy.Target, value));
+            proxy.Submit(new SetPositionCommand(proxy.Target, value));
 
-<<<<<<< HEAD
-        public Vector2 Position
-        {
-            get => HitObject.Position;
-            set => Submit(new SetPositionCommand(HitObject, value));
-        }
-=======
         public static bool NewCombo<T>(this CommandProxy<T> proxy) where T : OsuHitObject => proxy.Target.NewCombo;
->>>>>>> ce12b487
 
         public static void SetNewCombo<T>(this CommandProxy<T> proxy, bool value) where T : OsuHitObject =>
             proxy.Submit(new SetNewComboCommand(proxy.Target, value));
