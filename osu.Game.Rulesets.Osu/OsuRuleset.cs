<<<<<<< HEAD
﻿// Copyright (c) 2007-2018 ppy Pty Ltd <contact@ppy.sh>.
// Licensed under the MIT Licence - https://raw.githubusercontent.com/ppy/osu/master/LICENCE

using System.Collections.Generic;
using System.Linq;
using osu.Framework.Graphics;
using osu.Framework.Input.Bindings;
using osu.Game.Beatmaps;
using osu.Game.Graphics;
using osu.Game.Overlays.Settings;
using osu.Game.Rulesets.Edit;
using osu.Game.Rulesets.Mods;
using osu.Game.Rulesets.Objects;
using osu.Game.Rulesets.Objects.Types;
using osu.Game.Rulesets.Osu.Edit;
using osu.Game.Rulesets.Osu.Mods;
using osu.Game.Rulesets.Osu.OsuDifficulty;
using osu.Game.Rulesets.Osu.Replays;
using osu.Game.Rulesets.Osu.Scoring;
using osu.Game.Rulesets.Osu.UI;
using osu.Game.Rulesets.Replays.Types;
using osu.Game.Rulesets.Scoring;
using osu.Game.Rulesets.UI;

namespace osu.Game.Rulesets.Osu
{
    public class OsuRuleset : Ruleset
    {
        public override RulesetContainer CreateRulesetContainerWith(WorkingBeatmap beatmap, bool isForCurrentRuleset) => new OsuRulesetContainer(this, beatmap, isForCurrentRuleset);

        public override IEnumerable<KeyBinding> GetDefaultKeyBindings(int variant = 0) => new[]
        {
            new KeyBinding(InputKey.Z, OsuAction.LeftButton),
            new KeyBinding(InputKey.X, OsuAction.RightButton),
            new KeyBinding(InputKey.MouseLeft, OsuAction.LeftButton),
            new KeyBinding(InputKey.MouseRight, OsuAction.RightButton),
        };

        public override IEnumerable<BeatmapStatistic> GetBeatmapStatistics(WorkingBeatmap beatmap)
        {
            IEnumerable<HitObject> hitObjects = beatmap.Beatmap.HitObjects;
            IEnumerable<HitObject> circles = hitObjects.Where(c => !(c is IHasEndTime));
            IEnumerable<HitObject> sliders = hitObjects.Where(s => s is IHasCurve);
            IEnumerable<HitObject> spinners = hitObjects.Where(s => s is IHasEndTime && !(s is IHasCurve));

            return new[]
            {
                new BeatmapStatistic
                {
                    Name = @"Object Count",
                    Content = hitObjects.Count().ToString(),
                    Icon = FontAwesome.fa_circle
                },
                new BeatmapStatistic
                {
                    Name = @"Circle Count",
                    Content = circles.Count().ToString(),
                    Icon = FontAwesome.fa_circle_o
                },
                new BeatmapStatistic
                {
                    Name = @"Slider Count",
                    Content = sliders.Count().ToString(),
                    Icon = FontAwesome.fa_circle
                },
                new BeatmapStatistic
                {
                    Name = @"Spinner Count",
                    Content = spinners.Count().ToString(),
                    Icon = FontAwesome.fa_circle
                }
            };
        }

        public override IEnumerable<Mod> GetModsFor(ModType type)
        {
            switch (type)
            {
                case ModType.DifficultyReduction:
                    return new Mod[]
                    {
                        new OsuModEasy(),
                        new OsuModNoFail(),
                        new MultiMod
                        {
                            Mods = new Mod[]
                            {
                                new OsuModHalfTime(),
                                new OsuModDaycore(),
                            },
                        },
                    };

                case ModType.DifficultyIncrease:
                    return new Mod[]
                    {
                        new OsuModHardRock(),
                        new MultiMod
                        {
                            Mods = new Mod[]
                            {
                                new OsuModSuddenDeath(),
                                new OsuModPerfect(),
                            },
                        },
                        new MultiMod
                        {
                            Mods = new Mod[]
                            {
                                new OsuModDoubleTime(),
                                new OsuModNightcore(),
                            },
                        },
                        new OsuModHidden(),
                        new OsuModFlashlight(),
                    };

                case ModType.Special:
                    return new Mod[]
                    {
                        new OsuModRelax(),
                        new OsuModAutopilot(),
                        new OsuModSpunOut(),
                        new MultiMod
                        {
                            Mods = new Mod[]
                            {
                                new OsuModAutoplay(),
                                new ModCinema(),
                            },
                        },
                        new OsuModTarget(),
                    };

                default:
                    return new Mod[] { };
            }
        }

        public override Drawable CreateIcon() => new SpriteIcon { Icon = FontAwesome.fa_osu_osu_o };

        public override DifficultyCalculator CreateDifficultyCalculator(Beatmap beatmap, Mod[] mods = null) => new OsuDifficultyCalculator(beatmap, mods);

        public override PerformanceCalculator CreatePerformanceCalculator(Beatmap beatmap, Score score) => new OsuPerformanceCalculator(this, beatmap, score);

        public override HitObjectComposer CreateHitObjectComposer() => new OsuHitObjectComposer(this);

        public override string Description => "osu!";

        public override string ShortName => "osu";

        public override SettingsSubsection CreateSettings() => new OsuSettings();

        public override int? LegacyID => 0;

        public override IConvertibleReplayFrame CreateConvertibleReplayFrame() => new OsuReplayFrame();

        public OsuRuleset(RulesetInfo rulesetInfo = null)
            : base(rulesetInfo)
        {
        }
    }
}
=======
﻿// Copyright (c) 2007-2018 ppy Pty Ltd <contact@ppy.sh>.
// Licensed under the MIT Licence - https://raw.githubusercontent.com/ppy/osu/master/LICENCE

using osu.Game.Beatmaps;
using osu.Game.Graphics;
using osu.Game.Rulesets.Mods;
using osu.Game.Rulesets.Osu.Mods;
using osu.Game.Rulesets.Osu.OsuDifficulty;
using osu.Game.Rulesets.Osu.UI;
using osu.Game.Rulesets.UI;
using System.Collections.Generic;
using System.Linq;
using osu.Framework.Graphics;
using osu.Game.Overlays.Settings;
using osu.Framework.Input.Bindings;
using osu.Game.Rulesets.Scoring;
using osu.Game.Rulesets.Osu.Scoring;
using osu.Game.Rulesets.Osu.Edit;
using osu.Game.Rulesets.Edit;
using osu.Game.Rulesets.Objects.Types;
using osu.Game.Rulesets.Objects;
using osu.Game.Rulesets.Osu.Replays;
using osu.Game.Rulesets.Replays.Types;
using osu.Game.Beatmaps.Legacy;

namespace osu.Game.Rulesets.Osu
{
    public class OsuRuleset : Ruleset
    {
        public override RulesetContainer CreateRulesetContainerWith(WorkingBeatmap beatmap, bool isForCurrentRuleset) => new OsuRulesetContainer(this, beatmap, isForCurrentRuleset);

        public override IEnumerable<KeyBinding> GetDefaultKeyBindings(int variant = 0) => new[]
        {
            new KeyBinding(InputKey.Z, OsuAction.LeftButton),
            new KeyBinding(InputKey.X, OsuAction.RightButton),
            new KeyBinding(InputKey.MouseLeft, OsuAction.LeftButton),
            new KeyBinding(InputKey.MouseRight, OsuAction.RightButton),
        };

        public override IEnumerable<BeatmapStatistic> GetBeatmapStatistics(WorkingBeatmap beatmap)
        {
            IEnumerable<HitObject> hitObjects = beatmap.Beatmap.HitObjects;
            IEnumerable<HitObject> circles = hitObjects.Where(c => !(c is IHasEndTime));
            IEnumerable<HitObject> sliders = hitObjects.Where(s => s is IHasCurve);
            IEnumerable<HitObject> spinners = hitObjects.Where(s => s is IHasEndTime && !(s is IHasCurve));

            return new[]
            {
                new BeatmapStatistic
                {
                    Name = @"Circle Count",
                    Content = circles.Count().ToString(),
                    Icon = FontAwesome.fa_circle_o
                },
                new BeatmapStatistic
                {
                    Name = @"Slider Count",
                    Content = sliders.Count().ToString(),
                    Icon = FontAwesome.fa_circle
                },
                new BeatmapStatistic
                {
                    Name = @"Spinner Count",
                    Content = spinners.Count().ToString(),
                    Icon = FontAwesome.fa_circle
                }
            };
        }

        public override IEnumerable<Mod> ConvertLegacyMods(LegacyMods mods)
        {
            if (mods.HasFlag(LegacyMods.Nightcore))
                yield return new OsuModNightcore();
            else if (mods.HasFlag(LegacyMods.DoubleTime))
                yield return new OsuModDoubleTime();

            if (mods.HasFlag(LegacyMods.Autopilot))
                yield return new OsuModAutopilot();

            if (mods.HasFlag(LegacyMods.Autoplay))
                yield return new OsuModAutoplay();

            if (mods.HasFlag(LegacyMods.Easy))
                yield return new OsuModEasy();

            if (mods.HasFlag(LegacyMods.Flashlight))
                yield return new OsuModFlashlight();

            if (mods.HasFlag(LegacyMods.HalfTime))
                yield return new OsuModHalfTime();

            if (mods.HasFlag(LegacyMods.HardRock))
                yield return new OsuModHardRock();

            if (mods.HasFlag(LegacyMods.Hidden))
                yield return new OsuModHidden();

            if (mods.HasFlag(LegacyMods.NoFail))
                yield return new OsuModNoFail();

            if (mods.HasFlag(LegacyMods.Perfect))
                yield return new OsuModPerfect();

            if (mods.HasFlag(LegacyMods.Relax))
                yield return new OsuModRelax();

            if (mods.HasFlag(LegacyMods.SpunOut))
                yield return new OsuModSpunOut();

            if (mods.HasFlag(LegacyMods.SuddenDeath))
                yield return new OsuModSuddenDeath();

            if (mods.HasFlag(LegacyMods.Target))
                yield return new OsuModTarget();
        }

        public override IEnumerable<Mod> GetModsFor(ModType type)
        {
            switch (type)
            {
                case ModType.DifficultyReduction:
                    return new Mod[]
                    {
                        new OsuModEasy(),
                        new OsuModNoFail(),
                        new MultiMod
                        {
                            Mods = new Mod[]
                            {
                                new OsuModHalfTime(),
                                new OsuModDaycore(),
                            },
                        },
                    };

                case ModType.DifficultyIncrease:
                    return new Mod[]
                    {
                        new OsuModHardRock(),
                        new MultiMod
                        {
                            Mods = new Mod[]
                            {
                                new OsuModSuddenDeath(),
                                new OsuModPerfect(),
                            },
                        },
                        new MultiMod
                        {
                            Mods = new Mod[]
                            {
                                new OsuModDoubleTime(),
                                new OsuModNightcore(),
                            },
                        },
                        new OsuModHidden(),
                        new OsuModFlashlight(),
                    };

                case ModType.Special:
                    return new Mod[]
                    {
                        new OsuModRelax(),
                        new OsuModAutopilot(),
                        new OsuModSpunOut(),
                        new MultiMod
                        {
                            Mods = new Mod[]
                            {
                                new OsuModAutoplay(),
                                new ModCinema(),
                            },
                        },
                        new OsuModTarget(),
                    };

                default:
                    return new Mod[] { };
            }
        }

        public override Drawable CreateIcon() => new SpriteIcon { Icon = FontAwesome.fa_osu_osu_o };

        public override DifficultyCalculator CreateDifficultyCalculator(Beatmap beatmap, Mod[] mods = null) => new OsuDifficultyCalculator(beatmap, mods);

        public override PerformanceCalculator CreatePerformanceCalculator(Beatmap beatmap, Score score) => new OsuPerformanceCalculator(this, beatmap, score);

        public override HitObjectComposer CreateHitObjectComposer() => new OsuHitObjectComposer(this);

        public override string Description => "osu!";

        public override string ShortName => "osu";

        public override SettingsSubsection CreateSettings() => new OsuSettings();

        public override int? LegacyID => 0;

        public override IConvertibleReplayFrame CreateConvertibleReplayFrame() => new OsuReplayFrame();

        public OsuRuleset(RulesetInfo rulesetInfo = null)
            : base(rulesetInfo)
        {
        }
    }
}
>>>>>>> 69a91c61
<|MERGE_RESOLUTION|>--- conflicted
+++ resolved
@@ -1,4 +1,3 @@
-<<<<<<< HEAD
 ﻿// Copyright (c) 2007-2018 ppy Pty Ltd <contact@ppy.sh>.
 // Licensed under the MIT Licence - https://raw.githubusercontent.com/ppy/osu/master/LICENCE
 
@@ -22,6 +21,7 @@
 using osu.Game.Rulesets.Replays.Types;
 using osu.Game.Rulesets.Scoring;
 using osu.Game.Rulesets.UI;
+using osu.Game.Beatmaps.Legacy;
 
 namespace osu.Game.Rulesets.Osu
 {
@@ -71,6 +71,53 @@
                     Icon = FontAwesome.fa_circle
                 }
             };
+        }
+
+        public override IEnumerable<Mod> ConvertLegacyMods(LegacyMods mods)
+        {
+            if (mods.HasFlag(LegacyMods.Nightcore))
+                yield return new OsuModNightcore();
+            else if (mods.HasFlag(LegacyMods.DoubleTime))
+                yield return new OsuModDoubleTime();
+
+            if (mods.HasFlag(LegacyMods.Autopilot))
+                yield return new OsuModAutopilot();
+
+            if (mods.HasFlag(LegacyMods.Autoplay))
+                yield return new OsuModAutoplay();
+
+            if (mods.HasFlag(LegacyMods.Easy))
+                yield return new OsuModEasy();
+
+            if (mods.HasFlag(LegacyMods.Flashlight))
+                yield return new OsuModFlashlight();
+
+            if (mods.HasFlag(LegacyMods.HalfTime))
+                yield return new OsuModHalfTime();
+
+            if (mods.HasFlag(LegacyMods.HardRock))
+                yield return new OsuModHardRock();
+
+            if (mods.HasFlag(LegacyMods.Hidden))
+                yield return new OsuModHidden();
+
+            if (mods.HasFlag(LegacyMods.NoFail))
+                yield return new OsuModNoFail();
+
+            if (mods.HasFlag(LegacyMods.Perfect))
+                yield return new OsuModPerfect();
+
+            if (mods.HasFlag(LegacyMods.Relax))
+                yield return new OsuModRelax();
+
+            if (mods.HasFlag(LegacyMods.SpunOut))
+                yield return new OsuModSpunOut();
+
+            if (mods.HasFlag(LegacyMods.SuddenDeath))
+                yield return new OsuModSuddenDeath();
+
+            if (mods.HasFlag(LegacyMods.Target))
+                yield return new OsuModTarget();
         }
 
         public override IEnumerable<Mod> GetModsFor(ModType type)
@@ -161,211 +208,4 @@
         {
         }
     }
-}
-=======
-﻿// Copyright (c) 2007-2018 ppy Pty Ltd <contact@ppy.sh>.
-// Licensed under the MIT Licence - https://raw.githubusercontent.com/ppy/osu/master/LICENCE
-
-using osu.Game.Beatmaps;
-using osu.Game.Graphics;
-using osu.Game.Rulesets.Mods;
-using osu.Game.Rulesets.Osu.Mods;
-using osu.Game.Rulesets.Osu.OsuDifficulty;
-using osu.Game.Rulesets.Osu.UI;
-using osu.Game.Rulesets.UI;
-using System.Collections.Generic;
-using System.Linq;
-using osu.Framework.Graphics;
-using osu.Game.Overlays.Settings;
-using osu.Framework.Input.Bindings;
-using osu.Game.Rulesets.Scoring;
-using osu.Game.Rulesets.Osu.Scoring;
-using osu.Game.Rulesets.Osu.Edit;
-using osu.Game.Rulesets.Edit;
-using osu.Game.Rulesets.Objects.Types;
-using osu.Game.Rulesets.Objects;
-using osu.Game.Rulesets.Osu.Replays;
-using osu.Game.Rulesets.Replays.Types;
-using osu.Game.Beatmaps.Legacy;
-
-namespace osu.Game.Rulesets.Osu
-{
-    public class OsuRuleset : Ruleset
-    {
-        public override RulesetContainer CreateRulesetContainerWith(WorkingBeatmap beatmap, bool isForCurrentRuleset) => new OsuRulesetContainer(this, beatmap, isForCurrentRuleset);
-
-        public override IEnumerable<KeyBinding> GetDefaultKeyBindings(int variant = 0) => new[]
-        {
-            new KeyBinding(InputKey.Z, OsuAction.LeftButton),
-            new KeyBinding(InputKey.X, OsuAction.RightButton),
-            new KeyBinding(InputKey.MouseLeft, OsuAction.LeftButton),
-            new KeyBinding(InputKey.MouseRight, OsuAction.RightButton),
-        };
-
-        public override IEnumerable<BeatmapStatistic> GetBeatmapStatistics(WorkingBeatmap beatmap)
-        {
-            IEnumerable<HitObject> hitObjects = beatmap.Beatmap.HitObjects;
-            IEnumerable<HitObject> circles = hitObjects.Where(c => !(c is IHasEndTime));
-            IEnumerable<HitObject> sliders = hitObjects.Where(s => s is IHasCurve);
-            IEnumerable<HitObject> spinners = hitObjects.Where(s => s is IHasEndTime && !(s is IHasCurve));
-
-            return new[]
-            {
-                new BeatmapStatistic
-                {
-                    Name = @"Circle Count",
-                    Content = circles.Count().ToString(),
-                    Icon = FontAwesome.fa_circle_o
-                },
-                new BeatmapStatistic
-                {
-                    Name = @"Slider Count",
-                    Content = sliders.Count().ToString(),
-                    Icon = FontAwesome.fa_circle
-                },
-                new BeatmapStatistic
-                {
-                    Name = @"Spinner Count",
-                    Content = spinners.Count().ToString(),
-                    Icon = FontAwesome.fa_circle
-                }
-            };
-        }
-
-        public override IEnumerable<Mod> ConvertLegacyMods(LegacyMods mods)
-        {
-            if (mods.HasFlag(LegacyMods.Nightcore))
-                yield return new OsuModNightcore();
-            else if (mods.HasFlag(LegacyMods.DoubleTime))
-                yield return new OsuModDoubleTime();
-
-            if (mods.HasFlag(LegacyMods.Autopilot))
-                yield return new OsuModAutopilot();
-
-            if (mods.HasFlag(LegacyMods.Autoplay))
-                yield return new OsuModAutoplay();
-
-            if (mods.HasFlag(LegacyMods.Easy))
-                yield return new OsuModEasy();
-
-            if (mods.HasFlag(LegacyMods.Flashlight))
-                yield return new OsuModFlashlight();
-
-            if (mods.HasFlag(LegacyMods.HalfTime))
-                yield return new OsuModHalfTime();
-
-            if (mods.HasFlag(LegacyMods.HardRock))
-                yield return new OsuModHardRock();
-
-            if (mods.HasFlag(LegacyMods.Hidden))
-                yield return new OsuModHidden();
-
-            if (mods.HasFlag(LegacyMods.NoFail))
-                yield return new OsuModNoFail();
-
-            if (mods.HasFlag(LegacyMods.Perfect))
-                yield return new OsuModPerfect();
-
-            if (mods.HasFlag(LegacyMods.Relax))
-                yield return new OsuModRelax();
-
-            if (mods.HasFlag(LegacyMods.SpunOut))
-                yield return new OsuModSpunOut();
-
-            if (mods.HasFlag(LegacyMods.SuddenDeath))
-                yield return new OsuModSuddenDeath();
-
-            if (mods.HasFlag(LegacyMods.Target))
-                yield return new OsuModTarget();
-        }
-
-        public override IEnumerable<Mod> GetModsFor(ModType type)
-        {
-            switch (type)
-            {
-                case ModType.DifficultyReduction:
-                    return new Mod[]
-                    {
-                        new OsuModEasy(),
-                        new OsuModNoFail(),
-                        new MultiMod
-                        {
-                            Mods = new Mod[]
-                            {
-                                new OsuModHalfTime(),
-                                new OsuModDaycore(),
-                            },
-                        },
-                    };
-
-                case ModType.DifficultyIncrease:
-                    return new Mod[]
-                    {
-                        new OsuModHardRock(),
-                        new MultiMod
-                        {
-                            Mods = new Mod[]
-                            {
-                                new OsuModSuddenDeath(),
-                                new OsuModPerfect(),
-                            },
-                        },
-                        new MultiMod
-                        {
-                            Mods = new Mod[]
-                            {
-                                new OsuModDoubleTime(),
-                                new OsuModNightcore(),
-                            },
-                        },
-                        new OsuModHidden(),
-                        new OsuModFlashlight(),
-                    };
-
-                case ModType.Special:
-                    return new Mod[]
-                    {
-                        new OsuModRelax(),
-                        new OsuModAutopilot(),
-                        new OsuModSpunOut(),
-                        new MultiMod
-                        {
-                            Mods = new Mod[]
-                            {
-                                new OsuModAutoplay(),
-                                new ModCinema(),
-                            },
-                        },
-                        new OsuModTarget(),
-                    };
-
-                default:
-                    return new Mod[] { };
-            }
-        }
-
-        public override Drawable CreateIcon() => new SpriteIcon { Icon = FontAwesome.fa_osu_osu_o };
-
-        public override DifficultyCalculator CreateDifficultyCalculator(Beatmap beatmap, Mod[] mods = null) => new OsuDifficultyCalculator(beatmap, mods);
-
-        public override PerformanceCalculator CreatePerformanceCalculator(Beatmap beatmap, Score score) => new OsuPerformanceCalculator(this, beatmap, score);
-
-        public override HitObjectComposer CreateHitObjectComposer() => new OsuHitObjectComposer(this);
-
-        public override string Description => "osu!";
-
-        public override string ShortName => "osu";
-
-        public override SettingsSubsection CreateSettings() => new OsuSettings();
-
-        public override int? LegacyID => 0;
-
-        public override IConvertibleReplayFrame CreateConvertibleReplayFrame() => new OsuReplayFrame();
-
-        public OsuRuleset(RulesetInfo rulesetInfo = null)
-            : base(rulesetInfo)
-        {
-        }
-    }
-}
->>>>>>> 69a91c61
+}