--- conflicted
+++ resolved
@@ -204,11 +204,8 @@
                         new OsuModNoScope(),
                         new MultiMod(new OsuModMagnetised(), new OsuModRepel()),
                         new ModAdaptiveSpeed(),
-<<<<<<< HEAD
                         new ModNoDrain(),
-=======
                         new OsuModFreezeFrame()
->>>>>>> b7d2e0ae
                     };
 
                 case ModType.System:
