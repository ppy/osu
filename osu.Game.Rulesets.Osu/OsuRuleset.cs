﻿// Copyright (c) ppy Pty Ltd <contact@ppy.sh>. Licensed under the MIT Licence.
// See the LICENCE file in the repository root for full licence text.

using osu.Game.Beatmaps;
using osu.Game.Graphics;
using osu.Game.Rulesets.Mods;
using osu.Game.Rulesets.Osu.Mods;
using osu.Game.Rulesets.Osu.UI;
using osu.Game.Rulesets.UI;
using System.Collections.Generic;
using osu.Framework.Graphics;
using osu.Framework.Graphics.Sprites;
using osu.Game.Overlays.Settings;
using osu.Framework.Input.Bindings;
using osu.Game.Rulesets.Osu.Edit;
using osu.Game.Rulesets.Edit;
using osu.Game.Rulesets.Osu.Replays;
using osu.Game.Rulesets.Replays.Types;
using osu.Game.Beatmaps.Legacy;
using osu.Game.Configuration;
using osu.Game.Rulesets.Configuration;
using osu.Game.Rulesets.Difficulty;
using osu.Game.Rulesets.Osu.Beatmaps;
using osu.Game.Rulesets.Osu.Configuration;
using osu.Game.Rulesets.Osu.Difficulty;
using osu.Game.Rulesets.Osu.Scoring;
using osu.Game.Rulesets.Scoring;
using osu.Game.Scoring;
using osu.Game.Skinning;
using System;
using System.Linq;
using osu.Framework.Extensions.EnumExtensions;
using osu.Game.Rulesets.Osu.Objects;
using osu.Game.Rulesets.Osu.Skinning.Legacy;
using osu.Game.Rulesets.Osu.Statistics;
using osu.Game.Screens.Ranking.Statistics;

namespace osu.Game.Rulesets.Osu
{
    public class OsuRuleset : Ruleset, ILegacyRuleset
    {
        public override DrawableRuleset CreateDrawableRulesetWith(IBeatmap beatmap, IReadOnlyList<Mod> mods = null) => new DrawableOsuRuleset(this, beatmap, mods);

        public override ScoreProcessor CreateScoreProcessor() => new OsuScoreProcessor();

        public override IBeatmapConverter CreateBeatmapConverter(IBeatmap beatmap) => new OsuBeatmapConverter(beatmap, this);

        public override IBeatmapProcessor CreateBeatmapProcessor(IBeatmap beatmap) => new OsuBeatmapProcessor(beatmap);

        public const string SHORT_NAME = "osu";

        public override IEnumerable<KeyBinding> GetDefaultKeyBindings(int variant = 0) => new[]
        {
            new KeyBinding(InputKey.Z, OsuAction.LeftButton),
            new KeyBinding(InputKey.X, OsuAction.RightButton),
            new KeyBinding(InputKey.MouseLeft, OsuAction.LeftButton),
            new KeyBinding(InputKey.MouseRight, OsuAction.RightButton),
        };

        public override IEnumerable<Mod> ConvertFromLegacyMods(LegacyMods mods)
        {
            if (mods.HasFlagFast(LegacyMods.Nightcore))
                yield return new OsuModNightcore();
            else if (mods.HasFlagFast(LegacyMods.DoubleTime))
                yield return new OsuModDoubleTime();

            if (mods.HasFlagFast(LegacyMods.Perfect))
                yield return new OsuModPerfect();
            else if (mods.HasFlagFast(LegacyMods.SuddenDeath))
                yield return new OsuModSuddenDeath();

            if (mods.HasFlagFast(LegacyMods.Autopilot))
                yield return new OsuModAutopilot();

            if (mods.HasFlagFast(LegacyMods.Cinema))
                yield return new OsuModCinema();
            else if (mods.HasFlagFast(LegacyMods.Autoplay))
                yield return new OsuModAutoplay();

            if (mods.HasFlagFast(LegacyMods.Easy))
                yield return new OsuModEasy();

            if (mods.HasFlagFast(LegacyMods.Flashlight))
                yield return new OsuModFlashlight();

            if (mods.HasFlagFast(LegacyMods.HalfTime))
                yield return new OsuModHalfTime();

            if (mods.HasFlagFast(LegacyMods.HardRock))
                yield return new OsuModHardRock();

            if (mods.HasFlagFast(LegacyMods.Hidden))
                yield return new OsuModHidden();

            if (mods.HasFlagFast(LegacyMods.NoFail))
                yield return new OsuModNoFail();

            if (mods.HasFlagFast(LegacyMods.Relax))
                yield return new OsuModRelax();

            if (mods.HasFlagFast(LegacyMods.SpunOut))
                yield return new OsuModSpunOut();

            if (mods.HasFlagFast(LegacyMods.Target))
                yield return new OsuModTarget();

            if (mods.HasFlagFast(LegacyMods.TouchDevice))
                yield return new OsuModTouchDevice();
        }

        public override LegacyMods ConvertToLegacyMods(Mod[] mods)
        {
            var value = base.ConvertToLegacyMods(mods);

            foreach (var mod in mods)
            {
                switch (mod)
                {
                    case OsuModAutopilot _:
                        value |= LegacyMods.Autopilot;
                        break;

                    case OsuModSpunOut _:
                        value |= LegacyMods.SpunOut;
                        break;

                    case OsuModTarget _:
                        value |= LegacyMods.Target;
                        break;

                    case OsuModTouchDevice _:
                        value |= LegacyMods.TouchDevice;
                        break;
                }
            }

            return value;
        }

        public override IEnumerable<Mod> GetModsFor(ModType type)
        {
            switch (type)
            {
                case ModType.DifficultyReduction:
                    return new Mod[]
                    {
                        new OsuModEasy(),
                        new OsuModNoFail(),
                        new MultiMod(new OsuModHalfTime(), new OsuModDaycore()),
                    };

                case ModType.DifficultyIncrease:
                    return new Mod[]
                    {
                        new OsuModHardRock(),
                        new MultiMod(new OsuModSuddenDeath(), new OsuModPerfect()),
                        new MultiMod(new OsuModDoubleTime(), new OsuModNightcore()),
                        new OsuModHidden(),
                        new MultiMod(new OsuModFlashlight(), new OsuModBlinds()),
                    };

                case ModType.Conversion:
                    return new Mod[]
                    {
                        new OsuModTarget(),
                        new OsuModDifficultyAdjust(),
                        new OsuModMirror(),
                        new OsuModClassic(),
                        new OsuModRandom(),
                    };

                case ModType.Automation:
                    return new Mod[]
                    {
                        new MultiMod(new OsuModAutoplay(), new OsuModCinema(), new OsuModDance()),
                        new OsuModRelax(),
                        new OsuModAutopilot(),
                        new OsuModSpunOut(),
                    };

                case ModType.Fun:
                    return new Mod[]
                    {
                        new OsuModTransform(),
                        new OsuModWiggle(),
                        new OsuModSpinIn(),
                        new MultiMod(new OsuModGrow(), new OsuModDeflate()),
                        new MultiMod(new ModWindUp(), new ModWindDown()),
                        new OsuModTraceable(),
<<<<<<< HEAD
                        new OsuModBeatCore(),
                        new OsuModBarrelRoll()
=======
                        new OsuModBarrelRoll(),
                        new OsuModApproachDifferent(),
>>>>>>> 3f336d88
                    };

                case ModType.System:
                    return new Mod[]
                    {
                        new OsuModTouchDevice(),
                    };

                default:
                    return Array.Empty<Mod>();
            }
        }

        public override Drawable CreateIcon() => new SpriteIcon { Icon = OsuIcon.RulesetOsu };

        public override DifficultyCalculator CreateDifficultyCalculator(WorkingBeatmap beatmap) => new OsuDifficultyCalculator(this, beatmap);

        public override PerformanceCalculator CreatePerformanceCalculator(DifficultyAttributes attributes, ScoreInfo score) => new OsuPerformanceCalculator(this, attributes, score);

        public override HitObjectComposer CreateHitObjectComposer() => new OsuHitObjectComposer(this);

        public override IBeatmapVerifier CreateBeatmapVerifier() => new OsuBeatmapVerifier();

        public override string Description => "osu!";

        public override string ShortName => SHORT_NAME;

        public override string PlayingVerb => "正在戳泡泡";

        public override RulesetSettingsSubsection CreateSettings() => new OsuSettingsSubsection(this);

        public override ISkin CreateLegacySkinProvider(ISkinSource source, IBeatmap beatmap) => new OsuLegacySkinTransformer(source);

        public int LegacyID => 0;

        public override IConvertibleReplayFrame CreateConvertibleReplayFrame() => new OsuReplayFrame();

        public override IRulesetConfigManager CreateConfig(SettingsStore settings) => new OsuRulesetConfigManager(settings, RulesetInfo);

        protected override IEnumerable<HitResult> GetValidHitResults()
        {
            return new[]
            {
                HitResult.Great,
                HitResult.Ok,
                HitResult.Meh,

                HitResult.LargeTickHit,
                HitResult.SmallTickHit,
                HitResult.SmallBonus,
                HitResult.LargeBonus,
            };
        }

        public override string GetDisplayNameForHitResult(HitResult result)
        {
            switch (result)
            {
                case HitResult.LargeTickHit:
                    return "slider tick";

                case HitResult.SmallTickHit:
                    return "slider end";

                case HitResult.SmallBonus:
                    return "转盘分数";

                case HitResult.LargeBonus:
                    return "转盘奖励";
            }

            return base.GetDisplayNameForHitResult(result);
        }

        public override StatisticRow[] CreateStatisticsForScore(ScoreInfo score, IBeatmap playableBeatmap)
        {
            var timedHitEvents = score.HitEvents.Where(e => e.HitObject is HitCircle && !(e.HitObject is SliderTailCircle)).ToList();

            return new[]
            {
                new StatisticRow
                {
                    Columns = new[]
                    {
                        new StatisticItem("误差",
                            new HitEventTimingDistributionGraph(timedHitEvents)
                            {
                                RelativeSizeAxes = Axes.X,
                                Height = 250
                            }),
                    }
                },
                new StatisticRow
                {
                    Columns = new[]
                    {
                        new StatisticItem("准确率热图", new AccuracyHeatmap(score, playableBeatmap)
                        {
                            RelativeSizeAxes = Axes.X,
                            Height = 250
                        }),
                    }
                },
                new StatisticRow
                {
                    Columns = new[]
                    {
                        new StatisticItem(string.Empty, new SimpleStatisticTable(3, new SimpleStatisticItem[]
                        {
                            new UnstableRate(timedHitEvents)
                        }))
                    }
                }
            };
        }
    }
}<|MERGE_RESOLUTION|>--- conflicted
+++ resolved
@@ -187,13 +187,9 @@
                         new MultiMod(new OsuModGrow(), new OsuModDeflate()),
                         new MultiMod(new ModWindUp(), new ModWindDown()),
                         new OsuModTraceable(),
-<<<<<<< HEAD
                         new OsuModBeatCore(),
-                        new OsuModBarrelRoll()
-=======
                         new OsuModBarrelRoll(),
                         new OsuModApproachDifferent(),
->>>>>>> 3f336d88
                     };
 
                 case ModType.System:
