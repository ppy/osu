--- conflicted
+++ resolved
@@ -164,13 +164,9 @@
                     {
                         new OsuModTarget(),
                         new OsuModDifficultyAdjust(),
-<<<<<<< HEAD
                         new OsuModMirror(),
-                        new OsuModClassic()
-=======
                         new OsuModClassic(),
                         new OsuModRandom(),
->>>>>>> 04cc7886
                     };
 
                 case ModType.Automation:
