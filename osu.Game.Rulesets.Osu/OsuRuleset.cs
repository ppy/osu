﻿// Copyright (c) ppy Pty Ltd <contact@ppy.sh>. Licensed under the MIT Licence.
// See the LICENCE file in the repository root for full licence text.

using System;
using System.Collections.Generic;
using System.Linq;
using osu.Framework.Graphics;
using osu.Framework.Graphics.Containers;
using osu.Framework.Graphics.Sprites;
using osu.Framework.Input.Bindings;
using osu.Framework.Localisation;
using osu.Game.Beatmaps;
using osu.Game.Beatmaps.Legacy;
using osu.Game.Configuration;
using osu.Game.Graphics;
using osu.Game.Overlays.Settings;
using osu.Game.Rulesets.Configuration;
using osu.Game.Rulesets.Difficulty;
using osu.Game.Rulesets.Edit;
using osu.Game.Rulesets.Mods;
using osu.Game.Rulesets.Osu.Beatmaps;
using osu.Game.Rulesets.Osu.Configuration;
using osu.Game.Rulesets.Osu.Difficulty;
using osu.Game.Rulesets.Osu.Edit;
using osu.Game.Rulesets.Osu.Edit.Setup;
using osu.Game.Rulesets.Osu.Mods;
using osu.Game.Rulesets.Osu.Objects;
using osu.Game.Rulesets.Osu.Replays;
using osu.Game.Rulesets.Osu.Scoring;
using osu.Game.Rulesets.Osu.Skinning.Argon;
using osu.Game.Rulesets.Osu.Skinning.Default;
using osu.Game.Rulesets.Osu.Skinning.Legacy;
using osu.Game.Rulesets.Osu.Statistics;
using osu.Game.Rulesets.Osu.UI;
using osu.Game.Rulesets.Replays.Types;
using osu.Game.Rulesets.Scoring;
using osu.Game.Rulesets.Scoring.Legacy;
using osu.Game.Rulesets.UI;
using osu.Game.Scoring;
using osu.Game.Screens.Edit.Setup;
using osu.Game.Screens.Ranking.Statistics;
using osu.Game.Skinning;
using osu.Game.Utils;
using osuTK;

namespace osu.Game.Rulesets.Osu
{
    public class OsuRuleset : Ruleset, ILegacyRuleset
    {
        public override DrawableRuleset CreateDrawableRulesetWith(IBeatmap beatmap, IReadOnlyList<Mod>? mods = null) => new DrawableOsuRuleset(this, beatmap, mods);

        public override ScoreProcessor CreateScoreProcessor() => new OsuScoreProcessor();

        public override HealthProcessor CreateHealthProcessor(double drainStartTime) => new OsuHealthProcessor(drainStartTime);

        public override IBeatmapConverter CreateBeatmapConverter(IBeatmap beatmap) => new OsuBeatmapConverter(beatmap, this);

        public override IBeatmapProcessor CreateBeatmapProcessor(IBeatmap beatmap) => new OsuBeatmapProcessor(beatmap);

        public const string SHORT_NAME = "osu";

        public override string RulesetAPIVersionSupported => CURRENT_RULESET_API_VERSION;

        public override IEnumerable<KeyBinding> GetDefaultKeyBindings(int variant = 0) => new[]
        {
            new KeyBinding(InputKey.Z, OsuAction.LeftButton),
            new KeyBinding(InputKey.X, OsuAction.RightButton),
            new KeyBinding(InputKey.C, OsuAction.Smoke),
            new KeyBinding(InputKey.MouseLeft, OsuAction.LeftButton),
            new KeyBinding(InputKey.MouseRight, OsuAction.RightButton),
        };

        public override IEnumerable<Mod> ConvertFromLegacyMods(LegacyMods mods)
        {
            if (mods.HasFlag(LegacyMods.Nightcore))
                yield return new OsuModNightcore();
            else if (mods.HasFlag(LegacyMods.DoubleTime))
                yield return new OsuModDoubleTime();

            if (mods.HasFlag(LegacyMods.Perfect))
                yield return new OsuModPerfect();
            else if (mods.HasFlag(LegacyMods.SuddenDeath))
                yield return new OsuModSuddenDeath();

            if (mods.HasFlag(LegacyMods.Autopilot))
                yield return new OsuModAutopilot();

            if (mods.HasFlag(LegacyMods.Cinema))
                yield return new OsuModCinema();
            else if (mods.HasFlag(LegacyMods.Autoplay))
                yield return new OsuModAutoplay();

            if (mods.HasFlag(LegacyMods.Easy))
                yield return new OsuModEasy();

            if (mods.HasFlag(LegacyMods.Flashlight))
                yield return new OsuModFlashlight();

            if (mods.HasFlag(LegacyMods.HalfTime))
                yield return new OsuModHalfTime();

            if (mods.HasFlag(LegacyMods.HardRock))
                yield return new OsuModHardRock();

            if (mods.HasFlag(LegacyMods.Hidden))
                yield return new OsuModHidden();

            if (mods.HasFlag(LegacyMods.NoFail))
                yield return new OsuModNoFail();

            if (mods.HasFlag(LegacyMods.Relax))
                yield return new OsuModRelax();

            if (mods.HasFlag(LegacyMods.SpunOut))
                yield return new OsuModSpunOut();

            if (mods.HasFlag(LegacyMods.Target))
                yield return new OsuModTargetPractice();

            if (mods.HasFlag(LegacyMods.TouchDevice))
                yield return new OsuModTouchDevice();

            if (mods.HasFlag(LegacyMods.ScoreV2))
                yield return new ModScoreV2();
        }

        public override LegacyMods ConvertToLegacyMods(Mod[] mods)
        {
            var value = base.ConvertToLegacyMods(mods);

            foreach (var mod in mods)
            {
                switch (mod)
                {
                    case OsuModAutopilot:
                        value |= LegacyMods.Autopilot;
                        break;

                    case OsuModSpunOut:
                        value |= LegacyMods.SpunOut;
                        break;

                    case OsuModTargetPractice:
                        value |= LegacyMods.Target;
                        break;

                    case OsuModTouchDevice:
                        value |= LegacyMods.TouchDevice;
                        break;
                }
            }

            return value;
        }

        public override IEnumerable<Mod> GetModsFor(ModType type)
        {
            switch (type)
            {
                case ModType.DifficultyReduction:
                    return new Mod[]
                    {
                        new OsuModEasy(),
                        new OsuModNoFail(),
                        new MultiMod(new OsuModHalfTime(), new OsuModDaycore()),
                    };

                case ModType.DifficultyIncrease:
                    return new Mod[]
                    {
                        new OsuModHardRock(),
                        new MultiMod(new OsuModSuddenDeath(), new OsuModPerfect()),
                        new MultiMod(new OsuModDoubleTime(), new OsuModNightcore()),
                        new OsuModHidden(),
                        new MultiMod(new OsuModFlashlight(), new OsuModBlinds()),
                        new OsuModStrictTracking(),
                        new OsuModAccuracyChallenge(),
                    };

                case ModType.Conversion:
                    return new Mod[]
                    {
                        new OsuModTargetPractice(),
                        new OsuModDifficultyAdjust(),
                        new OsuModClassic(),
                        new OsuModRandom(),
                        new OsuModMirror(),
                        new MultiMod(new OsuModAlternate(), new OsuModSingleTap())
                    };

                case ModType.Automation:
                    return new Mod[]
                    {
                        new MultiMod(new OsuModAutoplay(), new OsuModCinema()),
                        new OsuModRelax(),
                        new OsuModAutopilot(),
                        new OsuModSpunOut(),
                        new ModAutoHitsounds<OsuHitObject>(),
                    };

                case ModType.Fun:
                    return new Mod[]
                    {
                        new OsuModTransform(),
                        new OsuModWiggle(),
                        new OsuModSpinIn(),
                        new MultiMod(new OsuModGrow(), new OsuModDeflate()),
                        new MultiMod(new ModWindUp(), new ModWindDown()),
                        new OsuModTraceable(),
                        new OsuModBarrelRoll(),
                        new OsuModApproachDifferent(),
                        new OsuModMuted(),
                        new OsuModNoScope(),
                        new MultiMod(new OsuModMagnetised(), new OsuModRepel()),
                        new ModAdaptiveSpeed(),
                        new OsuModFreezeFrame(),
                        new OsuModBubbles(),
                        new OsuModSynesthesia(),
                        new OsuModDepth(),
<<<<<<< HEAD
=======
                        new OsuModBloom()
>>>>>>> 0fab480f
                    };

                case ModType.System:
                    return new Mod[]
                    {
                        new OsuModTouchDevice(),
                        new ModScoreV2(),
                    };

                default:
                    return Array.Empty<Mod>();
            }
        }

        public override Drawable CreateIcon() => new SpriteIcon { Icon = OsuIcon.RulesetOsu };

        public override DifficultyCalculator CreateDifficultyCalculator(IWorkingBeatmap beatmap) => new OsuDifficultyCalculator(RulesetInfo, beatmap);

        public override PerformanceCalculator CreatePerformanceCalculator() => new OsuPerformanceCalculator();

        public override HitObjectComposer CreateHitObjectComposer() => new OsuHitObjectComposer(this);

        public override IBeatmapVerifier CreateBeatmapVerifier() => new OsuBeatmapVerifier();

        public override string Description => "osu!";

        public override string ShortName => SHORT_NAME;

        public override string PlayingVerb => "Clicking circles";

        public override RulesetSettingsSubsection CreateSettings() => new OsuSettingsSubsection(this);

        public override ISkin? CreateSkinTransformer(ISkin skin, IBeatmap beatmap)
        {
            switch (skin)
            {
                case LegacySkin:
                    return new OsuLegacySkinTransformer(skin);

                case ArgonSkin:
                    return new OsuArgonSkinTransformer(skin);

                case TrianglesSkin:
                    return new OsuTrianglesSkinTransformer(skin);
            }

            return null;
        }

        public int LegacyID => 0;

        public ILegacyScoreSimulator CreateLegacyScoreSimulator() => new OsuLegacyScoreSimulator();

        public override IConvertibleReplayFrame CreateConvertibleReplayFrame() => new OsuReplayFrame();

        public override IRulesetConfigManager CreateConfig(SettingsStore? settings) => new OsuRulesetConfigManager(settings, RulesetInfo);

        protected override IEnumerable<HitResult> GetValidHitResults()
        {
            return new[]
            {
                HitResult.Great,
                HitResult.Ok,
                HitResult.Meh,

                HitResult.LargeTickHit,
                HitResult.SmallTickHit,
                HitResult.SliderTailHit,
                HitResult.SmallBonus,
                HitResult.LargeBonus,
            };
        }

        public override LocalisableString GetDisplayNameForHitResult(HitResult result)
        {
            switch (result)
            {
                case HitResult.LargeTickHit:
                    return "slider tick";

                case HitResult.SliderTailHit:
                case HitResult.SmallTickHit:
                    return "slider end";

                case HitResult.SmallBonus:
                    return "spinner spin";

                case HitResult.LargeBonus:
                    return "spinner bonus";
            }

            return base.GetDisplayNameForHitResult(result);
        }

        public override StatisticItem[] CreateStatisticsForScore(ScoreInfo score, IBeatmap playableBeatmap)
        {
            var timedHitEvents = score.HitEvents.Where(e => e.HitObject is HitCircle && !(e.HitObject is SliderTailCircle)).ToList();

            return new[]
            {
                new StatisticItem("Performance Breakdown", () => new PerformanceBreakdownChart(score, playableBeatmap)
                {
                    RelativeSizeAxes = Axes.X,
                    AutoSizeAxes = Axes.Y
                }),
                new StatisticItem("Timing Distribution", () => new HitEventTimingDistributionGraph(timedHitEvents)
                {
                    RelativeSizeAxes = Axes.X,
                    Height = 250
                }, true),
                new StatisticItem("Accuracy Heatmap", () => new AccuracyHeatmap(score, playableBeatmap)
                {
                    RelativeSizeAxes = Axes.X,
                    Height = 250
                }, true),
                new StatisticItem("Statistics", () => new SimpleStatisticTable(2, new SimpleStatisticItem[]
                {
                    new AverageHitError(timedHitEvents),
                    new UnstableRate(timedHitEvents)
                }), true)
            };
        }

        public override IEnumerable<Drawable> CreateEditorSetupSections() =>
        [
            new MetadataSection(),
            new OsuDifficultySection(),
            new FillFlowContainer
            {
                AutoSizeAxes = Axes.Y,
                Direction = FillDirection.Vertical,
                Spacing = new Vector2(SetupScreen.SPACING),
                Children = new Drawable[]
                {
                    new ResourcesSection
                    {
                        RelativeSizeAxes = Axes.X,
                    },
                    new ColoursSection
                    {
                        RelativeSizeAxes = Axes.X,
                    }
                }
            },
            new DesignSection(),
        ];

        /// <seealso cref="OsuHitObject.ApplyDefaultsToSelf"/>
        /// <seealso cref="OsuHitWindows"/>
        public override BeatmapDifficulty GetAdjustedDisplayDifficulty(IBeatmapDifficultyInfo difficulty, IReadOnlyCollection<Mod> mods)
        {
            BeatmapDifficulty adjustedDifficulty = new BeatmapDifficulty(difficulty);
            double rate = ModUtils.CalculateRateWithMods(mods);

            double preempt = IBeatmapDifficultyInfo.DifficultyRange(adjustedDifficulty.ApproachRate, OsuHitObject.PREEMPT_MAX, OsuHitObject.PREEMPT_MID, OsuHitObject.PREEMPT_MIN);
            preempt /= rate;
            adjustedDifficulty.ApproachRate = (float)IBeatmapDifficultyInfo.InverseDifficultyRange(preempt, OsuHitObject.PREEMPT_MAX, OsuHitObject.PREEMPT_MID, OsuHitObject.PREEMPT_MIN);

            double greatHitWindow = IBeatmapDifficultyInfo.DifficultyRange(adjustedDifficulty.OverallDifficulty, OsuHitWindows.GREAT_WINDOW_RANGE);
            greatHitWindow /= rate;
            adjustedDifficulty.OverallDifficulty = (float)IBeatmapDifficultyInfo.InverseDifficultyRange(greatHitWindow, OsuHitWindows.GREAT_WINDOW_RANGE);

            return adjustedDifficulty;
        }

        public override bool EditorShowScrollSpeed => false;
    }
}<|MERGE_RESOLUTION|>--- conflicted
+++ resolved
@@ -217,10 +217,7 @@
                         new OsuModBubbles(),
                         new OsuModSynesthesia(),
                         new OsuModDepth(),
-<<<<<<< HEAD
-=======
                         new OsuModBloom()
->>>>>>> 0fab480f
                     };
 
                 case ModType.System:
