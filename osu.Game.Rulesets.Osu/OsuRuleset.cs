﻿// Copyright (c) ppy Pty Ltd <contact@ppy.sh>. Licensed under the MIT Licence.
// See the LICENCE file in the repository root for full licence text.

using osu.Game.Beatmaps;
using osu.Game.Graphics;
using osu.Game.Rulesets.Mods;
using osu.Game.Rulesets.Osu.Mods;
using osu.Game.Rulesets.Osu.UI;
using osu.Game.Rulesets.UI;
using System.Collections.Generic;
using osu.Framework.Graphics;
using osu.Framework.Graphics.Sprites;
using osu.Game.Overlays.Settings;
using osu.Framework.Input.Bindings;
using osu.Game.Rulesets.Osu.Edit;
using osu.Game.Rulesets.Edit;
using osu.Game.Rulesets.Osu.Objects;
using osu.Game.Rulesets.Osu.Replays;
using osu.Game.Rulesets.Replays.Types;
using osu.Game.Beatmaps.Legacy;
using osu.Game.Configuration;
using osu.Game.Rulesets.Configuration;
using osu.Game.Rulesets.Difficulty;
using osu.Game.Rulesets.Osu.Beatmaps;
using osu.Game.Rulesets.Osu.Configuration;
using osu.Game.Rulesets.Osu.Difficulty;
using osu.Game.Scoring;

namespace osu.Game.Rulesets.Osu
{
    public class OsuRuleset : Ruleset
    {
        public override DrawableRuleset CreateDrawableRulesetWith(WorkingBeatmap beatmap, IReadOnlyList<Mod> mods) => new DrawableOsuRuleset(this, beatmap, mods);
        public override IBeatmapConverter CreateBeatmapConverter(IBeatmap beatmap) => new OsuBeatmapConverter(beatmap);
        public override IBeatmapProcessor CreateBeatmapProcessor(IBeatmap beatmap) => new OsuBeatmapProcessor(beatmap);

        public override IEnumerable<KeyBinding> GetDefaultKeyBindings(int variant = 0) => new[]
        {
            new KeyBinding(InputKey.Z, OsuAction.LeftButton),
            new KeyBinding(InputKey.X, OsuAction.RightButton),
            new KeyBinding(InputKey.MouseLeft, OsuAction.LeftButton),
            new KeyBinding(InputKey.MouseRight, OsuAction.RightButton),
        };

        public override IEnumerable<Mod> ConvertLegacyMods(LegacyMods mods)
        {
            if (mods.HasFlag(LegacyMods.Nightcore))
                yield return new OsuModNightcore();
            else if (mods.HasFlag(LegacyMods.DoubleTime))
                yield return new OsuModDoubleTime();

            if (mods.HasFlag(LegacyMods.Autopilot))
                yield return new OsuModAutopilot();

            if (mods.HasFlag(LegacyMods.Autoplay))
                yield return new OsuModAutoplay();

            if (mods.HasFlag(LegacyMods.Easy))
                yield return new OsuModEasy();

            if (mods.HasFlag(LegacyMods.Flashlight))
                yield return new OsuModFlashlight();

            if (mods.HasFlag(LegacyMods.HalfTime))
                yield return new OsuModHalfTime();

            if (mods.HasFlag(LegacyMods.HardRock))
                yield return new OsuModHardRock();

            if (mods.HasFlag(LegacyMods.Hidden))
                yield return new OsuModHidden();

            if (mods.HasFlag(LegacyMods.NoFail))
                yield return new OsuModNoFail();

            if (mods.HasFlag(LegacyMods.Perfect))
                yield return new OsuModPerfect();

            if (mods.HasFlag(LegacyMods.Relax))
                yield return new OsuModRelax();

            if (mods.HasFlag(LegacyMods.SpunOut))
                yield return new OsuModSpunOut();

            if (mods.HasFlag(LegacyMods.SuddenDeath))
                yield return new OsuModSuddenDeath();

            if (mods.HasFlag(LegacyMods.Target))
                yield return new OsuModTarget();

            if (mods.HasFlag(LegacyMods.TouchDevice))
                yield return new OsuModTouchDevice();
        }

        public override IEnumerable<Mod> GetModsFor(ModType type)
        {
            switch (type)
            {
                case ModType.DifficultyReduction:
                    return new Mod[]
                    {
                        new OsuModEasy(),
                        new OsuModNoFail(),
                        new MultiMod(new OsuModHalfTime(), new OsuModDaycore()),
                        new OsuModSpunOut(),
                    };

                case ModType.DifficultyIncrease:
                    return new Mod[]
                    {
                        new OsuModHardRock(),
                        new MultiMod(new OsuModSuddenDeath(), new OsuModPerfect()),
                        new MultiMod(new OsuModDoubleTime(), new OsuModNightcore()),
                        new OsuModHidden(),
                        new MultiMod(new OsuModFlashlight(), new OsuModBlinds()),
                    };

                case ModType.Conversion:
                    return new Mod[]
                    {
                        new OsuModTarget(),
                    };

                case ModType.Automation:
                    return new Mod[]
                    {
                        new MultiMod(new OsuModAutoplay(), new ModCinema()),
                        new OsuModRelax(),
                        new OsuModAutopilot(),
                    };

                case ModType.Fun:
                    return new Mod[]
                    {
                        new OsuModTransform(),
                        new OsuModWiggle(),
<<<<<<< HEAD
                        new OsuModIndecisive(),
=======
                        new OsuModGrow(),
                        new MultiMod(new ModWindUp<OsuHitObject>(), new ModWindDown<OsuHitObject>()),
>>>>>>> e5d3f062
                    };

                default:
                    return new Mod[] { };
            }
        }

        public override Drawable CreateIcon() => new SpriteIcon { Icon = OsuIcon.RulesetOsu };

        public override DifficultyCalculator CreateDifficultyCalculator(WorkingBeatmap beatmap) => new OsuDifficultyCalculator(this, beatmap);

        public override PerformanceCalculator CreatePerformanceCalculator(WorkingBeatmap beatmap, ScoreInfo score) => new OsuPerformanceCalculator(this, beatmap, score);

        public override HitObjectComposer CreateHitObjectComposer() => new OsuHitObjectComposer(this);

        public override string Description => "osu!";

        public override string ShortName => "osu";

        public override RulesetSettingsSubsection CreateSettings() => new OsuSettingsSubsection(this);

        public override int? LegacyID => 0;

        public override IConvertibleReplayFrame CreateConvertibleReplayFrame() => new OsuReplayFrame();

        public override IRulesetConfigManager CreateConfig(SettingsStore settings) => new OsuRulesetConfigManager(settings, RulesetInfo);

        public OsuRuleset(RulesetInfo rulesetInfo = null)
            : base(rulesetInfo)
        {
        }
    }
}<|MERGE_RESOLUTION|>--- conflicted
+++ resolved
@@ -111,7 +111,7 @@
                         new OsuModHardRock(),
                         new MultiMod(new OsuModSuddenDeath(), new OsuModPerfect()),
                         new MultiMod(new OsuModDoubleTime(), new OsuModNightcore()),
-                        new OsuModHidden(),
+                        new MultiMod(new OsuModHidden(), new OsuModIndecisive()),
                         new MultiMod(new OsuModFlashlight(), new OsuModBlinds()),
                     };
 
@@ -134,12 +134,8 @@
                     {
                         new OsuModTransform(),
                         new OsuModWiggle(),
-<<<<<<< HEAD
-                        new OsuModIndecisive(),
-=======
                         new OsuModGrow(),
                         new MultiMod(new ModWindUp<OsuHitObject>(), new ModWindDown<OsuHitObject>()),
->>>>>>> e5d3f062
                     };
 
                 default:
