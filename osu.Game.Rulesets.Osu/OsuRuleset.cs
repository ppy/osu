﻿// Copyright (c) ppy Pty Ltd <contact@ppy.sh>. Licensed under the MIT Licence.
// See the LICENCE file in the repository root for full licence text.

using osu.Game.Beatmaps;
using osu.Game.Graphics;
using osu.Game.Rulesets.Mods;
using osu.Game.Rulesets.Osu.Mods;
using osu.Game.Rulesets.Osu.UI;
using osu.Game.Rulesets.UI;
using System.Collections.Generic;
using osu.Framework.Graphics;
using osu.Framework.Graphics.Sprites;
using osu.Game.Overlays.Settings;
using osu.Framework.Input.Bindings;
using osu.Game.Rulesets.Osu.Edit;
using osu.Game.Rulesets.Edit;
using osu.Game.Rulesets.Osu.Replays;
using osu.Game.Rulesets.Replays.Types;
using osu.Game.Beatmaps.Legacy;
using osu.Game.Configuration;
using osu.Game.Rulesets.Configuration;
using osu.Game.Rulesets.Difficulty;
using osu.Game.Rulesets.Osu.Beatmaps;
using osu.Game.Rulesets.Osu.Configuration;
using osu.Game.Rulesets.Osu.Difficulty;
using osu.Game.Rulesets.Osu.Scoring;
using osu.Game.Rulesets.Scoring;
using osu.Game.Scoring;
using osu.Game.Skinning;
using System;
using System.Linq;
using osu.Framework.Extensions.EnumExtensions;
using osu.Game.Rulesets.Osu.Edit.Setup;
using osu.Game.Rulesets.Osu.Objects;
using osu.Game.Rulesets.Osu.Skinning.Legacy;
using osu.Game.Rulesets.Osu.Statistics;
using osu.Game.Screens.Edit.Setup;
using osu.Game.Screens.Ranking.Statistics;

namespace osu.Game.Rulesets.Osu
{
    public class OsuRuleset : Ruleset, ILegacyRuleset
    {
        public override DrawableRuleset CreateDrawableRulesetWith(IBeatmap beatmap, IReadOnlyList<Mod> mods = null) => new DrawableOsuRuleset(this, beatmap, mods);

        public override ScoreProcessor CreateScoreProcessor() => new OsuScoreProcessor();

        public override IBeatmapConverter CreateBeatmapConverter(IBeatmap beatmap) => new OsuBeatmapConverter(beatmap, this);

        public override IBeatmapProcessor CreateBeatmapProcessor(IBeatmap beatmap) => new OsuBeatmapProcessor(beatmap);

        public const string SHORT_NAME = "osu";

        public override IEnumerable<KeyBinding> GetDefaultKeyBindings(int variant = 0) => new[]
        {
            new KeyBinding(InputKey.Z, OsuAction.LeftButton),
            new KeyBinding(InputKey.X, OsuAction.RightButton),
            new KeyBinding(InputKey.MouseLeft, OsuAction.LeftButton),
            new KeyBinding(InputKey.MouseRight, OsuAction.RightButton),
        };

        public override IEnumerable<Mod> ConvertFromLegacyMods(LegacyMods mods)
        {
            if (mods.HasFlagFast(LegacyMods.Nightcore))
                yield return new OsuModNightcore();
            else if (mods.HasFlagFast(LegacyMods.DoubleTime))
                yield return new OsuModDoubleTime();

            if (mods.HasFlagFast(LegacyMods.Perfect))
                yield return new OsuModPerfect();
            else if (mods.HasFlagFast(LegacyMods.SuddenDeath))
                yield return new OsuModSuddenDeath();

            if (mods.HasFlagFast(LegacyMods.Autopilot))
                yield return new OsuModAutopilot();

            if (mods.HasFlagFast(LegacyMods.Cinema))
                yield return new OsuModCinema();
            else if (mods.HasFlagFast(LegacyMods.Autoplay))
                yield return new OsuModAutoplay();

            if (mods.HasFlagFast(LegacyMods.Easy))
                yield return new OsuModEasy();

            if (mods.HasFlagFast(LegacyMods.Flashlight))
                yield return new OsuModFlashlight();

            if (mods.HasFlagFast(LegacyMods.HalfTime))
                yield return new OsuModHalfTime();

            if (mods.HasFlagFast(LegacyMods.HardRock))
                yield return new OsuModHardRock();

            if (mods.HasFlagFast(LegacyMods.Hidden))
                yield return new OsuModHidden();

            if (mods.HasFlagFast(LegacyMods.NoFail))
                yield return new OsuModNoFail();

            if (mods.HasFlagFast(LegacyMods.Relax))
                yield return new OsuModRelax();

            if (mods.HasFlagFast(LegacyMods.SpunOut))
                yield return new OsuModSpunOut();

            if (mods.HasFlagFast(LegacyMods.Target))
                yield return new OsuModTarget();

            if (mods.HasFlagFast(LegacyMods.TouchDevice))
                yield return new OsuModTouchDevice();
        }

        public override LegacyMods ConvertToLegacyMods(Mod[] mods)
        {
            var value = base.ConvertToLegacyMods(mods);

            foreach (var mod in mods)
            {
                switch (mod)
                {
                    case OsuModAutopilot _:
                        value |= LegacyMods.Autopilot;
                        break;

                    case OsuModSpunOut _:
                        value |= LegacyMods.SpunOut;
                        break;

                    case OsuModTarget _:
                        value |= LegacyMods.Target;
                        break;

                    case OsuModTouchDevice _:
                        value |= LegacyMods.TouchDevice;
                        break;
                }
            }

            return value;
        }

        public override IEnumerable<Mod> GetModsFor(ModType type)
        {
            switch (type)
            {
                case ModType.DifficultyReduction:
                    return new Mod[]
                    {
                        new OsuModEasy(),
                        new OsuModNoFail(),
                        new MultiMod(new OsuModHalfTime(), new OsuModDaycore()),
                    };

                case ModType.DifficultyIncrease:
                    return new Mod[]
                    {
                        new OsuModHardRock(),
                        new MultiMod(new OsuModSuddenDeath(), new OsuModPerfect()),
                        new MultiMod(new OsuModDoubleTime(), new OsuModNightcore()),
                        new OsuModHidden(),
                        new MultiMod(new OsuModFlashlight(), new OsuModBlinds()),
                        new OsuModStrictTracking()
                    };

                case ModType.Conversion:
                    return new Mod[]
                    {
                        new OsuModTarget(),
                        new OsuModDifficultyAdjust(),
                        new OsuModMirror(),
                        new OsuModClassic(),
                        new OsuModRandom(),
                        new OsuModAlternate(),
                    };

                case ModType.Automation:
                    return new Mod[]
                    {
                        new MultiMod(new OsuModAutoplay(), new OsuModCinema(), new OsuModDance()),
                        new OsuModRelax(),
                        new OsuModAutopilot(),
                        new OsuModSpunOut(),
                    };

                case ModType.Fun:
                    return new Mod[]
                    {
                        new OsuModTransform(),
                        new OsuModWiggle(),
                        new OsuModSpinIn(),
                        new MultiMod(new OsuModGrow(), new OsuModDeflate()),
                        new MultiMod(new ModWindUp(), new ModWindDown()),
                        new OsuModTraceable(),
                        new OsuModBeatCore(),
                        new OsuModBarrelRoll(),
                        new OsuModApproachDifferent(),
                        new OsuModMuted(),
                        new OsuModNoScope(),
<<<<<<< HEAD
                        new ModNoDrain(),
                        new OsuModAimAssist(),
=======
                        new OsuModMagnetised(),
>>>>>>> ed894d64
                        new ModAdaptiveSpeed()
                    };

                case ModType.System:
                    return new Mod[]
                    {
                        new OsuModTouchDevice(),
                    };

                default:
                    return Array.Empty<Mod>();
            }
        }

        public override Drawable CreateIcon() => new SpriteIcon { Icon = OsuIcon.RulesetOsu };

        public override DifficultyCalculator CreateDifficultyCalculator(IWorkingBeatmap beatmap) => new OsuDifficultyCalculator(RulesetInfo, beatmap);

        public override PerformanceCalculator CreatePerformanceCalculator() => new OsuPerformanceCalculator();

        public override HitObjectComposer CreateHitObjectComposer() => new OsuHitObjectComposer(this);

        public override IBeatmapVerifier CreateBeatmapVerifier() => new OsuBeatmapVerifier();

        public override string Description => "osu!";

        public override string ShortName => SHORT_NAME;

        public override string PlayingVerb => "正在戳泡泡";

        public override RulesetSettingsSubsection CreateSettings() => new OsuSettingsSubsection(this);

        public override ISkin CreateLegacySkinProvider(ISkin skin, IBeatmap beatmap) => new OsuLegacySkinTransformer(skin);

        public int LegacyID => 0;

        public override IConvertibleReplayFrame CreateConvertibleReplayFrame() => new OsuReplayFrame();

        public override IRulesetConfigManager CreateConfig(SettingsStore settings) => new OsuRulesetConfigManager(settings, RulesetInfo);

        protected override IEnumerable<HitResult> GetValidHitResults()
        {
            return new[]
            {
                HitResult.Great,
                HitResult.Ok,
                HitResult.Meh,

                HitResult.LargeTickHit,
                HitResult.SmallTickHit,
                HitResult.SmallBonus,
                HitResult.LargeBonus,
            };
        }

        public override string GetDisplayNameForHitResult(HitResult result)
        {
            switch (result)
            {
                case HitResult.LargeTickHit:
                    return "slider tick";

                case HitResult.SmallTickHit:
                    return "slider end";

                case HitResult.SmallBonus:
                    return "转盘分数";

                case HitResult.LargeBonus:
                    return "转盘奖励";
            }

            return base.GetDisplayNameForHitResult(result);
        }

        public override StatisticRow[] CreateStatisticsForScore(ScoreInfo score, IBeatmap playableBeatmap)
        {
            var timedHitEvents = score.HitEvents.Where(e => e.HitObject is HitCircle && !(e.HitObject is SliderTailCircle)).ToList();

            return new[]
            {
                new StatisticRow
                {
                    Columns = new[]
                    {
                        new StatisticItem("Performance Breakdown", () => new PerformanceBreakdownChart(score, playableBeatmap)
                        {
                            RelativeSizeAxes = Axes.X,
                            AutoSizeAxes = Axes.Y
                        }),
                    }
                },
                new StatisticRow
                {
                    Columns = new[]
                    {
                        new StatisticItem("Timing分布", () => new HitEventTimingDistributionGraph(timedHitEvents)
                        {
                            RelativeSizeAxes = Axes.X,
                            Height = 250
                        }, true),
                    }
                },
                new StatisticRow
                {
                    Columns = new[]
                    {
                        new StatisticItem("准确率热图", () => new AccuracyHeatmap(score, playableBeatmap)
                        {
                            RelativeSizeAxes = Axes.X,
                            Height = 250
                        }, true),
                    }
                },
                new StatisticRow
                {
                    Columns = new[]
                    {
                        new StatisticItem(string.Empty, () => new SimpleStatisticTable(3, new SimpleStatisticItem[]
                        {
                            new AverageHitError(timedHitEvents),
                            new UnstableRate(timedHitEvents)
                        }), true)
                    }
                }
            };
        }

        public override RulesetSetupSection CreateEditorSetupSection() => new OsuSetupSection();
    }
}<|MERGE_RESOLUTION|>--- conflicted
+++ resolved
@@ -196,13 +196,9 @@
                         new OsuModApproachDifferent(),
                         new OsuModMuted(),
                         new OsuModNoScope(),
-<<<<<<< HEAD
+                        new OsuModMagnetised(),
+                        new ModAdaptiveSpeed(),
                         new ModNoDrain(),
-                        new OsuModAimAssist(),
-=======
-                        new OsuModMagnetised(),
->>>>>>> ed894d64
-                        new ModAdaptiveSpeed()
                     };
 
                 case ModType.System:
