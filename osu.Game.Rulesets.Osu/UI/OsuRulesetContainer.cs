﻿// Copyright (c) 2007-2018 ppy Pty Ltd <contact@ppy.sh>.
// Licensed under the MIT Licence - https://raw.githubusercontent.com/ppy/osu/master/LICENCE

using System.Linq;
using osu.Framework.Graphics.Cursor;
using osu.Framework.Input;
using osu.Game.Beatmaps;
using osu.Game.Input.Handlers;
using osu.Game.Rulesets.Objects.Drawables;
using osu.Game.Rulesets.Osu.Objects;
using osu.Game.Rulesets.Osu.Objects.Drawables;
using osu.Game.Rulesets.Osu.Replays;
using osu.Game.Rulesets.Osu.Scoring;
using osu.Game.Rulesets.Osu.UI.Cursor;
using osu.Game.Rulesets.Replays;
using osu.Game.Rulesets.Scoring;
using osu.Game.Rulesets.UI;
using osu.Game.Screens.Play;

namespace osu.Game.Rulesets.Osu.UI
{
    public class OsuRulesetContainer : RulesetContainer<OsuPlayfield, OsuHitObject>
    {
        public OsuRulesetContainer(Ruleset ruleset, WorkingBeatmap beatmap)
            : base(ruleset, beatmap)
        {
        }

        public override ScoreProcessor CreateScoreProcessor() => new OsuScoreProcessor(this);

        protected override Playfield CreatePlayfield() => new OsuPlayfield();

        public override PassThroughInputManager CreateInputManager() => new OsuInputManager(Ruleset.RulesetInfo);

<<<<<<< HEAD
        public override ResumeOverlay CreateResumeOverlay() => new OsuResumeOverlay
        {
            Cursor = Cursor,
            InputManager = CreateInputManager()
        };

        protected override DrawableHitObject<OsuHitObject> GetVisualRepresentation(OsuHitObject h)
=======
        public override DrawableHitObject<OsuHitObject> GetVisualRepresentation(OsuHitObject h)
>>>>>>> e13e4b73
        {
            switch (h)
            {
                case HitCircle circle:
                    return new DrawableHitCircle(circle);
                case Slider slider:
                    return new DrawableSlider(slider);
                case Spinner spinner:
                    return new DrawableSpinner(spinner);
            }

            return null;
        }

        protected override ReplayInputHandler CreateReplayInputHandler(Replay replay) => new OsuReplayInputHandler(replay);

        public override double GameplayStartTime
        {
            get
            {
                var first = (OsuHitObject)Objects.First();
                return first.StartTime - first.TimePreempt;
            }
        }

        protected override CursorContainer CreateCursor() => new GameplayCursor();
    }
}<|MERGE_RESOLUTION|>--- conflicted
+++ resolved
@@ -32,17 +32,13 @@
 
         public override PassThroughInputManager CreateInputManager() => new OsuInputManager(Ruleset.RulesetInfo);
 
-<<<<<<< HEAD
         public override ResumeOverlay CreateResumeOverlay() => new OsuResumeOverlay
         {
             Cursor = Cursor,
             InputManager = CreateInputManager()
         };
 
-        protected override DrawableHitObject<OsuHitObject> GetVisualRepresentation(OsuHitObject h)
-=======
         public override DrawableHitObject<OsuHitObject> GetVisualRepresentation(OsuHitObject h)
->>>>>>> e13e4b73
         {
             switch (h)
             {
