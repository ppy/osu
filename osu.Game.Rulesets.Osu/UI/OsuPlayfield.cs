﻿// Copyright (c) ppy Pty Ltd <contact@ppy.sh>. Licensed under the MIT Licence.
// See the LICENCE file in the repository root for full licence text.

using System;
using System.Collections.Generic;
using System.Diagnostics;
using System.Linq;
using osu.Framework.Allocation;
using osu.Framework.Bindables;
using osu.Framework.Graphics;
using osu.Framework.Graphics.Containers;
using osu.Framework.Graphics.Pooling;
using osu.Game.Rulesets.Judgements;
using osu.Game.Rulesets.Objects;
using osu.Game.Rulesets.Objects.Drawables;
using osu.Game.Rulesets.Osu.Configuration;
using osu.Game.Rulesets.Osu.Objects;
using osu.Game.Rulesets.Osu.Objects.Drawables;
using osu.Game.Rulesets.Osu.Objects.Drawables.Connections;
using osu.Game.Rulesets.Osu.Scoring;
using osu.Game.Rulesets.Osu.UI.Cursor;
using osu.Game.Rulesets.Scoring;
using osu.Game.Rulesets.UI;
using osuTK;

namespace osu.Game.Rulesets.Osu.UI
{
    [Cached]
    public class OsuPlayfield : Playfield
    {
        private readonly PlayfieldBorder playfieldBorder;
        private readonly ProxyContainer approachCircles;
        private readonly ProxyContainer spinnerProxies;
        private readonly JudgementContainer<DrawableOsuJudgement> judgementLayer;
<<<<<<< HEAD
        private readonly FollowPointRenderer followPoints;
        protected readonly BindableBool NoDraw300 = new BindableBool();
=======

        public FollowPointRenderer FollowPoints { get; }
>>>>>>> 885a285d

        public static readonly Vector2 BASE_SIZE = new Vector2(512, 384);

        protected override GameplayCursorContainer CreateCursor() => new OsuCursorContainer();

        private readonly IDictionary<HitResult, DrawablePool<DrawableOsuJudgement>> poolDictionary = new Dictionary<HitResult, DrawablePool<DrawableOsuJudgement>>();

        private readonly Container judgementAboveHitObjectLayer;

        public OsuPlayfield()
        {
            Anchor = Anchor.Centre;
            Origin = Anchor.Centre;

            InternalChildren = new Drawable[]
            {
                playfieldBorder = new PlayfieldBorder { RelativeSizeAxes = Axes.Both },
                spinnerProxies = new ProxyContainer { RelativeSizeAxes = Axes.Both },
                FollowPoints = new FollowPointRenderer { RelativeSizeAxes = Axes.Both },
                judgementLayer = new JudgementContainer<DrawableOsuJudgement> { RelativeSizeAxes = Axes.Both },
                HitObjectContainer,
                judgementAboveHitObjectLayer = new Container { RelativeSizeAxes = Axes.Both },
                approachCircles = new ProxyContainer { RelativeSizeAxes = Axes.Both },
            };

            HitPolicy = new StartTimeOrderedHitPolicy();

            var hitWindows = new OsuHitWindows();
            foreach (var result in Enum.GetValues(typeof(HitResult)).OfType<HitResult>().Where(r => r > HitResult.None && hitWindows.IsHitResultAllowed(r)))
                poolDictionary.Add(result, new DrawableJudgementPool(result, onJudgementLoaded));

            AddRangeInternal(poolDictionary.Values);

            NewResult += onNewResult;
        }

        private IHitPolicy hitPolicy;

        public IHitPolicy HitPolicy
        {
            get => hitPolicy;
            set
            {
                hitPolicy = value ?? throw new ArgumentNullException(nameof(value));
                hitPolicy.HitObjectContainer = HitObjectContainer;
            }
        }

        protected override void OnNewDrawableHitObject(DrawableHitObject drawable)
        {
            ((DrawableOsuHitObject)drawable).CheckHittable = hitPolicy.IsHittable;

            Debug.Assert(!drawable.IsLoaded, $"Already loaded {nameof(DrawableHitObject)} is added to {nameof(OsuPlayfield)}");
            drawable.OnLoadComplete += onDrawableHitObjectLoaded;
        }

        private void onDrawableHitObjectLoaded(Drawable drawable)
        {
            // note: `Slider`'s `ProxiedLayer` is added when its nested `DrawableHitCircle` is loaded.
            switch (drawable)
            {
                case DrawableSpinner _:
                    spinnerProxies.Add(drawable.CreateProxy());
                    break;

                case DrawableHitCircle hitCircle:
                    approachCircles.Add(hitCircle.ProxiedLayer.CreateProxy());
                    break;
            }
        }

        private void onJudgementLoaded(DrawableOsuJudgement judgement)
        {
            judgementAboveHitObjectLayer.Add(judgement.ProxiedAboveHitObjectsContent);
        }

        [BackgroundDependencyLoader(true)]
        private void load(OsuRulesetConfigManager config)
        {
            config?.BindWith(OsuRulesetSetting.PlayfieldBorderStyle, playfieldBorder.PlayfieldBorderStyle);
            config?.BindWith(OsuRulesetSetting.NoDraw300, NoDraw300);

            RegisterPool<HitCircle, DrawableHitCircle>(10, 100);

            RegisterPool<Slider, DrawableSlider>(10, 100);
            RegisterPool<SliderHeadCircle, DrawableSliderHead>(10, 100);
            RegisterPool<SliderTailCircle, DrawableSliderTail>(10, 100);
            RegisterPool<SliderTick, DrawableSliderTick>(10, 100);
            RegisterPool<SliderRepeat, DrawableSliderRepeat>(5, 50);

            RegisterPool<Spinner, DrawableSpinner>(2, 20);
            RegisterPool<SpinnerTick, DrawableSpinnerTick>(10, 100);
            RegisterPool<SpinnerBonusTick, DrawableSpinnerBonusTick>(10, 100);
        }

        protected override HitObjectLifetimeEntry CreateLifetimeEntry(HitObject hitObject) => new OsuHitObjectLifetimeEntry(hitObject);

        protected override void OnHitObjectAdded(HitObject hitObject)
        {
            base.OnHitObjectAdded(hitObject);
            FollowPoints.AddFollowPoints((OsuHitObject)hitObject);
        }

        protected override void OnHitObjectRemoved(HitObject hitObject)
        {
            base.OnHitObjectRemoved(hitObject);
            FollowPoints.RemoveFollowPoints((OsuHitObject)hitObject);
        }

        private void onNewResult(DrawableHitObject judgedObject, JudgementResult result)
        {
            // Hitobjects that block future hits should miss previous hitobjects if they're hit out-of-order.
            hitPolicy.HandleHit(judgedObject);

            if (!judgedObject.DisplayResult || !DisplayJudgements.Value || (judgedObject.Result.Type == HitResult.Great && NoDraw300.Value))
                return;

            DrawableOsuJudgement explosion = poolDictionary[result.Type].Get(doj => doj.Apply(result, judgedObject));

            judgementLayer.Add(explosion);

            // the proxied content is added to judgementAboveHitObjectLayer once, on first load, and never removed from it.
            // ensure that ordering is consistent with expectations (latest judgement should be front-most).
            judgementAboveHitObjectLayer.ChangeChildDepth(explosion.ProxiedAboveHitObjectsContent, (float)-result.TimeAbsolute);
        }

        public override bool ReceivePositionalInputAt(Vector2 screenSpacePos) => HitObjectContainer.ReceivePositionalInputAt(screenSpacePos);

        private class ProxyContainer : LifetimeManagementContainer
        {
            public void Add(Drawable proxy) => AddInternal(proxy);
        }

        private class DrawableJudgementPool : DrawablePool<DrawableOsuJudgement>
        {
            private readonly HitResult result;
            private readonly Action<DrawableOsuJudgement> onLoaded;

            public DrawableJudgementPool(HitResult result, Action<DrawableOsuJudgement> onLoaded)
                : base(10)
            {
                this.result = result;
                this.onLoaded = onLoaded;
            }

            protected override DrawableOsuJudgement CreateNewDrawable()
            {
                var judgement = base.CreateNewDrawable();

                // just a placeholder to initialise the correct drawable hierarchy for this pool.
                judgement.Apply(new JudgementResult(new HitObject(), new Judgement()) { Type = result }, null);

                onLoaded?.Invoke(judgement);

                return judgement;
            }
        }

        private class OsuHitObjectLifetimeEntry : HitObjectLifetimeEntry
        {
            public OsuHitObjectLifetimeEntry(HitObject hitObject)
                : base(hitObject)
            {
                // Prevent past objects in idles states from remaining alive as their end times are skipped in non-frame-stable contexts.
                LifetimeEnd = HitObject.GetEndTime() + HitObject.HitWindows.WindowFor(HitResult.Miss);
            }

            protected override double InitialLifetimeOffset => ((OsuHitObject)HitObject).TimePreempt;
        }
    }
}<|MERGE_RESOLUTION|>--- conflicted
+++ resolved
@@ -32,13 +32,9 @@
         private readonly ProxyContainer approachCircles;
         private readonly ProxyContainer spinnerProxies;
         private readonly JudgementContainer<DrawableOsuJudgement> judgementLayer;
-<<<<<<< HEAD
-        private readonly FollowPointRenderer followPoints;
         protected readonly BindableBool NoDraw300 = new BindableBool();
-=======
 
         public FollowPointRenderer FollowPoints { get; }
->>>>>>> 885a285d
 
         public static readonly Vector2 BASE_SIZE = new Vector2(512, 384);
 
