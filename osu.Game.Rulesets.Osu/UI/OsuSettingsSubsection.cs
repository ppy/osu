--- conflicted
+++ resolved
@@ -37,12 +37,8 @@
                 },
                 new SettingsCheckbox
                 {
-<<<<<<< HEAD
+                    ClassicDefault = false,
                     LabelText = "渐出滑条",
-=======
-                    ClassicDefault = false,
-                    LabelText = "Snaking out sliders",
->>>>>>> 054a82d1
                     Current = config.GetBindable<bool>(OsuRulesetSetting.SnakingOutSliders)
                 },
                 new SettingsCheckbox
