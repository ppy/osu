--- conflicted
+++ resolved
@@ -98,12 +98,10 @@
             private Bindable<bool> autoCursorScale;
             private readonly IBindable<WorkingBeatmap> beatmap = new Bindable<WorkingBeatmap>();
 
-<<<<<<< HEAD
-            protected virtual Color4 CursorColor => Color4.White;
-=======
             private Container expandTarget;
             private Drawable scaleTarget;
->>>>>>> 499e0679
+
+            protected virtual Color4 CursorColor => Color4.White;
 
             public OsuCursor()
             {
@@ -122,27 +120,14 @@
                 InternalChild = expandTarget = new Container
                 {
                     RelativeSizeAxes = Axes.Both,
-<<<<<<< HEAD
-                    Masking = true,
-                    BorderThickness = Size.X / 6,
-                    BorderColour = CursorColor,
-                    EdgeEffect = new EdgeEffectParameters
-                    {
-                        Type = EdgeEffectType.Shadow,
-                        Colour = Color4.Pink.Opacity(0.5f),
-                        Radius = 5,
-                    },
-                    Children = new Drawable[]
-=======
                     Origin = Anchor.Centre,
                     Anchor = Anchor.Centre,
                     Child = scaleTarget = new SkinnableDrawable("cursor", _ => new CircularContainer
->>>>>>> 499e0679
                     {
                         RelativeSizeAxes = Axes.Both,
                         Masking = true,
                         BorderThickness = Size.X / 6,
-                        BorderColour = Color4.White,
+                        BorderColour = CursorColor,
                         EdgeEffect = new EdgeEffectParameters
                         {
                             Type = EdgeEffectType.Shadow,
@@ -151,17 +136,7 @@
                         },
                         Children = new Drawable[]
                         {
-<<<<<<< HEAD
-                            Origin = Anchor.Centre,
-                            Anchor = Anchor.Centre,
-                            RelativeSizeAxes = Axes.Both,
-                            Masking = true,
-                            BorderThickness = Size.X / 3,
-                            BorderColour = CursorColor.Opacity(0.5f),
-                            Children = new Drawable[]
-=======
                             new Box
->>>>>>> 499e0679
                             {
                                 RelativeSizeAxes = Axes.Both,
                                 Alpha = 0,
@@ -174,7 +149,7 @@
                                 RelativeSizeAxes = Axes.Both,
                                 Masking = true,
                                 BorderThickness = Size.X / 3,
-                                BorderColour = Color4.White.Opacity(0.5f),
+                                BorderColour = CursorColor.Opacity(0.5f),
                                 Children = new Drawable[]
                                 {
                                     new Box
@@ -194,16 +169,11 @@
                                 Masking = true,
                                 Children = new Drawable[]
                                 {
-<<<<<<< HEAD
-                                    RelativeSizeAxes = Axes.Both,
-                                    Colour = CursorColor,
-=======
                                     new Box
                                     {
                                         RelativeSizeAxes = Axes.Both,
-                                        Colour = Color4.White,
+                                        Colour = CursorColor,
                                     },
->>>>>>> 499e0679
                                 },
                             },
                         }
