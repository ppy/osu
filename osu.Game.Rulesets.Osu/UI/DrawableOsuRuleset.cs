--- conflicted
+++ resolved
@@ -59,11 +59,6 @@
         protected override ReplayInputHandler CreateReplayInputHandler(Replay replay) => new OsuFramedReplayInputHandler(replay);
 
         protected override ReplayRecorder CreateReplayRecorder(Replay replay) => new OsuReplayRecorder(replay);
-<<<<<<< HEAD
-        
-=======
-
->>>>>>> eb2e8e50
         public override double GameplayStartTime
         {
             get
