﻿// Copyright (c) ppy Pty Ltd <contact@ppy.sh>. Licensed under the MIT Licence.
// See the LICENCE file in the repository root for full licence text.

using System;
using System.Collections.Generic;
using System.Linq;
using osu.Framework.Input;
using osu.Game.Beatmaps;
using osu.Game.Input.Handlers;
using osu.Game.Replays;
using osu.Game.Rulesets.Mods;
using osu.Game.Rulesets.Objects.Drawables;
using osu.Game.Rulesets.Osu.Configuration;
using osu.Game.Rulesets.Osu.Objects;
using osu.Game.Rulesets.Osu.Replays;
using osu.Game.Rulesets.UI;
using osu.Game.Scoring;
using osu.Game.Screens.Play;
using osuTK;

namespace osu.Game.Rulesets.Osu.UI
{
    public class DrawableOsuRuleset : DrawableRuleset<OsuHitObject>
    {
        protected new OsuRulesetConfigManager Config => (OsuRulesetConfigManager)base.Config;

        public new OsuPlayfield Playfield => (OsuPlayfield)base.Playfield;

        public DrawableOsuRuleset(Ruleset ruleset, IBeatmap beatmap, IReadOnlyList<Mod> mods = null)
            : base(ruleset, beatmap, mods)
        {
        }

        public override DrawableHitObject<OsuHitObject> CreateDrawableRepresentation(OsuHitObject h) => null;

        public override bool ReceivePositionalInputAt(Vector2 screenSpacePos) => true; // always show the gameplay cursor

        protected override Playfield CreatePlayfield() => new OsuPlayfield();

        protected override PassThroughInputManager CreateInputManager() => new OsuInputManager(Ruleset.RulesetInfo);

        public override PlayfieldAdjustmentContainer CreatePlayfieldAdjustmentContainer() => new OsuPlayfieldAdjustmentContainer { AlignWithStoryboard = true };

        protected override ResumeOverlay CreateResumeOverlay() => new OsuResumeOverlay();

        protected override ReplayInputHandler CreateReplayInputHandler(Replay replay) => new OsuFramedReplayInputHandler(replay);

<<<<<<< HEAD
        protected override ReplayRecorder CreateReplayRecorder(Replay replay) => new OsuReplayRecorder(replay);
=======
        protected override ReplayRecorder CreateReplayRecorder(Score score) => new OsuReplayRecorder(score);

>>>>>>> 29695007
        public override double GameplayStartTime
        {
            get
            {
                if (Objects.FirstOrDefault() is OsuHitObject first)
                    return first.StartTime - Math.Max(2000, first.TimePreempt);

                return 0;
            }
        }
    }
}<|MERGE_RESOLUTION|>--- conflicted
+++ resolved
@@ -45,12 +45,8 @@
 
         protected override ReplayInputHandler CreateReplayInputHandler(Replay replay) => new OsuFramedReplayInputHandler(replay);
 
-<<<<<<< HEAD
-        protected override ReplayRecorder CreateReplayRecorder(Replay replay) => new OsuReplayRecorder(replay);
-=======
         protected override ReplayRecorder CreateReplayRecorder(Score score) => new OsuReplayRecorder(score);
 
->>>>>>> 29695007
         public override double GameplayStartTime
         {
             get
