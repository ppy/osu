// Copyright (c) ppy Pty Ltd <contact@ppy.sh>. Licensed under the MIT Licence.
// See the LICENCE file in the repository root for full licence text.

using System;
using System.Collections.Generic;
using System.Linq;
using osu.Framework.Extensions.ObjectExtensions;
using osu.Game.Rulesets.Difficulty.Preprocessing;
using osu.Game.Rulesets.Difficulty.Utils;
using osu.Game.Rulesets.Mods;
using osu.Game.Rulesets.Osu.Difficulty.Preprocessing;
using osu.Game.Rulesets.Osu.Mods;
using osu.Game.Rulesets.Osu.Objects;

namespace osu.Game.Rulesets.Osu.Difficulty.Evaluators
{
    public static class ReadingEvaluator
    {
        private const double reading_window_size = 3000;
        private const double hidden_multiplier = 0.6;

        public static double EvaluateDifficultyOf(DifficultyHitObject current, IReadOnlyList<Mod> mods)
        {
            if (current.BaseObject is Spinner || current.Index == 0)
                return 0;

            var currObj = (OsuDifficultyHitObject)current;
<<<<<<< HEAD
            double currVelocity = currObj.LazyJumpDistance / currObj.StrainTime;

            // Apollo didn't pass in clockrate and I don't know how so we're stuck with this!!!
            double clockRateEstimate = current.BaseObject.StartTime / currObj.StartTime;
=======
>>>>>>> 64aaf1d8

            double noteDensityDifficulty = 1.0;

            foreach (var loopObj in retrievePastVisibleObjects(currObj))
            {
                double loopDifficulty = currObj.OpacityAt(loopObj.BaseObject.StartTime, false);

                // Small distances means objects may be cheesed, so it doesn't matter whether they are arranged confusingly.
                loopDifficulty *= DifficultyCalculationUtils.Logistic(-(loopObj.MinimumJumpDistance - 80) / 15);

                double timeBetweenCurrAndLoopObj = (currObj.BaseObject.StartTime - loopObj.BaseObject.StartTime) / current.ClockRate;
                loopDifficulty *= getTimeNerfFactor(timeBetweenCurrAndLoopObj);

                noteDensityDifficulty += loopDifficulty;
            }

            noteDensityDifficulty = Math.Max(0, noteDensityDifficulty - 2.5); // Density difficulty begins at over 2.5 units

            double hiddenDifficulty = 0;

            if (mods.OfType<OsuModHidden>().Any())
            {
                double currVelocity = currObj.LazyJumpDistance / currObj.StrainTime;
                double timeSpentInvisible = getDurationSpentInvisible(currObj) / current.ClockRate;
                // Nerf hidden difficulty less the more density difficulty you have
                // We stop nerfing at density of 1 because there is a still an inherent hidden difficulty at low density
                double timeDifficultyFactor = noteDensityDifficulty <= 1 ? 400 : 400 / noteDensityDifficulty;

                double visibleObjectFactor = Math.Clamp(retrieveCurrentVisibleObjects(currObj).Count - 2, 0, 15);

                // The longer an object is hidden, the more velocity should matter
                hiddenDifficulty += (visibleObjectFactor + timeSpentInvisible * currVelocity) / timeDifficultyFactor;
            }

<<<<<<< HEAD
            double preemptDifficulty = 0.0;

            double currApproachRate = currObj.Preempt; // Approach rate in milliseconds

            if (currApproachRate < 480)
            {
                preemptDifficulty += Math.Pow(480 - currApproachRate, 1.5) / 800;

                var prevObj = (OsuDifficultyHitObject)currObj.Previous(0);

                // // Buff spacing.
                // preemptDifficulty *= Math.Max(1, 0.3 * currVelocity);

                // Nerf repeated angles.
                if (currObj.Index > 1)
                {
                    preemptDifficulty *= getConstantAngleNerfFactor(currObj);
                    preemptDifficulty *= getConstantAngleNerfFactor(prevObj);
                }
            }

            hiddenDifficulty *= 0.6; // placeholder mult variable wooooooo
            // preemptDifficulty *= 0.2;
            double difficulty = preemptDifficulty + hiddenDifficulty + noteDensityDifficulty;
=======
            double difficulty = hiddenDifficulty * hidden_multiplier + noteDensityDifficulty;
>>>>>>> 64aaf1d8

            difficulty *= getConstantAngleNerfFactor(currObj);

            return difficulty;
        }

        // Returns a list of objects that are visible on screen at
        // the point in time at which the current object becomes visible.
        private static IEnumerable<OsuDifficultyHitObject> retrievePastVisibleObjects(OsuDifficultyHitObject current)
        {
            for (int i = 0; i < current.Index; i++)
            {
                OsuDifficultyHitObject hitObject = (OsuDifficultyHitObject)current.Previous(i);

                if (hitObject.IsNull() ||
                    current.StartTime - hitObject.StartTime > reading_window_size ||
                    hitObject.StartTime < current.StartTime - current.Preempt)
                    break;

                yield return hitObject;
            }
        }

        // Returns a list of objects that are visible on screen at
        // the point in time at which the current object needs to be clicked.
        private static List<OsuDifficultyHitObject> retrieveCurrentVisibleObjects(OsuDifficultyHitObject current)
        {
            List<OsuDifficultyHitObject> objects = new List<OsuDifficultyHitObject>();

            for (int i = 0; i < current.Count; i++)
            {
                OsuDifficultyHitObject hitObject = (OsuDifficultyHitObject)current.Next(i);

                if (hitObject.IsNull() ||
                    (hitObject.StartTime - current.StartTime) > reading_window_size ||
                    current.StartTime < hitObject.StartTime - hitObject.Preempt)
                    break;

                objects.Add(hitObject);
            }

            return objects;
        }

        private static double getDurationSpentInvisible(OsuDifficultyHitObject current)
        {
            var baseObject = (OsuHitObject)current.BaseObject;

            double fadeOutStartTime = baseObject.StartTime - baseObject.TimePreempt + baseObject.TimeFadeIn;
            double fadeOutDuration = baseObject.TimePreempt * OsuModHidden.FADE_OUT_DURATION_MULTIPLIER;

            return (fadeOutStartTime + fadeOutDuration) - (baseObject.StartTime - baseObject.TimePreempt);
        }

        private static double getConstantAngleNerfFactor(OsuDifficultyHitObject current)
        {
            const double time_limit = 2000;
            const double time_limit_low = 200;

            double constantAngleCount = 0;
            int index = 0;
            double currentTimeGap = 0;

            while (currentTimeGap < time_limit)
            {
                var loopObj = (OsuDifficultyHitObject)current.Previous(index);

                if (loopObj.IsNull())
                    break;

                double longIntervalFactor = Math.Clamp(1 - (loopObj.StrainTime - time_limit_low) / (time_limit - time_limit_low), 0, 1);

                if (loopObj.Angle.IsNotNull() && current.Angle.IsNotNull())
                {
                    double angleDifference = Math.Abs(current.Angle.Value - loopObj.Angle.Value);
                    constantAngleCount += Math.Cos(4 * Math.Min(Math.PI / 8, angleDifference)) * longIntervalFactor;
                }

                currentTimeGap = current.StartTime - loopObj.StartTime;
                index++;
            }

            return Math.Pow(Math.Min(1, 2 / constantAngleCount), 2);
        }

        private static double getTimeNerfFactor(double deltaTime)
        {
            return Math.Clamp(2 - deltaTime / (reading_window_size / 2), 0, 1);
        }
    }
}<|MERGE_RESOLUTION|>--- conflicted
+++ resolved
@@ -25,13 +25,6 @@
                 return 0;
 
             var currObj = (OsuDifficultyHitObject)current;
-<<<<<<< HEAD
-            double currVelocity = currObj.LazyJumpDistance / currObj.StrainTime;
-
-            // Apollo didn't pass in clockrate and I don't know how so we're stuck with this!!!
-            double clockRateEstimate = current.BaseObject.StartTime / currObj.StartTime;
-=======
->>>>>>> 64aaf1d8
 
             double noteDensityDifficulty = 1.0;
 
@@ -66,7 +59,6 @@
                 hiddenDifficulty += (visibleObjectFactor + timeSpentInvisible * currVelocity) / timeDifficultyFactor;
             }
 
-<<<<<<< HEAD
             double preemptDifficulty = 0.0;
 
             double currApproachRate = currObj.Preempt; // Approach rate in milliseconds
@@ -79,21 +71,10 @@
 
                 // // Buff spacing.
                 // preemptDifficulty *= Math.Max(1, 0.3 * currVelocity);
-
-                // Nerf repeated angles.
-                if (currObj.Index > 1)
-                {
-                    preemptDifficulty *= getConstantAngleNerfFactor(currObj);
-                    preemptDifficulty *= getConstantAngleNerfFactor(prevObj);
-                }
             }
 
-            hiddenDifficulty *= 0.6; // placeholder mult variable wooooooo
             // preemptDifficulty *= 0.2;
-            double difficulty = preemptDifficulty + hiddenDifficulty + noteDensityDifficulty;
-=======
-            double difficulty = hiddenDifficulty * hidden_multiplier + noteDensityDifficulty;
->>>>>>> 64aaf1d8
+            double difficulty = preemptDifficulty + hiddenDifficulty * hidden_multiplier + noteDensityDifficulty;
 
             difficulty *= getConstantAngleNerfFactor(currObj);
 
