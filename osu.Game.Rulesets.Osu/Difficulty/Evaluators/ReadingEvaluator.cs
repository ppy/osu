--- conflicted
+++ resolved
@@ -42,7 +42,6 @@
                 rawDensityDifficulty += loopDifficulty;
             }
 
-<<<<<<< HEAD
             double preemptDifficulty = 0.0;
 
             double currApproachRate = currObj.Preempt; // Approach rate in milliseconds
@@ -60,11 +59,8 @@
                 preemptDifficulty /= 1.5 * Math.Sqrt(rawDensityDifficulty);
             }
 
-            double noteDensityDifficulty = Math.Max(0, rawDensityDifficulty - 2.5); // Density difficulty begins at over 2.5 units
-=======
             // Only award notes over 2.5 difficulty so we only buff denser than average maps
-            noteDensityDifficulty = Math.Max(0, noteDensityDifficulty - 2.5);
->>>>>>> f662f41b
+            double noteDensityDifficulty = Math.Max(0, rawDensityDifficulty - 2.5);
 
             double hiddenDifficulty = 0;
 
