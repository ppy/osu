--- conflicted
+++ resolved
@@ -15,13 +15,8 @@
     {
         private const int history_time_max = 5 * 1000; // 5 seconds
         private const int history_objects_max = 32;
-<<<<<<< HEAD
         private const double rhythm_overall_multiplier = 1.15;
-        private const double rhythm_ratio_multiplier = 12.0;
-=======
-        private const double rhythm_overall_multiplier = 1.0;
         private const double rhythm_ratio_multiplier = 15.0;
->>>>>>> 28c846b4
 
         /// <summary>
         /// Calculates a rhythm multiplier for the difficulty of the tap associated with historic data of the current <see cref="OsuDifficultyHitObject"/>.
