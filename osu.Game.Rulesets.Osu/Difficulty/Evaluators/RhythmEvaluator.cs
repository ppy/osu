﻿// Copyright (c) ppy Pty Ltd <contact@ppy.sh>. Licensed under the MIT Licence.
// See the LICENCE file in the repository root for full licence text.

using System;
using System.Collections.Generic;
using System.Linq;
using osu.Game.Rulesets.Difficulty.Preprocessing;
using osu.Game.Rulesets.Difficulty.Utils;
using osu.Game.Rulesets.Osu.Difficulty.Preprocessing;
using osu.Game.Rulesets.Osu.Objects;

namespace osu.Game.Rulesets.Osu.Difficulty.Evaluators
{
    public static class RhythmEvaluator
    {
        private const int history_time_max = 5 * 1000; // 5 seconds
        private const int history_objects_max = 32;
        private const double rhythm_overall_multiplier = 1.0;
        private const double rhythm_ratio_multiplier = 15.0;

        /// <summary>
        /// Calculates a rhythm multiplier for the difficulty of the tap associated with historic data of the current <see cref="OsuDifficultyHitObject"/>.
        /// </summary>
        public static double EvaluateDifficultyOf(DifficultyHitObject current)
        {
            if (current.BaseObject is Spinner)
                return 0;

            double rhythmComplexitySum = 0;

            double deltaDifferenceEpsilon = ((OsuDifficultyHitObject)current).HitWindowGreat * 0.3;

            var island = new Island(deltaDifferenceEpsilon);
            var previousIsland = new Island(deltaDifferenceEpsilon);

            // we can't use dictionary here because we need to compare island with a tolerance
            // which is impossible to pass into the hash comparer
            var islandCounts = new List<(Island Island, int Count)>();

            double startRatio = 0; // store the ratio of the current start of an island to buff for tighter rhythms

            bool firstDeltaSwitch = false;

            int historicalNoteCount = Math.Min(current.Index, history_objects_max);

            int rhythmStart = 0;

            while (rhythmStart < historicalNoteCount - 2 && current.StartTime - current.Previous(rhythmStart).StartTime < history_time_max)
                rhythmStart++;

            OsuDifficultyHitObject prevObj = (OsuDifficultyHitObject)current.Previous(rhythmStart);
            OsuDifficultyHitObject lastObj = (OsuDifficultyHitObject)current.Previous(rhythmStart + 1);

            // we go from the furthest object back to the current one
            for (int i = rhythmStart; i > 0; i--)
            {
                OsuDifficultyHitObject currObj = (OsuDifficultyHitObject)current.Previous(i - 1);

                // scales note 0 to 1 from history to now
                double timeDecay = (history_time_max - (current.StartTime - currObj.StartTime)) / history_time_max;
                double noteDecay = (double)(historicalNoteCount - i) / historicalNoteCount;

                double currHistoricalDecay = Math.Min(noteDecay, timeDecay); // either we're limited by time or limited by object count.

                // Use custom cap value to ensure that that at this point delta time is actually zero
                double currDelta = Math.Max(currObj.DeltaTime, 1e-7);
                double prevDelta = Math.Max(prevObj.DeltaTime, 1e-7);
                double lastDelta = Math.Max(lastObj.DeltaTime, 1e-7);

                // calculate how much current delta difference deserves a rhythm bonus
                // this function is meant to reduce rhythm bonus for deltas that are multiples of each other (i.e 100 and 200)
                double deltaDifference = Math.Max(prevDelta, currDelta) / Math.Min(prevDelta, currDelta);

                // Take only the fractional part of the value since we're only interested in punishing multiples
                double deltaDifferenceFraction = deltaDifference - Math.Truncate(deltaDifference);

                double currRatio = 1.0 + rhythm_ratio_multiplier * Math.Min(0.5, DifficultyCalculationUtils.SmoothstepBellCurve(deltaDifferenceFraction));

                // reduce ratio bonus if delta difference is too big
                double differenceMultiplier = Math.Clamp(2.0 - deltaDifference / 8.0, 0.0, 1.0);

                double windowPenalty = Math.Min(1, Math.Max(0, Math.Abs(prevDelta - currDelta) - deltaDifferenceEpsilon) / deltaDifferenceEpsilon);

                double effectiveRatio = windowPenalty * currRatio * differenceMultiplier;

                if (firstDeltaSwitch)
                {
                    if (Math.Abs(prevDelta - currDelta) < deltaDifferenceEpsilon)
                    {
                        // island is still progressing
                        island.AddDelta((int)currDelta);
                    }
                    else
                    {
                        // bpm change is into slider, this is easy acc window
                        if (currObj.BaseObject is Slider)
                            effectiveRatio *= 0.125;

                        // bpm change was from a slider, this is easier typically than circle -> circle
                        // unintentional side effect is that bursts with kicksliders at the ends might have lower difficulty than bursts without sliders
                        if (prevObj.BaseObject is Slider)
                            effectiveRatio *= 0.3;

                        // repeated island polarity (2 -> 4, 3 -> 5)
                        if (island.IsSimilarPolarity(previousIsland))
                            effectiveRatio *= 0.5;

                        // previous increase happened a note ago, 1/1->1/2-1/4, dont want to buff this.
                        if (lastDelta > prevDelta + deltaDifferenceEpsilon && prevDelta > currDelta + deltaDifferenceEpsilon)
                            effectiveRatio *= 0.125;

                        // repeated island size (ex: triplet -> triplet)
                        // TODO: remove this nerf since its staying here only for balancing purposes because of the flawed ratio calculation
                        if (previousIsland.DeltaCount == island.DeltaCount)
                            effectiveRatio *= 0.5;

                        var islandCount = islandCounts.FirstOrDefault(x => x.Island.Equals(island));

                        if (islandCount != default)
                        {
                            int countIndex = islandCounts.IndexOf(islandCount);

                            // only add island to island counts if they're going one after another
                            if (previousIsland.Equals(island))
                                islandCount.Count++;

                            // repeated island (ex: triplet -> triplet)
                            double power = DifficultyCalculationUtils.Logistic(island.Delta, maxValue: 2.75, multiplier: 0.24, midpointOffset: 58.33);
                            effectiveRatio *= Math.Min(3.0 / islandCount.Count, Math.Pow(1.0 / islandCount.Count, power));

                            islandCounts[countIndex] = (islandCount.Island, islandCount.Count);
                        }
                        else
                        {
                            islandCounts.Add((island, 1));
                        }

                        // scale down the difficulty if the object is doubletappable
                        double doubletapness = getDoubletapness(prevObj, currObj);
                        effectiveRatio *= 1 - doubletapness * 0.75;

                        rhythmComplexitySum += Math.Sqrt(effectiveRatio * startRatio) * currHistoricalDecay;

                        startRatio = effectiveRatio;

                        previousIsland = island;

                        if (prevDelta + deltaDifferenceEpsilon < currDelta) // we're slowing down, stop counting
                            firstDeltaSwitch = false; // if we're speeding up, this stays true and we keep counting island size.

                        island = new Island((int)currDelta, deltaDifferenceEpsilon);
                    }
                }
                else if (prevDelta > currDelta + deltaDifferenceEpsilon) // we're speeding up
                {
                    // Begin counting island until we change speed again.
                    firstDeltaSwitch = true;

                    // bpm change is into slider, this is easy acc window
                    if (currObj.BaseObject is Slider)
                        effectiveRatio *= 0.6;

                    // bpm change was from a slider, this is easier typically than circle -> circle
                    // unintentional side effect is that bursts with kicksliders at the ends might have lower difficulty than bursts without sliders
                    if (prevObj.BaseObject is Slider)
                        effectiveRatio *= 0.6;

                    startRatio = effectiveRatio;

                    island = new Island((int)currDelta, deltaDifferenceEpsilon);
                }

                lastObj = prevObj;
                prevObj = currObj;
            }

<<<<<<< HEAD
            double rhythmDifficulty = Math.Sqrt(4 + rhythmComplexitySum * rhythm_overall_multiplier) / 2.0; // produces multiplier that can be applied to strain. range [1, infinity) (not really though)
            rhythmDifficulty *= 1 - getDoubletapness(currentOsuObject, (OsuDifficultyHitObject)current.Next(0));

            return rhythmDifficulty;
=======
            return Math.Sqrt(4 + rhythmComplexitySum * rhythm_overall_multiplier) / 2.0; // produces multiplier that can be applied to strain. range [1, infinity) (not really though);
>>>>>>> dd261623
        }

        /// <summary>
        /// Returns how possible is it to doubletap this object together with the next one and get perfect judgement in range from 0 to 1
        /// </summary>
        private static double getDoubletapness(OsuDifficultyHitObject osuCurrObj, OsuDifficultyHitObject? osuNextObj)
        {
            if (osuNextObj == null)
                return 0;

            double currDeltaTime = Math.Max(1, osuCurrObj.DeltaTime);
            double nextDeltaTime = Math.Max(1, osuNextObj.DeltaTime);
            double deltaDifference = Math.Abs(nextDeltaTime - currDeltaTime);
            double speedRatio = currDeltaTime / Math.Max(currDeltaTime, deltaDifference);
            double windowRatio = Math.Pow(Math.Min(1, currDeltaTime / osuCurrObj.HitWindowGreat), 2);

            return 1.0 - Math.Pow(speedRatio, 1 - windowRatio);
        }

        private class Island : IEquatable<Island>
        {
            private readonly double deltaDifferenceEpsilon;

            public Island(double epsilon)
            {
                deltaDifferenceEpsilon = epsilon;
            }

            public Island(int delta, double epsilon)
            {
                deltaDifferenceEpsilon = epsilon;
                Delta = Math.Max(delta, OsuDifficultyHitObject.MIN_DELTA_TIME);
                DeltaCount++;
            }

            public int Delta { get; private set; } = int.MaxValue;
            public int DeltaCount { get; private set; }

            public void AddDelta(int delta)
            {
                if (Delta == int.MaxValue)
                    Delta = Math.Max(delta, OsuDifficultyHitObject.MIN_DELTA_TIME);

                DeltaCount++;
            }

            public bool IsSimilarPolarity(Island other)
            {
                // TODO: consider islands to be of similar polarity only if they're having the same average delta (we don't want to consider 3 singletaps similar to a triple)
                //       naively adding delta check here breaks _a lot_ of maps because of the flawed ratio calculation
                return DeltaCount % 2 == other.DeltaCount % 2;
            }

            public bool Equals(Island? other)
            {
                if (other == null)
                    return false;

                return Math.Abs(Delta - other.Delta) < deltaDifferenceEpsilon &&
                       DeltaCount == other.DeltaCount;
            }

            public override string ToString()
            {
                return $"{Delta}x{DeltaCount}";
            }
        }
    }
}<|MERGE_RESOLUTION|>--- conflicted
+++ resolved
@@ -174,14 +174,7 @@
                 prevObj = currObj;
             }
 
-<<<<<<< HEAD
-            double rhythmDifficulty = Math.Sqrt(4 + rhythmComplexitySum * rhythm_overall_multiplier) / 2.0; // produces multiplier that can be applied to strain. range [1, infinity) (not really though)
-            rhythmDifficulty *= 1 - getDoubletapness(currentOsuObject, (OsuDifficultyHitObject)current.Next(0));
-
-            return rhythmDifficulty;
-=======
             return Math.Sqrt(4 + rhythmComplexitySum * rhythm_overall_multiplier) / 2.0; // produces multiplier that can be applied to strain. range [1, infinity) (not really though);
->>>>>>> dd261623
         }
 
         /// <summary>
