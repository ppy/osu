--- conflicted
+++ resolved
@@ -57,23 +57,10 @@
             if (strainTime < min_speed_bonus)
                 speedBonus = 1 + 0.70 * Math.Pow((min_speed_bonus - strainTime) / speed_balancing_factor, 2);
 
-            double angleBonus = calculateAngleBonus(osuCurrObj.Angle ?? Math.PI);
             double travelDistance = osuPrevObj?.TravelDistance ?? 0;
-            double distance = (travelDistance + osuCurrObj.MinimumJumpDistance) * angleBonus;
+            double distance = travelDistance + osuCurrObj.MinimumJumpDistance;
             double distanceBonus = distance_multiplier * Math.Min(1, Math.Pow(distance / single_spacing_threshold, 3.5));
 
-<<<<<<< HEAD
-            double speedDifficulty = (speedBonus + distanceBonus) * doubletapness / strainTime;
-
-            return speedDifficulty;
-        }
-        private static double calculateAngleBonus(double angle)
-        {
-            // A very small multiplier is used here to prevent FP shenanigans
-            if (angle >= Math.PI * 0.99999) return 1;
-            // Max is used to prevent FP
-            return (Math.PI - angle) / Math.Sqrt(2 * (1 - Math.Cos(Math.PI - angle)));
-=======
             double adjustedDistanceScale = 1.0;
 
             if (osuCurrObj.Angle.HasValue && osuPrevObj?.Angle != null && osuCurrObj.Angle != osuPrevObj.Angle)
@@ -88,8 +75,7 @@
                 adjustedDistanceScale = 0.65 + angularVelocityBonus * 0.45;
             }
 
-            return (speedBonus + speedBonus * (Math.Pow(distance / single_spacing_threshold, 3.5)) * adjustedDistanceScale) * doubletapness / strainTime;
->>>>>>> d61f8874
+            return (speedBonus * (1 + distanceBonus * adjustedDistanceScale)) * doubletapness / strainTime;
         }
     }
 }