--- conflicted
+++ resolved
@@ -60,7 +60,6 @@
             // Max distance bonus is 1 * `distance_multiplier` at single_spacing_threshold
             double distanceBonus = Math.Pow(distance / single_spacing_threshold, 3.95) * distance_multiplier;
 
-<<<<<<< HEAD
             double sliderStreamBonus = 1;
 
             if (osuCurrObj.BaseObject is Slider slider && osuPrevObj?.BaseObject is Slider)
@@ -78,10 +77,8 @@
 
                 sliderStreamBonus += sliderStreamFactor;
             }
-=======
             if (mods.OfType<OsuModAutopilot>().Any())
                 distanceBonus = 0;
->>>>>>> e320f17f
 
             // Base difficulty with all bonuses
             double difficulty = (1 + speedBonus + distanceBonus) * sliderStreamBonus * 1000 / strainTime;
