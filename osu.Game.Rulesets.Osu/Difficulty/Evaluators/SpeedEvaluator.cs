﻿// Copyright (c) ppy Pty Ltd <contact@ppy.sh>. Licensed under the MIT Licence.
// See the LICENCE file in the repository root for full licence text.

using System;
using osu.Framework.Extensions.ObjectExtensions;
using osu.Game.Rulesets.Difficulty.Preprocessing;
using osu.Game.Rulesets.Osu.Difficulty.Preprocessing;
using osu.Game.Rulesets.Osu.Objects;

namespace osu.Game.Rulesets.Osu.Difficulty.Evaluators
{
    public static class SpeedEvaluator
    {
        private const double single_spacing_threshold = 125; // 1.25 circles distance between centers
        private const double min_speed_bonus = 75; // ~200BPM
        private const double speed_balancing_factor = 40;
        private const double distance_multiplier = 0.94;

        /// <summary>
        /// Evaluates the difficulty of tapping the current object, based on:
        /// <list type="bullet">
        /// <item><description>time between pressing the previous and current object,</description></item>
        /// <item><description>distance between those objects,</description></item>
        /// <item><description>and how easily they can be cheesed.</description></item>
        /// </list>
        /// </summary>
        public static double EvaluateDifficultyOf(DifficultyHitObject current)
        {
            if (current.BaseObject is Spinner)
                return 0;

            // derive strainTime for calculation
            var osuCurrObj = (OsuDifficultyHitObject)current;
            var osuPrevObj = current.Index > 0 ? (OsuDifficultyHitObject)current.Previous(0) : null;

            double strainTime = osuCurrObj.StrainTime;
<<<<<<< HEAD

            // Nerf doubletappable doubles.
            double currDeltaTime = Math.Max(1, osuCurrObj.DeltaTime);

            // It's easier to gallop if you have more time between doubles
            // Get max between next and prev ratio to avoid nerfing triples
            double speedRatio = Math.Max(getSpeedRatio(osuCurrObj, osuPrevObj), getSpeedRatio(osuCurrObj, osuNextObj));

            // Can't doubletap if circles don't intersect
            double normalizedDistance = Math.Min(1, osuCurrObj.LazyJumpDistance / (OsuDifficultyHitObject.NORMALISED_RADIUS * 2));
            double distanceFactor = normalizedDistance < 0.5 ? 1.0 : 1 - Math.Pow((normalizedDistance - 0.5) / 0.5, 0.5);

            // Use HitWindowGreat * 2, because even if you can't get 300 with doubletapping - you still can gallop
            const double power = 2;
            double windowRatio = Math.Pow(Math.Min(1, currDeltaTime / (osuCurrObj.HitWindowGreat * 2)), power);

            // Nerf even more if you don't need to gallop anymore
            double halfPoint = Math.Pow(0.5, power);
            if (windowRatio < halfPoint)
                windowRatio *= windowRatio / halfPoint;

            double doubletapness = Math.Pow(speedRatio, distanceFactor * (1 - windowRatio));
=======
            double doubletapness = 1.0 - osuCurrObj.GetDoubletapness((OsuDifficultyHitObject?)osuCurrObj.Next(0));
>>>>>>> 6d3eec35

            // Cap deltatime to the OD 300 hitwindow.
            // 0.93 is derived from making sure 260bpm OD8 streams aren't nerfed harshly, whilst 0.92 limits the effect of the cap.
            strainTime /= Math.Clamp((strainTime / osuCurrObj.HitWindowGreat) / 0.93, 0.92, 1);

            // speedBonus will be 0.0 for BPM < 200
            double speedBonus = 0.0;

            // Add additional scaling bonus for streams/bursts higher than 200bpm
            if (strainTime < min_speed_bonus)
                speedBonus = 0.75 * Math.Pow((min_speed_bonus - strainTime) / speed_balancing_factor, 2);

            double travelDistance = osuPrevObj?.TravelDistance ?? 0;
            double distance = travelDistance + osuCurrObj.MinimumJumpDistance;

            // Cap distance at single_spacing_threshold
            distance = Math.Min(distance, single_spacing_threshold);

            // Max distance bonus is 1 * `distance_multiplier` at single_spacing_threshold
            double distanceBonus = Math.Pow(distance / single_spacing_threshold, 3.95) * distance_multiplier;

            // Base difficulty with all bonuses
            double difficulty = (1 + speedBonus + distanceBonus) * 1000 / strainTime;

            // Apply penalty if there's doubletappable doubles
            return difficulty * doubletapness;
        }

        private static double getSpeedRatio(OsuDifficultyHitObject current, OsuDifficultyHitObject? other)
        {
            if (other.IsNull())
                return 0;

            double currDeltaTime = Math.Max(1, current.DeltaTime);
            double otherDeltaTime = Math.Max(1, other.DeltaTime);

            double deltaDifference = Math.Abs(currDeltaTime - otherDeltaTime);

            return currDeltaTime / Math.Max(currDeltaTime, deltaDifference);
        }
    }
}<|MERGE_RESOLUTION|>--- conflicted
+++ resolved
@@ -34,32 +34,30 @@
             var osuPrevObj = current.Index > 0 ? (OsuDifficultyHitObject)current.Previous(0) : null;
 
             double strainTime = osuCurrObj.StrainTime;
-<<<<<<< HEAD
 
-            // Nerf doubletappable doubles.
-            double currDeltaTime = Math.Max(1, osuCurrObj.DeltaTime);
+            // // Nerf doubletappable doubles.
+            // double currDeltaTime = Math.Max(1, osuCurrObj.DeltaTime);
 
-            // It's easier to gallop if you have more time between doubles
-            // Get max between next and prev ratio to avoid nerfing triples
-            double speedRatio = Math.Max(getSpeedRatio(osuCurrObj, osuPrevObj), getSpeedRatio(osuCurrObj, osuNextObj));
+            // // It's easier to gallop if you have more time between doubles
+            // // Get max between next and prev ratio to avoid nerfing triples
+            // double speedRatio = Math.Max(getSpeedRatio(osuCurrObj, osuPrevObj), getSpeedRatio(osuCurrObj, osuNextObj));
 
-            // Can't doubletap if circles don't intersect
-            double normalizedDistance = Math.Min(1, osuCurrObj.LazyJumpDistance / (OsuDifficultyHitObject.NORMALISED_RADIUS * 2));
-            double distanceFactor = normalizedDistance < 0.5 ? 1.0 : 1 - Math.Pow((normalizedDistance - 0.5) / 0.5, 0.5);
+            // // Can't doubletap if circles don't intersect
+            // double normalizedDistance = Math.Min(1, osuCurrObj.LazyJumpDistance / (OsuDifficultyHitObject.NORMALISED_RADIUS * 2));
+            // double distanceFactor = normalizedDistance < 0.5 ? 1.0 : 1 - Math.Pow((normalizedDistance - 0.5) / 0.5, 0.5);
 
-            // Use HitWindowGreat * 2, because even if you can't get 300 with doubletapping - you still can gallop
-            const double power = 2;
-            double windowRatio = Math.Pow(Math.Min(1, currDeltaTime / (osuCurrObj.HitWindowGreat * 2)), power);
+            // // Use HitWindowGreat * 2, because even if you can't get 300 with doubletapping - you still can gallop
+            // const double power = 2;
+            // double windowRatio = Math.Pow(Math.Min(1, currDeltaTime / (osuCurrObj.HitWindowGreat * 2)), power);
 
-            // Nerf even more if you don't need to gallop anymore
-            double halfPoint = Math.Pow(0.5, power);
-            if (windowRatio < halfPoint)
-                windowRatio *= windowRatio / halfPoint;
+            // // Nerf even more if you don't need to gallop anymore
+            // double halfPoint = Math.Pow(0.5, power);
+            // if (windowRatio < halfPoint)
+            //     windowRatio *= windowRatio / halfPoint;
 
-            double doubletapness = Math.Pow(speedRatio, distanceFactor * (1 - windowRatio));
-=======
+            // double doubletapness = Math.Pow(speedRatio, distanceFactor * (1 - windowRatio));
+
             double doubletapness = 1.0 - osuCurrObj.GetDoubletapness((OsuDifficultyHitObject?)osuCurrObj.Next(0));
->>>>>>> 6d3eec35
 
             // Cap deltatime to the OD 300 hitwindow.
             // 0.93 is derived from making sure 260bpm OD8 streams aren't nerfed harshly, whilst 0.92 limits the effect of the cap.
