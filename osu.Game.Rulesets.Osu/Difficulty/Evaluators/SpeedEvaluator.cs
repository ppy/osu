﻿// Copyright (c) ppy Pty Ltd <contact@ppy.sh>. Licensed under the MIT Licence.
// See the LICENCE file in the repository root for full licence text.

using System;
using osu.Framework.Extensions.ObjectExtensions;
using System.Collections.Generic;
using System.Linq;
using osu.Game.Rulesets.Difficulty.Preprocessing;
using osu.Game.Rulesets.Difficulty.Utils;
using osu.Game.Rulesets.Mods;
using osu.Game.Rulesets.Osu.Difficulty.Preprocessing;
using osu.Game.Rulesets.Osu.Mods;
using osu.Game.Rulesets.Osu.Objects;

namespace osu.Game.Rulesets.Osu.Difficulty.Evaluators
{
    public static class SpeedEvaluator
    {
        private const double single_spacing_threshold = OsuDifficultyHitObject.NORMALISED_DIAMETER * 1.25; // 1.25 circles distance between centers
        private const double min_speed_bonus = 200; // 200 BPM 1/4th
        private const double speed_balancing_factor = 40;
        private const double distance_multiplier = 0.8;

        /// <summary>
        /// Evaluates the difficulty of tapping the current object, based on:
        /// <list type="bullet">
        /// <item><description>time between pressing the previous and current object,</description></item>
        /// <item><description>distance between those objects,</description></item>
        /// <item><description>and how easily they can be cheesed.</description></item>
        /// </list>
        /// </summary>
        public static double EvaluateDifficultyOf(DifficultyHitObject current, IReadOnlyList<Mod> mods)
        {
            if (current.BaseObject is Spinner)
                return 0;

            // derive strainTime for calculation
            var osuCurrObj = (OsuDifficultyHitObject)current;
            var osuPrevObj = current.Index > 0 ? (OsuDifficultyHitObject)current.Previous(0) : null;
            var osuNextObj = (OsuDifficultyHitObject?)osuCurrObj.Next(0);

<<<<<<< HEAD
            double strainTime = osuCurrObj.StrainTime;

            // Nerf gallopable or doubletappable doubles.
            double currDeltaTime = Math.Max(1, osuCurrObj.DeltaTime);

            // It's easier to gallop if you have more time between doubles
            // Get max between next and prev ratio to avoid nerfing triples
            double speedRatio = Math.Max(getSpeedRatio(osuCurrObj, osuPrevObj), getSpeedRatio(osuCurrObj, osuNextObj));

            // Can't doubletap if circles don't intersect
            double normalizedDistance = Math.Min(1, osuCurrObj.LazyJumpDistance / (OsuDifficultyHitObject.NORMALISED_RADIUS * 2));
            double distanceFactor = normalizedDistance < 0.5 ? 1.0 : 1 - Math.Pow((normalizedDistance - 0.5) / 0.5, 0.5);

            // Use HitWindowGreat * 2, because even if you can't get 300 with doubletapping - you still can gallop
            const double power = 2;
            double windowRatio = Math.Pow(Math.Min(1, currDeltaTime / (osuCurrObj.HitWindowGreat * 2)), power);

            // Nerf even more if you don't need to gallop anymore
            double halfPoint = Math.Pow(0.5, power);
            if (windowRatio < halfPoint)
                windowRatio *= windowRatio / halfPoint;

            double doubletapness = Math.Pow(speedRatio, distanceFactor * (1 - windowRatio));
=======
            double strainTime = osuCurrObj.AdjustedDeltaTime;
            double doubletapness = 1.0 - osuCurrObj.GetDoubletapness((OsuDifficultyHitObject?)osuCurrObj.Next(0));
>>>>>>> 7852df63

            // Cap deltatime to the OD 300 hitwindow.
            // 0.93 is derived from making sure 260bpm OD8 streams aren't nerfed harshly, whilst 0.92 limits the effect of the cap.
            strainTime /= Math.Clamp((strainTime / osuCurrObj.HitWindowGreat) / 0.93, 0.92, 1);

            // speedBonus will be 0.0 for BPM < 200
            double speedBonus = 0.0;

            // Add additional scaling bonus for streams/bursts higher than 200bpm
            if (DifficultyCalculationUtils.MillisecondsToBPM(strainTime) > min_speed_bonus)
                speedBonus = 0.75 * Math.Pow((DifficultyCalculationUtils.BPMToMilliseconds(min_speed_bonus) - strainTime) / speed_balancing_factor, 2);

            double travelDistance = osuPrevObj?.TravelDistance ?? 0;
            double distance = travelDistance + osuCurrObj.MinimumJumpDistance;

            // Cap distance at single_spacing_threshold
            distance = Math.Min(distance, single_spacing_threshold);

            // Max distance bonus is 1 * `distance_multiplier` at single_spacing_threshold
            double distanceBonus = Math.Pow(distance / single_spacing_threshold, 3.95) * distance_multiplier;

            // Apply reduced small circle bonus because flow aim difficulty on small circles doesn't scale as hard as jumps
            distanceBonus *= Math.Sqrt(osuCurrObj.SmallCircleBonus);

            if (mods.OfType<OsuModAutopilot>().Any())
                distanceBonus = 0;

            // Base difficulty with all bonuses
            double difficulty = (1 + speedBonus + distanceBonus) * 1000 / strainTime;

            // Apply penalty if there's doubletappable doubles
            return difficulty * doubletapness;
        }

        private static double getSpeedRatio(OsuDifficultyHitObject current, OsuDifficultyHitObject? other)
        {
            if (other.IsNull())
                return 0;

            double currDeltaTime = Math.Max(1, current.DeltaTime);
            double otherDeltaTime = Math.Max(1, other.DeltaTime);

            double deltaDifference = Math.Abs(currDeltaTime - otherDeltaTime);

            return currDeltaTime / Math.Max(currDeltaTime, deltaDifference);
        }
    }
}<|MERGE_RESOLUTION|>--- conflicted
+++ resolved
@@ -39,8 +39,7 @@
             var osuPrevObj = current.Index > 0 ? (OsuDifficultyHitObject)current.Previous(0) : null;
             var osuNextObj = (OsuDifficultyHitObject?)osuCurrObj.Next(0);
 
-<<<<<<< HEAD
-            double strainTime = osuCurrObj.StrainTime;
+            double relevantDeltaTime = osuCurrObj.AdjustedDeltaTime;
 
             // Nerf gallopable or doubletappable doubles.
             double currDeltaTime = Math.Max(1, osuCurrObj.DeltaTime);
@@ -62,22 +61,18 @@
             if (windowRatio < halfPoint)
                 windowRatio *= windowRatio / halfPoint;
 
-            double doubletapness = Math.Pow(speedRatio, distanceFactor * (1 - windowRatio));
-=======
-            double strainTime = osuCurrObj.AdjustedDeltaTime;
-            double doubletapness = 1.0 - osuCurrObj.GetDoubletapness((OsuDifficultyHitObject?)osuCurrObj.Next(0));
->>>>>>> 7852df63
+            double cheesability = Math.Pow(speedRatio, distanceFactor * (1 - windowRatio));
 
             // Cap deltatime to the OD 300 hitwindow.
             // 0.93 is derived from making sure 260bpm OD8 streams aren't nerfed harshly, whilst 0.92 limits the effect of the cap.
-            strainTime /= Math.Clamp((strainTime / osuCurrObj.HitWindowGreat) / 0.93, 0.92, 1);
+            relevantDeltaTime /= Math.Clamp((relevantDeltaTime / osuCurrObj.HitWindowGreat) / 0.93, 0.92, 1);
 
             // speedBonus will be 0.0 for BPM < 200
             double speedBonus = 0.0;
 
             // Add additional scaling bonus for streams/bursts higher than 200bpm
-            if (DifficultyCalculationUtils.MillisecondsToBPM(strainTime) > min_speed_bonus)
-                speedBonus = 0.75 * Math.Pow((DifficultyCalculationUtils.BPMToMilliseconds(min_speed_bonus) - strainTime) / speed_balancing_factor, 2);
+            if (DifficultyCalculationUtils.MillisecondsToBPM(relevantDeltaTime) > min_speed_bonus)
+                speedBonus = 0.75 * Math.Pow((DifficultyCalculationUtils.BPMToMilliseconds(min_speed_bonus) - relevantDeltaTime) / speed_balancing_factor, 2);
 
             double travelDistance = osuPrevObj?.TravelDistance ?? 0;
             double distance = travelDistance + osuCurrObj.MinimumJumpDistance;
@@ -95,10 +90,10 @@
                 distanceBonus = 0;
 
             // Base difficulty with all bonuses
-            double difficulty = (1 + speedBonus + distanceBonus) * 1000 / strainTime;
+            double difficulty = (1 + speedBonus + distanceBonus) * 1000 / relevantDeltaTime;
 
-            // Apply penalty if there's doubletappable doubles
-            return difficulty * doubletapness;
+            // Apply penalty if there's doubletappable or gallopable doubles
+            return difficulty * cheesability;
         }
 
         private static double getSpeedRatio(OsuDifficultyHitObject current, OsuDifficultyHitObject? other)
