﻿// Copyright (c) ppy Pty Ltd <contact@ppy.sh>. Licensed under the MIT Licence.
// See the LICENCE file in the repository root for full licence text.

using System;
using System.Collections.Generic;
using System.Linq;
using osu.Game.Rulesets.Difficulty.Preprocessing;
using osu.Game.Rulesets.Difficulty.Utils;
using osu.Game.Rulesets.Mods;
using osu.Game.Rulesets.Osu.Difficulty.Preprocessing;
using osu.Game.Rulesets.Osu.Mods;
using osu.Game.Rulesets.Osu.Objects;

namespace osu.Game.Rulesets.Osu.Difficulty.Evaluators
{
    public static class SpeedEvaluator
    {
        private const double single_spacing_threshold = OsuDifficultyHitObject.NORMALISED_DIAMETER * 1.25; // 1.25 circles distance between centers
        private const double min_speed_bonus = 200; // 200 BPM 1/4th
        private const double speed_balancing_factor = 40;
<<<<<<< HEAD
        private const double distance_multiplier = 0.9;
        private const double sliderstream_multiplier = 0.25;
=======
        private const double distance_multiplier = 0.8;
>>>>>>> d5ef8c85

        /// <summary>
        /// Evaluates the difficulty of tapping the current object, based on:
        /// <list type="bullet">
        /// <item><description>time between pressing the previous and current object,</description></item>
        /// <item><description>distance between those objects,</description></item>
        /// <item><description>and how easily they can be cheesed.</description></item>
        /// </list>
        /// </summary>
        public static double EvaluateDifficultyOf(DifficultyHitObject current, IReadOnlyList<Mod> mods)
        {
            if (current.BaseObject is Spinner)
                return 0;

            // derive strainTime for calculation
            var osuCurrObj = (OsuDifficultyHitObject)current;
            var osuPrevObj = current.Index > 0 ? (OsuDifficultyHitObject)current.Previous(0) : null;

            double strainTime = osuCurrObj.StrainTime;
            double doubletapness = 1.0 - osuCurrObj.GetDoubletapness((OsuDifficultyHitObject?)osuCurrObj.Next(0));

            // Cap deltatime to the OD 300 hitwindow.
            // 0.93 is derived from making sure 260bpm OD8 streams aren't nerfed harshly, whilst 0.92 limits the effect of the cap.
            strainTime /= Math.Clamp((strainTime / osuCurrObj.HitWindowGreat) / 0.93, 0.92, 1);

            // speedBonus will be 0.0 for BPM < 200
            double speedBonus = 0.0;

            // Add additional scaling bonus for streams/bursts higher than 200bpm
            if (DifficultyCalculationUtils.MillisecondsToBPM(strainTime) > min_speed_bonus)
                speedBonus = 0.75 * Math.Pow((DifficultyCalculationUtils.BPMToMilliseconds(min_speed_bonus) - strainTime) / speed_balancing_factor, 2);

            double travelDistance = osuPrevObj?.TravelDistance ?? 0;
            double distance = travelDistance + osuCurrObj.MinimumJumpDistance;

            // Cap distance at single_spacing_threshold
            distance = Math.Min(distance, single_spacing_threshold);

            // Max distance bonus is 1 * `distance_multiplier` at single_spacing_threshold
            double distanceBonus = Math.Pow(distance / single_spacing_threshold, 3.95) * distance_multiplier;

            // Apply reduced small circle bonus because flow aim difficulty on small circles doesn't scale as hard as jumps
            distanceBonus *= Math.Sqrt(osuCurrObj.SmallCircleBonus);

            if (mods.OfType<OsuModAutopilot>().Any())
                distanceBonus = 0;

            double sliderStreamBonus = getSliderStreamBonus(osuCurrObj, osuPrevObj) * sliderstream_multiplier;

            // Base difficulty with all bonuses
            double difficulty = (1 + speedBonus + distanceBonus) * (1 + sliderStreamBonus) * 1000 / strainTime;

            // Apply penalty if there's doubletappable doubles
            return difficulty * doubletapness;
        }

        private static double getSliderStreamBonus(OsuDifficultyHitObject osuCurrObj, OsuDifficultyHitObject? osuLastObj)
        {
            if (osuCurrObj.BaseObject is not Slider slider || osuLastObj?.BaseObject is not Slider)
                return 0;

            double sliderStreamBonus = 1.0;

            // Don't buff burst into 2 sliders case
            sliderStreamBonus *= DifficultyCalculationUtils.ReverseLerp(osuLastObj.StrainTime, osuCurrObj.StrainTime * 0.55, osuCurrObj.StrainTime * 0.75);

            // Punish too short sliders to prevent cheesing
            double sliderLength = slider.Velocity * slider.SpanDuration;
            if (sliderLength < slider.Radius / 2)
                sliderStreamBonus *= sliderLength / (slider.Radius / 2);

            return sliderStreamBonus;
        }
    }
}<|MERGE_RESOLUTION|>--- conflicted
+++ resolved
@@ -18,12 +18,8 @@
         private const double single_spacing_threshold = OsuDifficultyHitObject.NORMALISED_DIAMETER * 1.25; // 1.25 circles distance between centers
         private const double min_speed_bonus = 200; // 200 BPM 1/4th
         private const double speed_balancing_factor = 40;
-<<<<<<< HEAD
-        private const double distance_multiplier = 0.9;
+        private const double distance_multiplier = 0.8;
         private const double sliderstream_multiplier = 0.25;
-=======
-        private const double distance_multiplier = 0.8;
->>>>>>> d5ef8c85
 
         /// <summary>
         /// Evaluates the difficulty of tapping the current object, based on:
