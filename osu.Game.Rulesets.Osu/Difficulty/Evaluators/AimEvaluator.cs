--- conflicted
+++ resolved
@@ -41,11 +41,7 @@
             const int diameter = OsuDifficultyHitObject.NORMALISED_DIAMETER;
 
             // Calculate the velocity to the current hitobject, which starts with a base distance / time assuming the last object is a hitcircle.
-<<<<<<< HEAD
-            double currVelocity = osuCurrObj.LazyJumpDistance / osuCurrObj.StrainTime * (1 + osuCurrObj.SliderJumpBonus * slider_jump_multiplier);
-=======
-            double currVelocity = osuCurrObj.LazyJumpDistance / osuCurrObj.AdjustedDeltaTime;
->>>>>>> 28c846b4
+            double currVelocity = osuCurrObj.LazyJumpDistance / osuCurrObj.AdjustedDeltaTime * (1 + osuCurrObj.SliderJumpBonus * slider_jump_multiplier);
 
             // But if the last object is a slider, then we extend the travel velocity through the slider into the current object.
             if (osuLastObj.BaseObject is Slider && withSliderTravelDistance)
