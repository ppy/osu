﻿// Copyright (c) ppy Pty Ltd <contact@ppy.sh>. Licensed under the MIT Licence.
// See the LICENCE file in the repository root for full licence text.

using System;
using osu.Game.Rulesets.Difficulty.Preprocessing;
using osu.Game.Rulesets.Difficulty.Utils;
using osu.Game.Rulesets.Osu.Difficulty.Preprocessing;
using osu.Game.Rulesets.Osu.Objects;

namespace osu.Game.Rulesets.Osu.Difficulty.Evaluators
{
    public static class AimEvaluator
    {
        private const double wide_angle_multiplier = 1.5;
        private const double acute_angle_multiplier = 2.55;
        private const double slider_multiplier = 1.35;
        private const double velocity_change_multiplier = 0.75;
        private const double wiggle_multiplier = 1.02;

        /// <summary>
        /// Evaluates the difficulty of aiming the current object, based on:
        /// <list type="bullet">
        /// <item><description>cursor velocity to the current object,</description></item>
        /// <item><description>angle difficulty,</description></item>
        /// <item><description>sharp velocity increases,</description></item>
        /// <item><description>and slider difficulty.</description></item>
        /// </list>
        /// </summary>
        public static double EvaluateDifficultyOf(DifficultyHitObject current, bool withSliderTravelDistance)
        {
            if (current.BaseObject is Spinner || current.Index <= 1 || current.Previous(0).BaseObject is Spinner)
                return 0;

            var osuCurrObj = (OsuDifficultyHitObject)current;
            var osuLastObj = (OsuDifficultyHitObject)current.Previous(0);
            var osuLastLastObj = (OsuDifficultyHitObject)current.Previous(1);
            var osuLast2Obj = (OsuDifficultyHitObject)current.Previous(2);

            const int radius = OsuDifficultyHitObject.NORMALISED_RADIUS;
            const int diameter = OsuDifficultyHitObject.NORMALISED_DIAMETER;

            // Calculate the velocity to the current hitobject, which starts with a base distance / time assuming the last object is a hitcircle.
            double currVelocity = osuCurrObj.LazyJumpDistance / osuCurrObj.AdjustedDeltaTime;

            // But if the last object is a slider, then we extend the travel velocity through the slider into the current object.
            if (osuLastObj.BaseObject is Slider && withSliderTravelDistance)
            {
                double travelVelocity = osuLastObj.TravelDistance / osuLastObj.TravelTime; // calculate the slider velocity from slider head to slider end.
                double movementVelocity = osuCurrObj.MinimumJumpDistance / osuCurrObj.MinimumJumpTime; // calculate the movement velocity from slider end to current object

                currVelocity = Math.Max(currVelocity, movementVelocity + travelVelocity); // take the larger total combined velocity.
            }

            // As above, do the same for the previous hitobject.
            double prevVelocity = osuLastObj.LazyJumpDistance / osuLastObj.AdjustedDeltaTime;

            if (osuLastLastObj.BaseObject is Slider && withSliderTravelDistance)
            {
                double travelVelocity = osuLastLastObj.TravelDistance / osuLastLastObj.TravelTime;
                double movementVelocity = osuLastObj.MinimumJumpDistance / osuLastObj.MinimumJumpTime;

                prevVelocity = Math.Max(prevVelocity, movementVelocity + travelVelocity);
            }

            double wideAngleBonus = 0;
            double acuteAngleBonus = 0;
            double sliderBonus = 0;
            double velocityChangeBonus = 0;
            double wiggleBonus = 0;

            double aimStrain = currVelocity; // Start strain with regular velocity.

            if (osuCurrObj.Angle != null && osuLastObj.Angle != null)
            {
                double currAngle = osuCurrObj.Angle.Value;
                double lastAngle = osuLastObj.Angle.Value;

                // Rewarding angles, take the smaller velocity as base.
                double angleBonus = Math.Min(currVelocity, prevVelocity);

                if (Math.Max(osuCurrObj.AdjustedDeltaTime, osuLastObj.AdjustedDeltaTime) < 1.25 * Math.Min(osuCurrObj.AdjustedDeltaTime, osuLastObj.AdjustedDeltaTime)) // If rhythms are the same.
                {
                    acuteAngleBonus = calcAcuteAngleBonus(currAngle);

                    // Penalize angle repetition.
                    acuteAngleBonus *= 0.08 + 0.92 * (1 - Math.Min(acuteAngleBonus, Math.Pow(calcAcuteAngleBonus(lastAngle), 3)));

                    // Apply acute angle bonus for BPM above 300 1/2 and distance more than one diameter
                    acuteAngleBonus *= angleBonus *
                                       DifficultyCalculationUtils.Smootherstep(DifficultyCalculationUtils.MillisecondsToBPM(osuCurrObj.AdjustedDeltaTime, 2), 300, 400) *
                                       DifficultyCalculationUtils.Smootherstep(osuCurrObj.LazyJumpDistance, diameter, diameter * 2);
                }

                wideAngleBonus = calcWideAngleBonus(currAngle);

                // Penalize angle repetition.
                wideAngleBonus *= 1 - Math.Min(wideAngleBonus, Math.Pow(calcWideAngleBonus(lastAngle), 3));

                // Apply full wide angle bonus for distance more than one diameter
                wideAngleBonus *= angleBonus * DifficultyCalculationUtils.Smootherstep(osuCurrObj.LazyJumpDistance, 0, diameter);

                // Apply wiggle bonus for jumps that are [radius, 3*diameter] in distance, with < 110 angle
                // https://www.desmos.com/calculator/dp0v0nvowc
                wiggleBonus = angleBonus
                              * DifficultyCalculationUtils.Smootherstep(osuCurrObj.LazyJumpDistance, radius, diameter)
                              * Math.Pow(DifficultyCalculationUtils.ReverseLerp(osuCurrObj.LazyJumpDistance, diameter * 3, diameter), 1.8)
                              * DifficultyCalculationUtils.Smootherstep(currAngle, double.DegreesToRadians(110), double.DegreesToRadians(60))
                              * DifficultyCalculationUtils.Smootherstep(osuLastObj.LazyJumpDistance, radius, diameter)
                              * Math.Pow(DifficultyCalculationUtils.ReverseLerp(osuLastObj.LazyJumpDistance, diameter * 3, diameter), 1.8)
                              * DifficultyCalculationUtils.Smootherstep(lastAngle, double.DegreesToRadians(110), double.DegreesToRadians(60));

                if (osuLast2Obj != null)
                {
                    // If objects just go back and forth through a middle point - don't give as much wide bonus
                    // Use Previous(2) and Previous(0) because angles calculation is done prevprev-prev-curr, so any object's angle's center point is always the previous object
                    var lastBaseObject = (OsuHitObject)osuLastObj.BaseObject;
                    var last2BaseObject = (OsuHitObject)osuLast2Obj.BaseObject;

                    float distance = (last2BaseObject.StackedPosition - lastBaseObject.StackedPosition).Length;

                    if (distance < 1)
                    {
                        wideAngleBonus *= 1 - 0.35 * (1 - distance);
                    }
                }
            }

            if (Math.Max(prevVelocity, currVelocity) != 0)
            {
                // We want to use the average velocity over the whole object when awarding differences, not the individual jump and slider path velocities.
                prevVelocity = (osuLastObj.LazyJumpDistance + osuLastLastObj.TravelDistance) / osuLastObj.AdjustedDeltaTime;
                currVelocity = (osuCurrObj.LazyJumpDistance + osuLastObj.TravelDistance) / osuCurrObj.AdjustedDeltaTime;

                // Scale with ratio of difference compared to 0.5 * max dist.
                double distRatio = DifficultyCalculationUtils.Smoothstep(Math.Abs(prevVelocity - currVelocity) / Math.Max(prevVelocity, currVelocity), 0, 1);

                // Reward for % distance up to 125 / strainTime for overlaps where velocity is still changing.
                double overlapVelocityBuff = Math.Min(diameter * 1.25 / Math.Min(osuCurrObj.AdjustedDeltaTime, osuLastObj.AdjustedDeltaTime), Math.Abs(prevVelocity - currVelocity));

                velocityChangeBonus = overlapVelocityBuff * distRatio;

                // Penalize for rhythm changes.
                velocityChangeBonus *= Math.Pow(Math.Min(osuCurrObj.AdjustedDeltaTime, osuLastObj.AdjustedDeltaTime) / Math.Max(osuCurrObj.AdjustedDeltaTime, osuLastObj.AdjustedDeltaTime), 2);
            }

            if (osuLastObj.BaseObject is Slider)
            {
                // Reward sliders based on velocity.
                sliderBonus = osuLastObj.TravelDistance / osuLastObj.TravelTime;
            }

            aimStrain += wiggleBonus * wiggle_multiplier;
            aimStrain += velocityChangeBonus * velocity_change_multiplier;

            // Add in acute angle bonus or wide angle bonus, whichever is larger.
            aimStrain += Math.Max(acuteAngleBonus * acute_angle_multiplier, wideAngleBonus * wide_angle_multiplier);

<<<<<<< HEAD
            aimStrain *= calcAimDoubletapMultiplier(current);
=======
            // Apply high circle size bonus
            aimStrain *= osuCurrObj.SmallCircleBonus;
>>>>>>> 28c846b4

            // Add in additional slider velocity bonus.
            if (withSliderTravelDistance)
                aimStrain += sliderBonus * slider_multiplier;

            return aimStrain;
        }

        private static double calcAimDoubletapMultiplier(DifficultyHitObject current)
        {
            // Use 4 objects to be sure that only many doubletaps in a row would be nerfed
            var osuCurrObj = (OsuDifficultyHitObject)current;
            var osuLast0Obj = (OsuDifficultyHitObject)current.Previous(0);
            var osuLast1Obj = (OsuDifficultyHitObject)current.Previous(1);
            var osuLast2Obj = (OsuDifficultyHitObject)current.Previous(2);

            if (osuLast0Obj == null || osuLast1Obj == null || osuLast2Obj == null)
                return 1.0;

            const int diameter = OsuDifficultyHitObject.NORMALISED_DIAMETER;

            // Two doubletaps in a row
            double doubletappability = DifficultyCalculationUtils.Smoothstep(osuLast0Obj.LazyJumpDistance, diameter, 0)
                                       * DifficultyCalculationUtils.Smoothstep(osuLast2Obj.LazyJumpDistance, diameter, 0);

            // Don't nerf stream maps
            doubletappability *= DifficultyCalculationUtils.Smoothstep(osuLast1Obj.LazyJumpDistance, 0, diameter);

            // This part is not great, but it keeps alt maps with doubles from being too nerfed
            doubletappability *= 0.5 + 0.5 * DifficultyCalculationUtils.ReverseLerp(osuCurrObj.LazyJumpDistance, diameter * 1.5, diameter * 3)
                                 * DifficultyCalculationUtils.ReverseLerp(osuLast1Obj.LazyJumpDistance, diameter * 1.5, diameter * 3);

            // Start from hitwindow
            double doubletapHitWindow = osuCurrObj.HitWindowGreat;

            // If strain time is too high for this hitwindow - don't punish it
            double relevantStrainTime = Math.Max(osuLast0Obj.StrainTime, osuLast2Obj.StrainTime);
            doubletapHitWindow *= DifficultyCalculationUtils.Smoothstep(doubletapHitWindow, relevantStrainTime / 2, relevantStrainTime);

            // Don't nerf if difference in straintimes is too big
            doubletapHitWindow *= DifficultyCalculationUtils.ReverseLerp(osuLast0Obj.StrainTime, osuCurrObj.StrainTime * 0.4, osuCurrObj.StrainTime * 0.9);

            // Divide by 2 because only half of hitwindow is used to abuse consecutive jumps
            double strainTimeAdjust = doubletappability * doubletapHitWindow / 2;

            return osuCurrObj.StrainTime / (osuCurrObj.StrainTime + strainTimeAdjust);
        }

        private static double calcWideAngleBonus(double angle) => DifficultyCalculationUtils.Smoothstep(angle, double.DegreesToRadians(40), double.DegreesToRadians(140));

        private static double calcAcuteAngleBonus(double angle) => DifficultyCalculationUtils.Smoothstep(angle, double.DegreesToRadians(140), double.DegreesToRadians(40));
    }
}<|MERGE_RESOLUTION|>--- conflicted
+++ resolved
@@ -155,12 +155,10 @@
             // Add in acute angle bonus or wide angle bonus, whichever is larger.
             aimStrain += Math.Max(acuteAngleBonus * acute_angle_multiplier, wideAngleBonus * wide_angle_multiplier);
 
-<<<<<<< HEAD
             aimStrain *= calcAimDoubletapMultiplier(current);
-=======
+            
             // Apply high circle size bonus
             aimStrain *= osuCurrObj.SmallCircleBonus;
->>>>>>> 28c846b4
 
             // Add in additional slider velocity bonus.
             if (withSliderTravelDistance)
