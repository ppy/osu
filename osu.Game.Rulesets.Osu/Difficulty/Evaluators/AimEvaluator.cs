--- conflicted
+++ resolved
@@ -144,7 +144,6 @@
             return aimStrain;
         }
 
-<<<<<<< HEAD
         private static double calcAimDoubletapStrainTimeAdjust(DifficultyHitObject current)
         {
             // Use 4 objects to be sure that only many doubletaps in a row would be nerfed
@@ -180,10 +179,7 @@
             return result;
         }
 
-        private static double calcWideAngleBonus(double angle) => Math.Pow(Math.Sin(3.0 / 4 * (Math.Min(5.0 / 6 * Math.PI, Math.Max(Math.PI / 6, angle)) - Math.PI / 6)), 2);
-=======
         private static double calcWideAngleBonus(double angle) => DifficultyCalculationUtils.Smoothstep(angle, double.DegreesToRadians(40), double.DegreesToRadians(140));
->>>>>>> e8efb5b8
 
         private static double calcAcuteAngleBonus(double angle) => DifficultyCalculationUtils.Smoothstep(angle, double.DegreesToRadians(140), double.DegreesToRadians(40));
     }
