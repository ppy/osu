﻿// Copyright (c) ppy Pty Ltd <contact@ppy.sh>. Licensed under the MIT Licence.
// See the LICENCE file in the repository root for full licence text.

using System;
using osu.Game.Rulesets.Difficulty.Preprocessing;
using osu.Game.Rulesets.Difficulty.Utils;
using osu.Game.Rulesets.Osu.Difficulty.Preprocessing;
using osu.Game.Rulesets.Osu.Objects;

namespace osu.Game.Rulesets.Osu.Difficulty.Evaluators
{
    public static class AimEvaluator
    {
        private const double wide_angle_multiplier = 1.5;
        private const double acute_angle_multiplier = 2.7;
        private const double slider_multiplier = 1.35;
        private const double velocity_change_multiplier = 0.75;
        private const double wiggle_multiplier = 1.02;

        /// <summary>
        /// Evaluates the difficulty of aiming the current object, based on:
        /// <list type="bullet">
        /// <item><description>cursor velocity to the current object,</description></item>
        /// <item><description>angle difficulty,</description></item>
        /// <item><description>sharp velocity increases,</description></item>
        /// <item><description>and slider difficulty.</description></item>
        /// </list>
        /// </summary>
        public static double EvaluateDifficultyOf(DifficultyHitObject current, bool withSliderTravelDistance)
        {
            if (current.BaseObject is Spinner || current.Index <= 1 || current.Previous(0).BaseObject is Spinner)
                return 0;

            var osuCurrObj = (OsuDifficultyHitObject)current;
            var osuLastObj = (OsuDifficultyHitObject)current.Previous(0);
            var osuLastLastObj = (OsuDifficultyHitObject)current.Previous(1);

            const int radius = OsuDifficultyHitObject.NORMALISED_RADIUS;
            const int diameter = OsuDifficultyHitObject.NORMALISED_DIAMETER;

            // Calculate the velocity to the current hitobject, which starts with a base distance / time assuming the last object is a hitcircle.
            double currVelocity = osuCurrObj.LazyJumpDistance / osuCurrObj.StrainTime;

            // But if the last object is a slider, then we extend the travel velocity through the slider into the current object.
            if (osuLastObj.BaseObject is Slider && withSliderTravelDistance)
            {
                double travelVelocity = osuLastObj.TravelDistance / osuLastObj.TravelTime; // calculate the slider velocity from slider head to slider end.
                double movementVelocity = osuCurrObj.MinimumJumpDistance / osuCurrObj.MinimumJumpTime; // calculate the movement velocity from slider end to current object

                currVelocity = Math.Max(currVelocity, movementVelocity + travelVelocity); // take the larger total combined velocity.
            }

            // As above, do the same for the previous hitobject.
            double prevVelocity = osuLastObj.LazyJumpDistance / osuLastObj.StrainTime;

            if (osuLastLastObj.BaseObject is Slider && withSliderTravelDistance)
            {
                double travelVelocity = osuLastLastObj.TravelDistance / osuLastLastObj.TravelTime;
                double movementVelocity = osuLastObj.MinimumJumpDistance / osuLastObj.MinimumJumpTime;

                prevVelocity = Math.Max(prevVelocity, movementVelocity + travelVelocity);
            }

            double wideAngleBonus = 0;
            double acuteAngleBonus = 0;
            double sliderBonus = 0;
            double velocityChangeBonus = 0;
            double wiggleBonus = 0;

            double aimStrain = currVelocity; // Start strain with regular velocity.

            if (osuCurrObj.Angle != null && osuLastObj.Angle != null && osuLastLastObj.Angle != null)
            {
                double currAngle = osuCurrObj.Angle.Value;
                double lastAngle = osuLastObj.Angle.Value;

<<<<<<< HEAD
                // Rewarding angles, take the smaller velocity as base.
                double angleBonus = Math.Min(currVelocity, prevVelocity);

                if (Math.Max(osuCurrObj.StrainTime, osuLastObj.StrainTime) < 1.25 * Math.Min(osuCurrObj.StrainTime, osuLastObj.StrainTime)) // If rhythms are the same.
                {
                    // Apply acute angle bonus for BPM above 300 1/2 and distance more than one diameter
                    acuteAngleBonus = calcAcuteAngleBonus(currAngle) *
                                      angleBonus *
                                      DifficultyCalculationUtils.Smootherstep(DifficultyCalculationUtils.MillisecondsToBPM(osuCurrObj.StrainTime, 2), 300, 400) *
                                      DifficultyCalculationUtils.Smootherstep(osuCurrObj.LazyJumpDistance, diameter, diameter * 2);

                    // Penalize acute angles if they're repeated, reducing the penalty as the lastAngle gets more obtuse.
                    acuteAngleBonus *= 0.03 + 0.97 * (1 - Math.Min(acuteAngleBonus, Math.Pow(calcAcuteAngleBonus(lastAngle), 3)));
=======
                    wideAngleBonus = calcWideAngleBonus(currAngle);
                    acuteAngleBonus = calcAcuteAngleBonus(currAngle);

                    // Penalize angle repetition.
                    wideAngleBonus *= 1 - Math.Min(wideAngleBonus, Math.Pow(calcWideAngleBonus(lastAngle), 3));
                    acuteAngleBonus *= 0.03 + 0.97 * (1 - Math.Min(acuteAngleBonus, Math.Pow(calcAcuteAngleBonus(lastAngle), 3)));

                    // Apply full wide angle bonus for distance more than one diameter
                    wideAngleBonus *= angleBonus * DifficultyCalculationUtils.Smootherstep(osuCurrObj.LazyJumpDistance, 0, diameter);

                    // Apply acute angle bonus for BPM above 300 1/2 and distance more than one diameter
                    acuteAngleBonus *= angleBonus *
                                       DifficultyCalculationUtils.Smootherstep(DifficultyCalculationUtils.MillisecondsToBPM(osuCurrObj.StrainTime, 2), 300, 400) *
                                       DifficultyCalculationUtils.Smootherstep(osuCurrObj.LazyJumpDistance, diameter, diameter * 2);

                    // Apply wiggle bonus for jumps that are [radius, 3*diameter] in distance, with < 110 angle
                    // https://www.desmos.com/calculator/dp0v0nvowc
                    wiggleBonus = angleBonus
                                  * DifficultyCalculationUtils.Smootherstep(osuCurrObj.LazyJumpDistance, radius, diameter)
                                  * Math.Pow(DifficultyCalculationUtils.ReverseLerp(osuCurrObj.LazyJumpDistance, diameter * 3, diameter), 1.8)
                                  * DifficultyCalculationUtils.Smootherstep(currAngle, double.DegreesToRadians(110), double.DegreesToRadians(60))
                                  * DifficultyCalculationUtils.Smootherstep(osuLastObj.LazyJumpDistance, radius, diameter)
                                  * Math.Pow(DifficultyCalculationUtils.ReverseLerp(osuLastObj.LazyJumpDistance, diameter * 3, diameter), 1.8)
                                  * DifficultyCalculationUtils.Smootherstep(lastAngle, double.DegreesToRadians(110), double.DegreesToRadians(60));
>>>>>>> 76ac11ff
                }

                wideAngleBonus = calcWideAngleBonus(currAngle);

                // Penalize wide angles if they're repeated, reducing the penalty as the lastAngle gets more acute.
                wideAngleBonus *= angleBonus * (1 - Math.Min(wideAngleBonus, Math.Pow(calcWideAngleBonus(lastAngle), 3)));

                // Apply wiggle bonus for jumps that are [radius, 3*diameter] in distance, with < 110 angle
                // https://www.desmos.com/calculator/dp0v0nvowc
                wiggleBonus = angleBonus
                              * DifficultyCalculationUtils.Smootherstep(osuCurrObj.LazyJumpDistance, radius, diameter)
                              * Math.Pow(DifficultyCalculationUtils.ReverseLerp(osuCurrObj.LazyJumpDistance, diameter * 3, diameter), 1.8)
                              * DifficultyCalculationUtils.Smootherstep(currAngle, double.DegreesToRadians(110), double.DegreesToRadians(60))
                              * DifficultyCalculationUtils.Smootherstep(osuLastObj.LazyJumpDistance, radius, diameter)
                              * Math.Pow(DifficultyCalculationUtils.ReverseLerp(osuLastObj.LazyJumpDistance, diameter * 3, diameter), 1.8)
                              * DifficultyCalculationUtils.Smootherstep(lastAngle, double.DegreesToRadians(110), double.DegreesToRadians(60));
            }

            if (Math.Max(prevVelocity, currVelocity) != 0)
            {
                // We want to use the average velocity over the whole object when awarding differences, not the individual jump and slider path velocities.
                prevVelocity = (osuLastObj.LazyJumpDistance + osuLastLastObj.TravelDistance) / osuLastObj.StrainTime;
                currVelocity = (osuCurrObj.LazyJumpDistance + osuLastObj.TravelDistance) / osuCurrObj.StrainTime;

                // Scale with ratio of difference compared to 0.5 * max dist.
                double distRatio = Math.Pow(Math.Sin(Math.PI / 2 * Math.Abs(prevVelocity - currVelocity) / Math.Max(prevVelocity, currVelocity)), 2);

                // Reward for % distance up to 125 / strainTime for overlaps where velocity is still changing.
                double overlapVelocityBuff = Math.Min(diameter * 1.25 / Math.Min(osuCurrObj.StrainTime, osuLastObj.StrainTime), Math.Abs(prevVelocity - currVelocity));

                velocityChangeBonus = overlapVelocityBuff * distRatio;

                // Penalize for rhythm changes.
                velocityChangeBonus *= Math.Pow(Math.Min(osuCurrObj.StrainTime, osuLastObj.StrainTime) / Math.Max(osuCurrObj.StrainTime, osuLastObj.StrainTime), 2);
            }

            if (osuLastObj.BaseObject is Slider)
            {
                // Reward sliders based on velocity.
                sliderBonus = osuLastObj.TravelDistance / osuLastObj.TravelTime;
            }

            aimStrain += wiggleBonus * wiggle_multiplier;

            // Add in acute angle bonus or wide angle bonus + velocity change bonus, whichever is larger.
            aimStrain += Math.Max(acuteAngleBonus * acute_angle_multiplier, wideAngleBonus * wide_angle_multiplier + velocityChangeBonus * velocity_change_multiplier);

            // Add in additional slider velocity bonus.
            if (withSliderTravelDistance)
                aimStrain += sliderBonus * slider_multiplier;

            return aimStrain;
        }

        private static double calcWideAngleBonus(double angle) => Math.Pow(Math.Sin(3.0 / 4 * (Math.Min(5.0 / 6 * Math.PI, Math.Max(Math.PI / 6, angle)) - Math.PI / 6)), 2);

        private static double calcAcuteAngleBonus(double angle) => 1 - calcWideAngleBonus(angle);
    }
}<|MERGE_RESOLUTION|>--- conflicted
+++ resolved
@@ -74,52 +74,29 @@
                 double currAngle = osuCurrObj.Angle.Value;
                 double lastAngle = osuLastObj.Angle.Value;
 
-<<<<<<< HEAD
                 // Rewarding angles, take the smaller velocity as base.
                 double angleBonus = Math.Min(currVelocity, prevVelocity);
 
                 if (Math.Max(osuCurrObj.StrainTime, osuLastObj.StrainTime) < 1.25 * Math.Min(osuCurrObj.StrainTime, osuLastObj.StrainTime)) // If rhythms are the same.
                 {
-                    // Apply acute angle bonus for BPM above 300 1/2 and distance more than one diameter
-                    acuteAngleBonus = calcAcuteAngleBonus(currAngle) *
-                                      angleBonus *
-                                      DifficultyCalculationUtils.Smootherstep(DifficultyCalculationUtils.MillisecondsToBPM(osuCurrObj.StrainTime, 2), 300, 400) *
-                                      DifficultyCalculationUtils.Smootherstep(osuCurrObj.LazyJumpDistance, diameter, diameter * 2);
-
-                    // Penalize acute angles if they're repeated, reducing the penalty as the lastAngle gets more obtuse.
-                    acuteAngleBonus *= 0.03 + 0.97 * (1 - Math.Min(acuteAngleBonus, Math.Pow(calcAcuteAngleBonus(lastAngle), 3)));
-=======
-                    wideAngleBonus = calcWideAngleBonus(currAngle);
                     acuteAngleBonus = calcAcuteAngleBonus(currAngle);
 
                     // Penalize angle repetition.
-                    wideAngleBonus *= 1 - Math.Min(wideAngleBonus, Math.Pow(calcWideAngleBonus(lastAngle), 3));
                     acuteAngleBonus *= 0.03 + 0.97 * (1 - Math.Min(acuteAngleBonus, Math.Pow(calcAcuteAngleBonus(lastAngle), 3)));
-
-                    // Apply full wide angle bonus for distance more than one diameter
-                    wideAngleBonus *= angleBonus * DifficultyCalculationUtils.Smootherstep(osuCurrObj.LazyJumpDistance, 0, diameter);
 
                     // Apply acute angle bonus for BPM above 300 1/2 and distance more than one diameter
                     acuteAngleBonus *= angleBonus *
                                        DifficultyCalculationUtils.Smootherstep(DifficultyCalculationUtils.MillisecondsToBPM(osuCurrObj.StrainTime, 2), 300, 400) *
                                        DifficultyCalculationUtils.Smootherstep(osuCurrObj.LazyJumpDistance, diameter, diameter * 2);
-
-                    // Apply wiggle bonus for jumps that are [radius, 3*diameter] in distance, with < 110 angle
-                    // https://www.desmos.com/calculator/dp0v0nvowc
-                    wiggleBonus = angleBonus
-                                  * DifficultyCalculationUtils.Smootherstep(osuCurrObj.LazyJumpDistance, radius, diameter)
-                                  * Math.Pow(DifficultyCalculationUtils.ReverseLerp(osuCurrObj.LazyJumpDistance, diameter * 3, diameter), 1.8)
-                                  * DifficultyCalculationUtils.Smootherstep(currAngle, double.DegreesToRadians(110), double.DegreesToRadians(60))
-                                  * DifficultyCalculationUtils.Smootherstep(osuLastObj.LazyJumpDistance, radius, diameter)
-                                  * Math.Pow(DifficultyCalculationUtils.ReverseLerp(osuLastObj.LazyJumpDistance, diameter * 3, diameter), 1.8)
-                                  * DifficultyCalculationUtils.Smootherstep(lastAngle, double.DegreesToRadians(110), double.DegreesToRadians(60));
->>>>>>> 76ac11ff
                 }
 
                 wideAngleBonus = calcWideAngleBonus(currAngle);
 
-                // Penalize wide angles if they're repeated, reducing the penalty as the lastAngle gets more acute.
-                wideAngleBonus *= angleBonus * (1 - Math.Min(wideAngleBonus, Math.Pow(calcWideAngleBonus(lastAngle), 3)));
+                // Penalize angle repetition.
+                wideAngleBonus *= 1 - Math.Min(wideAngleBonus, Math.Pow(calcWideAngleBonus(lastAngle), 3));
+
+                // Apply full wide angle bonus for distance more than one diameter
+                wideAngleBonus *= angleBonus * DifficultyCalculationUtils.Smootherstep(osuCurrObj.LazyJumpDistance, 0, diameter);
 
                 // Apply wiggle bonus for jumps that are [radius, 3*diameter] in distance, with < 110 angle
                 // https://www.desmos.com/calculator/dp0v0nvowc
