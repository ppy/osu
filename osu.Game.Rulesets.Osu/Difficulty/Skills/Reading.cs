--- conflicted
+++ resolved
@@ -9,19 +9,11 @@
 using osu.Game.Rulesets.Difficulty.Skills;
 using osu.Game.Rulesets.Mods;
 using osu.Game.Rulesets.Osu.Difficulty.Evaluators;
-<<<<<<< HEAD
-
-namespace osu.Game.Rulesets.Osu.Difficulty.Skills
-{
-
-    public class ReadingLowAR : Skill
-=======
 using osu.Game.Rulesets.Osu.Difficulty.Preprocessing;
 
 namespace osu.Game.Rulesets.Osu.Difficulty.Skills
 {
     public class ReadingLowAR : StrainSkill
->>>>>>> 3cae490e
     {
         private double skillMultiplier => 1.22;
         private double aimComponentMultiplier => 0.4;
@@ -46,9 +38,6 @@
 
             double totalDensityDifficulty = (currentDensityAimStrain + densityReadingDifficulty) * skillMultiplier;
 
-<<<<<<< HEAD
-            difficulties.Add(totalDensityDifficulty);
-=======
             ObjectStrains.Add(totalDensityDifficulty);
 
             if (current.Index == 0)
@@ -62,7 +51,6 @@
             }
 
             CurrentSectionPeak = Math.Max(totalDensityDifficulty, CurrentSectionPeak);
->>>>>>> 3cae490e
         }
 
         private double reducedNoteCount => 5;
@@ -108,154 +96,4 @@
             throw new NotImplementedException();
         }
     }
-<<<<<<< HEAD
-=======
-
-    public class ReadingHidden : Aim
-    {
-        public ReadingHidden(Mod[] mods)
-            : base(mods, false)
-        {
-        }
-        protected new double SkillMultiplier => 7.3;
-
-        protected override double StrainValueAt(DifficultyHitObject current)
-        {
-            CurrentStrain *= StrainDecay(current.DeltaTime);
-
-            // We're not using slider aim because we assuming that HD doesn't makes sliders harder (what is not true, but we will ignore this for now)
-            double hiddenDifficulty = AimEvaluator.EvaluateDifficultyOf(current, false);
-            hiddenDifficulty *= ReadingHiddenEvaluator.EvaluateDifficultyOf(current);
-            hiddenDifficulty *= SkillMultiplier;
-
-            CurrentStrain += hiddenDifficulty;
-            ObjectStrains.Add(CurrentStrain);
-
-            return CurrentStrain;
-        }
-
-        public new static double DifficultyToPerformance(double difficulty) => Math.Max(
-            Math.Max(difficulty * 16, Math.Pow(difficulty, 2) * 10), Math.Pow(difficulty, 3) * 4);
-    }
-
-    public class ReadingHighAR : StrainSkill
-    {
-        public const double MECHANICAL_PP_POWER = 0.6;
-        private const double skill_multiplier = 9.31;
-        private const double component_default_value_multiplier = 280;
-        public ReadingHighAR(Mod[] mods)
-            : base(mods)
-        {
-            aimComponent = new HighARAimComponent(mods);
-            speedComponent = new HighARSpeedComponent(mods);
-        }
-
-        private HighARAimComponent aimComponent;
-        private HighARSpeedComponent speedComponent;
-
-        public override void Process(DifficultyHitObject current)
-        {
-            aimComponent.Process(current);
-            speedComponent.Process(current);
-
-            if (current.Index == 0)
-                CurrentSectionEnd = Math.Ceiling(current.StartTime / SectionLength) * SectionLength;
-
-            while (current.StartTime > CurrentSectionEnd)
-            {
-                StrainPeaks.Add(CurrentSectionPeak);
-                CurrentSectionPeak = 0;
-                CurrentSectionEnd += SectionLength;
-            }
-
-            double visualDifficultyValue = scaleDifficulty(aimComponent.CurrentSectionPeak, speedComponent.CurrentSectionPeak);
-            CurrentSectionPeak = Math.Max(visualDifficultyValue, CurrentSectionPeak);
-        }
-
-        // Coefs for curve similar to difficulty to performance curve
-        private static double power => 3;
-        private static double multiplier => 3.7;
-
-        public static double DifficultyToPerformance(double difficulty) => Math.Pow(difficulty, power) * multiplier;
-        private static double performanceToDifficulty(double performance) => Math.Pow(performance / multiplier, 1.0 / power);
-
-        private static double scaleDifficulty(double aimPart, double speedPart)
-        {
-            // Simulating summing to get the most correct value possible
-            double aimValue = Math.Sqrt(aimPart * skill_multiplier) * OsuDifficultyCalculator.DIFFICULTY_MULTIPLIER;
-            double speedValue = Math.Sqrt(speedPart * skill_multiplier) * OsuDifficultyCalculator.DIFFICULTY_MULTIPLIER;
-
-            double aimPerformance = DifficultyToPerformance(aimValue);
-            double speedPerformance = DifficultyToPerformance(speedValue);
-
-            double sumPower = OsuDifficultyCalculator.SUM_POWER;
-            double totalPerformance = Math.Pow(Math.Pow(aimPerformance, sumPower) + Math.Pow(speedPerformance, sumPower), 1.0 / sumPower);
-
-            double newSkillValue = performanceToDifficulty(totalPerformance);
-            double difficultyValue = Math.Pow(newSkillValue / OsuDifficultyCalculator.DIFFICULTY_MULTIPLIER, 2.0);
-
-            difficultyValue = Math.Pow(difficultyValue / skill_multiplier, MECHANICAL_PP_POWER);
-
-            return difficultyValue;
-        }
-
-        public override double DifficultyValue() => skill_multiplier * scaleDifficulty(aimComponent.DifficultyValue(), speedComponent.DifficultyValue());
-
-        protected override double StrainValueAt(DifficultyHitObject current)
-        {
-            throw new NotImplementedException();
-        }
-
-        protected override double CalculateInitialStrain(double time, DifficultyHitObject current)
-        {
-            throw new NotImplementedException();
-        }
-
-        public class HighARAimComponent : Aim
-        {
-            public HighARAimComponent(Mod[] mods)
-                : base(mods, true)
-            {
-            }
-
-            protected override double StrainValueAt(DifficultyHitObject current)
-            {
-                CurrentStrain *= StrainDecay(current.DeltaTime);
-
-                double highARDifficulty = Math.Pow(ReadingHighAREvaluator.EvaluateDifficultyOf(current, true), 1.0 / MECHANICAL_PP_POWER);
-                double aimDifficulty = AimEvaluator.EvaluateDifficultyOf(current, true) * SkillMultiplier;
-
-                aimDifficulty *= highARDifficulty;
-                CurrentStrain += aimDifficulty;
-
-                return CurrentStrain + component_default_value_multiplier * highARDifficulty;
-            }
-        }
-
-        public class HighARSpeedComponent : Speed
-        {
-            public HighARSpeedComponent(Mod[] mods)
-                : base(mods)
-            {
-            }
-
-            protected override double StrainValueAt(DifficultyHitObject current)
-            {
-                OsuDifficultyHitObject currObj = (OsuDifficultyHitObject)current;
-
-                CurrentStrain *= StrainDecay(currObj.StrainTime);
-
-                double highARDifficulty = Math.Pow(ReadingHighAREvaluator.EvaluateDifficultyOf(current, false), 1.0 / MECHANICAL_PP_POWER);
-                double speedDifficulty = SpeedEvaluator.EvaluateDifficultyOf(current) * SkillMultiplier;
-
-                speedDifficulty *= highARDifficulty;
-                CurrentStrain += speedDifficulty;
-
-                CurrentRhythm = currObj.RhythmDifficulty;
-                double totalStrain = CurrentStrain * CurrentRhythm;
-                return totalStrain + component_default_value_multiplier * highARDifficulty;
-            }
-        }
-    }
->>>>>>> 3cae490e
 }