--- conflicted
+++ resolved
@@ -24,11 +24,7 @@
             hasHiddenMod = mods.Any(m => m is OsuModHidden);
         }
 
-<<<<<<< HEAD
-        private double skillMultiplier => 0.052;
-=======
         private double skillMultiplier => 0.053;
->>>>>>> 3cae490e
         private double strainDecayBase => 0.15;
 
         private double currentStrain;
