﻿// Copyright (c) ppy Pty Ltd <contact@ppy.sh>. Licensed under the MIT Licence.
// See the LICENCE file in the repository root for full licence text.

using System;
using osu.Game.Rulesets.Difficulty.Preprocessing;
using osu.Game.Rulesets.Mods;
using osu.Game.Rulesets.Osu.Difficulty.Preprocessing;
using osu.Game.Rulesets.Osu.Objects;

namespace osu.Game.Rulesets.Osu.Difficulty.Skills
{
    /// <summary>
    /// Represents the skill required to memorise and hit every object in a map with the Flashlight mod enabled.
    /// </summary>
    public class Flashlight : OsuStrainSkill
    {
        public Flashlight(Mod[] mods)
            : base(mods)
        {
        }

        private double skillMultiplier => 0.15;
        private double strainDecayBase => 0.15;
        protected override double DecayWeight => 1.0;
        protected override int HistoryLength => 10; // Look back for 10 notes is added for the sake of flashlight calculations.
        private double currentStrain = 1;

<<<<<<< HEAD
        protected override double StrainValueOf(int index, DifficultyHitObject current)
=======
        private double strainValueOf(DifficultyHitObject current)
>>>>>>> a9208838
        {
            if (current.BaseObject is Spinner)
                return 0;

            var osuCurrent = (OsuDifficultyHitObject)current;
            var osuHitObject = (OsuHitObject)(osuCurrent.BaseObject);

            double scalingFactor = 52.0 / osuHitObject.Radius;
            double smallDistNerf = 1.0;
            double cumulativeStrainTime = 0.0;

            double result = 0.0;

            for (int i = 0; i < Previous.Count; i++)
            {
                var osuPrevious = (OsuDifficultyHitObject)Previous[i];
                var osuPreviousHitObject = (OsuHitObject)(osuPrevious.BaseObject);

                if (!(osuPrevious.BaseObject is Spinner))
                {
                    double jumpDistance = (osuHitObject.StackedPosition - osuPreviousHitObject.EndPosition).Length;

                    cumulativeStrainTime += osuPrevious.StrainTime;

                    // We want to nerf objects that can be easily seen within the Flashlight circle radius.
                    if (i == 0)
                        smallDistNerf = Math.Min(1.0, jumpDistance / 75.0);

                    // We also want to nerf stacks so that only the first object of the stack is accounted for.
                    double stackNerf = Math.Min(1.0, (osuPrevious.JumpDistance / scalingFactor) / 25.0);

                    result += Math.Pow(0.8, i) * stackNerf * scalingFactor * jumpDistance / cumulativeStrainTime;
                }
            }

            return Math.Pow(smallDistNerf * result, 2.0);
        }

        private double strainDecay(double ms) => Math.Pow(strainDecayBase, ms / 1000);

        protected override double CalculateInitialStrain(double time) => currentStrain * strainDecay(time - Previous[0].StartTime);

        protected override double StrainValueAt(DifficultyHitObject current)
        {
            currentStrain *= strainDecay(current.DeltaTime);
            currentStrain += strainValueOf(current) * skillMultiplier;

            return currentStrain;
        }
    }
}<|MERGE_RESOLUTION|>--- conflicted
+++ resolved
@@ -25,11 +25,7 @@
         protected override int HistoryLength => 10; // Look back for 10 notes is added for the sake of flashlight calculations.
         private double currentStrain = 1;
 
-<<<<<<< HEAD
         protected override double StrainValueOf(int index, DifficultyHitObject current)
-=======
-        private double strainValueOf(DifficultyHitObject current)
->>>>>>> a9208838
         {
             if (current.BaseObject is Spinner)
                 return 0;
@@ -72,10 +68,10 @@
 
         protected override double CalculateInitialStrain(double time) => currentStrain * strainDecay(time - Previous[0].StartTime);
 
-        protected override double StrainValueAt(DifficultyHitObject current)
+        protected override double StrainValueAt(int index, DifficultyHitObject current)
         {
             currentStrain *= strainDecay(current.DeltaTime);
-            currentStrain += strainValueOf(current) * skillMultiplier;
+            currentStrain += strainValueOf(index, current) * skillMultiplier;
 
             return currentStrain;
         }
