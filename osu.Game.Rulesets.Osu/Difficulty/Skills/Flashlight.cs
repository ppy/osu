﻿// Copyright (c) ppy Pty Ltd <contact@ppy.sh>. Licensed under the MIT Licence.
// See the LICENCE file in the repository root for full licence text.

using System.Linq;
using osu.Game.Rulesets.Difficulty.Preprocessing;
using osu.Game.Rulesets.Difficulty.Skills;
using osu.Game.Rulesets.Mods;
using osu.Game.Rulesets.Osu.Difficulty.Evaluators;
using osu.Game.Rulesets.Osu.Mods;

namespace osu.Game.Rulesets.Osu.Difficulty.Skills
{
    /// <summary>
    /// Represents the skill required to memorise and hit every object in a map with the Flashlight mod enabled.
    /// </summary>
    public class Flashlight : StrainSkill
    {
        public override double SkillMultiplier => 0.052;
        private readonly bool hasHiddenMod;

        public Flashlight(Mod[] mods)
            : base(mods)
        {
            hasHiddenMod = mods.Any(m => m is OsuModHidden);
        }

<<<<<<< HEAD
        protected override double StrainValueOf(DifficultyHitObject current) => FlashlightEvaluator.EvaluateDifficultyOf(current, hasHiddenMod);
=======
        private double skillMultiplier => 0.05512;
        private double strainDecayBase => 0.15;

        private double currentStrain;

        private double strainDecay(double ms) => Math.Pow(strainDecayBase, ms / 1000);

        protected override double CalculateInitialStrain(double time, DifficultyHitObject current) => currentStrain * strainDecay(time - current.Previous(0).StartTime);

        protected override double StrainValueAt(DifficultyHitObject current)
        {
            currentStrain *= strainDecay(current.DeltaTime);
            currentStrain += FlashlightEvaluator.EvaluateDifficultyOf(current, hasHiddenMod) * skillMultiplier;

            return currentStrain;
        }
>>>>>>> 35397d90

        public override double DifficultyValue() => GetCurrentStrainPeaks().Sum();

        public static double DifficultyToPerformance(double difficulty) => 25 * Math.Pow(difficulty, 2);
    }
}<|MERGE_RESOLUTION|>--- conflicted
+++ resolved
@@ -1,6 +1,7 @@
 ﻿// Copyright (c) ppy Pty Ltd <contact@ppy.sh>. Licensed under the MIT Licence.
 // See the LICENCE file in the repository root for full licence text.
 
+using System;
 using System.Linq;
 using osu.Game.Rulesets.Difficulty.Preprocessing;
 using osu.Game.Rulesets.Difficulty.Skills;
@@ -15,7 +16,7 @@
     /// </summary>
     public class Flashlight : StrainSkill
     {
-        public override double SkillMultiplier => 0.052;
+        public override double SkillMultiplier => 0.05512;
         private readonly bool hasHiddenMod;
 
         public Flashlight(Mod[] mods)
@@ -24,26 +25,7 @@
             hasHiddenMod = mods.Any(m => m is OsuModHidden);
         }
 
-<<<<<<< HEAD
         protected override double StrainValueOf(DifficultyHitObject current) => FlashlightEvaluator.EvaluateDifficultyOf(current, hasHiddenMod);
-=======
-        private double skillMultiplier => 0.05512;
-        private double strainDecayBase => 0.15;
-
-        private double currentStrain;
-
-        private double strainDecay(double ms) => Math.Pow(strainDecayBase, ms / 1000);
-
-        protected override double CalculateInitialStrain(double time, DifficultyHitObject current) => currentStrain * strainDecay(time - current.Previous(0).StartTime);
-
-        protected override double StrainValueAt(DifficultyHitObject current)
-        {
-            currentStrain *= strainDecay(current.DeltaTime);
-            currentStrain += FlashlightEvaluator.EvaluateDifficultyOf(current, hasHiddenMod) * skillMultiplier;
-
-            return currentStrain;
-        }
->>>>>>> 35397d90
 
         public override double DifficultyValue() => GetCurrentStrainPeaks().Sum();
 
