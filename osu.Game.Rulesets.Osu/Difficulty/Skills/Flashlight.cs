--- conflicted
+++ resolved
@@ -25,11 +25,7 @@
             hasHiddenMod = mods.Any(m => m is OsuModHidden);
         }
 
-<<<<<<< HEAD
-        private double skillMultiplier => 0.05;
-=======
-        private double skillMultiplier => 0.05512;
->>>>>>> 18ab4ee9
+        private double skillMultiplier => 0.053
         private double strainDecayBase => 0.15;
 
         private double currentStrain;
