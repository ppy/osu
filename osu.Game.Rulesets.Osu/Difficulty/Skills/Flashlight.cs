﻿// Copyright (c) ppy Pty Ltd <contact@ppy.sh>. Licensed under the MIT Licence.
// See the LICENCE file in the repository root for full licence text.

using System;
using osu.Game.Rulesets.Difficulty.Preprocessing;
using osu.Game.Rulesets.Mods;
using osu.Game.Rulesets.Osu.Difficulty.Preprocessing;
using osu.Game.Rulesets.Osu.Objects;

namespace osu.Game.Rulesets.Osu.Difficulty.Skills
{
    /// <summary>
    /// Represents the skill required to memorise and hit every object in a map with the Flashlight mod enabled.
    /// </summary>
    public class Flashlight : OsuStrainSkill
    {
        public Flashlight(Mod[] mods)
            : base(mods, strainDecayBase: 0.15)
        {
        }

<<<<<<< HEAD
        protected override double SkillMultiplier => 0.15;
        protected override double DifficultySumWeight => 1.0;
=======
        private double skillMultiplier => 0.15;
        private double strainDecayBase => 0.15;
        protected override double DecayWeight => 1.0;
>>>>>>> b8fe744d
        protected override int HistoryLength => 10; // Look back for 10 notes is added for the sake of flashlight calculations.
        private double currentStrain = 1;

        private double strainValueOf(DifficultyHitObject current)
        {
            if (current.BaseObject is Spinner)
                return 0;

            var osuCurrent = (OsuDifficultyHitObject)current;
            var osuHitObject = (OsuHitObject)(osuCurrent.BaseObject);

            double scalingFactor = 52.0 / osuHitObject.Radius;
            double smallDistNerf = 1.0;
            double cumulativeStrainTime = 0.0;

            double result = 0.0;

            for (int i = 0; i < Previous.Count; i++)
            {
                var osuPrevious = (OsuDifficultyHitObject)Previous[i];
                var osuPreviousHitObject = (OsuHitObject)(osuPrevious.BaseObject);

                if (!(osuPrevious.BaseObject is Spinner))
                {
                    double jumpDistance = (osuHitObject.StackedPosition - osuPreviousHitObject.EndPosition).Length;

                    cumulativeStrainTime += osuPrevious.StrainTime;

                    // We want to nerf objects that can be easily seen within the Flashlight circle radius.
                    if (i == 0)
                        smallDistNerf = Math.Min(1.0, jumpDistance / 75.0);

                    // We also want to nerf stacks so that only the first object of the stack is accounted for.
                    double stackNerf = Math.Min(1.0, (osuPrevious.JumpDistance / scalingFactor) / 25.0);

                    result += Math.Pow(0.8, i) * stackNerf * scalingFactor * jumpDistance / cumulativeStrainTime;
                }
            }

            return Math.Pow(smallDistNerf * result, 2.0);
        }

        private double strainDecay(double ms) => Math.Pow(strainDecayBase, ms / 1000);

        protected override double CalculateInitialStrain(double time) => currentStrain * strainDecay(time - Previous[0].StartTime);

        protected override double StrainValueAt(DifficultyHitObject current)
        {
            currentStrain *= strainDecay(current.DeltaTime);
            currentStrain += strainValueOf(current) * skillMultiplier;

            return currentStrain;
        }
    }
}<|MERGE_RESOLUTION|>--- conflicted
+++ resolved
@@ -15,18 +15,13 @@
     public class Flashlight : OsuStrainSkill
     {
         public Flashlight(Mod[] mods)
-            : base(mods, strainDecayBase: 0.15)
+            : base(mods)
         {
         }
 
-<<<<<<< HEAD
-        protected override double SkillMultiplier => 0.15;
-        protected override double DifficultySumWeight => 1.0;
-=======
         private double skillMultiplier => 0.15;
         private double strainDecayBase => 0.15;
-        protected override double DecayWeight => 1.0;
->>>>>>> b8fe744d
+        protected override double DifficultySumWeight => 1.0;
         protected override int HistoryLength => 10; // Look back for 10 notes is added for the sake of flashlight calculations.
         private double currentStrain = 1;
 
@@ -71,7 +66,7 @@
 
         private double strainDecay(double ms) => Math.Pow(strainDecayBase, ms / 1000);
 
-        protected override double CalculateInitialStrain(double time) => currentStrain * strainDecay(time - Previous[0].StartTime);
+        protected override double StrainAtTime(double time) => currentStrain * strainDecay(time - Previous[0].StartTime);
 
         protected override double StrainValueAt(DifficultyHitObject current)
         {
