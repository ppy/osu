﻿// Copyright (c) ppy Pty Ltd <contact@ppy.sh>. Licensed under the MIT Licence.
// See the LICENCE file in the repository root for full licence text.

using System;
using osu.Game.Rulesets.Difficulty.Preprocessing;
using osu.Game.Rulesets.Mods;
using osu.Game.Rulesets.Osu.Difficulty.Preprocessing;
using osu.Game.Rulesets.Osu.Objects;

namespace osu.Game.Rulesets.Osu.Difficulty.Skills
{
    /// <summary>
    /// Represents the skill required to memorise and hit every object in a map with the Flashlight mod enabled.
    /// </summary>
    public class Flashlight : OsuStrainSkill
    {
        public Flashlight(Mod[] mods)
            : base(mods, strainDecayBase: 0.15)
        {
        }

<<<<<<< HEAD
        private const double skill_multiplier = 0.15;
        protected override double DecayWeight => 1.0;
=======
        protected override double SkillMultiplier => 0.15;
        protected override double DifficultySumWeight => 1.0;
>>>>>>> be88dae3
        protected override int HistoryLength => 10; // Look back for 10 notes is added for the sake of flashlight calculations.
        protected override void Process(DifficultyHitObject current)
        {
            var osuCurrent = (OsuDifficultyHitObject)current;
            osuCurrent.flashlight = new HitObjectAttributes(current, this);
        }

        public struct HitObjectAttributes
        {
            public double SmallDistNerf;
            public double Result;
            public double CumulativeStrainTime;
            public double StackNerf;

            public double Strain;
            public double CumulativeStrain;

            public HitObjectAttributes(DifficultyHitObject current, Flashlight state) : this()
            {
                if (current.BaseObject is Spinner)
                    return;

                var osuCurrent = (OsuDifficultyHitObject)current;
                var osuHitObject = (OsuHitObject)(osuCurrent.BaseObject);

                double scalingFactor = 52.0 / osuHitObject.Radius;
                SmallDistNerf = 1.0;
                CumulativeStrainTime = 0.0;

                Result = 0.0;

                for (int i = 0; i < state.Previous.Count; i++)
                {
                    var osuPrevious = (OsuDifficultyHitObject)state.Previous[i];
                    var osuPreviousHitObject = (OsuHitObject)(osuPrevious.BaseObject);

                    if (!(osuPrevious.BaseObject is Spinner))
                    {
                        double jumpDistance = (osuHitObject.StackedPosition - osuPreviousHitObject.EndPosition).Length;

                        CumulativeStrainTime += osuPrevious.StrainTime;

                        // We want to nerf objects that can be easily seen within the Flashlight circle radius.
                        if (i == 0)
                            SmallDistNerf = Math.Min(1.0, jumpDistance / 75.0);

                        // We also want to nerf stacks so that only the first object of the stack is accounted for.
                        double stackNerf = Math.Min(1.0, (osuPrevious.JumpDistance / scalingFactor) / 25.0);

                        Result += Math.Pow(0.8, i) * stackNerf * scalingFactor * jumpDistance / CumulativeStrainTime;
                    }
                }

                Strain = skill_multiplier * Math.Pow(SmallDistNerf * Result, 2.0);
                CumulativeStrain = state.AddStrain(current.StartTime, Strain);
            }
        }
    }
}<|MERGE_RESOLUTION|>--- conflicted
+++ resolved
@@ -19,14 +19,10 @@
         {
         }
 
-<<<<<<< HEAD
         private const double skill_multiplier = 0.15;
-        protected override double DecayWeight => 1.0;
-=======
-        protected override double SkillMultiplier => 0.15;
         protected override double DifficultySumWeight => 1.0;
->>>>>>> be88dae3
         protected override int HistoryLength => 10; // Look back for 10 notes is added for the sake of flashlight calculations.
+
         protected override void Process(DifficultyHitObject current)
         {
             var osuCurrent = (OsuDifficultyHitObject)current;
@@ -80,7 +76,7 @@
                 }
 
                 Strain = skill_multiplier * Math.Pow(SmallDistNerf * Result, 2.0);
-                CumulativeStrain = state.AddStrain(current.StartTime, Strain);
+                CumulativeStrain = state.IncrementStrainAtTime(current.StartTime, Strain);
             }
         }
     }
