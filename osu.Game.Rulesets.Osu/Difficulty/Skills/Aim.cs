﻿// Copyright (c) ppy Pty Ltd <contact@ppy.sh>. Licensed under the MIT Licence.
// See the LICENCE file in the repository root for full licence text.

using System;
using System.Collections.Generic;
using System.Linq;
using osu.Game.Rulesets.Difficulty.Preprocessing;
using osu.Game.Rulesets.Mods;
using osu.Game.Rulesets.Osu.Difficulty.Evaluators;
using osu.Game.Rulesets.Osu.Objects;

namespace osu.Game.Rulesets.Osu.Difficulty.Skills
{
    /// <summary>
    /// Represents the skill required to correctly aim at every object in the map with a uniform CircleSize and normalized distances.
    /// </summary>
    public class Aim : OsuStrainSkill
    {
        public Aim(Mod[] mods, bool withSliders)
            : base(mods)
        {
            this.withSliders = withSliders;
        }

        private readonly bool withSliders;

        private double currentStrain;

<<<<<<< HEAD
        private double skillMultiplier => 25.0;
=======
        private double skillMultiplier => 25.6;
>>>>>>> 5b4ba922
        private double strainDecayBase => 0.15;

        private readonly List<double> sliderStrains = new List<double>();

        private double strainDecay(double ms) => Math.Pow(strainDecayBase, ms / 1000);

        protected override double CalculateInitialStrain(double time, DifficultyHitObject current) => currentStrain * strainDecay(time - current.Previous(0).StartTime);

        protected override double StrainValueAt(DifficultyHitObject current)
        {
            currentStrain *= strainDecay(current.DeltaTime);
            currentStrain += AimEvaluator.EvaluateDifficultyOf(current, withSliders) * skillMultiplier;

            if (current.BaseObject is Slider)
            {
                sliderStrains.Add(currentStrain);
            }

            return currentStrain;
        }

        public double GetDifficultSliders()
        {
            if (sliderStrains.Count == 0)
                return 0;

            double[] sortedStrains = sliderStrains.OrderDescending().ToArray();

            double maxSliderStrain = sortedStrains.Max();
            if (maxSliderStrain == 0)
                return 0;

            return sortedStrains.Sum(strain => 1.0 / (1.0 + Math.Exp(-(strain / maxSliderStrain * 12.0 - 6.0))));
        }
    }
}<|MERGE_RESOLUTION|>--- conflicted
+++ resolved
@@ -26,11 +26,7 @@
 
         private double currentStrain;
 
-<<<<<<< HEAD
-        private double skillMultiplier => 25.0;
-=======
-        private double skillMultiplier => 25.6;
->>>>>>> 5b4ba922
+        private double skillMultiplier => 25.35;
         private double strainDecayBase => 0.15;
 
         private readonly List<double> sliderStrains = new List<double>();
