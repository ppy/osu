--- conflicted
+++ resolved
@@ -12,11 +12,7 @@
     /// <summary>
     /// Represents the skill required to correctly aim at every object in the map with a uniform CircleSize and normalized distances.
     /// </summary>
-<<<<<<< HEAD
     public class Aim : ProbabilityBasedSkill
-=======
-    public class Aim : OsuStrainSkill
->>>>>>> 37ec4db0
     {
         private const double angle_bonus_begin = Math.PI / 3;
         private const double timing_threshold = 107;
@@ -29,16 +25,9 @@
 
         private double currentStrain = 1;
 
-<<<<<<< HEAD
         protected override double DifficultyMultiplierPerRepeat => 1.075;
 
         protected override double StrainValueOf(DifficultyHitObject current)
-=======
-        private double skillMultiplier => 26.25;
-        private double strainDecayBase => 0.15;
-
-        private double strainValueOf(DifficultyHitObject current)
->>>>>>> 37ec4db0
         {
             if (current.BaseObject is Spinner)
                 return 0;
@@ -84,6 +73,6 @@
             currentStrain += strainValueOf(current) * skillMultiplier;
 
             return currentStrain;
-        }
     }
+}
 }