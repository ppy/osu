--- conflicted
+++ resolved
@@ -28,14 +28,8 @@
 
         protected override double StrainValueAt(DifficultyHitObject current)
         {
-<<<<<<< HEAD
             CurrentStrain *= StrainDecay(current.DeltaTime);
             CurrentStrain += AimEvaluator.EvaluateDifficultyOf(current, withSliders) * SkillMultiplier;
-            ObjectStrains.Add(CurrentStrain);
-=======
-            currentStrain *= strainDecay(current.DeltaTime);
-            currentStrain += AimEvaluator.EvaluateDifficultyOf(current, withSliders) * skillMultiplier;
->>>>>>> 5cc1cbe8
 
             return CurrentStrain;
         }
