--- conflicted
+++ resolved
@@ -12,7 +12,7 @@
     /// </summary>
     public class Aim : OsuStrainSkill
     {
-        public override double SkillMultiplier => 23.55;
+        public override double SkillMultiplier => 25.18;
 
         public Aim(Mod[] mods, bool withSliders)
             : base(mods)
@@ -22,26 +22,6 @@
 
         private readonly bool withSliders;
 
-<<<<<<< HEAD
         protected override double StrainValueOf(DifficultyHitObject current) => AimEvaluator.EvaluateDifficultyOf(current, withSliders);
-=======
-        private double currentStrain;
-
-        private double skillMultiplier => 25.18;
-        private double strainDecayBase => 0.15;
-
-        private double strainDecay(double ms) => Math.Pow(strainDecayBase, ms / 1000);
-
-        protected override double CalculateInitialStrain(double time, DifficultyHitObject current) => currentStrain * strainDecay(time - current.Previous(0).StartTime);
-
-        protected override double StrainValueAt(DifficultyHitObject current)
-        {
-            currentStrain *= strainDecay(current.DeltaTime);
-            currentStrain += AimEvaluator.EvaluateDifficultyOf(current, withSliders) * skillMultiplier;
-            ObjectStrains.Add(currentStrain);
-
-            return currentStrain;
-        }
->>>>>>> 35397d90
     }
 }