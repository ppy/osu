﻿// Copyright (c) ppy Pty Ltd <contact@ppy.sh>. Licensed under the MIT Licence.
// See the LICENCE file in the repository root for full licence text.

using System;
using osu.Game.Rulesets.Difficulty.Preprocessing;
using osu.Game.Rulesets.Mods;
using osu.Game.Rulesets.Osu.Difficulty.Evaluators;

namespace osu.Game.Rulesets.Osu.Difficulty.Skills
{
    /// <summary>
    /// Represents the skill required to correctly aim at every object in the map with a uniform CircleSize and normalized distances.
    /// </summary>
    public class Aim : OsuStrainSkill
    {
        public Aim(Mod[] mods, bool withSliders)
            : base(mods)
        {
            this.withSliders = withSliders;
        }

        private readonly bool withSliders;

        private double currentStrain;

<<<<<<< HEAD
        private double skillMultiplier => 23.4;
=======
        private double skillMultiplier => 24.963;
>>>>>>> b7d8cb23
        private double strainDecayBase => 0.15;

        private double strainDecay(double ms) => Math.Pow(strainDecayBase, ms / 1000);

        protected override double CalculateInitialStrain(double time, DifficultyHitObject current) => currentStrain * strainDecay(time - current.Previous(0).StartTime);

        protected override double StrainValueAt(DifficultyHitObject current)
        {
            currentStrain *= strainDecay(current.DeltaTime);
            currentStrain += AimEvaluator.EvaluateDifficultyOf(current, withSliders) * skillMultiplier;

            return currentStrain;
        }
    }
}<|MERGE_RESOLUTION|>--- conflicted
+++ resolved
@@ -23,11 +23,7 @@
 
         private double currentStrain;
 
-<<<<<<< HEAD
-        private double skillMultiplier => 23.4;
-=======
-        private double skillMultiplier => 24.963;
->>>>>>> b7d8cb23
+        private double skillMultiplier => 24.804;
         private double strainDecayBase => 0.15;
 
         private double strainDecay(double ms) => Math.Pow(strainDecayBase, ms / 1000);
