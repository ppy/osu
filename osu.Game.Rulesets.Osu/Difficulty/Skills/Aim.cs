﻿// Copyright (c) ppy Pty Ltd <contact@ppy.sh>. Licensed under the MIT Licence.
// See the LICENCE file in the repository root for full licence text.

using System;
using osu.Game.Rulesets.Difficulty.Preprocessing;
using osu.Game.Rulesets.Mods;
using osu.Game.Rulesets.Osu.Difficulty.Evaluators;

namespace osu.Game.Rulesets.Osu.Difficulty.Skills
{
    /// <summary>
    /// Represents the skill required to correctly aim at every object in the map with a uniform CircleSize and normalized distances.
    /// </summary>
    public class Aim : OsuStrainSkill
    {
        public Aim(Mod[] mods, bool withSliders)
            : base(mods)
        {
            this.withSliders = withSliders;
        }

        private readonly bool withSliders;

        private double currentStrain;

<<<<<<< HEAD
        private double skillMultiplier => 24.8;
=======
        private double skillMultiplier => 25.18;
>>>>>>> bca42e9d
        private double strainDecayBase => 0.15;

        private double strainDecay(double ms) => Math.Pow(strainDecayBase, ms / 1000);

        protected override double CalculateInitialStrain(double time, DifficultyHitObject current) => currentStrain * strainDecay(time - current.Previous(0).StartTime);

        protected override double StrainValueAt(DifficultyHitObject current)
        {
            currentStrain *= strainDecay(current.DeltaTime);
            currentStrain += AimEvaluator.EvaluateDifficultyOf(current, withSliders) * skillMultiplier;
            ObjectStrains.Add(currentStrain);

            return currentStrain;
        }
    }
}<|MERGE_RESOLUTION|>--- conflicted
+++ resolved
@@ -23,11 +23,7 @@
 
         private double currentStrain;
 
-<<<<<<< HEAD
-        private double skillMultiplier => 24.8;
-=======
-        private double skillMultiplier => 25.18;
->>>>>>> bca42e9d
+        private double skillMultiplier => 25;
         private double strainDecayBase => 0.15;
 
         private double strainDecay(double ms) => Math.Pow(strainDecayBase, ms / 1000);
