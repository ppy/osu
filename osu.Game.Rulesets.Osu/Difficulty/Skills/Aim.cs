﻿// Copyright (c) ppy Pty Ltd <contact@ppy.sh>. Licensed under the MIT Licence.
// See the LICENCE file in the repository root for full licence text.

using System;
using System.Collections.Generic;
using System.Linq;
using osu.Game.Rulesets.Difficulty.Preprocessing;
using osu.Game.Rulesets.Mods;
using osu.Game.Rulesets.Osu.Difficulty.Evaluators;
using osu.Game.Rulesets.Osu.Objects;

namespace osu.Game.Rulesets.Osu.Difficulty.Skills
{
    /// <summary>
    /// Represents the skill required to correctly aim at every object in the map with a uniform CircleSize and normalized distances.
    /// </summary>
    public class Aim : OsuStrainSkill
    {
        public Aim(Mod[] mods, bool withSliders)
            : base(mods)
        {
            this.withSliders = withSliders;
        }

        private readonly bool withSliders;

        private double currentStrain;

<<<<<<< HEAD
        private double skillMultiplier => 25.1;
=======
        private double skillMultiplier => 25.6;
>>>>>>> e320f17f
        private double strainDecayBase => 0.15;

        private readonly List<double> sliderStrains = new List<double>();

        private double strainDecay(double ms) => Math.Pow(strainDecayBase, ms / 1000);

        protected override double CalculateInitialStrain(double time, DifficultyHitObject current) => currentStrain * strainDecay(time - current.Previous(0).StartTime);

        protected override double StrainValueAt(DifficultyHitObject current)
        {
            currentStrain *= strainDecay(current.DeltaTime);
            currentStrain += AimEvaluator.EvaluateDifficultyOf(current, withSliders) * skillMultiplier;

            if (current.BaseObject is Slider)
            {
                sliderStrains.Add(currentStrain);
            }

            return currentStrain;
        }

        public double GetDifficultSliders()
        {
            if (sliderStrains.Count == 0)
                return 0;

            double[] sortedStrains = sliderStrains.OrderDescending().ToArray();

            double maxSliderStrain = sortedStrains.Max();
            if (maxSliderStrain == 0)
                return 0;

            return sortedStrains.Sum(strain => 1.0 / (1.0 + Math.Exp(-(strain / maxSliderStrain * 12.0 - 6.0))));
        }
    }
}<|MERGE_RESOLUTION|>--- conflicted
+++ resolved
@@ -26,11 +26,7 @@
 
         private double currentStrain;
 
-<<<<<<< HEAD
-        private double skillMultiplier => 25.1;
-=======
-        private double skillMultiplier => 25.6;
->>>>>>> e320f17f
+        private double skillMultiplier => 25.5;
         private double strainDecayBase => 0.15;
 
         private readonly List<double> sliderStrains = new List<double>();
