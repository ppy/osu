﻿// Copyright (c) ppy Pty Ltd <contact@ppy.sh>. Licensed under the MIT Licence.
// See the LICENCE file in the repository root for full licence text.

<<<<<<< HEAD
=======
using System;
using System.Collections.Generic;
using System.Linq;
>>>>>>> c4e37a15
using osu.Game.Rulesets.Difficulty.Preprocessing;
using osu.Game.Rulesets.Mods;
using osu.Game.Rulesets.Osu.Difficulty.Evaluators;
using osu.Game.Rulesets.Osu.Objects;

namespace osu.Game.Rulesets.Osu.Difficulty.Skills
{
    /// <summary>
    /// Represents the skill required to correctly aim at every object in the map with a uniform CircleSize and normalized distances.
    /// </summary>
    public class Aim : OsuStrainSkill
    {
<<<<<<< HEAD
        protected override double SkillMultiplier => 25.18;
        protected override double StrainDecayBase => 0.15;

        public Aim(Mod[] mods, bool withSliders)
=======
        public readonly bool IncludeSliders;

        public Aim(Mod[] mods, bool includeSliders)
>>>>>>> c4e37a15
            : base(mods)
        {
            IncludeSliders = includeSliders;
        }

<<<<<<< HEAD
        private readonly bool withSliders;

        protected override double StrainValueOf(DifficultyHitObject current) => AimEvaluator.EvaluateDifficultyOf(current, withSliders);
=======
        private double currentStrain;

        private double skillMultiplier => 25.6;
        private double strainDecayBase => 0.15;

        private readonly List<double> sliderStrains = new List<double>();

        private double strainDecay(double ms) => Math.Pow(strainDecayBase, ms / 1000);

        protected override double CalculateInitialStrain(double time, DifficultyHitObject current) => currentStrain * strainDecay(time - current.Previous(0).StartTime);

        protected override double StrainValueAt(DifficultyHitObject current)
        {
            currentStrain *= strainDecay(current.DeltaTime);
            currentStrain += AimEvaluator.EvaluateDifficultyOf(current, IncludeSliders) * skillMultiplier;

            if (current.BaseObject is Slider)
            {
                sliderStrains.Add(currentStrain);
            }

            return currentStrain;
        }

        public double GetDifficultSliders()
        {
            if (sliderStrains.Count == 0)
                return 0;

            double maxSliderStrain = sliderStrains.Max();
            if (maxSliderStrain == 0)
                return 0;

            return sliderStrains.Sum(strain => 1.0 / (1.0 + Math.Exp(-(strain / maxSliderStrain * 12.0 - 6.0))));
        }
>>>>>>> c4e37a15
    }
}<|MERGE_RESOLUTION|>--- conflicted
+++ resolved
@@ -1,12 +1,9 @@
 ﻿// Copyright (c) ppy Pty Ltd <contact@ppy.sh>. Licensed under the MIT Licence.
 // See the LICENCE file in the repository root for full licence text.
 
-<<<<<<< HEAD
-=======
 using System;
 using System.Collections.Generic;
 using System.Linq;
->>>>>>> c4e37a15
 using osu.Game.Rulesets.Difficulty.Preprocessing;
 using osu.Game.Rulesets.Mods;
 using osu.Game.Rulesets.Osu.Difficulty.Evaluators;
@@ -19,48 +16,30 @@
     /// </summary>
     public class Aim : OsuStrainSkill
     {
-<<<<<<< HEAD
-        protected override double SkillMultiplier => 25.18;
+        protected override double SkillMultiplier => 25.6;
         protected override double StrainDecayBase => 0.15;
-
-        public Aim(Mod[] mods, bool withSliders)
-=======
         public readonly bool IncludeSliders;
 
         public Aim(Mod[] mods, bool includeSliders)
->>>>>>> c4e37a15
             : base(mods)
         {
             IncludeSliders = includeSliders;
         }
 
-<<<<<<< HEAD
-        private readonly bool withSliders;
-
-        protected override double StrainValueOf(DifficultyHitObject current) => AimEvaluator.EvaluateDifficultyOf(current, withSliders);
-=======
-        private double currentStrain;
-
-        private double skillMultiplier => 25.6;
-        private double strainDecayBase => 0.15;
-
         private readonly List<double> sliderStrains = new List<double>();
 
-        private double strainDecay(double ms) => Math.Pow(strainDecayBase, ms / 1000);
-
-        protected override double CalculateInitialStrain(double time, DifficultyHitObject current) => currentStrain * strainDecay(time - current.Previous(0).StartTime);
+        protected override double StrainValueOf(DifficultyHitObject current) => AimEvaluator.EvaluateDifficultyOf(current, IncludeSliders);
 
         protected override double StrainValueAt(DifficultyHitObject current)
         {
-            currentStrain *= strainDecay(current.DeltaTime);
-            currentStrain += AimEvaluator.EvaluateDifficultyOf(current, IncludeSliders) * skillMultiplier;
+            CurrentStrain = base.StrainValueAt(current);
 
             if (current.BaseObject is Slider)
             {
-                sliderStrains.Add(currentStrain);
+                sliderStrains.Add(CurrentStrain);
             }
 
-            return currentStrain;
+            return CurrentStrain;
         }
 
         public double GetDifficultSliders()
@@ -74,6 +53,5 @@
 
             return sliderStrains.Sum(strain => 1.0 / (1.0 + Math.Exp(-(strain / maxSliderStrain * 12.0 - 6.0))));
         }
->>>>>>> c4e37a15
     }
 }