﻿// Copyright (c) ppy Pty Ltd <contact@ppy.sh>. Licensed under the MIT Licence.
// See the LICENCE file in the repository root for full licence text.

using System;
using System.Collections.Generic;
using System.Linq;
using osu.Game.Rulesets.Difficulty.Preprocessing;
using osu.Game.Rulesets.Mods;
using osu.Game.Rulesets.Osu.Difficulty.Evaluators;
using osu.Game.Rulesets.Osu.Difficulty.Utils;
using osu.Game.Rulesets.Osu.Objects;

namespace osu.Game.Rulesets.Osu.Difficulty.Skills
{
    /// <summary>
    /// Represents the skill required to correctly aim at every object in the map with a uniform CircleSize and normalized distances.
    /// </summary>
    public class Aim : OsuStrainSkill
    {
        public readonly bool IncludeSliders;

        public Aim(Mod[] mods, bool includeSliders)
            : base(mods)
        {
            IncludeSliders = includeSliders;
        }

        private double currentStrain;

        private double skillMultiplier => 26;
        private double strainDecayBase => 0.15;

        private readonly List<double> sliderStrains = new List<double>();

        private double strainDecay(double ms) => Math.Pow(strainDecayBase, ms / 1000);

        protected override double CalculateInitialStrain(double time, DifficultyHitObject current) => currentStrain * strainDecay(time - current.Previous(0).StartTime);

        protected override double StrainValueAt(DifficultyHitObject current)
        {
            currentStrain *= strainDecay(current.DeltaTime);
            currentStrain += AimEvaluator.EvaluateDifficultyOf(current, IncludeSliders) * skillMultiplier;

            if (current.BaseObject is Slider)
                sliderStrains.Add(currentStrain);

            return currentStrain;
        }

<<<<<<< HEAD
        public override bool IsRelevant => withSliders;
=======
        public double GetDifficultSliders()
        {
            if (sliderStrains.Count == 0)
                return 0;

            double maxSliderStrain = sliderStrains.Max();

            if (maxSliderStrain == 0)
                return 0;

            return sliderStrains.Sum(strain => 1.0 / (1.0 + Math.Exp(-(strain / maxSliderStrain * 12.0 - 6.0))));
        }

        public double CountTopWeightedSliders() => OsuStrainUtils.CountTopWeightedSliders(sliderStrains, DifficultyValue());
>>>>>>> 31208712
    }
}<|MERGE_RESOLUTION|>--- conflicted
+++ resolved
@@ -18,6 +18,8 @@
     public class Aim : OsuStrainSkill
     {
         public readonly bool IncludeSliders;
+
+        public override bool IsRelevant => IncludeSliders;
 
         public Aim(Mod[] mods, bool includeSliders)
             : base(mods)
@@ -47,9 +49,6 @@
             return currentStrain;
         }
 
-<<<<<<< HEAD
-        public override bool IsRelevant => withSliders;
-=======
         public double GetDifficultSliders()
         {
             if (sliderStrains.Count == 0)
@@ -64,6 +63,5 @@
         }
 
         public double CountTopWeightedSliders() => OsuStrainUtils.CountTopWeightedSliders(sliderStrains, DifficultyValue());
->>>>>>> 31208712
     }
 }