﻿// Copyright (c) ppy Pty Ltd <contact@ppy.sh>. Licensed under the MIT Licence.
// See the LICENCE file in the repository root for full licence text.

using System;
using osu.Game.Rulesets.Difficulty.Preprocessing;
using osu.Game.Rulesets.Mods;
using osu.Game.Rulesets.Osu.Difficulty.Preprocessing;
using osu.Game.Rulesets.Osu.Objects;
using osu.Framework.Utils;
using osuTK;

namespace osu.Game.Rulesets.Osu.Difficulty.Skills
{
    /// <summary>
    /// Represents the skill required to correctly aim at every object in the map with a uniform CircleSize and normalized distances.
    /// </summary>
    public class Aim : OsuStrainSkill
    {
        public Aim(Mod[] mods)
            : base(mods)
        {
        }

<<<<<<< HEAD
        private double currentStrain = 1;

        private double skillMultiplier => 26.25;
        private double strainDecayBase => 0.15;

        private double aimStrainOf(DifficultyHitObject current)
=======
        protected override int HistoryLength => 2;

        protected override double SkillMultiplier => 24.75;
        protected override double StrainDecayBase => 0.15;

        private const double wide_angle_multiplier = 2.5;
        private const double acute_angle_multiplier = 1.5;
        private const double rhythm_variance_multiplier = 1.0;
        private const double vel_change_multiplier = 1.0;
        private const double slider_multiplier = 4.25;

        protected override double StrainValueOf(DifficultyHitObject current)
>>>>>>> 881c04d0
        {
            if (current.BaseObject is Spinner || Previous.Count <= 1)
                return 0;

            var osuCurrObj = (OsuDifficultyHitObject)current;
            var osuPrevObj = (OsuDifficultyHitObject)Previous[0];
            var osuLastObj = (OsuDifficultyHitObject)Previous[1];

<<<<<<< HEAD
            double aimStrain = 0;
=======
            var currVector = Vector2.Divide(osuCurrObj.JumpVector, (float)osuCurrObj.StrainTime);
            var prevVector = Vector2.Divide(osuPrevObj.JumpVector, (float)osuPrevObj.StrainTime);
>>>>>>> 881c04d0

            double angleBonus = 0;
            double rhythmBonus = 0;
            double velChangeBonus = 0;
            double sliderBonus = 0;

            // Start with regular velocity.
            double aimStrain = currVector.Length;

            if (Precision.AlmostEquals(osuCurrObj.StrainTime, osuPrevObj.StrainTime, 10)) // Rhythms are the same.
            {
                if (osuCurrObj.Angle != null)
                {
                    double angle = osuCurrObj.Angle.Value;

                    // Rewarding angles, take the smaller velocity as base.
                    angleBonus = Math.Min(currVector.Length, prevVector.Length);

                    double wideAngleBonus = calcWideAngleBonus(angle);
                    double acuteAngleBonus = calcAcuteAngleBonus(angle);

<<<<<<< HEAD
                    var angleBonus = Math.Sqrt(
                        Math.Max(osuPrevious.JumpDistance - scale, 0)
                        * Math.Pow(Math.Sin(osuCurrent.Angle.Value - angle_bonus_begin), 2)
                        * Math.Max(osuCurrent.JumpDistance - scale, 0));
                    aimStrain = 1.4 * applyDiminishingExp(Math.Max(0, angleBonus)) / Math.Max(timing_threshold, osuPrevious.StrainTime);
=======
                    if (osuCurrObj.StrainTime > 100) // 150 BPM 1/4
                        acuteAngleBonus = 0;
                    else
                        acuteAngleBonus *= Math.Pow(Math.Sin(Math.PI / 2 * Math.Min(1, (100 - osuCurrObj.StrainTime) / 25)), 2); // sin curve from 150 bpm 1/4 to 200 bpm 1/4


                    acuteAngleBonus *= Math.Min(angleBonus, 125 / osuCurrObj.StrainTime) * Math.Pow(Math.Sin(Math.PI / 2 * Math.Min(1, (Math.Min(osuCurrObj.JumpDistance, osuPrevObj.JumpDistance) - 50) / 50)), 3); // scale buff to ensure that overlaps are penalize 0:0-50, 50-100 distance = sin curve
                    wideAngleBonus *= wideAngleBonus * Math.Max(0, angleBonus - 125 / osuCurrObj.StrainTime); // remove wide angle buff for the 125 distance area since its near stream / overlap


                    angleBonus = Math.Max(acuteAngleBonus * acute_angle_multiplier, wideAngleBonus * wide_angle_multiplier);
>>>>>>> 881c04d0
                }
            }
            else // There is a rhythm change
            {
                // Rewarding rhythm, take the smaller velocity as base.
                rhythmBonus = Math.Min(currVector.Length, prevVector.Length);

                if (osuCurrObj.StrainTime + 10 < osuPrevObj.StrainTime && osuPrevObj.StrainTime > osuLastObj.StrainTime + 10)
                    // Don't want to reward for a rhythm change back to back (unless its a double, which is why this only checks for fast -> slow -> fast).
                    rhythmBonus = 0;
            }

            if (prevVector.Length > currVector.Length && prevVector.Length > 0)
            {
                velChangeBonus = (prevVector.Length - currVector.Length) * Math.Sqrt(100 / osuCurrObj.StrainTime)
                                                  * Math.Pow(Math.Sin(Math.PI / 2 * Math.Min(1, osuCurrObj.JumpDistance / 125)), 2)
                                                  * Math.Pow(Math.Sin(Math.PI / 2 * Math.Min(1, (prevVector.Length - currVector.Length) / prevVector.Length)), 2);

<<<<<<< HEAD
            return Math.Max(
                aimStrain + (jumpDistanceExp + travelDistanceExp + Math.Sqrt(travelDistanceExp * jumpDistanceExp)) / Math.Max(osuCurrent.StrainTime, timing_threshold),
                (Math.Sqrt(travelDistanceExp * jumpDistanceExp) + jumpDistanceExp + travelDistanceExp) / osuCurrent.StrainTime
            );
        }

        private double applyDiminishingExp(double val) => Math.Pow(val, 0.99);

        private double strainDecay(double ms) => Math.Pow(strainDecayBase, ms / 1000);

        protected override double CalculateInitialStrain(double time) => currentStrain * strainDecay(time - Previous[0].StartTime);

        protected override double StrainValueAt(DifficultyHitObject current)
        {
            double aimStrain = aimStrainOf(current);

            currentStrain *= strainDecay(current.DeltaTime);
            currentStrain += aimStrain * skillMultiplier;

            return currentStrain;
=======
                if (Precision.AlmostEquals(osuCurrObj.StrainTime, osuPrevObj.StrainTime, 10))
                    velChangeBonus = Math.Max(velChangeBonus,
                                                  (Math.Min(125 / osuCurrObj.StrainTime, prevVector.Length) - Math.Min(125 / osuCurrObj.StrainTime, currVector.Length)) * Math.Sqrt(100 / osuCurrObj.StrainTime)
                                                  * Math.Pow(Math.Sin(Math.PI / 2 * Math.Min(1, (Math.Min(125 / osuCurrObj.StrainTime, prevVector.Length) - Math.Min(125 / osuCurrObj.StrainTime, currVector.Length)) / prevVector.Length)), 2));
            }

            if (osuCurrObj.TravelDistance > 0)
            {
                sliderBonus = (Math.Max(0, Vector2.Subtract(osuCurrObj.TravelVector, osuCurrObj.JumpVector).Length - osuCurrObj.JumpDistance) + osuCurrObj.TravelDistance) / osuCurrObj.StrainTime;

                // Add in slider velocity.
                // aimStrain += sliderBonus * slider_multiplier;
            }

            // add in angle velocity.
            aimStrain += angleBonus;
            aimStrain += Math.Max(rhythmBonus * rhythm_variance_multiplier, velChangeBonus * vel_change_multiplier); // add in rhythm velocity.
            aimStrain += sliderBonus * slider_multiplier;

            return aimStrain;
        }

        private double calcWideAngleBonus(double angle)
        {
            if (angle < Math.PI / 4)
                return 0;
            if (angle < 3 * Math.PI / 4)
                return Math.Pow(Math.Sin((angle - Math.PI / 4)), 2);

            return 0.5 + 0.5 * Math.Pow(Math.Sin(2 * (Math.PI - angle)), 2);
        }

        private double calcAcuteAngleBonus(double angle)
        {
            if (angle < Math.PI / 4)
                return 0.75 + 0.25 * Math.Pow(Math.Sin(2 * angle), 2);
            if (angle < 3 * Math.PI / 4)
                return 1.0 - Math.Pow(Math.Sin(angle - Math.PI / 4), 2);

            return 0;
>>>>>>> 881c04d0
        }
    }
}<|MERGE_RESOLUTION|>--- conflicted
+++ resolved
@@ -21,27 +21,20 @@
         {
         }
 
-<<<<<<< HEAD
         private double currentStrain = 1;
 
-        private double skillMultiplier => 26.25;
+        private double skillMultiplier => 24.75;
         private double strainDecayBase => 0.15;
 
-        private double aimStrainOf(DifficultyHitObject current)
-=======
         protected override int HistoryLength => 2;
 
-        protected override double SkillMultiplier => 24.75;
-        protected override double StrainDecayBase => 0.15;
-
-        private const double wide_angle_multiplier = 2.5;
-        private const double acute_angle_multiplier = 1.5;
+        private const double wide_angle_multiplier = 1.5;
+        private const double acute_angle_multiplier = 1.25;
         private const double rhythm_variance_multiplier = 1.0;
         private const double vel_change_multiplier = 1.0;
-        private const double slider_multiplier = 4.25;
+        private const double slider_multiplier = 6.5;
 
-        protected override double StrainValueOf(DifficultyHitObject current)
->>>>>>> 881c04d0
+        private double aimStrainOf(DifficultyHitObject current)
         {
             if (current.BaseObject is Spinner || Previous.Count <= 1)
                 return 0;
@@ -50,12 +43,8 @@
             var osuPrevObj = (OsuDifficultyHitObject)Previous[0];
             var osuLastObj = (OsuDifficultyHitObject)Previous[1];
 
-<<<<<<< HEAD
-            double aimStrain = 0;
-=======
             var currVector = Vector2.Divide(osuCurrObj.JumpVector, (float)osuCurrObj.StrainTime);
             var prevVector = Vector2.Divide(osuPrevObj.JumpVector, (float)osuPrevObj.StrainTime);
->>>>>>> 881c04d0
 
             double angleBonus = 0;
             double rhythmBonus = 0;
@@ -72,18 +61,11 @@
                     double angle = osuCurrObj.Angle.Value;
 
                     // Rewarding angles, take the smaller velocity as base.
-                    angleBonus = Math.Min(currVector.Length, prevVector.Length);
+                    angleBonus = Math.Max(Vector2.Subtract(currVector, prevVector).Length, Math.Min(currVector.Length, prevVector.Length));
 
                     double wideAngleBonus = calcWideAngleBonus(angle);
                     double acuteAngleBonus = calcAcuteAngleBonus(angle);
 
-<<<<<<< HEAD
-                    var angleBonus = Math.Sqrt(
-                        Math.Max(osuPrevious.JumpDistance - scale, 0)
-                        * Math.Pow(Math.Sin(osuCurrent.Angle.Value - angle_bonus_begin), 2)
-                        * Math.Max(osuCurrent.JumpDistance - scale, 0));
-                    aimStrain = 1.4 * applyDiminishingExp(Math.Max(0, angleBonus)) / Math.Max(timing_threshold, osuPrevious.StrainTime);
-=======
                     if (osuCurrObj.StrainTime > 100) // 150 BPM 1/4
                         acuteAngleBonus = 0;
                     else
@@ -95,7 +77,6 @@
 
 
                     angleBonus = Math.Max(acuteAngleBonus * acute_angle_multiplier, wideAngleBonus * wide_angle_multiplier);
->>>>>>> 881c04d0
                 }
             }
             else // There is a rhythm change
@@ -114,14 +95,44 @@
                                                   * Math.Pow(Math.Sin(Math.PI / 2 * Math.Min(1, osuCurrObj.JumpDistance / 125)), 2)
                                                   * Math.Pow(Math.Sin(Math.PI / 2 * Math.Min(1, (prevVector.Length - currVector.Length) / prevVector.Length)), 2);
 
-<<<<<<< HEAD
-            return Math.Max(
-                aimStrain + (jumpDistanceExp + travelDistanceExp + Math.Sqrt(travelDistanceExp * jumpDistanceExp)) / Math.Max(osuCurrent.StrainTime, timing_threshold),
-                (Math.Sqrt(travelDistanceExp * jumpDistanceExp) + jumpDistanceExp + travelDistanceExp) / osuCurrent.StrainTime
-            );
+                if (Precision.AlmostEquals(osuCurrObj.StrainTime, osuPrevObj.StrainTime, 10))
+                    velChangeBonus = Math.Max(velChangeBonus,
+                                                  (Math.Min(125 / osuCurrObj.StrainTime, prevVector.Length) - Math.Min(125 / osuCurrObj.StrainTime, currVector.Length)) * Math.Sqrt(100 / osuCurrObj.StrainTime)
+                                                  * Math.Pow(Math.Sin(Math.PI / 2 * Math.Min(1, (Math.Min(125 / osuCurrObj.StrainTime, prevVector.Length) - Math.Min(125 / osuCurrObj.StrainTime, currVector.Length)) / prevVector.Length)), 2));
+            }
+
+            if (osuCurrObj.TravelDistance != 0)
+            {
+                sliderBonus = (osuCurrObj.TravelDistance) / osuCurrObj.StrainTime;
+            }
+
+            // add in angle velocity.
+            aimStrain += angleBonus;
+            aimStrain += Math.Max(rhythmBonus * rhythm_variance_multiplier, velChangeBonus * vel_change_multiplier); // add in rhythm or velocity change, whichever is larger.
+            aimStrain += sliderBonus * slider_multiplier; // Add in slider velocity.
+
+            return aimStrain;
         }
 
-        private double applyDiminishingExp(double val) => Math.Pow(val, 0.99);
+        private double calcWideAngleBonus(double angle)
+        {
+            if (angle < Math.PI / 3)
+                return 0;
+            if (angle < 2 * Math.PI / 3)
+                return Math.Pow(Math.Sin(1.5 * (angle - Math.PI / 3)), 2);
+
+            return 0.5 + 0.5 * Math.Pow(Math.Sin(2 * (Math.PI - angle)), 2);
+        }
+
+        private double calcAcuteAngleBonus(double angle)
+        {
+            if (angle < Math.PI / 4)
+                return 0.75 + 0.25 * Math.Pow(Math.Sin(2 * angle), 2);
+            if (angle < 3 * Math.PI / 4)
+                return 1.0 - Math.Pow(Math.Sin(angle - Math.PI / 4), 2);
+
+            return 0;
+        }
 
         private double strainDecay(double ms) => Math.Pow(strainDecayBase, ms / 1000);
 
@@ -135,48 +146,6 @@
             currentStrain += aimStrain * skillMultiplier;
 
             return currentStrain;
-=======
-                if (Precision.AlmostEquals(osuCurrObj.StrainTime, osuPrevObj.StrainTime, 10))
-                    velChangeBonus = Math.Max(velChangeBonus,
-                                                  (Math.Min(125 / osuCurrObj.StrainTime, prevVector.Length) - Math.Min(125 / osuCurrObj.StrainTime, currVector.Length)) * Math.Sqrt(100 / osuCurrObj.StrainTime)
-                                                  * Math.Pow(Math.Sin(Math.PI / 2 * Math.Min(1, (Math.Min(125 / osuCurrObj.StrainTime, prevVector.Length) - Math.Min(125 / osuCurrObj.StrainTime, currVector.Length)) / prevVector.Length)), 2));
-            }
-
-            if (osuCurrObj.TravelDistance > 0)
-            {
-                sliderBonus = (Math.Max(0, Vector2.Subtract(osuCurrObj.TravelVector, osuCurrObj.JumpVector).Length - osuCurrObj.JumpDistance) + osuCurrObj.TravelDistance) / osuCurrObj.StrainTime;
-
-                // Add in slider velocity.
-                // aimStrain += sliderBonus * slider_multiplier;
-            }
-
-            // add in angle velocity.
-            aimStrain += angleBonus;
-            aimStrain += Math.Max(rhythmBonus * rhythm_variance_multiplier, velChangeBonus * vel_change_multiplier); // add in rhythm velocity.
-            aimStrain += sliderBonus * slider_multiplier;
-
-            return aimStrain;
-        }
-
-        private double calcWideAngleBonus(double angle)
-        {
-            if (angle < Math.PI / 4)
-                return 0;
-            if (angle < 3 * Math.PI / 4)
-                return Math.Pow(Math.Sin((angle - Math.PI / 4)), 2);
-
-            return 0.5 + 0.5 * Math.Pow(Math.Sin(2 * (Math.PI - angle)), 2);
-        }
-
-        private double calcAcuteAngleBonus(double angle)
-        {
-            if (angle < Math.PI / 4)
-                return 0.75 + 0.25 * Math.Pow(Math.Sin(2 * angle), 2);
-            if (angle < 3 * Math.PI / 4)
-                return 1.0 - Math.Pow(Math.Sin(angle - Math.PI / 4), 2);
-
-            return 0;
->>>>>>> 881c04d0
         }
     }
 }