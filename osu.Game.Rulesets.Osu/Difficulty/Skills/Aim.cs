﻿// Copyright (c) ppy Pty Ltd <contact@ppy.sh>. Licensed under the MIT Licence.
// See the LICENCE file in the repository root for full licence text.

using System;
using System.Collections.Generic;
using System.Linq;
using osu.Game.Rulesets.Difficulty.Preprocessing;
using osu.Game.Rulesets.Mods;
using osu.Game.Rulesets.Osu.Difficulty.Evaluators;
using osu.Game.Rulesets.Osu.Difficulty.Utils;
using osu.Game.Rulesets.Osu.Objects;

namespace osu.Game.Rulesets.Osu.Difficulty.Skills
{
    /// <summary>
    /// Represents the skill required to correctly aim at every object in the map with a uniform CircleSize and normalized distances.
    /// </summary>
    public class Aim : OsuStrainSkill
    {
        public readonly bool IncludeSliders;

        public Aim(Mod[] mods, bool includeSliders)
            : base(mods)
        {
            IncludeSliders = includeSliders;
        }

        private double currentStrain;

<<<<<<< HEAD
        private double skillMultiplier => 23.5;
=======
        private double skillMultiplier => 26;
>>>>>>> 1b230b3f
        private double strainDecayBase => 0.15;

        private readonly List<double> sliderStrains = new List<double>();

        private double strainDecay(double ms) => Math.Pow(strainDecayBase, ms / 1000);

        protected override double CalculateInitialStrain(double time, DifficultyHitObject current) => currentStrain * strainDecay(time - current.Previous(0).StartTime);

        protected override double StrainValueAt(DifficultyHitObject current)
        {
            currentStrain *= strainDecay(current.DeltaTime);
            currentStrain += AimEvaluator.EvaluateDifficultyOf(current, IncludeSliders) * skillMultiplier;

            if (current.BaseObject is Slider)
                sliderStrains.Add(currentStrain);

            return currentStrain;
        }

        public double GetDifficultSliders()
        {
            if (sliderStrains.Count == 0)
                return 0;

            double maxSliderStrain = sliderStrains.Max();

            if (maxSliderStrain == 0)
                return 0;

            return sliderStrains.Sum(strain => 1.0 / (1.0 + Math.Exp(-(strain / maxSliderStrain * 12.0 - 6.0))));
        }

        public double CountTopWeightedSliders() => OsuStrainUtils.CountTopWeightedSliders(sliderStrains, DifficultyValue());
    }
}<|MERGE_RESOLUTION|>--- conflicted
+++ resolved
@@ -27,11 +27,7 @@
 
         private double currentStrain;
 
-<<<<<<< HEAD
-        private double skillMultiplier => 23.5;
-=======
         private double skillMultiplier => 26;
->>>>>>> 1b230b3f
         private double strainDecayBase => 0.15;
 
         private readonly List<double> sliderStrains = new List<double>();
