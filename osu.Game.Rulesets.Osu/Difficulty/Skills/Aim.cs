--- conflicted
+++ resolved
@@ -1,13 +1,9 @@
-// Copyright (c) ppy Pty Ltd <contact@ppy.sh>. Licensed under the MIT Licence.
+﻿// Copyright (c) ppy Pty Ltd <contact@ppy.sh>. Licensed under the MIT Licence.
 // See the LICENCE file in the repository root for full licence text.
 
 using System;
 using osu.Game.Rulesets.Difficulty.Preprocessing;
-<<<<<<< HEAD
-=======
-using osu.Game.Rulesets.Difficulty.Skills;
 using osu.Game.Rulesets.Mods;
->>>>>>> 58974757
 using osu.Game.Rulesets.Osu.Difficulty.Preprocessing;
 using osu.Game.Rulesets.Osu.Objects;
 
@@ -16,11 +12,7 @@
     /// <summary>
     /// Represents the skill required to correctly aim at every object in the map with a uniform CircleSize and normalized distances.
     /// </summary>
-<<<<<<< HEAD
-    public class Aim : OsuSkill
-=======
-    public class Aim : StrainSkill
->>>>>>> 58974757
+    public class Aim : ProbabilityBasedSkill
     {
         private const double angle_bonus_begin = Math.PI / 3;
         private const double timing_threshold = 107;
