--- conflicted
+++ resolved
@@ -19,11 +19,8 @@
         private const double timing_threshold = 107;
 
         private readonly PreNoteDatabase database;
-<<<<<<< HEAD
-=======
         private double skillMultiplier => 26.25;
         private double strainDecayBase => 0.15;
->>>>>>> 745dcc12
 
         public Aim(PreNoteDatabase database, Mod[] mods)
             : base(mods)
@@ -42,19 +39,6 @@
 
             double angleBonus = 1 + database.preSkills[0].GetAllStrainPeaks()[index] * 0.5;
             double sliderBonus = 1 + database.preSkills[1].GetAllStrainPeaks()[index] * 1;
-<<<<<<< HEAD
-
-            //double result = 0;
-
-            //if (Previous.Count > 0)
-            //{
-            //    var osuPrevious = (OsuDifficultyHitObject)Previous[0];
-
-            //    if (osuCurrent.Angle != null && osuCurrent.Angle.Value > angle_bonus_begin)
-            //    {
-            //        const double scale = 90;
-
-=======
             //double aimStrain = 0;
 
             //double result = 0;
@@ -67,7 +51,6 @@
             //    {
             //        const double scale = 90;
 
->>>>>>> 745dcc12
             //        var angleBonus = Math.Sqrt(
             //            Math.Max(osuPrevious.JumpDistance - scale, 0)
             //            * Math.Pow(Math.Sin(osuCurrent.Angle.Value - angle_bonus_begin), 2)
@@ -75,7 +58,6 @@
             //        result = 1.4 * applyDiminishingExp(Math.Max(0, angleBonus)) / Math.Max(timing_threshold, osuPrevious.StrainTime);
             //    }
             //}
-<<<<<<< HEAD
 
             double jumpDistanceExp = applyDiminishingExp(osuCurrent.JumpDistance);
             double travelDistanceExp = applyDiminishingExp(osuCurrent.TravelDistance) * sliderBonus;
@@ -93,36 +75,10 @@
                 (calculateAimValue(0, distanceExp, osuCurrent.StrainTime) * 0.9 +
                 calculateAimValue(0, distanceExp, 320) * 0.1);
         }
-=======
->>>>>>> 745dcc12
 
             double jumpDistanceExp = applyDiminishingExp(osuCurrent.JumpDistance);
-            double travelDistanceExp = applyDiminishingExp(osuCurrent.TravelDistance) * sliderBonus;
+            double travelDistanceExp = applyDiminishingExp(osuCurrent.TravelDistance);
 
-            // 320ms means almost 180bpm(90bpm) jump.
-            // as a result, Slower jumps are buffed slightly.
-
-<<<<<<< HEAD
-=======
-            //double aimValue = bothCalculate(jumpDistanceExp, travelDistanceExp, osuCurrent.StrainCircleTime, osuCurrent.StrainSliderTime);
-            //double aimSubValue = bothCalculate(jumpDistanceExp, travelDistanceExp, 320, 0);
-            double distanceExp = jumpDistanceExp + travelDistanceExp + Math.Sqrt(jumpDistanceExp * travelDistanceExp);
-
-            //return aimValue;
-            return
-                angleBonus *
-                (calculateAimValue(0, distanceExp, osuCurrent.StrainTime) * 0.9 +
-                calculateAimValue(0, distanceExp, 320) * 0.1);
-        }
-
-        private double bothCalculate(double jumpDistanceExp, double travelDistanceExp, double circleTime, double sliderTime)
-        {
-            return jumpDistanceExp / circleTime
-                + (travelDistanceExp > 0 && sliderTime > 0 ? travelDistanceExp / sliderTime * 0.1 : 0) 
-                + Math.Sqrt(jumpDistanceExp * travelDistanceExp) / (circleTime + sliderTime);
-        }
-
->>>>>>> 745dcc12
         private double calculateAimValue(double result, double distanceExp, double strainTime)
         {
             return Math.Max(
