﻿// Copyright (c) ppy Pty Ltd <contact@ppy.sh>. Licensed under the MIT Licence.
// See the LICENCE file in the repository root for full licence text.

using System;
using System.Collections.Generic;
using System.Linq;
using osu.Game.Rulesets.Difficulty.Preprocessing;
using osu.Game.Rulesets.Mods;
using osu.Game.Rulesets.Osu.Difficulty.Evaluators;
using osu.Game.Rulesets.Osu.Objects;

namespace osu.Game.Rulesets.Osu.Difficulty.Skills
{
    /// <summary>
    /// Represents the skill required to correctly aim at every object in the map with a uniform CircleSize and normalized distances.
    /// </summary>
    public class Aim : OsuStrainSkill
    {
        public readonly bool IncludeSliders;

        public Aim(Mod[] mods, bool includeSliders)
            : base(mods)
        {
<<<<<<< HEAD
            WithSliders = withSliders;
=======
            IncludeSliders = includeSliders;
>>>>>>> 87b6dddd
        }

        private double currentStrain;

        private double skillMultiplier => 25.6;
        private double strainDecayBase => 0.15;

        private readonly List<double> sliderStrains = new List<double>();

        public readonly bool WithSliders;

        private double strainDecay(double ms) => Math.Pow(strainDecayBase, ms / 1000);

        protected override double CalculateInitialStrain(double time, DifficultyHitObject current) => currentStrain * strainDecay(time - current.Previous(0).StartTime);

        protected override double StrainValueAt(DifficultyHitObject current)
        {
            currentStrain *= strainDecay(current.DeltaTime);
<<<<<<< HEAD
            currentStrain += AimEvaluator.EvaluateDifficultyOf(current, WithSliders) * skillMultiplier;
=======
            currentStrain += AimEvaluator.EvaluateDifficultyOf(current, IncludeSliders) * skillMultiplier;
>>>>>>> 87b6dddd

            if (current.BaseObject is Slider)
            {
                sliderStrains.Add(currentStrain);
            }

            return currentStrain;
        }

        public double GetDifficultSliders()
        {
            if (sliderStrains.Count == 0)
                return 0;

            double maxSliderStrain = sliderStrains.Max();
            if (maxSliderStrain == 0)
                return 0;

            return sliderStrains.Sum(strain => 1.0 / (1.0 + Math.Exp(-(strain / maxSliderStrain * 12.0 - 6.0))));
        }
    }
}<|MERGE_RESOLUTION|>--- conflicted
+++ resolved
@@ -21,11 +21,7 @@
         public Aim(Mod[] mods, bool includeSliders)
             : base(mods)
         {
-<<<<<<< HEAD
-            WithSliders = withSliders;
-=======
             IncludeSliders = includeSliders;
->>>>>>> 87b6dddd
         }
 
         private double currentStrain;
@@ -44,11 +40,7 @@
         protected override double StrainValueAt(DifficultyHitObject current)
         {
             currentStrain *= strainDecay(current.DeltaTime);
-<<<<<<< HEAD
-            currentStrain += AimEvaluator.EvaluateDifficultyOf(current, WithSliders) * skillMultiplier;
-=======
             currentStrain += AimEvaluator.EvaluateDifficultyOf(current, IncludeSliders) * skillMultiplier;
->>>>>>> 87b6dddd
 
             if (current.BaseObject is Slider)
             {
