--- conflicted
+++ resolved
@@ -15,16 +15,11 @@
     /// </summary>
     public class Speed : OsuStrainSkill
     {
-<<<<<<< HEAD
-        private double skillMultiplier => 1375;
-        private double strainDecayBase => 0.3;
-=======
         protected double SkillMultiplier => 1.42;
         protected override double StrainDecayBase => 0.3;
->>>>>>> 3cae490e
 
-        private double currentStrain;
-        private double currentRhythm;
+        protected double CurrentStrain;
+        protected double CurrentRhythm;
 
         protected override int ReducedSectionCount => 5;
 
@@ -33,18 +28,17 @@
         {
         }
 
-        private double strainDecay(double ms) => Math.Pow(strainDecayBase, ms / 1000);
-
-        protected override double CalculateInitialStrain(double time, DifficultyHitObject current) => (currentStrain * currentRhythm) * strainDecay(time - current.Previous(0).StartTime);
+        protected override double CalculateInitialStrain(double time, DifficultyHitObject current) => (CurrentStrain * CurrentRhythm) * StrainDecay(time - current.Previous(0).StartTime);
 
         protected override double StrainValueAt(DifficultyHitObject current)
         {
-            currentStrain *= strainDecay(((OsuDifficultyHitObject)current).StrainTime);
-            currentStrain += SpeedEvaluator.EvaluateDifficultyOf(current) * skillMultiplier;
+            OsuDifficultyHitObject currODHO = (OsuDifficultyHitObject)current;
 
-            currentRhythm = RhythmEvaluator.EvaluateDifficultyOf(current);
+            CurrentStrain *= StrainDecay(currODHO.StrainTime);
+            CurrentStrain += SpeedEvaluator.EvaluateDifficultyOf(current) * SkillMultiplier;
 
-            double totalStrain = currentStrain * currentRhythm;
+            CurrentRhythm = RhythmEvaluator.EvaluateDifficultyOf(current);
+            double totalStrain = CurrentStrain * CurrentRhythm;
 
             return totalStrain;
         }
