--- conflicted
+++ resolved
@@ -1,13 +1,9 @@
-// Copyright (c) ppy Pty Ltd <contact@ppy.sh>. Licensed under the MIT Licence.
+﻿// Copyright (c) ppy Pty Ltd <contact@ppy.sh>. Licensed under the MIT Licence.
 // See the LICENCE file in the repository root for full licence text.
 
 using System;
 using osu.Game.Rulesets.Difficulty.Preprocessing;
-<<<<<<< HEAD
-=======
-using osu.Game.Rulesets.Difficulty.Skills;
 using osu.Game.Rulesets.Mods;
->>>>>>> 58974757
 using osu.Game.Rulesets.Osu.Difficulty.Preprocessing;
 using osu.Game.Rulesets.Osu.Objects;
 
@@ -16,11 +12,7 @@
     /// <summary>
     /// Represents the skill required to press keys with regards to keeping up with the speed at which objects need to be hit.
     /// </summary>
-<<<<<<< HEAD
-    public class Speed : OsuSkill
-=======
-    public class Speed : StrainSkill
->>>>>>> 58974757
+    public class Speed : ProbabilityBasedSkill
     {
         private const double single_spacing_threshold = 125;
 
@@ -36,14 +28,12 @@
         private const double max_speed_bonus = 45; // ~330BPM
         private const double speed_balancing_factor = 40;
 
-<<<<<<< HEAD
         protected override double DifficultyMultiplierPerRepeat => 1.0425;
-=======
+
         public Speed(Mod[] mods)
             : base(mods)
         {
         }
->>>>>>> 58974757
 
         protected override double StrainValueOf(DifficultyHitObject current)
         {
