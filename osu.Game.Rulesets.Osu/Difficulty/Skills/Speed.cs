--- conflicted
+++ resolved
@@ -50,7 +50,6 @@
 
         protected override double CalculateInitialStrain(double time, DifficultyHitObject current)
         {
-<<<<<<< HEAD
             if (WithoutStamina)
                 return currentBurstStrain * currentRhythm * strainDecayBurst(time - current.Previous(0).StartTime);
 
@@ -59,14 +58,10 @@
                 currentStreamStrain * strainDecayStream(time - current.Previous(0).StartTime),
                 currentStaminaStrain * strainDecayStamina(time - current.Previous(0).StartTime, StaminaEvaluator.EvaluateDifficultyOf(current) * staminaMultiplier));
         }
-=======
-            currentStrain *= strainDecay(((OsuDifficultyHitObject)current).AdjustedDeltaTime);
-            currentStrain += SpeedEvaluator.EvaluateDifficultyOf(current, Mods) * skillMultiplier;
->>>>>>> 28c846b4
 
         protected override double StrainValueAt(DifficultyHitObject current)
         {
-            currentBurstStrain *= strainDecayBurst(((OsuDifficultyHitObject)current).StrainTime);
+            currentBurstStrain *= strainDecayBurst(((OsuDifficultyHitObject)current).AdjustedDeltaTime);
             currentRhythm = RhythmEvaluator.EvaluateDifficultyOf(current);
             currentBurstStrain += SpeedEvaluator.EvaluateDifficultyOf(current, Mods) * burstMultiplier;
 
@@ -82,10 +77,10 @@
 
             double staminaValue = StaminaEvaluator.EvaluateDifficultyOf(current);
 
-            currentStreamStrain *= strainDecayStream(((OsuDifficultyHitObject)current).StrainTime);
+            currentStreamStrain *= strainDecayStream(((OsuDifficultyHitObject)current).AdjustedDeltaTime);
             currentStreamStrain += staminaValue * streamMultiplier;
 
-            currentStaminaStrain *= strainDecayStamina(((OsuDifficultyHitObject)current).StrainTime, staminaValue * staminaMultiplier);
+            currentStaminaStrain *= strainDecayStamina(((OsuDifficultyHitObject)current).AdjustedDeltaTime, staminaValue * staminaMultiplier);
             currentStaminaStrain += staminaValue * staminaMultiplier;
 
             double totalValue = DifficultyCalculationUtils.PowerMean(meanExponent,
