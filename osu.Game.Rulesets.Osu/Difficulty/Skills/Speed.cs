﻿// Copyright (c) ppy Pty Ltd <contact@ppy.sh>. Licensed under the MIT Licence.
// See the LICENCE file in the repository root for full licence text.

using System;
using osu.Game.Rulesets.Difficulty.Preprocessing;
using osu.Game.Rulesets.Mods;
using osu.Game.Rulesets.Osu.Difficulty.Preprocessing;
using osu.Game.Rulesets.Osu.Objects;
using osu.Framework.Utils;

namespace osu.Game.Rulesets.Osu.Difficulty.Skills
{
    /// <summary>
    /// Represents the skill required to press keys with regards to keeping up with the speed at which objects need to be hit.
    /// </summary>
<<<<<<< HEAD
    public class Speed : ProbabilityBasedSkill
=======
    public class Speed : OsuStrainSkill
>>>>>>> 37ec4db0
    {
        private const double single_spacing_threshold = 125;
        private const double rhythm_multiplier = 0.75;
        private const int history_time_max = 5000; // 5 seconds of calculatingRhythmBonus max.
        private const double min_speed_bonus = 75; // ~200BPM
        private const double speed_balancing_factor = 40;

        private double skillMultiplier => 1375;
        private double strainDecayBase => 0.3;

<<<<<<< HEAD
        protected override double SkillMultiplier => 1500;
        protected override double StrainDecayBase => 0.3;
        protected override double MaxStrainTime => 200;
=======
        private double currentStrain = 1;
        private double currentRhythm = 1;
>>>>>>> 37ec4db0

        protected override int ReducedSectionCount => 5;
        protected override double DifficultyMultiplier => 1.04;
        protected override int HistoryLength => 32;

        private readonly double greatWindow;

<<<<<<< HEAD
        protected override double DifficultyMultiplierPerRepeat => 1.0425;

        public Speed(Mod[] mods)
=======
        public Speed(Mod[] mods, double hitWindowGreat)
>>>>>>> 37ec4db0
            : base(mods)
        {
            greatWindow = hitWindowGreat;
        }

        /// <summary>
        /// Calculates a rhythm multiplier for the difficulty of the tap associated with historic data of the current <see cref="OsuDifficultyHitObject"/>.
        /// </summary>
        private double calculateRhythmBonus(DifficultyHitObject current)
        {
            if (current.BaseObject is Spinner)
                return 0;

            int previousIslandSize = 0;

            double rhythmComplexitySum = 0;
            int islandSize = 1;
            double startRatio = 0; // store the ratio of the current start of an island to buff for tighter rhythms

<<<<<<< HEAD
            double speedBonus = 1.0;
            if (deltaTime < min_speed_bonus)
                speedBonus = 1 + Math.Pow((min_speed_bonus - deltaTime) / speed_balancing_factor, 2) * 0.625;
=======
            bool firstDeltaSwitch = false;
>>>>>>> 37ec4db0

            for (int i = Previous.Count - 2; i > 0; i--)
            {
                OsuDifficultyHitObject currObj = (OsuDifficultyHitObject)Previous[i - 1];
                OsuDifficultyHitObject prevObj = (OsuDifficultyHitObject)Previous[i];
                OsuDifficultyHitObject lastObj = (OsuDifficultyHitObject)Previous[i + 1];

                double currHistoricalDecay = Math.Max(0, (history_time_max - (current.StartTime - currObj.StartTime))) / history_time_max; // scales note 0 to 1 from history to now

                if (currHistoricalDecay != 0)
                {
                    currHistoricalDecay = Math.Min((double)(Previous.Count - i) / Previous.Count, currHistoricalDecay); // either we're limited by time or limited by object count.

                    double currDelta = currObj.StrainTime;
                    double prevDelta = prevObj.StrainTime;
                    double lastDelta = lastObj.StrainTime;
                    double currRatio = 1.0 + 6.0 * Math.Min(0.5, Math.Pow(Math.Sin(Math.PI / (Math.Min(prevDelta, currDelta) / Math.Max(prevDelta, currDelta))), 2)); // fancy function to calculate rhythmbonuses.

                    double windowPenalty = Math.Min(1, Math.Max(0, Math.Abs(prevDelta - currDelta) - greatWindow * 0.6) / (greatWindow * 0.6));

                    windowPenalty = Math.Min(1, windowPenalty);

                    double effectiveRatio = windowPenalty * currRatio;

                    if (firstDeltaSwitch)
                    {
                        if (!(prevDelta > 1.25 * currDelta || prevDelta * 1.25 < currDelta))
                        {
                            if (islandSize < 7)
                                islandSize++; // island is still progressing, count size.
                        }
                        else
                        {
                            if (Previous[i - 1].BaseObject is Slider) // bpm change is into slider, this is easy acc window
                                effectiveRatio *= 0.125;

                            if (Previous[i].BaseObject is Slider) // bpm change was from a slider, this is easier typically than circle -> circle
                                effectiveRatio *= 0.25;

                            if (previousIslandSize == islandSize) // repeated island size (ex: triplet -> triplet)
                                effectiveRatio *= 0.25;

                            if (previousIslandSize % 2 == islandSize % 2) // repeated island polartiy (2 -> 4, 3 -> 5)
                                effectiveRatio *= 0.50;

                            if (lastDelta > prevDelta + 10 && prevDelta > currDelta + 10) // previous increase happened a note ago, 1/1->1/2-1/4, dont want to buff this.
                                effectiveRatio *= 0.125;

                            rhythmComplexitySum += Math.Sqrt(effectiveRatio * startRatio) * currHistoricalDecay * Math.Sqrt(4 + islandSize) / 2 * Math.Sqrt(4 + previousIslandSize) / 2;

                            startRatio = effectiveRatio;

                            previousIslandSize = islandSize; // log the last island size.

                            if (prevDelta * 1.25 < currDelta) // we're slowing down, stop counting
                                firstDeltaSwitch = false; // if we're speeding up, this stays true and  we keep counting island size.

                            islandSize = 1;
                        }
                    }
                    else if (prevDelta > 1.25 * currDelta) // we want to be speeding up.
                    {
                        // Begin counting island until we change speed again.
                        firstDeltaSwitch = true;
                        startRatio = effectiveRatio;
                        islandSize = 1;
                    }
                }
            }

<<<<<<< HEAD
            return speedBonus * angleBonus * (0.95 + speedBonus * Math.Pow(distance / single_spacing_threshold, 3.5)) / osuCurrent.StrainTime;
=======
            return Math.Sqrt(4 + rhythmComplexitySum * rhythm_multiplier) / 2; //produces multiplier that can be applied to strain. range [1, infinity) (not really though)
        }

        private double strainValueOf(DifficultyHitObject current)
        {
            if (current.BaseObject is Spinner)
                return 0;

            // derive strainTime for calculation
            var osuCurrObj = (OsuDifficultyHitObject)current;
            var osuPrevObj = Previous.Count > 0 ? (OsuDifficultyHitObject)Previous[0] : null;

            double strainTime = osuCurrObj.StrainTime;
            double greatWindowFull = greatWindow * 2;
            double speedWindowRatio = strainTime / greatWindowFull;

            // Aim to nerf cheesy rhythms (Very fast consecutive doubles with large deltatimes between)
            if (osuPrevObj != null && strainTime < greatWindowFull && osuPrevObj.StrainTime > strainTime)
                strainTime = Interpolation.Lerp(osuPrevObj.StrainTime, strainTime, speedWindowRatio);

            // Cap deltatime to the OD 300 hitwindow.
            // 0.93 is derived from making sure 260bpm OD8 streams aren't nerfed harshly, whilst 0.92 limits the effect of the cap.
            strainTime /= Math.Clamp((strainTime / greatWindowFull) / 0.93, 0.92, 1);

            // derive speedBonus for calculation
            double speedBonus = 1.0;

            if (strainTime < min_speed_bonus)
                speedBonus = 1 + 0.75 * Math.Pow((min_speed_bonus - strainTime) / speed_balancing_factor, 2);

            double distance = Math.Min(single_spacing_threshold, osuCurrObj.TravelDistance + osuCurrObj.JumpDistance);

            return (speedBonus + speedBonus * Math.Pow(distance / single_spacing_threshold, 3.5)) / strainTime;
        }

        private double strainDecay(double ms) => Math.Pow(strainDecayBase, ms / 1000);

        protected override double CalculateInitialStrain(double time) => (currentStrain * currentRhythm) * strainDecay(time - Previous[0].StartTime);

        protected override double StrainValueAt(DifficultyHitObject current)
        {
            currentStrain *= strainDecay(current.DeltaTime);
            currentStrain += strainValueOf(current) * skillMultiplier;

            currentRhythm = calculateRhythmBonus(current);

            return currentStrain * currentRhythm;
>>>>>>> 37ec4db0
        }
    }
}<|MERGE_RESOLUTION|>--- conflicted
+++ resolved
@@ -13,11 +13,7 @@
     /// <summary>
     /// Represents the skill required to press keys with regards to keeping up with the speed at which objects need to be hit.
     /// </summary>
-<<<<<<< HEAD
     public class Speed : ProbabilityBasedSkill
-=======
-    public class Speed : OsuStrainSkill
->>>>>>> 37ec4db0
     {
         private const double single_spacing_threshold = 125;
         private const double rhythm_multiplier = 0.75;
@@ -28,28 +24,18 @@
         private double skillMultiplier => 1375;
         private double strainDecayBase => 0.3;
 
-<<<<<<< HEAD
-        protected override double SkillMultiplier => 1500;
-        protected override double StrainDecayBase => 0.3;
-        protected override double MaxStrainTime => 200;
-=======
         private double currentStrain = 1;
         private double currentRhythm = 1;
->>>>>>> 37ec4db0
+        protected override double MaxStrainTime => 200;
 
         protected override int ReducedSectionCount => 5;
         protected override double DifficultyMultiplier => 1.04;
         protected override int HistoryLength => 32;
 
+        protected override double DifficultyMultiplierPerRepeat => 1.0425;
         private readonly double greatWindow;
 
-<<<<<<< HEAD
-        protected override double DifficultyMultiplierPerRepeat => 1.0425;
-
-        public Speed(Mod[] mods)
-=======
         public Speed(Mod[] mods, double hitWindowGreat)
->>>>>>> 37ec4db0
             : base(mods)
         {
             greatWindow = hitWindowGreat;
@@ -69,13 +55,7 @@
             int islandSize = 1;
             double startRatio = 0; // store the ratio of the current start of an island to buff for tighter rhythms
 
-<<<<<<< HEAD
-            double speedBonus = 1.0;
-            if (deltaTime < min_speed_bonus)
-                speedBonus = 1 + Math.Pow((min_speed_bonus - deltaTime) / speed_balancing_factor, 2) * 0.625;
-=======
             bool firstDeltaSwitch = false;
->>>>>>> 37ec4db0
 
             for (int i = Previous.Count - 2; i > 0; i--)
             {
@@ -86,7 +66,7 @@
                 double currHistoricalDecay = Math.Max(0, (history_time_max - (current.StartTime - currObj.StartTime))) / history_time_max; // scales note 0 to 1 from history to now
 
                 if (currHistoricalDecay != 0)
-                {
+            {
                     currHistoricalDecay = Math.Min((double)(Previous.Count - i) / Previous.Count, currHistoricalDecay); // either we're limited by time or limited by object count.
 
                     double currDelta = currObj.StrainTime;
@@ -101,12 +81,12 @@
                     double effectiveRatio = windowPenalty * currRatio;
 
                     if (firstDeltaSwitch)
-                    {
+                {
                         if (!(prevDelta > 1.25 * currDelta || prevDelta * 1.25 < currDelta))
                         {
                             if (islandSize < 7)
                                 islandSize++; // island is still progressing, count size.
-                        }
+                }
                         else
                         {
                             if (Previous[i - 1].BaseObject is Slider) // bpm change is into slider, this is easy acc window
@@ -134,7 +114,7 @@
                                 firstDeltaSwitch = false; // if we're speeding up, this stays true and  we keep counting island size.
 
                             islandSize = 1;
-                        }
+            }
                     }
                     else if (prevDelta > 1.25 * currDelta) // we want to be speeding up.
                     {
@@ -146,9 +126,6 @@
                 }
             }
 
-<<<<<<< HEAD
-            return speedBonus * angleBonus * (0.95 + speedBonus * Math.Pow(distance / single_spacing_threshold, 3.5)) / osuCurrent.StrainTime;
-=======
             return Math.Sqrt(4 + rhythmComplexitySum * rhythm_multiplier) / 2; //produces multiplier that can be applied to strain. range [1, infinity) (not really though)
         }
 
@@ -182,7 +159,7 @@
             double distance = Math.Min(single_spacing_threshold, osuCurrObj.TravelDistance + osuCurrObj.JumpDistance);
 
             return (speedBonus + speedBonus * Math.Pow(distance / single_spacing_threshold, 3.5)) / strainTime;
-        }
+    }
 
         private double strainDecay(double ms) => Math.Pow(strainDecayBase, ms / 1000);
 
@@ -196,7 +173,6 @@
             currentRhythm = calculateRhythmBonus(current);
 
             return currentStrain * currentRhythm;
->>>>>>> 37ec4db0
-        }
+}
     }
 }