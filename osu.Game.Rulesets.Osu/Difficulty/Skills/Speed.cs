--- conflicted
+++ resolved
@@ -29,21 +29,7 @@
 
         protected override int ReducedSectionCount => 5;
         protected override double DifficultyMultiplier => 1.04;
-<<<<<<< HEAD
-
-        private const double min_speed_bonus = 75; // ~200BPM
-        private const double speed_balancing_factor = 40;
-
-        private const double min_doubletap_nerf = 0; // minimum value (eventually on stacked)
-        private const double max_doubletap_nerf = 1.0; // maximum value 
-        private const double threshold_doubletap_contributing = 2.0; // minimum distance not influenced (2.0 means it is not stacked at least)
-
-        private const double min_acute_stream_spam_nerf = 0.0; // minimum value (eventually on stacked)
-        private const double max_acute_stream_spam_nerf = 1.0; // maximum value 
-        private const double threshold_acute_stream_spam_contributing = 2.0; // minimum distance not influenced (2.0 means it is not stacked at least)
-=======
         protected override int HistoryLength => 32;
->>>>>>> c98961d9
 
         private readonly double greatWindow;
 
@@ -57,14 +43,10 @@
             greatWindow = hitWindowGreat;
         }
 
-<<<<<<< HEAD
-        protected override double StrainValueOf(int index, DifficultyHitObject current)
-=======
         /// <summary>
         /// Calculates a rhythm multiplier for the difficulty of the tap associated with historic data of the current <see cref="OsuDifficultyHitObject"/>.
         /// </summary>
         private double calculateRhythmBonus(DifficultyHitObject current)
->>>>>>> c98961d9
         {
             if (current.BaseObject is Spinner)
                 return 0;
@@ -124,13 +106,7 @@
                             if (lastDelta > prevDelta + 10 && prevDelta > currDelta + 10) // previous increase happened a note ago, 1/1->1/2-1/4, dont want to buff this.
                                 effectiveRatio *= 0.125;
 
-<<<<<<< HEAD
-            double radius = ((OsuHitObject)osuCurrent.BaseObject).Radius;
-            double distance = Math.Min(single_spacing_threshold, osuCurrent.TravelDistance + osuCurrent.JumpDistance);
-            double strainTime = osuCurrent.StrainTime;
-=======
                             rhythmComplexitySum += Math.Sqrt(effectiveRatio * startRatio) * currHistoricalDecay * Math.Sqrt(4 + islandSize) / 2 * Math.Sqrt(4 + previousIslandSize) / 2;
->>>>>>> c98961d9
 
                             startRatio = effectiveRatio;
 
@@ -168,22 +144,6 @@
             double greatWindowFull = greatWindow * 2;
             double speedWindowRatio = strainTime / greatWindowFull;
 
-<<<<<<< HEAD
-            //double nextStrainTime = strainTime;
-            double multiplier = min_doubletap_nerf +
-                Math.Clamp(distance / (radius * threshold_doubletap_contributing), 0.0, 1.0)
-                * (max_doubletap_nerf - min_doubletap_nerf);
-
-            //Aim to nerf cheesy rhythms(Very fast consecutive doubles with large deltatimes between)
-            if (osuPrevious != null && strainTime < greatWindowFull && osuPrevious.StrainTime > strainTime)
-                strainTime = Interpolation.Lerp(osuPrevious.StrainTime, strainTime, speedWindowRatio);
-            //Cap deltatime to the OD 300 hitwindow.
-            //0.93 is derived from making sure 260bpm OD8 streams aren't nerfed harshly, whilst 0.92 limits the effect of the cap.
-            strainTime /= Math.Clamp((strainTime / greatWindowFull) / 0.93, 0.92, 1);
-
-            //strainTime += (nextStrainTime - strainTime) * (1 - multiplier);
-            //strainTime = nextStrainTime;
-=======
             // Aim to nerf cheesy rhythms (Very fast consecutive doubles with large deltatimes between)
             if (osuPrevObj != null && strainTime < greatWindowFull && osuPrevObj.StrainTime > strainTime)
                 strainTime = Interpolation.Lerp(osuPrevObj.StrainTime, strainTime, speedWindowRatio);
@@ -194,24 +154,12 @@
 
             double distance = Math.Min(single_spacing_threshold, osuCurrObj.TravelDistance + osuCurrObj.JumpDistance);
             double radius = ((OsuHitObject)osuCurrObj.BaseObject).Radius;
->>>>>>> c98961d9
 
             // derive speedBonus for calculation
             double speedBonus = 1.0;
 
             if (strainTime < min_speed_bonus)
             {
-<<<<<<< HEAD
-                //double multiplierSpeedBonus = min_doubletap_nerf +
-                //    Math.Max(Math.Min(distance / (radius * threshold_doubletap_contributing), 1.0), 0.0)
-                //    * (max_doubletap_nerf - min_doubletap_nerf); 
-                
-                speedBonus = 1 + Math.Pow((min_speed_bonus - strainTime) / speed_balancing_factor, 2)
-                            * multiplier
-                            ;
-            }
-            double angleBonus = 1.0;
-=======
                 double multiplierSpeedBonus = min_doubletap_nerf +
                     Math.Max(Math.Min(distance / (radius * threshold_doubletap_contributing), 1.0), 0.0)
                     * (max_doubletap_nerf - min_doubletap_nerf);
@@ -223,38 +171,15 @@
         }
 
         private double strainDecay(double ms) => Math.Pow(strainDecayBase, ms / 1000);
->>>>>>> c98961d9
 
         protected override double CalculateInitialStrain(double time) => (currentStrain * currentRhythm) * strainDecay(time - Previous[0].StartTime);
 
-<<<<<<< HEAD
-                if (osuCurrent.Angle.Value < pi_over_2)
-                {
-                    // nerf anglebonus on stacked acute stream spam
-
-                    double multiplierAngleBonus = min_acute_stream_spam_nerf +
-                        Math.Max(Math.Min(distance / (radius * threshold_acute_stream_spam_contributing), 1.0), 0.0)
-                        * (max_acute_stream_spam_nerf - min_acute_stream_spam_nerf)
-                        ;
-
-                    if (distance < 90)
-                        if (osuCurrent.Angle.Value < pi_over_4)
-                            angleBonus = (1.28 + (1 - 1.28) * Math.Min((90 - distance) / 10, 1)) * multiplierAngleBonus;
-                        else
-                            angleBonus = (1.28 + (1 - 1.28) * Math.Min((90 - distance) / 10, 1)
-                            * Math.Sin((pi_over_2 - osuCurrent.Angle.Value) / pi_over_4)) * multiplierAngleBonus;
-                    else
-                        angleBonus = 1.28;
-                }
-            }
-=======
         protected override double StrainValueAt(DifficultyHitObject current)
         {
             currentStrain *= strainDecay(current.DeltaTime);
             currentStrain += strainValueOf(current) * skillMultiplier;
 
             currentRhythm = calculateRhythmBonus(current);
->>>>>>> c98961d9
 
             return currentStrain * currentRhythm;
         }
