--- conflicted
+++ resolved
@@ -15,24 +15,12 @@
     /// </summary>
     public class Speed : OsuStrainSkill
     {
-<<<<<<< HEAD
-        public override double SkillMultiplier => 1375;
-=======
-        private double skillMultiplier => 1.430;
-        private double strainDecayBase => 0.3;
->>>>>>> 35397d90
+        public override double SkillMultiplier => 1.430;
+        protected override double StrainDecayBase => 0.3;
 
         private double currentRhythm;
 
         protected override int ReducedSectionCount => 5;
-<<<<<<< HEAD
-
-        protected override double StrainDecayBase => 0.3;
-        protected override double DifficultyMultiplier => 1.04;
-
-        private readonly List<double> objectStrains = new List<double>();
-=======
->>>>>>> 35397d90
 
         public Speed(Mod[] mods)
             : base(mods)
@@ -50,14 +38,8 @@
 
             currentRhythm = RhythmEvaluator.EvaluateDifficultyOf(current);
 
-<<<<<<< HEAD
             double totalStrain = CurrentStrain * currentRhythm;
-
-            objectStrains.Add(totalStrain);
-=======
-            double totalStrain = currentStrain * currentRhythm;
             ObjectStrains.Add(totalStrain);
->>>>>>> 35397d90
 
             return totalStrain;
         }
