--- conflicted
+++ resolved
@@ -19,16 +19,12 @@
 
         protected override double StrainValueOf(OsuDifficultyHitObject current)
         {
-<<<<<<< HEAD
-            double distance = current.Distance;
+            double distance = current.TravelDistance + current.JumpDistance;
             double speedBonus = 1.0;
             if(current.DeltaTime < 68) // 68 = 220 BPM 1/4th snapping in MS.
             {
                 speedBonus = 68 / current.DeltaTime; // 1.09x for 240 BPM, 1.18x for 260 BPM, 1.36x for 300 BPM, etc.
             }
-=======
-            double distance = current.TravelDistance + current.JumpDistance;
->>>>>>> c4a1c466
 
             double speedValue;
             if (distance > single_spacing_threshold)
@@ -42,11 +38,7 @@
             else
                 speedValue = 0.95;
 
-<<<<<<< HEAD
-            return speedValue * speedBonus / current.DeltaTime;
-=======
-            return speedValue / current.StrainTime;
->>>>>>> c4a1c466
+            return speedValue * speedBonus / current.StrainTime;
         }
     }
 }