--- conflicted
+++ resolved
@@ -15,21 +15,18 @@
     /// </summary>
     public class Speed : OsuStrainSkill
     {
-<<<<<<< HEAD
+        private double skillMultiplier => 1.46;
+        private double strainDecayBase => 0.3;
+
+        private double currentStrain;
+        private double currentRhythm;
+
+        protected override int ReducedSectionCount => 5;
+
         public Speed(Mod[] mods)
             : base(mods)
         {
         }
-
-        protected override int ReducedSectionCount => 5;
-        private double skillMultiplier => 1.430;
-=======
-        private double skillMultiplier => 1.46;
->>>>>>> b21c6457
-        private double strainDecayBase => 0.3;
-
-        private double currentStrain;
-        private double currentRhythm;
 
         private double strainDecay(double ms) => Math.Pow(strainDecayBase, ms / 1000);
 
@@ -38,12 +35,7 @@
         protected override double StrainValueAt(DifficultyHitObject current)
         {
             currentStrain *= strainDecay(((OsuDifficultyHitObject)current).StrainTime);
-<<<<<<< HEAD
-
-            currentStrain += SpeedEvaluator.EvaluateDifficultyOf(current) * skillMultiplier;
-=======
             currentStrain += SpeedEvaluator.EvaluateDifficultyOf(current, Mods) * skillMultiplier;
->>>>>>> b21c6457
 
             currentRhythm = RhythmEvaluator.EvaluateDifficultyOf(current);
 
