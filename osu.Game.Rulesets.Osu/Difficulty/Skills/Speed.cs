--- conflicted
+++ resolved
@@ -35,15 +35,9 @@
 
         protected override double StrainValueAt(DifficultyHitObject current)
         {
-<<<<<<< HEAD
             currentBurstStrain *= strainDecayBurst(((OsuDifficultyHitObject)current).StrainTime);
-=======
-            currentStrain *= strainDecay(((OsuDifficultyHitObject)current).StrainTime);
-            currentStrain += SpeedEvaluator.EvaluateDifficultyOf(current, Mods) * skillMultiplier;
-
->>>>>>> 988ed374
             currentRhythm = RhythmEvaluator.EvaluateDifficultyOf(current);
-            currentBurstStrain += SpeedEvaluator.EvaluateDifficultyOf(current) * burstMultiplier * currentRhythm;
+            currentBurstStrain += SpeedEvaluator.EvaluateDifficultyOf(current, Mods) * burstMultiplier * currentRhythm;
 
             currentStaminaStrain *= strainDecayStamina(((OsuDifficultyHitObject)current).StrainTime);
             currentStaminaStrain += StaminaEvaluator.EvaluateDifficultyOf(current) * staminaMultiplier;
