﻿// Copyright (c) ppy Pty Ltd <contact@ppy.sh>. Licensed under the MIT Licence.
// See the LICENCE file in the repository root for full licence text.

using System;
using osu.Game.Rulesets.Difficulty.Preprocessing;
using osu.Game.Rulesets.Mods;
using osu.Game.Rulesets.Osu.Difficulty.Preprocessing;
using osu.Game.Rulesets.Osu.Objects;
using osu.Framework.Utils;

namespace osu.Game.Rulesets.Osu.Difficulty.Skills
{
    /// <summary>
    /// Represents the skill required to press keys with regards to keeping up with the speed at which objects need to be hit.
    /// </summary>
    public class Speed : OsuStrainSkill
    {
        private const double single_spacing_threshold = 125;
        private const double rhythm_multiplier = 0.75;
        private const int history_time_max = 5000; // 5 seconds of calculatingRhythmBonus max.
        private const double min_speed_bonus = 75; // ~200BPM
        private const double speed_balancing_factor = 40;

        private double skillMultiplier => 1375;
        private double strainDecayBase => 0.3;

        private double currentStrain = 1;
        private double currentRhythm = 1;

        protected override int ReducedSectionCount => 5;
        protected override double DifficultyMultiplier => 1.04;
        protected override int HistoryLength => 32;

        private const double min_doubletap_nerf = 0.5; // minimum value (eventually on stacked)
        private const double max_doubletap_nerf = 1.0; // maximum value 
        private const double threshold_doubletap_contributing = 1.5; // minimum distance not influenced (2.0 means it is not stacked at least)

        private const double min_acute_stream_spam_nerf = 0.0; // minimum value (eventually on stacked)
        private const double max_acute_stream_spam_nerf = 1.0; // maximum value 
        private const double threshold_acute_stream_spam_contributing = 2.0; // minimum distance not influenced (2.0 means it is not stacked at least)

        private readonly double greatWindow;


        public Speed(Mod[] mods, double hitWindowGreat)
            : base(mods)
        {
            greatWindow = hitWindowGreat;
        }

        /// <summary>
        /// Calculates a rhythm multiplier for the difficulty of the tap associated with historic data of the current <see cref="OsuDifficultyHitObject"/>.
        /// </summary>
        private double calculateRhythmBonus(DifficultyHitObject current)
        {
            if (current.BaseObject is Spinner)
                return 0;

            int previousIslandSize = 0;

            double rhythmComplexitySum = 0;
            int islandSize = 1;
            double startRatio = 0; // store the ratio of the current start of an island to buff for tighter rhythms

            bool firstDeltaSwitch = false;

            for (int i = Previous.Count - 2; i > 0; i--)
            {
                OsuDifficultyHitObject currObj = (OsuDifficultyHitObject)Previous[i - 1];
                OsuDifficultyHitObject prevObj = (OsuDifficultyHitObject)Previous[i];
                OsuDifficultyHitObject lastObj = (OsuDifficultyHitObject)Previous[i + 1];

                double currHistoricalDecay = Math.Max(0, (history_time_max - (current.StartTime - currObj.StartTime))) / history_time_max; // scales note 0 to 1 from history to now

                if (currHistoricalDecay != 0)
                {
                    currHistoricalDecay = Math.Min((double)(Previous.Count - i) / Previous.Count, currHistoricalDecay); // either we're limited by time or limited by object count.

                    double currDelta = currObj.StrainTime;
                    double prevDelta = prevObj.StrainTime;
                    double lastDelta = lastObj.StrainTime;
                    double currRatio = 1.0 + 6.0 * Math.Min(0.5, Math.Pow(Math.Sin(Math.PI / (Math.Min(prevDelta, currDelta) / Math.Max(prevDelta, currDelta))), 2)); // fancy function to calculate rhythmbonuses.

                    double windowPenalty = Math.Min(1, Math.Max(0, Math.Abs(prevDelta - currDelta) - greatWindow * 0.6) / (greatWindow * 0.6));

                    windowPenalty = Math.Min(1, windowPenalty);

                    double effectiveRatio = windowPenalty * currRatio;

                    if (firstDeltaSwitch)
                    {
                        if (!(prevDelta > 1.25 * currDelta || prevDelta * 1.25 < currDelta))
                        {
                            if (islandSize < 7)
                                islandSize++; // island is still progressing, count size.
                        }
                        else
                        {
                            if (Previous[i - 1].BaseObject is Slider) // bpm change is into slider, this is easy acc window
                                effectiveRatio *= 0.125;

                            if (Previous[i].BaseObject is Slider) // bpm change was from a slider, this is easier typically than circle -> circle
                                effectiveRatio *= 0.25;

                            if (previousIslandSize == islandSize) // repeated island size (ex: triplet -> triplet)
                                effectiveRatio *= 0.25;

                            if (previousIslandSize % 2 == islandSize % 2) // repeated island polartiy (2 -> 4, 3 -> 5)
                                effectiveRatio *= 0.50;

                            if (lastDelta > prevDelta + 10 && prevDelta > currDelta + 10) // previous increase happened a note ago, 1/1->1/2-1/4, dont want to buff this.
                                effectiveRatio *= 0.125;

                            rhythmComplexitySum += Math.Sqrt(effectiveRatio * startRatio) * currHistoricalDecay * Math.Sqrt(4 + islandSize) / 2 * Math.Sqrt(4 + previousIslandSize) / 2;

                            startRatio = effectiveRatio;

                            previousIslandSize = islandSize; // log the last island size.

                            if (prevDelta * 1.25 < currDelta) // we're slowing down, stop counting
                                firstDeltaSwitch = false; // if we're speeding up, this stays true and  we keep counting island size.

                            islandSize = 1;
                        }
                    }
                    else if (prevDelta > 1.25 * currDelta) // we want to be speeding up.
                    {
                        // Begin counting island until we change speed again.
                        firstDeltaSwitch = true;
                        startRatio = effectiveRatio;
                        islandSize = 1;
                    }
                }
            }

            return Math.Sqrt(4 + rhythmComplexitySum * rhythm_multiplier) / 2; //produces multiplier that can be applied to strain. range [1, infinity) (not really though)
        }

        private double strainValueOf(DifficultyHitObject current)
        {
            if (current.BaseObject is Spinner)
                return 0;

            // derive strainTime for calculation
            var osuCurrObj = (OsuDifficultyHitObject)current;
            var osuPrevObj = Previous.Count > 0 ? (OsuDifficultyHitObject)Previous[0] : null;

            double strainTime = osuCurrObj.StrainTime;
            double greatWindowFull = greatWindow * 2;
            double speedWindowRatio = strainTime / greatWindowFull;

<<<<<<< HEAD
            //Aim to nerf cheesy rhythms(Very fast consecutive doubles with large deltatimes between)
            if (osuPrevious != null && strainTime < greatWindowFull && osuPrevious.StrainTime > strainTime)
                strainTime = Interpolation.Lerp(osuPrevious.StrainTime, strainTime, speedWindowRatio);
=======
            // Aim to nerf cheesy rhythms (Very fast consecutive doubles with large deltatimes between)
            if (osuPrevObj != null && strainTime < greatWindowFull && osuPrevObj.StrainTime > strainTime)
                strainTime = Interpolation.Lerp(osuPrevObj.StrainTime, strainTime, speedWindowRatio);
>>>>>>> a9208838

            //Cap deltatime to the OD 300 hitwindow.
            //0.93 is derived from making sure 260bpm OD8 streams aren't nerfed harshly, whilst 0.92 limits the effect of the cap.
            strainTime /= Math.Clamp((strainTime / greatWindowFull) / 0.93, 0.92, 1);

<<<<<<< HEAD

            double radius = ((OsuHitObject)osuCurrent.BaseObject).Radius;

=======
            // derive speedBonus for calculation
>>>>>>> a9208838
            double speedBonus = 1.0;

            if (strainTime < min_speed_bonus)
<<<<<<< HEAD
            {
                double multiplierSpeedBonus = min_doubletap_nerf +
                    Math.Max(Math.Min(distance / (radius * threshold_doubletap_contributing), 1.0), 0.0)
                    * (max_doubletap_nerf - min_doubletap_nerf); 
                
                speedBonus = 1 + Math.Pow((min_speed_bonus - strainTime) / speed_balancing_factor, 2)
                            * multiplierSpeedBonus;
            }
            double angleBonus = 1.0;
=======
                speedBonus = 1 + 0.75 * Math.Pow((min_speed_bonus - strainTime) / speed_balancing_factor, 2);

            double distance = Math.Min(single_spacing_threshold, osuCurrObj.TravelDistance + osuCurrObj.JumpDistance);
>>>>>>> a9208838

            return (speedBonus + speedBonus * Math.Pow(distance / single_spacing_threshold, 3.5)) / strainTime;
        }

<<<<<<< HEAD
                if (osuCurrent.Angle.Value < pi_over_2)
                {
                    // nerf anglebonus on stacked acute stream spam

                    double multiplierAngleBonus = min_acute_stream_spam_nerf +
                        Math.Max(Math.Min(distance / (radius * threshold_acute_stream_spam_contributing), 1.0), 0.0)
                        * (max_acute_stream_spam_nerf - min_acute_stream_spam_nerf)
                        ;

                    if (distance < 90)
                        if (osuCurrent.Angle.Value < pi_over_4)
                            angleBonus = (1.28 + (1 - 1.28) * Math.Min((90 - distance) / 10, 1)) * multiplierAngleBonus;
                        else
                            angleBonus = (1.28 + (1 - 1.28) * Math.Min((90 - distance) / 10, 1)
                            * Math.Sin((pi_over_2 - osuCurrent.Angle.Value) / pi_over_4)) * multiplierAngleBonus;
                    else
                        angleBonus = 1.28;
                    //angleBonus *= multiplier;
                }
            }

            return (1 + (speedBonus - 1) * 0.75)
                   * angleBonus
                   * (0.95 + speedBonus * Math.Pow(distance / single_spacing_threshold, 3.5))
                   / strainTime
                   //* multiplier
                   ;
=======
        private double strainDecay(double ms) => Math.Pow(strainDecayBase, ms / 1000);

        protected override double CalculateInitialStrain(double time) => (currentStrain * currentRhythm) * strainDecay(time - Previous[0].StartTime);

        protected override double StrainValueAt(DifficultyHitObject current)
        {
            currentStrain *= strainDecay(current.DeltaTime);
            currentStrain += strainValueOf(current) * skillMultiplier;

            currentRhythm = calculateRhythmBonus(current);

            return currentStrain * currentRhythm;
>>>>>>> a9208838
        }
    }
}<|MERGE_RESOLUTION|>--- conflicted
+++ resolved
@@ -31,6 +31,9 @@
         protected override double DifficultyMultiplier => 1.04;
         protected override int HistoryLength => 32;
 
+        private const double min_speed_bonus = 75; // ~200BPM
+        private const double speed_balancing_factor = 40;
+
         private const double min_doubletap_nerf = 0.5; // minimum value (eventually on stacked)
         private const double max_doubletap_nerf = 1.0; // maximum value 
         private const double threshold_doubletap_contributing = 1.5; // minimum distance not influenced (2.0 means it is not stacked at least)
@@ -40,7 +43,6 @@
         private const double threshold_acute_stream_spam_contributing = 2.0; // minimum distance not influenced (2.0 means it is not stacked at least)
 
         private readonly double greatWindow;
-
 
         public Speed(Mod[] mods, double hitWindowGreat)
             : base(mods)
@@ -149,78 +151,24 @@
             double greatWindowFull = greatWindow * 2;
             double speedWindowRatio = strainTime / greatWindowFull;
 
-<<<<<<< HEAD
-            //Aim to nerf cheesy rhythms(Very fast consecutive doubles with large deltatimes between)
-            if (osuPrevious != null && strainTime < greatWindowFull && osuPrevious.StrainTime > strainTime)
-                strainTime = Interpolation.Lerp(osuPrevious.StrainTime, strainTime, speedWindowRatio);
-=======
             // Aim to nerf cheesy rhythms (Very fast consecutive doubles with large deltatimes between)
             if (osuPrevObj != null && strainTime < greatWindowFull && osuPrevObj.StrainTime > strainTime)
                 strainTime = Interpolation.Lerp(osuPrevObj.StrainTime, strainTime, speedWindowRatio);
->>>>>>> a9208838
 
-            //Cap deltatime to the OD 300 hitwindow.
-            //0.93 is derived from making sure 260bpm OD8 streams aren't nerfed harshly, whilst 0.92 limits the effect of the cap.
+            // Cap deltatime to the OD 300 hitwindow.
+            // 0.93 is derived from making sure 260bpm OD8 streams aren't nerfed harshly, whilst 0.92 limits the effect of the cap.
             strainTime /= Math.Clamp((strainTime / greatWindowFull) / 0.93, 0.92, 1);
 
-<<<<<<< HEAD
-
-            double radius = ((OsuHitObject)osuCurrent.BaseObject).Radius;
-
-=======
-            // derive speedBonus for calculation
->>>>>>> a9208838
             double speedBonus = 1.0;
 
             if (strainTime < min_speed_bonus)
-<<<<<<< HEAD
-            {
-                double multiplierSpeedBonus = min_doubletap_nerf +
-                    Math.Max(Math.Min(distance / (radius * threshold_doubletap_contributing), 1.0), 0.0)
-                    * (max_doubletap_nerf - min_doubletap_nerf); 
-                
-                speedBonus = 1 + Math.Pow((min_speed_bonus - strainTime) / speed_balancing_factor, 2)
-                            * multiplierSpeedBonus;
-            }
-            double angleBonus = 1.0;
-=======
                 speedBonus = 1 + 0.75 * Math.Pow((min_speed_bonus - strainTime) / speed_balancing_factor, 2);
 
             double distance = Math.Min(single_spacing_threshold, osuCurrObj.TravelDistance + osuCurrObj.JumpDistance);
->>>>>>> a9208838
 
             return (speedBonus + speedBonus * Math.Pow(distance / single_spacing_threshold, 3.5)) / strainTime;
         }
 
-<<<<<<< HEAD
-                if (osuCurrent.Angle.Value < pi_over_2)
-                {
-                    // nerf anglebonus on stacked acute stream spam
-
-                    double multiplierAngleBonus = min_acute_stream_spam_nerf +
-                        Math.Max(Math.Min(distance / (radius * threshold_acute_stream_spam_contributing), 1.0), 0.0)
-                        * (max_acute_stream_spam_nerf - min_acute_stream_spam_nerf)
-                        ;
-
-                    if (distance < 90)
-                        if (osuCurrent.Angle.Value < pi_over_4)
-                            angleBonus = (1.28 + (1 - 1.28) * Math.Min((90 - distance) / 10, 1)) * multiplierAngleBonus;
-                        else
-                            angleBonus = (1.28 + (1 - 1.28) * Math.Min((90 - distance) / 10, 1)
-                            * Math.Sin((pi_over_2 - osuCurrent.Angle.Value) / pi_over_4)) * multiplierAngleBonus;
-                    else
-                        angleBonus = 1.28;
-                    //angleBonus *= multiplier;
-                }
-            }
-
-            return (1 + (speedBonus - 1) * 0.75)
-                   * angleBonus
-                   * (0.95 + speedBonus * Math.Pow(distance / single_spacing_threshold, 3.5))
-                   / strainTime
-                   //* multiplier
-                   ;
-=======
         private double strainDecay(double ms) => Math.Pow(strainDecayBase, ms / 1000);
 
         protected override double CalculateInitialStrain(double time) => (currentStrain * currentRhythm) * strainDecay(time - Previous[0].StartTime);
@@ -230,10 +178,17 @@
             currentStrain *= strainDecay(current.DeltaTime);
             currentStrain += strainValueOf(current) * skillMultiplier;
 
-            currentRhythm = calculateRhythmBonus(current);
+                if (osuCurrent.Angle.Value < pi_over_2)
+                {
+                    angleBonus = 1.28;
+                    if (distance < 90 && osuCurrent.Angle.Value < pi_over_4)
+                        angleBonus += (1 - angleBonus) * Math.Min((90 - distance) / 10, 1);
+                    else if (distance < 90)
+                        angleBonus += (1 - angleBonus) * Math.Min((90 - distance) / 10, 1) * Math.Sin((pi_over_2 - osuCurrent.Angle.Value) / pi_over_4);
+                }
+            }
 
             return currentStrain * currentRhythm;
->>>>>>> a9208838
         }
     }
 }