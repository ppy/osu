--- conflicted
+++ resolved
@@ -22,11 +22,6 @@
         private double currentStrain;
         private double currentRhythm;
 
-<<<<<<< HEAD
-=======
-        protected override int ReducedSectionCount => 5;
-
->>>>>>> c46d787f
         private readonly List<double> objectStrains = new List<double>();
 
         public Speed(Mod[] mods)
