﻿// Copyright (c) ppy Pty Ltd <contact@ppy.sh>. Licensed under the MIT Licence.
// See the LICENCE file in the repository root for full licence text.

using System;
using System.Collections.Generic;
using osu.Game.Rulesets.Difficulty.Preprocessing;
using osu.Game.Rulesets.Mods;
using osu.Game.Rulesets.Osu.Difficulty.Evaluators;
using osu.Game.Rulesets.Osu.Objects;
using System.Linq;
using osu.Game.Rulesets.Difficulty.Skills;
using osu.Game.Rulesets.Difficulty.Utils;
using osu.Game.Rulesets.Osu.Difficulty.Preprocessing;

namespace osu.Game.Rulesets.Osu.Difficulty.Skills
{
    /// <summary>
    /// Represents the skill required to press keys with regards to keeping up with the speed at which objects need to be hit.
    /// </summary>
    public class Speed : Skill
    {
        private double skillMultiplier => 0.93;

        private readonly List<double> noteDifficulties = new List<double>();

        private readonly List<double> sliderStrains = new List<double>();

        private double currentDifficulty;

        private double noteWeightSum;

        private double strainDecayBase => 0.3;

        public Speed(Mod[] mods)
            : base(mods)
        {
        }

        private double strainDecay(double ms) => Math.Pow(strainDecayBase, ms / 1000);

        public override void Process(DifficultyHitObject current)
        {
            currentDifficulty *= strainDecay(((OsuDifficultyHitObject)current).AdjustedDeltaTime);
            currentDifficulty += SpeedEvaluator.EvaluateDifficultyOf(current, Mods) * skillMultiplier;

            double currentRhythm = RhythmEvaluator.EvaluateDifficultyOf(current);

            double totalDifficulty = currentDifficulty * currentRhythm;

            if (current.BaseObject is Slider)
                sliderStrains.Add(totalDifficulty);

            noteDifficulties.Add(totalDifficulty);
        }

        public override double DifficultyValue()
        {
            double difficulty = 0;

            // Notes with 0 difficulty are excluded to avoid worst-case time complexity of the following sort (e.g. /b/2351871).
            // These notes will not contribute to the difficulty.
            var peaks = noteDifficulties.Where(p => p > 0);

            List<double> notes = peaks.ToList();

            int index = 0;

            foreach (double note in notes.OrderDescending())
            {
                // Use a harmonic sum that considers each note of the map according to a predefined weight using arbitrary balancing constants.
                // https://www.desmos.com/calculator/hfdpztcazs
                double weight = (1.0 + (20.0 / (1 + index))) / (Math.Pow(index, 0.85) + 1.0 + (20.0 / (1.0 + index)));

                noteWeightSum += weight;

                difficulty += note * weight;
                index += 1;
            }

            return difficulty;
        }

        /// <summary>
        /// Returns the number of relevant objects weighted against the top note.
        /// </summary>
        public double CountTopWeightedNotes(double difficultyValue)
        {
            if (noteDifficulties.Count == 0)
                return 0.0;

            if (noteWeightSum == 0)
                return 0.0;

            double consistentTopNote = difficultyValue / noteWeightSum; // What would the top note be if all note values were identical

            if (consistentTopNote == 0)
                return 0;

            // Use a weighted sum of all notes. Constants are arbitrary and give nice values
            return noteDifficulties.Sum(s => 1.1 / (1 + Math.Exp(-10 * (s / consistentTopNote - 0.88))));
        }

        public double RelevantNoteCount()
        {
<<<<<<< HEAD
            if (noteDifficulties.Count == 0)
                return 0;

            double maxStrain = noteDifficulties.Max();
            if (maxStrain == 0)
                return 0;

            return noteDifficulties.Sum(strain => 1.0 / (1.0 + Math.Exp(-(strain / maxStrain * 12.0 - 6.0))));
=======
            if (ObjectDifficulties.Count == 0)
                return 0;

            double maxStrain = ObjectDifficulties.Max();
            if (maxStrain == 0)
                return 0;

            return ObjectDifficulties.Sum(strain => 1.0 / (1.0 + Math.Exp(-(strain / maxStrain * 12.0 - 6.0))));
>>>>>>> c6441723
        }

        public double CountTopWeightedSliders(double difficultyValue)
        {
            if (sliderStrains.Count == 0)
                return 0;

            if (noteWeightSum == 0)
                return 0.0;

            double consistentTopNote = difficultyValue / noteWeightSum; // What would the top note be if all note values were identical

            if (consistentTopNote == 0)
                return 0;

            // Use a weighted sum of all notes. Constants are arbitrary and give nice values
            return sliderStrains.Sum(s => DifficultyCalculationUtils.Logistic(s / consistentTopNote, 0.88, 10, 1.1));
        }
    }
}<|MERGE_RESOLUTION|>--- conflicted
+++ resolved
@@ -102,25 +102,15 @@
 
         public double RelevantNoteCount()
         {
-<<<<<<< HEAD
-            if (noteDifficulties.Count == 0)
-                return 0;
-
-            double maxStrain = noteDifficulties.Max();
-            if (maxStrain == 0)
-                return 0;
-
-            return noteDifficulties.Sum(strain => 1.0 / (1.0 + Math.Exp(-(strain / maxStrain * 12.0 - 6.0))));
-=======
             if (ObjectDifficulties.Count == 0)
                 return 0;
 
             double maxStrain = ObjectDifficulties.Max();
+
             if (maxStrain == 0)
                 return 0;
 
             return ObjectDifficulties.Sum(strain => 1.0 / (1.0 + Math.Exp(-(strain / maxStrain * 12.0 - 6.0))));
->>>>>>> c6441723
         }
 
         public double CountTopWeightedSliders(double difficultyValue)
