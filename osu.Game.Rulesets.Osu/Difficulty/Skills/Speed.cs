--- conflicted
+++ resolved
@@ -40,12 +40,6 @@
             CurrentRhythm = currODHO.RhythmDifficulty;
             double totalStrain = CurrentStrain * CurrentRhythm;
 
-<<<<<<< HEAD
-            ObjectStrains.Add(totalStrain);
-=======
-            double totalStrain = currentStrain * currentRhythm;
->>>>>>> 5cc1cbe8
-
             return totalStrain;
         }
 
