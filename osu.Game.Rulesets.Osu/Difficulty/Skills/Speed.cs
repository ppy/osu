--- conflicted
+++ resolved
@@ -38,12 +38,7 @@
 
             currentRhythm = RhythmEvaluator.EvaluateDifficultyOf(current);
 
-<<<<<<< HEAD
             double totalStrain = CurrentStrain * currentRhythm;
-            ObjectStrains.Add(totalStrain);
-=======
-            double totalStrain = currentStrain * currentRhythm;
->>>>>>> c25215d2
 
             return totalStrain;
         }
