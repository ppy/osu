﻿// Copyright (c) ppy Pty Ltd <contact@ppy.sh>. Licensed under the MIT Licence.
// See the LICENCE file in the repository root for full licence text.

using System;
using System.Collections.Generic;
using osu.Game.Rulesets.Difficulty.Skills;
using osu.Game.Rulesets.Mods;
using System.Linq;
using osu.Framework.Utils;

namespace osu.Game.Rulesets.Osu.Difficulty.Skills
{
    public abstract class OsuStrainSkill : StrainSkill
    {
        protected override double SumDecayWeight => 0.9;

        /// <summary>
        /// The number of sections with the highest strains, which the peak strain reductions will apply to.
        /// This is done in order to decrease their impact on the overall difficulty of the map for this skill.
        /// </summary>
        protected virtual int ReducedSectionCount => 10;

        /// <summary>
        /// The baseline multiplier applied to the section with the biggest strain.
        /// </summary>
        protected virtual double ReducedStrainBaseline => 0.75;

        protected OsuStrainSkill(Mod[] mods)
            : base(mods)
        {
        }

        public override double DifficultyValue()
        {
            double difficulty = 0;
            double weight = 1;

            // Sections with 0 strain are excluded to avoid worst-case time complexity of the following sort (e.g. /b/2351871).
            // These sections will not contribute to the difficulty.
            var peaks = GetCurrentStrainPeaks().Where(p => p > 0);

            List<double> strains = peaks.OrderDescending().ToList();

            // We are reducing the highest strains first to account for extreme difficulty spikes
            for (int i = 0; i < Math.Min(strains.Count, ReducedSectionCount); i++)
            {
                double scale = Math.Log10(Interpolation.Lerp(1, 10, Math.Clamp((float)i / ReducedSectionCount, 0, 1)));
                strains[i] *= Interpolation.Lerp(ReducedStrainBaseline, 1.0, scale);
            }

            // Difficulty is the weighted sum of the highest strains from every section.
            // We're sorting from highest to lowest strain.
            foreach (double strain in strains.OrderDescending())
            {
<<<<<<< HEAD
                Difficulty += strain * weight;
                weight *= SumDecayWeight;
=======
                difficulty += strain * weight;
                weight *= DecayWeight;
>>>>>>> c4e37a15
            }

            return difficulty;
        }

        public static double DifficultyToPerformance(double difficulty) => Math.Pow(5.0 * Math.Max(1.0, difficulty / 0.0675) - 4.0, 3.0) / 100000.0;
    }
}<|MERGE_RESOLUTION|>--- conflicted
+++ resolved
@@ -52,13 +52,8 @@
             // We're sorting from highest to lowest strain.
             foreach (double strain in strains.OrderDescending())
             {
-<<<<<<< HEAD
-                Difficulty += strain * weight;
+                difficulty += strain * weight;
                 weight *= SumDecayWeight;
-=======
-                difficulty += strain * weight;
-                weight *= DecayWeight;
->>>>>>> c4e37a15
             }
 
             return difficulty;
