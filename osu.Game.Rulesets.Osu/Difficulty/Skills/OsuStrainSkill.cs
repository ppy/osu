﻿// Copyright (c) ppy Pty Ltd <contact@ppy.sh>. Licensed under the MIT Licence.
// See the LICENCE file in the repository root for full licence text.

using System;
using System.Collections.Generic;
using osu.Game.Rulesets.Difficulty.Skills;
using osu.Game.Rulesets.Mods;
using System.Linq;
using osu.Framework.Utils;
using osu.Game.Rulesets.Difficulty.Preprocessing;

namespace osu.Game.Rulesets.Osu.Difficulty.Skills
{
    public abstract class OsuStrainSkill : StrainSkill
    {
        protected override double SumDecayWeight => 0.9;

        /// <summary>
        /// The number of sections with the highest strains, which the peak strain reductions will apply to.
        /// This is done in order to decrease their impact on the overall difficulty of the map for this skill.
        /// </summary>
        protected virtual int ReducedSectionCount => 10;

        /// <summary>
        /// The baseline multiplier applied to the section with the biggest strain.
        /// </summary>
        protected virtual double ReducedStrainBaseline => 0.75;

        protected double Difficulty;

        protected OsuStrainSkill(Mod[] mods)
            : base(mods)
        {
        }

        public override double DifficultyValue()
        {
            Difficulty = 0;
            double weight = 1;

            // Sections with 0 strain are excluded to avoid worst-case time complexity of the following sort (e.g. /b/2351871).
            // These sections will not contribute to the difficulty.
            var peaks = GetCurrentStrainPeaks().Where(p => p > 0);

            List<double> strains = peaks.OrderDescending().ToList();

            // We are reducing the highest strains first to account for extreme difficulty spikes
            for (int i = 0; i < Math.Min(strains.Count, ReducedSectionCount); i++)
            {
                double scale = Math.Log10(Interpolation.Lerp(1, 10, Math.Clamp((float)i / ReducedSectionCount, 0, 1)));
                strains[i] *= Interpolation.Lerp(ReducedStrainBaseline, 1.0, scale);
            }

            // Difficulty is the weighted sum of the highest strains from every section.
            // We're sorting from highest to lowest strain.
            foreach (double strain in strains.OrderDescending())
            {
                Difficulty += strain * weight;
                weight *= SumDecayWeight;
            }

            return Difficulty;
        }

<<<<<<< HEAD
        /// <summary>
        /// Returns the number of strains weighted against the top strain.
        /// The result is scaled by clock rate as it affects the total number of strains.
        /// </summary>
        public double CountDifficultStrains()
        {
            if (Difficulty == 0)
                return 0.0;

            double consistentTopStrain = Difficulty / 10; // What would the top strain be if all strain values were identical
            // Use a weighted sum of all strains. Constants are arbitrary and give nice values
            return ObjectStrains.Sum(s => 1.1 / (1 + Math.Exp(-10 * (s / consistentTopStrain - 0.88))));
        }

        protected override double StrainValueAt(DifficultyHitObject current)
        {
            double strain = base.StrainValueAt(current);
            ObjectStrains.Add(strain);
            return strain;
        }

=======
>>>>>>> c25215d2
        public static double DifficultyToPerformance(double difficulty) => Math.Pow(5.0 * Math.Max(1.0, difficulty / 0.0675) - 4.0, 3.0) / 100000.0;
    }
}<|MERGE_RESOLUTION|>--- conflicted
+++ resolved
@@ -62,30 +62,6 @@
             return Difficulty;
         }
 
-<<<<<<< HEAD
-        /// <summary>
-        /// Returns the number of strains weighted against the top strain.
-        /// The result is scaled by clock rate as it affects the total number of strains.
-        /// </summary>
-        public double CountDifficultStrains()
-        {
-            if (Difficulty == 0)
-                return 0.0;
-
-            double consistentTopStrain = Difficulty / 10; // What would the top strain be if all strain values were identical
-            // Use a weighted sum of all strains. Constants are arbitrary and give nice values
-            return ObjectStrains.Sum(s => 1.1 / (1 + Math.Exp(-10 * (s / consistentTopStrain - 0.88))));
-        }
-
-        protected override double StrainValueAt(DifficultyHitObject current)
-        {
-            double strain = base.StrainValueAt(current);
-            ObjectStrains.Add(strain);
-            return strain;
-        }
-
-=======
->>>>>>> c25215d2
         public static double DifficultyToPerformance(double difficulty) => Math.Pow(5.0 * Math.Max(1.0, difficulty / 0.0675) - 4.0, 3.0) / 100000.0;
     }
 }