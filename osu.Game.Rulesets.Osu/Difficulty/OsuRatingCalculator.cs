// Copyright (c) ppy Pty Ltd <contact@ppy.sh>. Licensed under the MIT Licence.
// See the LICENCE file in the repository root for full licence text.

using System;
using System.Linq;
using osu.Game.Rulesets.Mods;
using osu.Game.Rulesets.Osu.Mods;

namespace osu.Game.Rulesets.Osu.Difficulty
{
    public class OsuRatingCalculator
    {
        private const double difficulty_multiplier = 0.0675;

        private readonly Mod[] mods;
        private readonly int totalHits;
        private readonly double overallDifficulty;
<<<<<<< HEAD

        public OsuRatingCalculator(Mod[] mods, int totalHits, double overallDifficulty)
=======
        private readonly double mechanicalDifficultyRating;
        private readonly double sliderFactor;

        public OsuRatingCalculator(Mod[] mods, int totalHits, double approachRate, double overallDifficulty, double mechanicalDifficultyRating, double sliderFactor)
>>>>>>> dce41322
        {
            this.mods = mods;
            this.totalHits = totalHits;
            this.overallDifficulty = overallDifficulty;
<<<<<<< HEAD
=======
            this.mechanicalDifficultyRating = mechanicalDifficultyRating;
            this.sliderFactor = sliderFactor;
>>>>>>> dce41322
        }

        public double ComputeAimRating(double aimDifficultyValue)
        {
            if (mods.Any(m => m is OsuModAutopilot))
                return 0;

            double aimRating = calculateDifficultyRating(aimDifficultyValue);

            if (mods.Any(m => m is OsuModTouchDevice))
                aimRating = Math.Pow(aimRating, 0.8);

            if (mods.Any(m => m is OsuModRelax))
                aimRating *= 0.9;

            if (mods.Any(m => m is OsuModMagnetised))
            {
                float magnetisedStrength = mods.OfType<OsuModMagnetised>().First().AttractionStrength.Value;
                aimRating *= 1.0 - magnetisedStrength;
            }

            double ratingMultiplier = 1.0;

<<<<<<< HEAD
=======
            double approachRateLengthBonus = 0.95 + 0.4 * Math.Min(1.0, totalHits / 2000.0) +
                                             (totalHits > 2000 ? Math.Log10(totalHits / 2000.0) * 0.5 : 0.0);

            double approachRateFactor = 0.0;
            if (approachRate > 10.33)
                approachRateFactor = 0.3 * (approachRate - 10.33);
            else if (approachRate < 8.0)
                approachRateFactor = 0.05 * (8.0 - approachRate);

            if (mods.Any(h => h is OsuModRelax))
                approachRateFactor = 0.0;

            ratingMultiplier += approachRateFactor * approachRateLengthBonus; // Buff for longer maps with high AR.

            if (mods.Any(m => m is OsuModHidden))
            {
                double visibilityFactor = calculateAimVisibilityFactor(approachRate);
                ratingMultiplier += CalculateVisibilityBonus(mods, approachRate, visibilityFactor, sliderFactor);
            }

>>>>>>> dce41322
            // It is important to consider accuracy difficulty when scaling with accuracy.
            ratingMultiplier *= 0.98 + Math.Pow(Math.Max(0, overallDifficulty), 2) / 2500;

            return aimRating * Math.Cbrt(ratingMultiplier);
        }

        public double ComputeSpeedRating(double speedDifficultyValue)
        {
            if (mods.Any(m => m is OsuModRelax))
                return 0;

            double speedRating = calculateDifficultyRating(speedDifficultyValue);

            if (mods.Any(m => m is OsuModAutopilot))
                speedRating *= 0.5;

            if (mods.Any(m => m is OsuModMagnetised))
            {
                // reduce speed rating because of the speed distance scaling, with maximum reduction being 0.7x
                float magnetisedStrength = mods.OfType<OsuModMagnetised>().First().AttractionStrength.Value;
                speedRating *= 1.0 - magnetisedStrength * 0.3;
            }

            double ratingMultiplier = 1.0;

            ratingMultiplier *= 0.95 + Math.Pow(Math.Max(0, overallDifficulty), 2) / 750;

            return speedRating * Math.Cbrt(ratingMultiplier);
        }

        public double ComputeReadingRating(double readingDifficultyValue)
        {
            double readingRating = calculateDifficultyRating(readingDifficultyValue);

            if (mods.Any(m => m is OsuModTouchDevice))
                readingRating = Math.Pow(readingRating, 0.8);

            if (mods.Any(m => m is OsuModRelax))
                readingRating *= 0.7;
            else if (mods.Any(m => m is OsuModAutopilot))
                readingRating *= 0.4;

            if (mods.Any(m => m is OsuModMagnetised))
            {
                float magnetisedStrength = mods.OfType<OsuModMagnetised>().First().AttractionStrength.Value;
                readingRating *= 1.0 - magnetisedStrength;
            }

            double ratingMultiplier = 1.0;

            // It is important to also consider accuracy difficulty when doing that.
            ratingMultiplier *= 0.75 + Math.Pow(Math.Max(0, overallDifficulty), 2.2) / 800;

            return readingRating * Math.Sqrt(ratingMultiplier);
        }

        public double ComputeFlashlightRating(double flashlightDifficultyValue)
        {
            if (!mods.Any(m => m is OsuModFlashlight))
                return 0;

            double flashlightRating = calculateDifficultyRating(flashlightDifficultyValue);

            if (mods.Any(m => m is OsuModTouchDevice))
                flashlightRating = Math.Pow(flashlightRating, 0.8);

            if (mods.Any(m => m is OsuModRelax))
                flashlightRating *= 0.7;
            else if (mods.Any(m => m is OsuModAutopilot))
                flashlightRating *= 0.4;

            if (mods.Any(m => m is OsuModMagnetised))
            {
                float magnetisedStrength = mods.OfType<OsuModMagnetised>().First().AttractionStrength.Value;
                flashlightRating *= 1.0 - magnetisedStrength;
            }

            if (mods.Any(m => m is OsuModDeflate))
            {
                float deflateInitialScale = mods.OfType<OsuModDeflate>().First().StartScale.Value;
                flashlightRating *= Math.Clamp(DifficultyCalculationUtils.ReverseLerp(deflateInitialScale, 11, 1), 0.1, 1);
            }

            double ratingMultiplier = 1.0;

            // Account for shorter maps having a higher ratio of 0 combo/100 combo flashlight radius.
            ratingMultiplier *= 0.7 + 0.1 * Math.Min(1.0, totalHits / 200.0) +
                                (totalHits > 200 ? 0.2 * Math.Min(1.0, (totalHits - 200) / 200.0) : 0.0);

            // It is important to consider accuracy difficulty when scaling with accuracy.
            ratingMultiplier *= 0.98 + Math.Pow(Math.Max(0, overallDifficulty), 2) / 2500;

            return flashlightRating * Math.Sqrt(ratingMultiplier);
        }

        /// <summary>
        /// Calculates a visibility bonus that is applicable to Hidden and Traceable.
        /// </summary>
<<<<<<< HEAD
        public static double CalculateVisibilityBonus(double approachRate, double visibilityFactor = 1)
=======
        public static double CalculateVisibilityBonus(Mod[] mods, double approachRate, double visibilityFactor = 1, double sliderFactor = 1)
>>>>>>> dce41322
        {
            // Start from normal curve, rewarding lower AR up to AR7
            double readingBonus = 0.04 * (12.0 - Math.Max(approachRate, 7));

            readingBonus *= visibilityFactor;

            // We want to reward slideraim on low AR less
            double sliderVisibilityFactor = Math.Pow(sliderFactor, 3);

            // For AR up to 0 - reduce reward for very low ARs when object is visible
            if (approachRate < 7)
<<<<<<< HEAD
                readingBonus += 0.03 * (7.0 - Math.Max(approachRate, 0));

            // Starting from AR0 - cap values so they won't grow to infinity
            if (approachRate < 0)
                readingBonus += 0.075 * (1 - Math.Pow(1.5, approachRate));
=======
                readingBonus += (isAlwaysPartiallyVisible ? 0.03 : 0.045) * (7.0 - Math.Max(approachRate, 0)) * sliderVisibilityFactor;

            // Starting from AR0 - cap values so they won't grow to infinity
            if (approachRate < 0)
                readingBonus += (isAlwaysPartiallyVisible ? 0.075 : 0.1) * (1 - Math.Pow(1.5, approachRate)) * sliderVisibilityFactor;
>>>>>>> dce41322

            return readingBonus;
        }

        private static double calculateDifficultyRating(double difficultyValue) => Math.Sqrt(difficultyValue) * difficulty_multiplier;
    }
}<|MERGE_RESOLUTION|>--- conflicted
+++ resolved
@@ -15,24 +15,14 @@
         private readonly Mod[] mods;
         private readonly int totalHits;
         private readonly double overallDifficulty;
-<<<<<<< HEAD
-
-        public OsuRatingCalculator(Mod[] mods, int totalHits, double overallDifficulty)
-=======
-        private readonly double mechanicalDifficultyRating;
         private readonly double sliderFactor;
 
-        public OsuRatingCalculator(Mod[] mods, int totalHits, double approachRate, double overallDifficulty, double mechanicalDifficultyRating, double sliderFactor)
->>>>>>> dce41322
+        public OsuRatingCalculator(Mod[] mods, int totalHits, double overallDifficulty, double sliderFactor)
         {
             this.mods = mods;
             this.totalHits = totalHits;
             this.overallDifficulty = overallDifficulty;
-<<<<<<< HEAD
-=======
-            this.mechanicalDifficultyRating = mechanicalDifficultyRating;
             this.sliderFactor = sliderFactor;
->>>>>>> dce41322
         }
 
         public double ComputeAimRating(double aimDifficultyValue)
@@ -56,29 +46,6 @@
 
             double ratingMultiplier = 1.0;
 
-<<<<<<< HEAD
-=======
-            double approachRateLengthBonus = 0.95 + 0.4 * Math.Min(1.0, totalHits / 2000.0) +
-                                             (totalHits > 2000 ? Math.Log10(totalHits / 2000.0) * 0.5 : 0.0);
-
-            double approachRateFactor = 0.0;
-            if (approachRate > 10.33)
-                approachRateFactor = 0.3 * (approachRate - 10.33);
-            else if (approachRate < 8.0)
-                approachRateFactor = 0.05 * (8.0 - approachRate);
-
-            if (mods.Any(h => h is OsuModRelax))
-                approachRateFactor = 0.0;
-
-            ratingMultiplier += approachRateFactor * approachRateLengthBonus; // Buff for longer maps with high AR.
-
-            if (mods.Any(m => m is OsuModHidden))
-            {
-                double visibilityFactor = calculateAimVisibilityFactor(approachRate);
-                ratingMultiplier += CalculateVisibilityBonus(mods, approachRate, visibilityFactor, sliderFactor);
-            }
-
->>>>>>> dce41322
             // It is important to consider accuracy difficulty when scaling with accuracy.
             ratingMultiplier *= 0.98 + Math.Pow(Math.Max(0, overallDifficulty), 2) / 2500;
 
@@ -177,11 +144,7 @@
         /// <summary>
         /// Calculates a visibility bonus that is applicable to Hidden and Traceable.
         /// </summary>
-<<<<<<< HEAD
-        public static double CalculateVisibilityBonus(double approachRate, double visibilityFactor = 1)
-=======
-        public static double CalculateVisibilityBonus(Mod[] mods, double approachRate, double visibilityFactor = 1, double sliderFactor = 1)
->>>>>>> dce41322
+        public static double CalculateVisibilityBonus(double approachRate, double visibilityFactor = 1, double sliderFactor = 1)
         {
             // Start from normal curve, rewarding lower AR up to AR7
             double readingBonus = 0.04 * (12.0 - Math.Max(approachRate, 7));
@@ -193,19 +156,11 @@
 
             // For AR up to 0 - reduce reward for very low ARs when object is visible
             if (approachRate < 7)
-<<<<<<< HEAD
-                readingBonus += 0.03 * (7.0 - Math.Max(approachRate, 0));
+                readingBonus += 0.03 * (7.0 - Math.Max(approachRate, 0))  * sliderVisibilityFactor;
 
             // Starting from AR0 - cap values so they won't grow to infinity
             if (approachRate < 0)
-                readingBonus += 0.075 * (1 - Math.Pow(1.5, approachRate));
-=======
-                readingBonus += (isAlwaysPartiallyVisible ? 0.03 : 0.045) * (7.0 - Math.Max(approachRate, 0)) * sliderVisibilityFactor;
-
-            // Starting from AR0 - cap values so they won't grow to infinity
-            if (approachRate < 0)
-                readingBonus += (isAlwaysPartiallyVisible ? 0.075 : 0.1) * (1 - Math.Pow(1.5, approachRate)) * sliderVisibilityFactor;
->>>>>>> dce41322
+                readingBonus += 0.075 * (1 - Math.Pow(1.5, approachRate)) * sliderVisibilityFactor;
 
             return readingBonus;
         }
