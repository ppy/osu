--- conflicted
+++ resolved
@@ -146,10 +146,7 @@
         public static double CalculateVisibilityBonus(double approachRate, double visibilityFactor = 1, double sliderFactor = 1)
         {
             // Start from normal curve, rewarding lower AR up to AR7
-            // TC forcefully requires a lower reading bonus for now as it's post-applied in PP which makes it multiplicative with the regular AR bonuses
-            // This means it has an advantage over HD, so we decrease the multiplier to compensate
-            // This should be removed once we're able to apply TC bonuses in SR (depends on real-time difficulty calculations being possible)
-            double readingBonus = (isAlwaysPartiallyVisible ? 0.025 : 0.04) * (12.0 - Math.Max(approachRate, 7));
+            double readingBonus = 0.025 * (12.0 - Math.Max(approachRate, 7));
 
             readingBonus *= visibilityFactor;
 
@@ -158,19 +155,11 @@
 
             // For AR up to 0 - reduce reward for very low ARs when object is visible
             if (approachRate < 7)
-<<<<<<< HEAD
-                readingBonus += 0.03 * (7.0 - Math.Max(approachRate, 0)) * sliderVisibilityFactor;
+                readingBonus += 0.02 * (7.0 - Math.Max(approachRate, 0)) * sliderVisibilityFactor;
 
             // Starting from AR0 - cap values so they won't grow to infinity
             if (approachRate < 0)
-                readingBonus += 0.075 * (1 - Math.Pow(1.5, approachRate)) * sliderVisibilityFactor;
-=======
-                readingBonus += (isAlwaysPartiallyVisible ? 0.02 : 0.045) * (7.0 - Math.Max(approachRate, 0)) * sliderVisibilityFactor;
-
-            // Starting from AR0 - cap values so they won't grow to infinity
-            if (approachRate < 0)
-                readingBonus += (isAlwaysPartiallyVisible ? 0.01 : 0.1) * (1 - Math.Pow(1.5, approachRate)) * sliderVisibilityFactor;
->>>>>>> 28c846b4
+                readingBonus += 0.01 * (1 - Math.Pow(1.5, approachRate)) * sliderVisibilityFactor;
 
             return readingBonus;
         }
