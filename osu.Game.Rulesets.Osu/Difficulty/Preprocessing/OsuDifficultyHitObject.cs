--- conflicted
+++ resolved
@@ -105,30 +105,14 @@
         /// </summary>
         public double HitWindowGreat { get; private set; }
 
-<<<<<<< HEAD
-        private readonly OsuHitObject? lastLastObject;
-        private readonly OsuHitObject lastObject;
-        public readonly double Preempt;
-        public readonly double ClockRate;
-        public readonly Vector2 Position;
-=======
         private readonly OsuDifficultyHitObject? lastLastDifficultyObject;
         private readonly OsuDifficultyHitObject? lastDifficultyObject;
->>>>>>> ce73dbbc
 
         public OsuDifficultyHitObject(HitObject hitObject, HitObject lastObject, double clockRate, List<DifficultyHitObject> objects, int index)
             : base(hitObject, lastObject, clockRate, objects, index)
         {
-<<<<<<< HEAD
-            this.lastLastObject = lastLastObject as OsuHitObject;
-            this.lastObject = (OsuHitObject)lastObject;
-            Preempt = BaseObject.TimePreempt / clockRate;
-            ClockRate = clockRate;
-            Position = BaseObject.StackedPosition;
-=======
             lastLastDifficultyObject = index > 1 ? (OsuDifficultyHitObject)objects[index - 2] : null;
             lastDifficultyObject = index > 0 ? (OsuDifficultyHitObject)objects[index - 1] : null;
->>>>>>> ce73dbbc
 
             // Capped to 25ms to prevent difficulty calculation breaking from simultaneous objects.
             StrainTime = Math.Max(DeltaTime, MIN_DELTA_TIME);
