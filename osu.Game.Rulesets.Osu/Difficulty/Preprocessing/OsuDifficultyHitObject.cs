﻿// Copyright (c) ppy Pty Ltd <contact@ppy.sh>. Licensed under the MIT Licence.
// See the LICENCE file in the repository root for full licence text.

using System;
using System.Collections.Generic;
using System.Linq;
using osu.Game.Rulesets.Difficulty.Preprocessing;
using osu.Game.Rulesets.Objects;
using osu.Game.Rulesets.Osu.Mods;
using osu.Game.Rulesets.Osu.Objects;
using osu.Game.Rulesets.Scoring;
using osuTK;

namespace osu.Game.Rulesets.Osu.Difficulty.Preprocessing
{
    public class OsuDifficultyHitObject : DifficultyHitObject
    {
        /// <summary>
        /// A distance by which all distances should be scaled in order to assume a uniform circle size.
        /// </summary>
        public const int NORMALISED_RADIUS = 50; // Change radius to 50 to make 100 the diameter. Easier for mental maths.

        public const int NORMALISED_DIAMETER = NORMALISED_RADIUS * 2;

        public const int MIN_DELTA_TIME = 25;

        private const float maximum_slider_radius = NORMALISED_RADIUS * 2.4f;
        private const float assumed_slider_radius = NORMALISED_RADIUS * 1.8f;

        protected new OsuHitObject BaseObject => (OsuHitObject)base.BaseObject;
        protected new OsuHitObject LastObject => (OsuHitObject)base.LastObject;

        /// <summary>
        /// <see cref="DifficultyHitObject.DeltaTime"/> capped to a minimum of <see cref="MIN_DELTA_TIME"/>ms.
        /// </summary>
        public readonly double AdjustedDeltaTime;

        /// <summary>
        /// Normalised distance from the "lazy" end position of the previous <see cref="OsuDifficultyHitObject"/> to the start position of this <see cref="OsuDifficultyHitObject"/>.
        /// <para>
        /// The "lazy" end position is the position at which the cursor ends up if the previous hitobject is followed with as minimal movement as possible (i.e. on the edge of slider follow circles).
        /// </para>
        /// </summary>
        public double LazyJumpDistance { get; private set; }

        /// <summary>
        /// Normalised shortest distance to consider for a jump between the previous <see cref="OsuDifficultyHitObject"/> and this <see cref="OsuDifficultyHitObject"/>.
        /// </summary>
        /// <remarks>
        /// This is bounded from above by <see cref="LazyJumpDistance"/>, and is smaller than the former if a more natural path is able to be taken through the previous <see cref="OsuDifficultyHitObject"/>.
        /// </remarks>
        /// <example>
        /// Suppose a linear slider - circle pattern.
        /// <br />
        /// Following the slider lazily (see: <see cref="LazyJumpDistance"/>) will result in underestimating the true end position of the slider as being closer towards the start position.
        /// As a result, <see cref="LazyJumpDistance"/> overestimates the jump distance because the player is able to take a more natural path by following through the slider to its end,
        /// such that the jump is felt as only starting from the slider's true end position.
        /// <br />
        /// Now consider a slider - circle pattern where the circle is stacked along the path inside the slider.
        /// In this case, the lazy end position correctly estimates the true end position of the slider and provides the more natural movement path.
        /// </example>
        public double MinimumJumpDistance { get; private set; }

        /// <summary>
        /// The time taken to travel through <see cref="MinimumJumpDistance"/>, with a minimum value of 25ms.
        /// </summary>
        public double MinimumJumpTime { get; private set; }

        /// <summary>
        /// Normalised distance between the start and end position of this <see cref="OsuDifficultyHitObject"/>.
        /// </summary>
        public double TravelDistance { get; private set; }

        /// <summary>
        /// The time taken to travel through <see cref="TravelDistance"/>, with a minimum value of 25ms for <see cref="Slider"/> objects.
        /// </summary>
        public double TravelTime { get; private set; }

        /// <summary>
        /// The position of the cursor at the point of completion of this <see cref="OsuDifficultyHitObject"/> if it is a <see cref="Slider"/>
        /// and was hit with as few movements as possible.
        /// </summary>
        public Vector2? LazyEndPosition { get; private set; }

        /// <summary>
        /// The distance travelled by the cursor upon completion of this <see cref="OsuDifficultyHitObject"/> if it is a <see cref="Slider"/>
        /// and was hit with as few movements as possible.
        /// </summary>
        public double LazyTravelDistance { get; private set; }

        /// <summary>
        /// The time taken by the cursor upon completion of this <see cref="OsuDifficultyHitObject"/> if it is a <see cref="Slider"/>
        /// and was hit with as few movements as possible.
        /// </summary>
        public double LazyTravelTime { get; private set; }

        /// <summary>
        /// Angle the player has to take to hit this <see cref="OsuDifficultyHitObject"/>.
        /// Calculated as the angle between the circles (current-2, current-1, current).
        /// </summary>
        public double? Angle { get; private set; }

        /// <summary>
        /// Retrieves the full hit window for a Great <see cref="HitResult"/>.
        /// </summary>
        public double HitWindowGreat { get; private set; }

        /// <summary>
        /// Selective bonus for maps with higher circle size.
        /// </summary>
        public double SmallCircleBonus { get; private set; }

        private readonly OsuDifficultyHitObject? lastLastDifficultyObject;
        private readonly OsuDifficultyHitObject? lastDifficultyObject;

        public OsuDifficultyHitObject(HitObject hitObject, HitObject lastObject, double clockRate, List<DifficultyHitObject> objects, int index)
            : base(hitObject, lastObject, clockRate, objects, index)
        {
            lastLastDifficultyObject = index > 1 ? (OsuDifficultyHitObject)objects[index - 2] : null;
            lastDifficultyObject = index > 0 ? (OsuDifficultyHitObject)objects[index - 1] : null;

            // Capped to 25ms to prevent difficulty calculation breaking from simultaneous objects.
            AdjustedDeltaTime = Math.Max(DeltaTime, MIN_DELTA_TIME);

            SmallCircleBonus = Math.Max(1.0, 1.0 + (30 - BaseObject.Radius) / 40);

            if (BaseObject is Slider sliderObject)
            {
                HitWindowGreat = 2 * sliderObject.HeadCircle.HitWindows.WindowFor(HitResult.Great) / clockRate;
            }
            else
            {
                HitWindowGreat = 2 * BaseObject.HitWindows.WindowFor(HitResult.Great) / clockRate;
            }

            computeSliderCursorPosition();
            setDistances(clockRate);
        }

        public double OpacityAt(double time, bool hidden)
        {
            if (time > BaseObject.StartTime)
            {
                // Consider a hitobject as being invisible when its start time is passed.
                // In reality the hitobject will be visible beyond its start time up until its hittable window has passed,
                // but this is an approximation and such a case is unlikely to be hit where this function is used.
                return 0.0;
            }

            double fadeInStartTime = BaseObject.StartTime - BaseObject.TimePreempt;
            double fadeInDuration = BaseObject.TimeFadeIn;

            if (hidden)
            {
                // Taken from OsuModHidden.
                double fadeOutStartTime = BaseObject.StartTime - BaseObject.TimePreempt + BaseObject.TimeFadeIn;
                double fadeOutDuration = BaseObject.TimePreempt * OsuModHidden.FADE_OUT_DURATION_MULTIPLIER;

                return Math.Min
                (
                    Math.Clamp((time - fadeInStartTime) / fadeInDuration, 0.0, 1.0),
                    1.0 - Math.Clamp((time - fadeOutStartTime) / fadeOutDuration, 0.0, 1.0)
                );
            }

            return Math.Clamp((time - fadeInStartTime) / fadeInDuration, 0.0, 1.0);
        }

<<<<<<< HEAD
=======
        /// <summary>
        /// Returns how possible is it to doubletap this object together with the next one and get perfect judgement in range from 0 to 1
        /// </summary>
        public double GetDoubletapness(OsuDifficultyHitObject? osuNextObj)
        {
            if (osuNextObj != null)
            {
                double currDeltaTime = Math.Max(1, DeltaTime);
                double nextDeltaTime = Math.Max(1, osuNextObj.DeltaTime);

                double deltaDifference = Math.Abs(nextDeltaTime - currDeltaTime);

                double speedRatio = currDeltaTime / Math.Max(currDeltaTime, deltaDifference);
                double windowRatio = Math.Pow(Math.Min(1, currDeltaTime / HitWindowGreat), 5);

                return 1.0 - Math.Pow(speedRatio, 1 - windowRatio);
            }

            return 0;
        }

>>>>>>> dd261623
        private void setDistances(double clockRate)
        {
            if (BaseObject is Slider currentSlider)
            {
                // Bonus for repeat sliders until a better per nested object strain system can be achieved.
                TravelDistance = LazyTravelDistance * Math.Pow(1 + currentSlider.RepeatCount / 2.5, 1.0 / 2.5);
                TravelTime = Math.Max(LazyTravelTime / clockRate, MIN_DELTA_TIME);
            }

            // We don't need to calculate either angle or distance when one of the last->curr objects is a spinner
            if (BaseObject is Spinner || LastObject is Spinner)
                return;

            // We will scale distances by this factor, so we can assume a uniform CircleSize among beatmaps.
            float scalingFactor = NORMALISED_RADIUS / (float)BaseObject.Radius;

            Vector2 lastCursorPosition = lastDifficultyObject != null ? getEndCursorPosition(lastDifficultyObject) : LastObject.StackedPosition;

            LazyJumpDistance = (BaseObject.StackedPosition * scalingFactor - lastCursorPosition * scalingFactor).Length;
            MinimumJumpTime = AdjustedDeltaTime;
            MinimumJumpDistance = LazyJumpDistance;

            if (LastObject is Slider lastSlider && lastDifficultyObject != null)
            {
                double lastTravelTime = Math.Max(lastDifficultyObject.LazyTravelTime / clockRate, MIN_DELTA_TIME);
                MinimumJumpTime = Math.Max(AdjustedDeltaTime - lastTravelTime, MIN_DELTA_TIME);

                //
                // There are two types of slider-to-object patterns to consider in order to better approximate the real movement a player will take to jump between the hitobjects.
                //
                // 1. The anti-flow pattern, where players cut the slider short in order to move to the next hitobject.
                //
                //      <======o==>  ← slider
                //             |     ← most natural jump path
                //             o     ← a follow-up hitcircle
                //
                // In this case the most natural jump path is approximated by LazyJumpDistance.
                //
                // 2. The flow pattern, where players follow through the slider to its visual extent into the next hitobject.
                //
                //      <======o==>---o
                //                  ↑
                //        most natural jump path
                //
                // In this case the most natural jump path is better approximated by a new distance called "tailJumpDistance" - the distance between the slider's tail and the next hitobject.
                //
                // Thus, the player is assumed to jump the minimum of these two distances in all cases.
                //

                float tailJumpDistance = Vector2.Subtract(lastSlider.TailCircle.StackedPosition, BaseObject.StackedPosition).Length * scalingFactor;
                MinimumJumpDistance = Math.Max(0, Math.Min(LazyJumpDistance - (maximum_slider_radius - assumed_slider_radius), tailJumpDistance - maximum_slider_radius));
            }

            if (lastLastDifficultyObject != null && lastLastDifficultyObject.BaseObject is not Spinner)
            {
                Vector2 lastLastCursorPosition = getEndCursorPosition(lastLastDifficultyObject);

                Vector2 v1 = lastLastCursorPosition - LastObject.StackedPosition;
                Vector2 v2 = BaseObject.StackedPosition - lastCursorPosition;

                float dot = Vector2.Dot(v1, v2);
                float det = v1.X * v2.Y - v1.Y * v2.X;

                Angle = Math.Abs(Math.Atan2(det, dot));
            }
        }

        private void computeSliderCursorPosition()
        {
            if (BaseObject is not Slider slider)
                return;

            if (LazyEndPosition != null)
                return;

            // TODO: This commented version is actually correct by the new lazer implementation, but intentionally held back from
            // difficulty calculator to preserve known behaviour.
            // double trackingEndTime = Math.Max(
            //     // SliderTailCircle always occurs at the final end time of the slider, but the player only needs to hold until within a lenience before it.
            //     slider.Duration + SliderEventGenerator.TAIL_LENIENCY,
            //     // There's an edge case where one or more ticks/repeats fall within that leniency range.
            //     // In such a case, the player needs to track until the final tick or repeat.
            //     slider.NestedHitObjects.LastOrDefault(n => n is not SliderTailCircle)?.StartTime ?? double.MinValue
            // );

            double trackingEndTime = Math.Max(
                slider.StartTime + slider.Duration + SliderEventGenerator.TAIL_LENIENCY,
                slider.StartTime + slider.Duration / 2
            );

            IList<HitObject> nestedObjects = slider.NestedHitObjects;

            SliderTick? lastRealTick = null;

            foreach (var hitobject in slider.NestedHitObjects)
            {
                if (hitobject is SliderTick tick)
                    lastRealTick = tick;
            }

            if (lastRealTick?.StartTime > trackingEndTime)
            {
                trackingEndTime = lastRealTick.StartTime;

                // When the last tick falls after the tracking end time, we need to re-sort the nested objects
                // based on time. This creates a somewhat weird ordering which is counter to how a user would
                // understand the slider, but allows a zero-diff with known diffcalc output.
                //
                // To reiterate, this is definitely not correct from a difficulty calculation perspective
                // and should be revisited at a later date (likely by replacing this whole code with the commented
                // version above).
                List<HitObject> reordered = nestedObjects.ToList();

                reordered.Remove(lastRealTick);
                reordered.Add(lastRealTick);

                nestedObjects = reordered;
            }

            LazyTravelTime = trackingEndTime - slider.StartTime;

            double endTimeMin = LazyTravelTime / slider.SpanDuration;
            if (endTimeMin % 2 >= 1)
                endTimeMin = 1 - endTimeMin % 1;
            else
                endTimeMin %= 1;

            LazyEndPosition = slider.StackedPosition + slider.Path.PositionAt(endTimeMin); // temporary lazy end position until a real result can be derived.

            Vector2 currCursorPosition = slider.StackedPosition;

            double scalingFactor = NORMALISED_RADIUS / slider.Radius; // lazySliderDistance is coded to be sensitive to scaling, this makes the maths easier with the thresholds being used.

            for (int i = 1; i < nestedObjects.Count; i++)
            {
                var currMovementObj = (OsuHitObject)nestedObjects[i];

                Vector2 currMovement = Vector2.Subtract(currMovementObj.StackedPosition, currCursorPosition);
                double currMovementLength = scalingFactor * currMovement.Length;

                // Amount of movement required so that the cursor position needs to be updated.
                double requiredMovement = assumed_slider_radius;

                if (i == nestedObjects.Count - 1)
                {
                    // The end of a slider has special aim rules due to the relaxed time constraint on position.
                    // There is both a lazy end position as well as the actual end slider position. We assume the player takes the simpler movement.
                    // For sliders that are circular, the lazy end position may actually be farther away than the sliders true end.
                    // This code is designed to prevent buffing situations where lazy end is actually a less efficient movement.
                    Vector2 lazyMovement = Vector2.Subtract((Vector2)LazyEndPosition, currCursorPosition);

                    if (lazyMovement.Length < currMovement.Length)
                        currMovement = lazyMovement;

                    currMovementLength = scalingFactor * currMovement.Length;
                }
                else if (currMovementObj is SliderRepeat)
                {
                    // For a slider repeat, assume a tighter movement threshold to better assess repeat sliders.
                    requiredMovement = NORMALISED_RADIUS;
                }

                if (currMovementLength > requiredMovement)
                {
                    // this finds the positional delta from the required radius and the current position, and updates the currCursorPosition accordingly, as well as rewarding distance.
                    currCursorPosition = Vector2.Add(currCursorPosition, Vector2.Multiply(currMovement, (float)((currMovementLength - requiredMovement) / currMovementLength)));
                    currMovementLength *= (currMovementLength - requiredMovement) / currMovementLength;
                    LazyTravelDistance += currMovementLength;
                }

                if (i == nestedObjects.Count - 1)
                    LazyEndPosition = currCursorPosition;
            }
        }

        private Vector2 getEndCursorPosition(OsuDifficultyHitObject difficultyHitObject)
        {
            return difficultyHitObject.LazyEndPosition ?? difficultyHitObject.BaseObject.StackedPosition;
        }
    }
}<|MERGE_RESOLUTION|>--- conflicted
+++ resolved
@@ -4,6 +4,7 @@
 using System;
 using System.Collections.Generic;
 using System.Linq;
+using osu.Framework.Extensions.ObjectExtensions;
 using osu.Game.Rulesets.Difficulty.Preprocessing;
 using osu.Game.Rulesets.Objects;
 using osu.Game.Rulesets.Osu.Mods;
@@ -166,30 +167,50 @@
             return Math.Clamp((time - fadeInStartTime) / fadeInDuration, 0.0, 1.0);
         }
 
-<<<<<<< HEAD
-=======
+        private double getSpeedRatio(OsuDifficultyHitObject? other)
+        {
+            if (other.IsNull())
+                return 0;
+
+            double currDeltaTime = Math.Max(1, DeltaTime);
+            double otherDeltaTime = Math.Max(1, other.DeltaTime);
+
+            double deltaDifference = Math.Abs(currDeltaTime - otherDeltaTime);
+
+            return currDeltaTime / Math.Max(currDeltaTime, deltaDifference);
+        }
+
         /// <summary>
         /// Returns how possible is it to doubletap this object together with the next one and get perfect judgement in range from 0 to 1
         /// </summary>
-        public double GetDoubletapness(OsuDifficultyHitObject? osuNextObj)
-        {
-            if (osuNextObj != null)
-            {
-                double currDeltaTime = Math.Max(1, DeltaTime);
-                double nextDeltaTime = Math.Max(1, osuNextObj.DeltaTime);
-
-                double deltaDifference = Math.Abs(nextDeltaTime - currDeltaTime);
-
-                double speedRatio = currDeltaTime / Math.Max(currDeltaTime, deltaDifference);
-                double windowRatio = Math.Pow(Math.Min(1, currDeltaTime / HitWindowGreat), 5);
-
-                return 1.0 - Math.Pow(speedRatio, 1 - windowRatio);
-            }
-
-            return 0;
-        }
-
->>>>>>> dd261623
+        public double GetDoubletapness(OsuDifficultyHitObject? osuPrevObj, OsuDifficultyHitObject? osuNextObj)
+        {
+            if (osuNextObj == null)
+                return 0;
+
+            // Nerf gallopable or doubletappable doubles.
+            double currDeltaTime = Math.Max(1, DeltaTime);
+
+            // It's easier to gallop if you have more time between doubles
+            // Get max between next and prev ratio to avoid nerfing triples
+            double speedRatio = Math.Max(getSpeedRatio(osuPrevObj), getSpeedRatio(osuNextObj));
+
+            // Can't doubletap if circles don't intersect
+            double normalizedDistance = Math.Min(1, LazyJumpDistance / (NORMALISED_RADIUS * 2));
+            double distanceFactor = normalizedDistance < 0.5 ? 1.0 : 1 - Math.Pow((normalizedDistance - 0.5) / 0.5, 0.5);
+
+            // Use HitWindowGreat * 2, because even if you can't get 300 with doubletapping - you still can gallop
+            const double power = 2;
+            double windowRatio = Math.Pow(Math.Min(1, currDeltaTime / (HitWindowGreat * 2)), power);
+
+            // Nerf even more if you don't need to gallop anymore
+            double halfPoint = Math.Pow(0.5, power);
+            if (windowRatio < halfPoint)
+                windowRatio *= windowRatio / halfPoint;
+
+            return Math.Pow(speedRatio, distanceFactor * (1 - windowRatio));
+        }
+
         private void setDistances(double clockRate)
         {
             if (BaseObject is Slider currentSlider)
