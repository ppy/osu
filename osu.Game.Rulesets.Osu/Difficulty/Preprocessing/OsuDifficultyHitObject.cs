--- conflicted
+++ resolved
@@ -105,18 +105,13 @@
         /// </summary>
         public double HitWindowGreat { get; private set; }
 
-<<<<<<< HEAD
         /// <summary>
         /// Selective bonus for maps with higher circle size.
         /// </summary>
         public double SmallCircleBonus { get; private set; }
 
-        private readonly OsuHitObject? lastLastObject;
-        private readonly OsuHitObject lastObject;
-=======
         private readonly OsuDifficultyHitObject? lastLastDifficultyObject;
         private readonly OsuDifficultyHitObject? lastDifficultyObject;
->>>>>>> 9314ea94
 
         public OsuDifficultyHitObject(HitObject hitObject, HitObject lastObject, double clockRate, List<DifficultyHitObject> objects, int index)
             : base(hitObject, lastObject, clockRate, objects, index)
@@ -205,17 +200,7 @@
             // We will scale distances by this factor, so we can assume a uniform CircleSize among beatmaps.
             float scalingFactor = NORMALISED_RADIUS / (float)BaseObject.Radius;
 
-<<<<<<< HEAD
-            Vector2 lastCursorPosition = getEndCursorPosition(lastObject);
-=======
-            if (BaseObject.Radius < 30)
-            {
-                float smallCircleBonus = Math.Min(30 - (float)BaseObject.Radius, 5) / 50;
-                scalingFactor *= 1 + smallCircleBonus;
-            }
-
             Vector2 lastCursorPosition = lastDifficultyObject != null ? getEndCursorPosition(lastDifficultyObject) : LastObject.StackedPosition;
->>>>>>> 9314ea94
 
             LazyJumpDistance = (BaseObject.StackedPosition * scalingFactor - lastCursorPosition * scalingFactor).Length;
             MinimumJumpTime = StrainTime;
@@ -377,6 +362,6 @@
         private Vector2 getEndCursorPosition(OsuDifficultyHitObject difficultyHitObject)
         {
             return difficultyHitObject.LazyEndPosition ?? difficultyHitObject.BaseObject.StackedPosition;
-        }
-    }
-}+            }
+        }
+    }