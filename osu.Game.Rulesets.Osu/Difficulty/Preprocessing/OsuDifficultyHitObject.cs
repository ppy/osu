--- conflicted
+++ resolved
@@ -90,20 +90,16 @@
         public double? Angle { get; private set; }
 
         /// <summary>
+        /// Signed version of the Angle.
+        /// Potentially should be used for more accurate angle bonuses
+        /// Ranges from -PI to PI
+        /// </summary>
+        public double? AngleSigned { get; private set; }
+
+        /// <summary>
         /// Retrieves the full hit window for a Great <see cref="HitResult"/>.
         /// </summary>
         public double HitWindowGreat { get; private set; }
-
-        /// <summary>
-<<<<<<< HEAD
-        /// Density of the object for given preempt. Saved for optimization, density calculation is expensive.
-        /// </summary>
-        public double Density { get; private set; }
-=======
-        /// Rhythm difficulty of the object. Saved for optimization, rhythm calculation is very expensive.
-        /// </summary>
-        public double RhythmDifficulty { get; private set; }
->>>>>>> 3cae490e
 
         /// <summary>
         /// Predictabiliy of the angle. Gives high values only in exceptionally repetitive patterns.
@@ -155,12 +151,6 @@
             AnglePredictability = CalculateAnglePredictability();
 
             (ReadingObjects, OverlapValues) = getReadingObjects();
-
-<<<<<<< HEAD
-            Density = ReadingEvaluator.EvaluateDensityOf(this);
-=======
-            RhythmDifficulty = RhythmEvaluator.EvaluateDifficultyOf(this);
->>>>>>> 3cae490e
         }
 
         private (IList<ReadingObject>, IDictionary<int, double>) getReadingObjects()
@@ -582,7 +572,8 @@
                 float dot = Vector2.Dot(v1, v2);
                 float det = v1.X * v2.Y - v1.Y * v2.X;
 
-                Angle = Math.Abs(Math.Atan2(det, dot));
+                AngleSigned = Math.Atan2(det, dot);
+                Angle = Math.Abs(AngleSigned.Value);
             }
         }
 
