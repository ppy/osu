// Copyright (c) ppy Pty Ltd <contact@ppy.sh>. Licensed under the MIT Licence.
// See the LICENCE file in the repository root for full licence text.

using System;
using System.Collections.Generic;
using System.Linq;
using osu.Game.Beatmaps;
using osu.Game.Rulesets.Difficulty;
using osu.Game.Rulesets.Difficulty.Preprocessing;
using osu.Game.Rulesets.Difficulty.Skills;
using osu.Game.Rulesets.Difficulty.Utils;
using osu.Game.Rulesets.Mods;
using osu.Game.Rulesets.Osu.Difficulty.Preprocessing;
using osu.Game.Rulesets.Osu.Difficulty.Skills;
using osu.Game.Rulesets.Osu.Difficulty.Utils;
using osu.Game.Rulesets.Osu.Mods;
using osu.Game.Rulesets.Osu.Objects;
using osu.Game.Rulesets.Osu.Scoring;
using osu.Game.Rulesets.Scoring;

namespace osu.Game.Rulesets.Osu.Difficulty
{
    public class OsuDifficultyCalculator : DifficultyCalculator
    {
        private const double performance_base_multiplier = 1.15; // This is being adjusted to keep the final pp value scaled around what it used to be when changing things.
        private const double difficulty_multiplier = 0.0675;
        private const double star_rating_multiplier = 0.0265;

        public override int Version => 20250306;

        private double mechanicalDifficultyRating;

        public OsuDifficultyCalculator(IRulesetInfo ruleset, IWorkingBeatmap beatmap)
            : base(ruleset, beatmap)
        {
        }

        // Increasing this multiplier buffs versatile aim+flow maps
        public static double AimVersatilityBonus = 0.08;

        public static double CalculateDifficultyMultiplier(Mod[] mods, int totalHits, int spinnerCount)
        {
            double multiplier = performance_base_multiplier;

            if (mods.Any(m => m is OsuModSpunOut) && totalHits > 0)
                multiplier *= 1.0 - Math.Pow((double)spinnerCount / totalHits, 0.85);

            return multiplier;
        }

<<<<<<< HEAD
=======
        /// <summary>
        /// Calculates a visibility bonus that is applicable to Hidden and Traceable.
        /// </summary>
        public static double CalculateVisibilityBonus(Mod[] mods, double approachRate, double visibilityFactor = 1)
        {
            // NOTE: TC's effect is only noticeable in performance calculations until lazer mods are accounted for server-side.
            bool isAlwaysPartiallyVisible = mods.OfType<OsuModHidden>().Any(m => !m.OnlyFadeApproachCircles.Value) || mods.OfType<OsuModTraceable>().Any();

            // Start from normal curve, rewarding lower AR up to AR5
            double readingBonus = 0.04 * (12.0 - Math.Max(approachRate, 5));

            readingBonus *= visibilityFactor;

            // For AR up to 0 - reduce reward for very low ARs when object is visible
            if (approachRate < 5)
                readingBonus += (isAlwaysPartiallyVisible ? 0.04 : 0.03) * (5.0 - Math.Max(approachRate, 0));

            // Starting from AR0 - cap values so they won't grow to infinity
            if (approachRate < 0)
                readingBonus += (isAlwaysPartiallyVisible ? 0.1 : 0.075) * (1 - Math.Pow(1.5, approachRate));

            return readingBonus;
        }

        public static double CalculateRateAdjustedApproachRate(double approachRate, double clockRate)
        {
            double preempt = IBeatmapDifficultyInfo.DifficultyRange(approachRate, OsuHitObject.PREEMPT_MAX, OsuHitObject.PREEMPT_MID, OsuHitObject.PREEMPT_MIN) / clockRate;
            return IBeatmapDifficultyInfo.InverseDifficultyRange(preempt, OsuHitObject.PREEMPT_MAX, OsuHitObject.PREEMPT_MID, OsuHitObject.PREEMPT_MIN);
        }

        public static double CalculateRateAdjustedOverallDifficulty(double overallDifficulty, double clockRate)
        {
            HitWindows hitWindows = new OsuHitWindows();
            hitWindows.SetDifficulty(overallDifficulty);

            double hitWindowGreat = hitWindows.WindowFor(HitResult.Great) / clockRate;

            return (79.5 - hitWindowGreat) / 6;
        }

>>>>>>> a75e0c38
        protected override DifficultyAttributes CreateDifficultyAttributes(IBeatmap beatmap, Mod[] mods, Skill[] skills, double clockRate)
        {
            if (beatmap.HitObjects.Count == 0)
                return new OsuDifficultyAttributes { Mods = mods };

            var aim = skills.OfType<TotalAim>().Single(a => a.IncludeSliders);
            var aimWithoutSliders = skills.OfType<TotalAim>().Single(a => !a.IncludeSliders);
            var speed = skills.OfType<Speed>().Single();
            var flashlight = skills.OfType<Flashlight>().SingleOrDefault();

            double speedNotes = speed.RelevantNoteCount();

            double aimDifficultStrainCount = aim.CountTopWeightedStrains();
            double speedDifficultStrainCount = speed.CountTopWeightedStrains();

            double aimNoSlidersTopWeightedSliderCount = aimWithoutSliders.CountTopWeightedSliders();
            double aimNoSlidersDifficultStrainCount = aimWithoutSliders.CountTopWeightedStrains();

            double aimTopWeightedSliderFactor = aimNoSlidersTopWeightedSliderCount / Math.Max(1, aimNoSlidersDifficultStrainCount - aimNoSlidersTopWeightedSliderCount);

            double speedTopWeightedSliderCount = speed.CountTopWeightedSliders();
            double speedTopWeightedSliderFactor = speedTopWeightedSliderCount / Math.Max(1, speedDifficultStrainCount - speedTopWeightedSliderCount);

            double difficultSliders = aim.GetDifficultSliders();

            double approachRate = CalculateRateAdjustedApproachRate(beatmap.Difficulty.ApproachRate, clockRate);
            double overallDifficulty = CalculateRateAdjustedOverallDifficulty(beatmap.Difficulty.OverallDifficulty, clockRate);

            int hitCircleCount = beatmap.HitObjects.Count(h => h is HitCircle);
            int sliderCount = beatmap.HitObjects.Count(h => h is Slider);
            int spinnerCount = beatmap.HitObjects.Count(h => h is Spinner);

            int totalHits = beatmap.HitObjects.Count;

            double drainRate = beatmap.Difficulty.DrainRate;

            double aimDifficultyValue = aim.DifficultyValue();
            double aimNoSlidersDifficultyValue = aimWithoutSliders.DifficultyValue();
            double snapAimDifficultyValue = skills.OfType<SnapAim>().Single().DifficultyValue();
            double flowAimDifficultyValue = skills.OfType<FlowAim>().Single().DifficultyValue();
            double speedDifficultyValue = speed.DifficultyValue();
            double totalAimDifficultyValue = double.Lerp(aimDifficultyValue, snapAimDifficultyValue + flowAimDifficultyValue, AimVersatilityBonus);

            mechanicalDifficultyRating = calculateMechanicalDifficultyRating(totalAimDifficultyValue, speedDifficultyValue);

            double aimRating = computeTotalAimRating(aim.DifficultyValue(), snapAimDifficultyValue, flowAimDifficultyValue, mods, totalHits, approachRate, overallDifficulty);
            double aimRatingNoSliders = computeTotalAimRating(aimWithoutSliders.DifficultyValue(), snapAimDifficultyValue, flowAimDifficultyValue, mods, totalHits, approachRate, overallDifficulty);
            double speedRating = computeSpeedRating(speed.DifficultyValue(), mods, totalHits, approachRate, overallDifficulty);

            double snapAimRating = computeSnapAimRating(snapAimDifficultyValue, mods, totalHits, approachRate, overallDifficulty);
            double flowAimRating = computeFlowAimRating(flowAimDifficultyValue, mods, totalHits, approachRate, overallDifficulty);

            double flashlightRating = 0.0;

            if (flashlight is not null)
                flashlightRating = computeFlashlightRating(flashlight.DifficultyValue(), mods, totalHits, overallDifficulty);

            double sliderFactor = aimRating > 0 ? aimRatingNoSliders / aimRating : 1;

            double baseAimPerformance = OsuStrainSkill.DifficultyToPerformance(aimRating);
            double baseSpeedPerformance = OsuStrainSkill.DifficultyToPerformance(speedRating);
            double baseFlashlightPerformance = Flashlight.DifficultyToPerformance(flashlightRating);

            double basePerformance =
                Math.Pow(
                    Math.Pow(SumMechanicalDifficulty(baseAimPerformance, baseSpeedPerformance), 1.1) +
                    Math.Pow(baseFlashlightPerformance, 1.1), 1.0 / 1.1
                );

            double multiplier = CalculateDifficultyMultiplier(mods, totalHits, spinnerCount);
            double starRating = calculateStarRating(basePerformance, multiplier);

            double sliderNestedScorePerObject = LegacyScoreUtils.CalculateNestedScorePerObject(beatmap, totalHits);
            double legacyScoreBaseMultiplier = LegacyScoreUtils.CalculateDifficultyPeppyStars(beatmap);

            var simulator = new OsuLegacyScoreSimulator();
            var scoreAttributes = simulator.Simulate(WorkingBeatmap, beatmap);

            OsuDifficultyAttributes attributes = new OsuDifficultyAttributes
            {
                StarRating = starRating,
                Mods = mods,
                AimDifficulty = aimRating,
                AimDifficultSliderCount = difficultSliders,
                SpeedDifficulty = speedRating,
                SpeedNoteCount = speedNotes,
                FlashlightDifficulty = flashlightRating,
                SliderFactor = sliderFactor,
                AimDifficultStrainCount = aimDifficultStrainCount,
                SpeedDifficultStrainCount = speedDifficultStrainCount,
                AimTopWeightedSliderFactor = aimTopWeightedSliderFactor,
                SpeedTopWeightedSliderFactor = speedTopWeightedSliderFactor,
                DrainRate = drainRate,
                MaxCombo = beatmap.GetMaxCombo(),
                HitCircleCount = hitCircleCount,
                SliderCount = sliderCount,
                SpinnerCount = spinnerCount,
                NestedScorePerObject = sliderNestedScorePerObject,
                LegacyScoreBaseMultiplier = legacyScoreBaseMultiplier,
                MaximumLegacyComboScore = scoreAttributes.ComboScore,
                SnapAimDifficulty = snapAimRating,
                FlowAimDifficulty = flowAimRating
            };

            return attributes;
        }

        /// <summary>
        /// Calculates a visibility bonus that is applicable to Hidden and Traceable.
        /// </summary>
        public static double CalculateVisibilityBonus(Mod[] mods, double approachRate, double visibilityFactor = 1)
        {
            // NOTE: TC's effect is only noticeable in performance calculations until lazer mods are accounted for server-side.
            bool isAlwaysPartiallyVisible = mods.OfType<OsuModHidden>().Any(m => !m.OnlyFadeApproachCircles.Value) || mods.OfType<OsuModTraceable>().Any();

            // Start from normal curve, rewarding lower AR up to AR5
            double readingBonus = 0.04 * (12.0 - Math.Max(approachRate, 5));

            readingBonus *= visibilityFactor;

            // For AR up to 0 - reduce reward for very low ARs when object is visible
            if (approachRate < 5)
                readingBonus += (isAlwaysPartiallyVisible ? 0.04 : 0.03) * (5.0 - Math.Max(approachRate, 0));

            // Starting from AR0 - cap values so they won't grow to infinity
            if (approachRate < 0)
                readingBonus += (isAlwaysPartiallyVisible ? 0.1 : 0.075) * (1 - Math.Pow(1.5, approachRate));

            return readingBonus;
        }

        // Summation for aim and speed, reducing reward for mixed maps
        public static double SumMechanicalDifficulty(double aim, double speed)
        {
            const double addition_portion = 0.15;

            // We take this min to max ratio as a basepoint to be not changed when addition_portion is changed
            const double balance_base_point = 0.2;
            const double power = 1.1;

            // This is automatically-computed multiplier to avoid manual multiplier balancing when addition_portion is changed
            double multiplier = Math.Pow(1 + Math.Pow(balance_base_point, power), 1.0 / power) /
                Math.Pow(
                    Math.Pow(1 + addition_portion, power) +
                    Math.Pow(balance_base_point + addition_portion, power), 1.0 / power
                );

            double max = Math.Max(aim, speed);

            double difficulty =
                Math.Pow(
                    Math.Pow(aim + addition_portion * max, power) +
                    Math.Pow(speed + addition_portion * max, power), 1.0 / power
                );

            return difficulty * multiplier;
        }

        private double computeTotalAimRating(double aimDifficultyValue, double snapAimDifficultyValue, double flowAimDifficultyValue, Mod[] mods, int totalHits, double approachRate, double overallDifficulty)
        {
            if (mods.Any(m => m is OsuModAutopilot))
                return 0;

            double aimRating = calculateDifficultyRating(aimDifficultyValue);
            double snapAimRating = calculateDifficultyRating(snapAimDifficultyValue);
            double flowAimRating = calculateDifficultyRating(flowAimDifficultyValue);

            if (mods.Any(m => m is OsuModTouchDevice))
            {
                aimRating = Math.Pow(aimRating, 0.83);
                snapAimRating = Math.Pow(snapAimRating, 0.83);
                // no reduce on flow aim rating is intentional
            }

            if (mods.Any(m => m is OsuModRelax))
            {
                aimRating *= 0.9;
                flowAimRating *= 0;
                // no reduce on snap aim rating is intentional, because it's used only in versatility bonus, not as a base
            }

            aimRating = double.Lerp(aimRating, snapAimRating + flowAimRating, AimVersatilityBonus);

            return computeRawAimRating(aimRating, mods, totalHits, approachRate, overallDifficulty);
        }

        private double computeSnapAimRating(double snapAimDifficultyValue, Mod[] mods, int totalHits, double approachRate, double overallDifficulty)
        {
            if (mods.Any(m => m is OsuModAutopilot))
                return 0;

            double snapAimRating = Math.Sqrt(snapAimDifficultyValue) * difficulty_multiplier;

            if (mods.Any(m => m is OsuModTouchDevice))
                snapAimRating = Math.Pow(snapAimRating, 0.83);

            // To ensure that result would not be bigger than normal aim difficulty rating
            if (mods.Any(m => m is OsuModRelax))
                snapAimRating *= 0.9;

            return computeRawAimRating(snapAimRating, mods, totalHits, approachRate, overallDifficulty);
        }

        private double computeFlowAimRating(double flowAimDifficultyValue, Mod[] mods, int totalHits, double approachRate, double overallDifficulty)
        {
            if (mods.Any(m => m is OsuModAutopilot) || mods.Any(m => m is OsuModRelax))
                return 0;

            double flowAimRating = Math.Sqrt(flowAimDifficultyValue) * difficulty_multiplier;

            // To ensure that result would not be bigger than normal aim difficulty rating
            if (mods.Any(m => m is OsuModTouchDevice))
                flowAimRating = Math.Pow(flowAimRating, 0.83);

            return computeRawAimRating(flowAimRating, mods, totalHits, approachRate, overallDifficulty);
        }

        private double computeRawAimRating(double aimRating, Mod[] mods, int totalHits, double approachRate, double overallDifficulty)
        {
            if (mods.Any(m => m is OsuModMagnetised))
            {
                float magnetisedStrength = mods.OfType<OsuModMagnetised>().First().AttractionStrength.Value;
                aimRating *= 1.0 - magnetisedStrength;
            }

            double ratingMultiplier = 1.0;

            double approachRateLengthBonus = 0.95 + 0.4 * Math.Min(1.0, totalHits / 2000.0) +
                                             (totalHits > 2000 ? Math.Log10(totalHits / 2000.0) * 0.5 : 0.0);

            double approachRateFactor = 0.0;
            if (approachRate > 10.33)
                approachRateFactor = 0.3 * (approachRate - 10.33);
            else if (approachRate < 8.0)
                approachRateFactor = 0.05 * (8.0 - approachRate);

            if (mods.Any(h => h is OsuModRelax))
                approachRateFactor = 0.0;

            ratingMultiplier *= 1.0 + approachRateFactor * approachRateLengthBonus; // Buff for longer maps with high AR.

            if (mods.Any(m => m is OsuModHidden))
            {
                double visibilityFactor = calculateAimVisibilityFactor(approachRate);
                ratingMultiplier *= 1.0 + CalculateVisibilityBonus(mods, approachRate, visibilityFactor);
            }

            // It is important to consider accuracy difficulty when scaling with accuracy.
            ratingMultiplier *= 0.98 + Math.Pow(Math.Max(0, overallDifficulty), 2) / 2500;

            return aimRating * Math.Cbrt(ratingMultiplier);
        }

        private double computeSpeedRating(double speedDifficultyValue, Mod[] mods, int totalHits, double approachRate, double overallDifficulty)
        {
            if (mods.Any(m => m is OsuModRelax))
                return 0;

            double speedRating = calculateDifficultyRating(speedDifficultyValue);

            if (mods.Any(m => m is OsuModAutopilot))
                speedRating *= 0.5;

            if (mods.Any(m => m is OsuModMagnetised))
            {
                // reduce speed rating because of the speed distance scaling, with maximum reduction being 0.7x
                float magnetisedStrength = mods.OfType<OsuModMagnetised>().First().AttractionStrength.Value;
                speedRating *= 1.0 - magnetisedStrength * 0.3;
            }

            double ratingMultiplier = 1.0;

            double approachRateLengthBonus = 0.95 + 0.4 * Math.Min(1.0, totalHits / 2000.0) +
                                             (totalHits > 2000 ? Math.Log10(totalHits / 2000.0) * 0.5 : 0.0);

            double approachRateFactor = 0.0;
            if (approachRate > 10.33)
                approachRateFactor = 0.3 * (approachRate - 10.33);

            if (mods.Any(m => m is OsuModAutopilot))
                approachRateFactor = 0.0;

            ratingMultiplier *= 1.0 + approachRateFactor * approachRateLengthBonus; // Buff for longer maps with high AR.

            if (mods.Any(m => m is OsuModHidden))
            {
                double visibilityFactor = calculateSpeedVisibilityFactor(approachRate);
                ratingMultiplier *= 1.0 + CalculateVisibilityBonus(mods, approachRate, visibilityFactor);
            }

            ratingMultiplier *= 0.95 + Math.Pow(Math.Max(0, overallDifficulty), 2) / 750;

            return speedRating * Math.Cbrt(ratingMultiplier);
        }

        private double computeFlashlightRating(double flashlightDifficultyValue, Mod[] mods, int totalHits, double overallDifficulty)
        {
            if (!mods.Any(m => m is OsuModFlashlight))
                return 0;

            double flashlightRating = calculateDifficultyRating(flashlightDifficultyValue);

            if (mods.Any(m => m is OsuModTouchDevice))
                flashlightRating = Math.Pow(flashlightRating, 0.8);

            if (mods.Any(m => m is OsuModRelax))
                flashlightRating *= 0.7;
            else if (mods.Any(m => m is OsuModAutopilot))
                flashlightRating *= 0.4;

            if (mods.Any(m => m is OsuModMagnetised))
            {
                float magnetisedStrength = mods.OfType<OsuModMagnetised>().First().AttractionStrength.Value;
                flashlightRating *= 1.0 - magnetisedStrength;
            }

            double ratingMultiplier = 1.0;

            // Account for shorter maps having a higher ratio of 0 combo/100 combo flashlight radius.
            ratingMultiplier *= 0.7 + 0.1 * Math.Min(1.0, totalHits / 200.0) +
                                (totalHits > 200 ? 0.2 * Math.Min(1.0, (totalHits - 200) / 200.0) : 0.0);

            // It is important to consider accuracy difficulty when scaling with accuracy.
            ratingMultiplier *= 0.98 + Math.Pow(Math.Max(0, overallDifficulty), 2) / 2500;

            return flashlightRating * Math.Sqrt(ratingMultiplier);
        }

        private double calculateAimVisibilityFactor(double approachRate)
        {
            const double ar_factor_end_point = 11.5;

            double mechanicalDifficultyFactor = DifficultyCalculationUtils.ReverseLerp(mechanicalDifficultyRating, 5, 10);
            double arFactorStartingPoint = double.Lerp(9, 10.33, mechanicalDifficultyFactor);

            return DifficultyCalculationUtils.ReverseLerp(approachRate, ar_factor_end_point, arFactorStartingPoint);
        }

        private double calculateSpeedVisibilityFactor(double approachRate)
        {
            const double ar_factor_end_point = 11.5;

            double mechanicalDifficultyFactor = DifficultyCalculationUtils.ReverseLerp(mechanicalDifficultyRating, 5, 10);
            double arFactorStartingPoint = double.Lerp(10, 10.33, mechanicalDifficultyFactor);

            return DifficultyCalculationUtils.ReverseLerp(approachRate, ar_factor_end_point, arFactorStartingPoint);
        }

        private static double calculateMechanicalDifficultyRating(double aimDifficultyValue, double speedDifficultyValue)
        {
            double aimValue = OsuStrainSkill.DifficultyToPerformance(calculateDifficultyRating(aimDifficultyValue));
            double speedValue = OsuStrainSkill.DifficultyToPerformance(calculateDifficultyRating(speedDifficultyValue));

            double totalValue = Math.Pow(Math.Pow(aimValue, 1.1) + Math.Pow(speedValue, 1.1), 1 / 1.1);

            return calculateStarRating(totalValue, performance_base_multiplier);
        }

        private static double calculateStarRating(double basePerformance, double multiplier)
        {
            if (basePerformance <= 0.00001)
                return 0;

            return Math.Cbrt(multiplier) * star_rating_multiplier * (Math.Cbrt(100000 / Math.Pow(2, 1 / 1.1) * basePerformance) + 4);
        }

        private static double calculateDifficultyRating(double difficultyValue) => Math.Sqrt(difficultyValue) * difficulty_multiplier;

        protected override IEnumerable<DifficultyHitObject> CreateDifficultyHitObjects(IBeatmap beatmap, double clockRate)
        {
            List<DifficultyHitObject> objects = new List<DifficultyHitObject>();

            // The first jump is formed by the first two hitobjects of the map.
            // If the map has less than two OsuHitObjects, the enumerator will not return anything.
            for (int i = 1; i < beatmap.HitObjects.Count; i++)
            {
                objects.Add(new OsuDifficultyHitObject(beatmap.HitObjects[i], beatmap.HitObjects[i - 1], clockRate, objects, objects.Count));
            }

            return objects;
        }

        protected override Skill[] CreateSkills(IBeatmap beatmap, Mod[] mods, double clockRate)
        {
            var skills = new List<Skill>
            {
                new TotalAim(mods, true),
                new TotalAim(mods, false),
                new Speed(mods),
                new SnapAim(mods),
                new FlowAim(mods),
            };

            if (mods.Any(h => h is OsuModFlashlight))
                skills.Add(new Flashlight(mods));

            return skills.ToArray();
        }

        protected override Mod[] DifficultyAdjustmentMods => new Mod[]
        {
            new OsuModTouchDevice(),
            new OsuModDoubleTime(),
            new OsuModHalfTime(),
            new OsuModEasy(),
            new OsuModHardRock(),
            new OsuModFlashlight(),
            new OsuModHidden(),
            new OsuModSpunOut(),
        };
    }
}<|MERGE_RESOLUTION|>--- conflicted
+++ resolved
@@ -48,8 +48,6 @@
             return multiplier;
         }
 
-<<<<<<< HEAD
-=======
         /// <summary>
         /// Calculates a visibility bonus that is applicable to Hidden and Traceable.
         /// </summary>
@@ -90,7 +88,6 @@
             return (79.5 - hitWindowGreat) / 6;
         }
 
->>>>>>> a75e0c38
         protected override DifficultyAttributes CreateDifficultyAttributes(IBeatmap beatmap, Mod[] mods, Skill[] skills, double clockRate)
         {
             if (beatmap.HitObjects.Count == 0)
@@ -198,30 +195,6 @@
             return attributes;
         }
 
-        /// <summary>
-        /// Calculates a visibility bonus that is applicable to Hidden and Traceable.
-        /// </summary>
-        public static double CalculateVisibilityBonus(Mod[] mods, double approachRate, double visibilityFactor = 1)
-        {
-            // NOTE: TC's effect is only noticeable in performance calculations until lazer mods are accounted for server-side.
-            bool isAlwaysPartiallyVisible = mods.OfType<OsuModHidden>().Any(m => !m.OnlyFadeApproachCircles.Value) || mods.OfType<OsuModTraceable>().Any();
-
-            // Start from normal curve, rewarding lower AR up to AR5
-            double readingBonus = 0.04 * (12.0 - Math.Max(approachRate, 5));
-
-            readingBonus *= visibilityFactor;
-
-            // For AR up to 0 - reduce reward for very low ARs when object is visible
-            if (approachRate < 5)
-                readingBonus += (isAlwaysPartiallyVisible ? 0.04 : 0.03) * (5.0 - Math.Max(approachRate, 0));
-
-            // Starting from AR0 - cap values so they won't grow to infinity
-            if (approachRate < 0)
-                readingBonus += (isAlwaysPartiallyVisible ? 0.1 : 0.075) * (1 - Math.Pow(1.5, approachRate));
-
-            return readingBonus;
-        }
-
         // Summation for aim and speed, reducing reward for mixed maps
         public static double SumMechanicalDifficulty(double aim, double speed)
         {
