--- conflicted
+++ resolved
@@ -99,27 +99,18 @@
             double flowAimDifficultyValue = skills.OfType<FlowAim>().Single().DifficultyValue();
             double speedDifficultyValue = speed.DifficultyValue();
 
-<<<<<<< HEAD
             double totalAimDifficultyValue = double.Lerp(aimDifficultyValue, snapAimDifficultyValue + flowAimDifficultyValue, OsuRatingCalculator.AIM_VERSATILITY_BONUS);
             double mechanicalDifficultyRating = calculateMechanicalDifficultyRating(totalAimDifficultyValue, speedDifficultyValue);
-=======
-            double mechanicalDifficultyRating = calculateMechanicalDifficultyRating(aimDifficultyValue, speedDifficultyValue);
             double sliderFactor = aimDifficultyValue > 0 ? OsuRatingCalculator.CalculateDifficultyRating(aimNoSlidersDifficultyValue) / OsuRatingCalculator.CalculateDifficultyRating(aimDifficultyValue) : 1;
->>>>>>> dce41322
 
             var osuRatingCalculator = new OsuRatingCalculator(mods, totalHits, approachRate, overallDifficulty, mechanicalDifficultyRating, sliderFactor);
 
-<<<<<<< HEAD
-            double aimRating = osuRatingCalculator.ComputeTotalAimRating(aim.DifficultyValue(), snapAimDifficultyValue, flowAimDifficultyValue);
-            double aimRatingNoSliders = osuRatingCalculator.ComputeTotalAimRating(aimWithoutSliders.DifficultyValue(), snapAimDifficultyValue, flowAimDifficultyValue);
-            double speedRating = osuRatingCalculator.ComputeSpeedRating(speed.DifficultyValue());
+            double aimRating = osuRatingCalculator.ComputeTotalAimRating(aimDifficultyValue, snapAimDifficultyValue, flowAimDifficultyValue);
+            double aimRatingNoSliders = osuRatingCalculator.ComputeTotalAimRating(aimNoSlidersDifficultyValue, snapAimDifficultyValue, flowAimDifficultyValue);
+            double speedRating = osuRatingCalculator.ComputeSpeedRating(speedDifficultyValue);
 
             double snapAimRating = osuRatingCalculator.ComputeSnapAimRating(snapAimDifficultyValue);
             double flowAimRating = osuRatingCalculator.ComputeFlowAimRating(flowAimDifficultyValue);
-=======
-            double aimRating = osuRatingCalculator.ComputeAimRating(aimDifficultyValue);
-            double speedRating = osuRatingCalculator.ComputeSpeedRating(speedDifficultyValue);
->>>>>>> dce41322
 
             double flashlightRating = 0.0;
 
