--- conflicted
+++ resolved
@@ -131,12 +131,9 @@
                 SliderFactor = sliderFactor,
                 AimDifficultStrainCount = aimDifficultStrainCount,
                 SpeedDifficultStrainCount = speedDifficultStrainCount,
-<<<<<<< HEAD
                 ReadingDifficultStrainCount = readingDifficultyStrainCount,
-=======
                 AimTopWeightedSliderFactor = aimTopWeightedSliderFactor,
                 SpeedTopWeightedSliderFactor = speedTopWeightedSliderFactor,
->>>>>>> 3165b147
                 DrainRate = drainRate,
                 MaxCombo = beatmap.GetMaxCombo(),
                 HitCircleCount = hitCircleCount,
