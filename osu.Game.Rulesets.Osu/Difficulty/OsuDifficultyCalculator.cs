// Copyright (c) ppy Pty Ltd <contact@ppy.sh>. Licensed under the MIT Licence.
// See the LICENCE file in the repository root for full licence text.

using System;
using System.Collections.Generic;
using System.Linq;
using osu.Framework.Extensions.IEnumerableExtensions;
using osu.Game.Beatmaps;
using osu.Game.Rulesets.Difficulty;
using osu.Game.Rulesets.Difficulty.Preprocessing;
using osu.Game.Rulesets.Difficulty.Skills;
using osu.Game.Rulesets.Mods;
using osu.Game.Rulesets.Osu.Difficulty.Preprocessing;
using osu.Game.Rulesets.Osu.Difficulty.Skills;
using osu.Game.Rulesets.Osu.Mods;
using osu.Game.Rulesets.Osu.Objects;
using osu.Game.Rulesets.Osu.Scoring;
using osu.Game.Rulesets.Scoring;

namespace osu.Game.Rulesets.Osu.Difficulty
{
    public class OsuDifficultyCalculator : DifficultyCalculator
    {
        private const double difficulty_multiplier = 0.0675;
        private double hitWindowGreat;

        public OsuDifficultyCalculator(Ruleset ruleset, WorkingBeatmap beatmap)
            : base(ruleset, beatmap)
        {
        }

        protected override DifficultyAttributes CreateDifficultyAttributes(IBeatmap beatmap, Mod[] mods, Skill[] skills, Func<double, double> clockTimeAt)
        {
            if (beatmap.HitObjects.Count == 0)
                return new OsuDifficultyAttributes { Mods = mods, Skills = skills };

            double aimRating = Math.Sqrt(skills[0].DifficultyValue()) * difficulty_multiplier;
            double speedRating = Math.Sqrt(skills[1].DifficultyValue()) * difficulty_multiplier;
            double flashlightRating = Math.Sqrt(skills[2].DifficultyValue()) * difficulty_multiplier;

            double baseAimPerformance = Math.Pow(5 * Math.Max(1, aimRating / 0.0675) - 4, 3) / 100000;
            double baseSpeedPerformance = Math.Pow(5 * Math.Max(1, speedRating / 0.0675) - 4, 3) / 100000;
            double baseFlashlightPerformance = 0.0;

            if (mods.Any(h => h is OsuModFlashlight))
                baseFlashlightPerformance = Math.Pow(flashlightRating, 2.0) * 25.0;

            double basePerformance =
                Math.Pow(
                    Math.Pow(baseAimPerformance, 1.1) +
                    Math.Pow(baseSpeedPerformance, 1.1) +
                    Math.Pow(baseFlashlightPerformance, 1.1), 1.0 / 1.1
                );

            double starRating = basePerformance > 0.00001 ? Math.Cbrt(1.12) * 0.027 * (Math.Cbrt(100000 / Math.Pow(2, 1 / 1.1) * basePerformance) + 4) : 0;

<<<<<<< HEAD
            // For the time being, we use the clockrate at the beginning of the map for OD and AR attributes
            double baseClockRate = 1;
            baseClockRate = mods.OfType<IApplicableToRate>().Aggregate(1.0, (prod, mod) => prod * mod.ApplyToRate(prod));

            // Todo: These int casts are temporary to achieve 1:1 results with osu!stable, and should be removed in the future
            double hitWindowGreat = (int)(hitWindows.WindowFor(HitResult.Great)) / baseClockRate;
            double preempt = (int)BeatmapDifficulty.DifficultyRange(beatmap.BeatmapInfo.BaseDifficulty.ApproachRate, 1800, 1200, 450) / baseClockRate;
=======
            double preempt = (int)BeatmapDifficulty.DifficultyRange(beatmap.BeatmapInfo.BaseDifficulty.ApproachRate, 1800, 1200, 450) / clockRate;
>>>>>>> 671fe772

            int maxCombo = beatmap.HitObjects.Count;
            // Add the ticks + tail of the slider. 1 is subtracted because the head circle would be counted twice (once for the slider itself in the line above)
            maxCombo += beatmap.HitObjects.OfType<Slider>().Sum(s => s.NestedHitObjects.Count - 1);

            int hitCirclesCount = beatmap.HitObjects.Count(h => h is HitCircle);
            int spinnerCount = beatmap.HitObjects.Count(h => h is Spinner);

            return new OsuDifficultyAttributes
            {
                StarRating = starRating,
                Mods = mods,
                AimStrain = aimRating,
                SpeedStrain = speedRating,
                FlashlightRating = flashlightRating,
                ApproachRate = preempt > 1200 ? (1800 - preempt) / 120 : (1200 - preempt) / 150 + 5,
                OverallDifficulty = (80 - hitWindowGreat) / 6,
                MaxCombo = maxCombo,
                HitCircleCount = hitCirclesCount,
                SpinnerCount = spinnerCount,
                Skills = skills
            };
        }

        protected override IEnumerable<DifficultyHitObject> CreateDifficultyHitObjects(IBeatmap beatmap, Func<double, double> clockTimeAt)
        {
            // The first jump is formed by the first two hitobjects of the map.
            // If the map has less than two OsuHitObjects, the enumerator will not return anything.
            for (int i = 1; i < beatmap.HitObjects.Count; i++)
            {
                var lastLast = i > 1 ? beatmap.HitObjects[i - 2] : null;
                var last = beatmap.HitObjects[i - 1];
                var current = beatmap.HitObjects[i];

                yield return new OsuDifficultyHitObject(current, lastLast, last, clockTimeAt);
            }
        }

<<<<<<< HEAD
        protected override Skill[] CreateSkills(IBeatmap beatmap, Mod[] mods, Func<double, double> clockTimeAt) => new Skill[]
=======
        protected override Skill[] CreateSkills(IBeatmap beatmap, Mod[] mods, double clockRate)
>>>>>>> 671fe772
        {
            HitWindows hitWindows = new OsuHitWindows();
            hitWindows.SetDifficulty(beatmap.BeatmapInfo.BaseDifficulty.OverallDifficulty);

            // Todo: These int casts are temporary to achieve 1:1 results with osu!stable, and should be removed in the future
            hitWindowGreat = (int)(hitWindows.WindowFor(HitResult.Great)) / clockRate;

            return new Skill[]
            {
                new Aim(mods),
                new Speed(mods, hitWindowGreat),
                new Flashlight(mods)
            };
        }

        protected override Mod[] DifficultyAdjustmentMods => new Mod[]
        {
            new OsuModDoubleTime(),
            new OsuModHalfTime(),
            new OsuModEasy(),
            new OsuModHardRock(),
            new OsuModFlashlight(),
        };
    }
}<|MERGE_RESOLUTION|>--- conflicted
+++ resolved
@@ -53,8 +53,7 @@
                 );
 
             double starRating = basePerformance > 0.00001 ? Math.Cbrt(1.12) * 0.027 * (Math.Cbrt(100000 / Math.Pow(2, 1 / 1.1) * basePerformance) + 4) : 0;
-
-<<<<<<< HEAD
+            
             // For the time being, we use the clockrate at the beginning of the map for OD and AR attributes
             double baseClockRate = 1;
             baseClockRate = mods.OfType<IApplicableToRate>().Aggregate(1.0, (prod, mod) => prod * mod.ApplyToRate(prod));
@@ -62,9 +61,6 @@
             // Todo: These int casts are temporary to achieve 1:1 results with osu!stable, and should be removed in the future
             double hitWindowGreat = (int)(hitWindows.WindowFor(HitResult.Great)) / baseClockRate;
             double preempt = (int)BeatmapDifficulty.DifficultyRange(beatmap.BeatmapInfo.BaseDifficulty.ApproachRate, 1800, 1200, 450) / baseClockRate;
-=======
-            double preempt = (int)BeatmapDifficulty.DifficultyRange(beatmap.BeatmapInfo.BaseDifficulty.ApproachRate, 1800, 1200, 450) / clockRate;
->>>>>>> 671fe772
 
             int maxCombo = beatmap.HitObjects.Count;
             // Add the ticks + tail of the slider. 1 is subtracted because the head circle would be counted twice (once for the slider itself in the line above)
@@ -103,17 +99,17 @@
             }
         }
 
-<<<<<<< HEAD
-        protected override Skill[] CreateSkills(IBeatmap beatmap, Mod[] mods, Func<double, double> clockTimeAt) => new Skill[]
-=======
-        protected override Skill[] CreateSkills(IBeatmap beatmap, Mod[] mods, double clockRate)
->>>>>>> 671fe772
+        protected override Skill[] CreateSkills(IBeatmap beatmap, Mod[] mods, Func<double, double> clockTimeAt)
         {
             HitWindows hitWindows = new OsuHitWindows();
             hitWindows.SetDifficulty(beatmap.BeatmapInfo.BaseDifficulty.OverallDifficulty);
+            
+            // For the time being, we use the clockrate at the beginning of the map for OD and AR attributes
+            double baseClockRate = 1;
+            baseClockRate = mods.OfType<IApplicableToRate>().Aggregate(1.0, (prod, mod) => prod * mod.ApplyToRate(prod));
 
             // Todo: These int casts are temporary to achieve 1:1 results with osu!stable, and should be removed in the future
-            hitWindowGreat = (int)(hitWindows.WindowFor(HitResult.Great)) / clockRate;
+            hitWindowGreat = (int)(hitWindows.WindowFor(HitResult.Great)) / baseClockRate;
 
             return new Skill[]
             {
