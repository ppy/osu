--- conflicted
+++ resolved
@@ -112,16 +112,7 @@
             double baseSpeedPerformance = OsuStrainSkill.DifficultyToPerformance(speedRating);
             double baseFlashlightPerformance = Flashlight.DifficultyToPerformance(flashlightRating);
 
-<<<<<<< HEAD
-            double basePerformance =
-                Math.Pow(
-                    Math.Pow(SumMechanicalDifficulty(baseAimPerformance, baseSpeedPerformance), 1.1) +
-                    Math.Pow(baseFlashlightPerformance, 1.1), 1.0 / 1.1
-                );
-=======
-            double basePerformance = DifficultyCalculationUtils.Norm(OsuPerformanceCalculator.PERFORMANCE_NORM_EXPONENT, baseAimPerformance, baseSpeedPerformance, baseFlashlightPerformance);
->>>>>>> 99daec38
-
+            double basePerformance = DifficultyCalculationUtils.Norm(OsuPerformanceCalculator.PERFORMANCE_NORM_EXPONENT, SumMechanicalDifficulty(baseAimPerformance, baseSpeedPerformance), baseFlashlightPerformance);
             double starRating = calculateStarRating(basePerformance);
 
             OsuDifficultyAttributes attributes = new OsuDifficultyAttributes
