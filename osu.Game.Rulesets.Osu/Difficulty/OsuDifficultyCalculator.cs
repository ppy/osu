--- conflicted
+++ resolved
@@ -8,7 +8,6 @@
 using osu.Game.Rulesets.Difficulty;
 using osu.Game.Rulesets.Difficulty.Preprocessing;
 using osu.Game.Rulesets.Difficulty.Skills;
-using osu.Game.Rulesets.Difficulty.Utils;
 using osu.Game.Rulesets.Mods;
 using osu.Game.Rulesets.Osu.Difficulty.Preprocessing;
 using osu.Game.Rulesets.Osu.Difficulty.Skills;
@@ -28,8 +27,6 @@
 
         public override int Version => 20250306;
 
-        private double mechanicalDifficultyRating;
-
         public OsuDifficultyCalculator(IRulesetInfo ruleset, IWorkingBeatmap beatmap)
             : base(ruleset, beatmap)
         {
@@ -43,30 +40,6 @@
                 multiplier *= 1.0 - Math.Pow((double)spinnerCount / totalHits, 0.85);
 
             return multiplier;
-        }
-
-        /// <summary>
-        /// Calculates a visibility bonus that is applicable to Hidden and Traceable.
-        /// </summary>
-        public static double CalculateVisibilityBonus(Mod[] mods, double approachRate, double visibilityFactor = 1)
-        {
-            // NOTE: TC's effect is only noticeable in performance calculations until lazer mods are accounted for server-side.
-            bool isAlwaysPartiallyVisible = mods.OfType<OsuModHidden>().Any(m => !m.OnlyFadeApproachCircles.Value) || mods.OfType<OsuModTraceable>().Any();
-
-            // Start from normal curve, rewarding lower AR up to AR5
-            double readingBonus = 0.04 * (12.0 - Math.Max(approachRate, 5));
-
-            readingBonus *= visibilityFactor;
-
-            // For AR up to 0 - reduce reward for very low ARs when object is visible
-            if (approachRate < 5)
-                readingBonus += (isAlwaysPartiallyVisible ? 0.04 : 0.03) * (5.0 - Math.Max(approachRate, 0));
-
-            // Starting from AR0 - cap values so they won't grow to infinity
-            if (approachRate < 0)
-                readingBonus += (isAlwaysPartiallyVisible ? 0.1 : 0.075) * (1 - Math.Pow(1.5, approachRate));
-
-            return readingBonus;
         }
 
         protected override DifficultyAttributes CreateDifficultyAttributes(IBeatmap beatmap, Mod[] mods, Skill[] skills, double clockRate)
@@ -111,7 +84,6 @@
 
             double drainRate = beatmap.Difficulty.DrainRate;
 
-<<<<<<< HEAD
             double aimRating = computeAimRating(aim.DifficultyValue(), mods, overallDifficulty);
             double aimRatingNoSliders = computeAimRating(aimWithoutSliders.DifficultyValue(), mods, overallDifficulty);
             double speedRating = computeSpeedRating(speed.DifficultyValue(), mods, overallDifficulty);
@@ -120,17 +92,6 @@
 
             if (reading is not null)
                 readingRating = computeReadingRating(reading.DifficultyValue(), mods, overallDifficulty);
-=======
-            double aimDifficultyValue = aim.DifficultyValue();
-            double aimNoSlidersDifficultyValue = aimWithoutSliders.DifficultyValue();
-            double speedDifficultyValue = speed.DifficultyValue();
-
-            mechanicalDifficultyRating = calculateMechanicalDifficultyRating(aimDifficultyValue, speedDifficultyValue);
-
-            double aimRating = computeAimRating(aimDifficultyValue, mods, totalHits, approachRate, overallDifficulty);
-            double aimRatingNoSliders = computeAimRating(aimNoSlidersDifficultyValue, mods, totalHits, approachRate, overallDifficulty);
-            double speedRating = computeSpeedRating(speedDifficultyValue, mods, totalHits, approachRate, overallDifficulty);
->>>>>>> 63654ad1
 
             double flashlightRating = 0.0;
 
@@ -211,29 +172,6 @@
 
             double ratingMultiplier = 1.0;
 
-<<<<<<< HEAD
-=======
-            double approachRateLengthBonus = 0.95 + 0.4 * Math.Min(1.0, totalHits / 2000.0) +
-                                             (totalHits > 2000 ? Math.Log10(totalHits / 2000.0) * 0.5 : 0.0);
-
-            double approachRateFactor = 0.0;
-            if (approachRate > 10.33)
-                approachRateFactor = 0.3 * (approachRate - 10.33);
-            else if (approachRate < 8.0)
-                approachRateFactor = 0.05 * (8.0 - approachRate);
-
-            if (mods.Any(h => h is OsuModRelax))
-                approachRateFactor = 0.0;
-
-            ratingMultiplier *= 1.0 + approachRateFactor * approachRateLengthBonus; // Buff for longer maps with high AR.
-
-            if (mods.Any(m => m is OsuModHidden))
-            {
-                double visibilityFactor = calculateAimVisibilityFactor(approachRate);
-                ratingMultiplier *= 1.0 + CalculateVisibilityBonus(mods, approachRate, visibilityFactor);
-            }
-
->>>>>>> 63654ad1
             // It is important to consider accuracy difficulty when scaling with accuracy.
             ratingMultiplier *= 0.98 + Math.Pow(Math.Max(0, overallDifficulty), 2) / 2500;
 
@@ -266,7 +204,7 @@
 
         private double computeReadingRating(double readingDifficultyValue, Mod[] mods, double overallDifficulty)
         {
-            double readingRating = Math.Sqrt(readingDifficultyValue) * difficulty_multiplier;
+            double readingRating = calculateDifficultyRating(readingDifficultyValue);
 
             if (mods.Any(m => m is OsuModTouchDevice))
                 readingRating = Math.Pow(readingRating, 0.8);
@@ -278,13 +216,8 @@
 
             if (mods.Any(m => m is OsuModMagnetised))
             {
-<<<<<<< HEAD
                 float magnetisedStrength = mods.OfType<OsuModMagnetised>().First().AttractionStrength.Value;
                 readingRating *= 1.0 - magnetisedStrength;
-=======
-                double visibilityFactor = calculateSpeedVisibilityFactor(approachRate);
-                ratingMultiplier *= 1.0 + CalculateVisibilityBonus(mods, approachRate, visibilityFactor);
->>>>>>> 63654ad1
             }
 
             double ratingMultiplier = 1.0;
@@ -326,36 +259,6 @@
             ratingMultiplier *= 0.98 + Math.Pow(Math.Max(0, overallDifficulty), 2) / 2500;
 
             return flashlightRating * Math.Sqrt(ratingMultiplier);
-        }
-
-        private double calculateAimVisibilityFactor(double approachRate)
-        {
-            const double ar_factor_end_point = 11.5;
-
-            double mechanicalDifficultyFactor = DifficultyCalculationUtils.ReverseLerp(mechanicalDifficultyRating, 5, 10);
-            double arFactorStartingPoint = double.Lerp(9, 10.33, mechanicalDifficultyFactor);
-
-            return DifficultyCalculationUtils.ReverseLerp(approachRate, ar_factor_end_point, arFactorStartingPoint);
-        }
-
-        private double calculateSpeedVisibilityFactor(double approachRate)
-        {
-            const double ar_factor_end_point = 11.5;
-
-            double mechanicalDifficultyFactor = DifficultyCalculationUtils.ReverseLerp(mechanicalDifficultyRating, 5, 10);
-            double arFactorStartingPoint = double.Lerp(10, 10.33, mechanicalDifficultyFactor);
-
-            return DifficultyCalculationUtils.ReverseLerp(approachRate, ar_factor_end_point, arFactorStartingPoint);
-        }
-
-        private static double calculateMechanicalDifficultyRating(double aimDifficultyValue, double speedDifficultyValue)
-        {
-            double aimValue = OsuStrainSkill.DifficultyToPerformance(calculateDifficultyRating(aimDifficultyValue));
-            double speedValue = OsuStrainSkill.DifficultyToPerformance(calculateDifficultyRating(speedDifficultyValue));
-
-            double totalValue = Math.Pow(Math.Pow(aimValue, 1.1) + Math.Pow(speedValue, 1.1), 1 / 1.1);
-
-            return calculateStarRating(totalValue, performance_base_multiplier);
         }
 
         private static double calculateStarRating(double basePerformance, double multiplier)
