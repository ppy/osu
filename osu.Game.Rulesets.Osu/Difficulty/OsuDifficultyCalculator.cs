--- conflicted
+++ resolved
@@ -22,16 +22,10 @@
 {
     public class OsuDifficultyCalculator : DifficultyCalculator
     {
-<<<<<<< HEAD
         public const double DIFFICULTY_MULTIPLIER = 0.0668;
         public const double SUM_POWER = 1.1;
         public const double FL_SUM_POWER = 1.5;
-        public override int Version => 20220902;
-=======
-        private const double difficulty_multiplier = 0.0675;
-
         public override int Version => 20241007;
->>>>>>> 3bcd6b9a
 
         public OsuDifficultyCalculator(IRulesetInfo ruleset, IWorkingBeatmap beatmap)
             : base(ruleset, beatmap)
