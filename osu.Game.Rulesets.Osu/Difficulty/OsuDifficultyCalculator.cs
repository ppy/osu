// Copyright (c) ppy Pty Ltd <contact@ppy.sh>. Licensed under the MIT Licence.
// See the LICENCE file in the repository root for full licence text.

using System;
using System.Collections.Generic;
using System.Linq;
using osu.Game.Beatmaps;
using osu.Game.Rulesets.Difficulty;
using osu.Game.Rulesets.Difficulty.Preprocessing;
using osu.Game.Rulesets.Difficulty.Skills;
using osu.Game.Rulesets.Mods;
using osu.Game.Rulesets.Osu.Difficulty.Preprocessing;
using osu.Game.Rulesets.Osu.Difficulty.Skills;
using osu.Game.Rulesets.Osu.Difficulty.Utils;
using osu.Game.Rulesets.Osu.Mods;
using osu.Game.Rulesets.Osu.Objects;
using osu.Game.Rulesets.Osu.Scoring;
using osu.Game.Rulesets.Scoring;

namespace osu.Game.Rulesets.Osu.Difficulty
{
    public class OsuDifficultyCalculator : DifficultyCalculator
    {
        private const double performance_base_multiplier = 1.14; // This is being adjusted to keep the final pp value scaled around what it used to be when changing things.
        private const double star_rating_multiplier = 0.0265;

        public override int Version => 20250306;

        public OsuDifficultyCalculator(IRulesetInfo ruleset, IWorkingBeatmap beatmap)
            : base(ruleset, beatmap)
        {
        }

        public static double CalculateDifficultyMultiplier(Mod[] mods, int totalHits, int spinnerCount)
        {
            double multiplier = performance_base_multiplier;

            if (mods.Any(m => m is OsuModSpunOut) && totalHits > 0)
                multiplier *= 1.0 - Math.Pow((double)spinnerCount / totalHits, 0.85);

            return multiplier;
        }

<<<<<<< HEAD
        /// <summary>
        /// Calculates a visibility bonus that is applicable to Hidden and Traceable.
        /// </summary>
        public static double CalculateVisibilityBonus(Mod[] mods, double approachRate, double visibilityFactor = 1, double sliderFactor = 1)
        {
            // NOTE: TC's effect is only noticeable in performance calculations until lazer mods are accounted for server-side.
            bool isAlwaysPartiallyVisible = mods.OfType<OsuModHidden>().Any(m => !m.OnlyFadeApproachCircles.Value) || mods.OfType<OsuModTraceable>().Any();

            // Start from normal curve, rewarding lower AR up to AR5
            double readingBonus = 0.04 * (12.0 - Math.Max(approachRate, 5));

            readingBonus *= visibilityFactor;

            // We want to reward slideraim on low AR less
            double sliderVisibilityFactor = Math.Pow(sliderFactor, 3);

            // For AR up to 0 - reduce reward for very low ARs when object is visible
            if (approachRate < 5)
                readingBonus += (isAlwaysPartiallyVisible ? 0.04 : 0.03) * (5.0 - Math.Max(approachRate, 0)) * sliderVisibilityFactor;

            // Starting from AR0 - cap values so they won't grow to infinity
            if (approachRate < 0)
                readingBonus += (isAlwaysPartiallyVisible ? 0.1 : 0.075) * (1 - Math.Pow(1.5, approachRate)) * sliderVisibilityFactor;

            return readingBonus;
        }

=======
>>>>>>> 28d36dd3
        public static double CalculateRateAdjustedApproachRate(double approachRate, double clockRate)
        {
            double preempt = IBeatmapDifficultyInfo.DifficultyRange(approachRate, OsuHitObject.PREEMPT_MAX, OsuHitObject.PREEMPT_MID, OsuHitObject.PREEMPT_MIN) / clockRate;
            return IBeatmapDifficultyInfo.InverseDifficultyRange(preempt, OsuHitObject.PREEMPT_MAX, OsuHitObject.PREEMPT_MID, OsuHitObject.PREEMPT_MIN);
        }

        public static double CalculateRateAdjustedOverallDifficulty(double overallDifficulty, double clockRate)
        {
            HitWindows hitWindows = new OsuHitWindows();
            hitWindows.SetDifficulty(overallDifficulty);

            double hitWindowGreat = hitWindows.WindowFor(HitResult.Great) / clockRate;

            return (79.5 - hitWindowGreat) / 6;
        }

        protected override DifficultyAttributes CreateDifficultyAttributes(IBeatmap beatmap, Mod[] mods, Skill[] skills, double clockRate)
        {
            if (beatmap.HitObjects.Count == 0)
                return new OsuDifficultyAttributes { Mods = mods };

            var aim = skills.OfType<Aim>().Single(a => a.IncludeSliders);
            var aimWithoutSliders = skills.OfType<Aim>().Single(a => !a.IncludeSliders);
            var speed = skills.OfType<Speed>().Single();
            var flashlight = skills.OfType<Flashlight>().SingleOrDefault();

            double speedNotes = speed.RelevantNoteCount();

            double aimDifficultStrainCount = aim.CountTopWeightedStrains();
            double speedDifficultStrainCount = speed.CountTopWeightedStrains();

            double aimNoSlidersTopWeightedSliderCount = aimWithoutSliders.CountTopWeightedSliders();
            double aimNoSlidersDifficultStrainCount = aimWithoutSliders.CountTopWeightedStrains();

            double aimTopWeightedSliderFactor = aimNoSlidersTopWeightedSliderCount / Math.Max(1, aimNoSlidersDifficultStrainCount - aimNoSlidersTopWeightedSliderCount);

            double speedTopWeightedSliderCount = speed.CountTopWeightedSliders();
            double speedTopWeightedSliderFactor = speedTopWeightedSliderCount / Math.Max(1, speedDifficultStrainCount - speedTopWeightedSliderCount);

            double difficultSliders = aim.GetDifficultSliders();

            double approachRate = CalculateRateAdjustedApproachRate(beatmap.Difficulty.ApproachRate, clockRate);
            double overallDifficulty = CalculateRateAdjustedOverallDifficulty(beatmap.Difficulty.OverallDifficulty, clockRate);

            int hitCircleCount = beatmap.HitObjects.Count(h => h is HitCircle);
            int sliderCount = beatmap.HitObjects.Count(h => h is Slider);
            int spinnerCount = beatmap.HitObjects.Count(h => h is Spinner);

            int totalHits = beatmap.HitObjects.Count;

            double drainRate = beatmap.Difficulty.DrainRate;

            double aimDifficultyValue = aim.DifficultyValue();
            double aimNoSlidersDifficultyValue = aimWithoutSliders.DifficultyValue();
            double speedDifficultyValue = speed.DifficultyValue();

<<<<<<< HEAD
            mechanicalDifficultyRating = calculateMechanicalDifficultyRating(aimDifficultyValue, speedDifficultyValue);
            double sliderFactor = aimDifficultyValue > 0 ? calculateDifficultyRating(aimNoSlidersDifficultyValue) / calculateDifficultyRating(aimDifficultyValue) : 1;

            double aimRating = computeAimRating(aimDifficultyValue, mods, totalHits, approachRate, overallDifficulty, sliderFactor);
            double speedRating = computeSpeedRating(speedDifficultyValue, mods, totalHits, approachRate, overallDifficulty);
=======
            double mechanicalDifficultyRating = calculateMechanicalDifficultyRating(aimDifficultyValue, speedDifficultyValue);

            var osuRatingCalculator = new OsuRatingCalculator(mods, totalHits, approachRate, overallDifficulty, mechanicalDifficultyRating);

            double aimRating = osuRatingCalculator.ComputeAimRating(aimDifficultyValue);
            double aimRatingNoSliders = osuRatingCalculator.ComputeAimRating(aimNoSlidersDifficultyValue);
            double speedRating = osuRatingCalculator.ComputeSpeedRating(speedDifficultyValue);
>>>>>>> 28d36dd3

            double flashlightRating = 0.0;

            if (flashlight is not null)
                flashlightRating = osuRatingCalculator.ComputeFlashlightRating(flashlight.DifficultyValue());

<<<<<<< HEAD
=======
            double sliderFactor = aimRating > 0 ? aimRatingNoSliders / aimRating : 1;

            double sliderNestedScorePerObject = LegacyScoreUtils.CalculateNestedScorePerObject(beatmap, totalHits);
            double legacyScoreBaseMultiplier = LegacyScoreUtils.CalculateDifficultyPeppyStars(beatmap);

            var simulator = new OsuLegacyScoreSimulator();
            var scoreAttributes = simulator.Simulate(WorkingBeatmap, beatmap);

>>>>>>> 28d36dd3
            double baseAimPerformance = OsuStrainSkill.DifficultyToPerformance(aimRating);
            double baseSpeedPerformance = OsuStrainSkill.DifficultyToPerformance(speedRating);
            double baseFlashlightPerformance = Flashlight.DifficultyToPerformance(flashlightRating);

            double basePerformance =
                Math.Pow(
                    Math.Pow(baseAimPerformance, 1.1) +
                    Math.Pow(baseSpeedPerformance, 1.1) +
                    Math.Pow(baseFlashlightPerformance, 1.1), 1.0 / 1.1
                );

            double multiplier = CalculateDifficultyMultiplier(mods, totalHits, spinnerCount);
            double starRating = calculateStarRating(basePerformance, multiplier);

            OsuDifficultyAttributes attributes = new OsuDifficultyAttributes
            {
                StarRating = starRating,
                Mods = mods,
                AimDifficulty = aimRating,
                AimDifficultSliderCount = difficultSliders,
                SpeedDifficulty = speedRating,
                SpeedNoteCount = speedNotes,
                FlashlightDifficulty = flashlightRating,
                SliderFactor = sliderFactor,
                AimDifficultStrainCount = aimDifficultStrainCount,
                SpeedDifficultStrainCount = speedDifficultStrainCount,
                AimTopWeightedSliderFactor = aimTopWeightedSliderFactor,
                SpeedTopWeightedSliderFactor = speedTopWeightedSliderFactor,
                DrainRate = drainRate,
                MaxCombo = beatmap.GetMaxCombo(),
                HitCircleCount = hitCircleCount,
                SliderCount = sliderCount,
                SpinnerCount = spinnerCount,
                NestedScorePerObject = sliderNestedScorePerObject,
                LegacyScoreBaseMultiplier = legacyScoreBaseMultiplier,
                MaximumLegacyComboScore = scoreAttributes.ComboScore
            };

            return attributes;
        }

<<<<<<< HEAD
        private double computeAimRating(double aimDifficultyValue, Mod[] mods, int totalHits, double approachRate, double overallDifficulty, double sliderFactor)
        {
            if (mods.Any(m => m is OsuModAutopilot))
                return 0;

            double aimRating = calculateDifficultyRating(aimDifficultyValue);

            if (mods.Any(m => m is OsuModTouchDevice))
                aimRating = Math.Pow(aimRating, 0.8);

            if (mods.Any(m => m is OsuModRelax))
                aimRating *= 0.9;

            if (mods.Any(m => m is OsuModMagnetised))
            {
                float magnetisedStrength = mods.OfType<OsuModMagnetised>().First().AttractionStrength.Value;
                aimRating *= 1.0 - magnetisedStrength;
            }

            double ratingMultiplier = 1.0;

            double approachRateLengthBonus = 0.95 + 0.4 * Math.Min(1.0, totalHits / 2000.0) +
                                             (totalHits > 2000 ? Math.Log10(totalHits / 2000.0) * 0.5 : 0.0);

            double approachRateFactor = 0.0;
            if (approachRate > 10.33)
                approachRateFactor = 0.3 * (approachRate - 10.33);
            else if (approachRate < 8.0)
                approachRateFactor = 0.05 * (8.0 - approachRate);

            if (mods.Any(h => h is OsuModRelax))
                approachRateFactor = 0.0;

            ratingMultiplier *= 1.0 + approachRateFactor * approachRateLengthBonus; // Buff for longer maps with high AR.

            if (mods.Any(m => m is OsuModHidden))
            {
                double visibilityFactor = calculateAimVisibilityFactor(approachRate);
                ratingMultiplier *= 1.0 + CalculateVisibilityBonus(mods, approachRate, visibilityFactor, sliderFactor);
            }

            // It is important to consider accuracy difficulty when scaling with accuracy.
            ratingMultiplier *= 0.98 + Math.Pow(Math.Max(0, overallDifficulty), 2) / 2500;

            return aimRating * Math.Cbrt(ratingMultiplier);
        }

        private double computeSpeedRating(double speedDifficultyValue, Mod[] mods, int totalHits, double approachRate, double overallDifficulty)
        {
            if (mods.Any(m => m is OsuModRelax))
                return 0;

            double speedRating = calculateDifficultyRating(speedDifficultyValue);

            if (mods.Any(m => m is OsuModAutopilot))
                speedRating *= 0.5;

            if (mods.Any(m => m is OsuModMagnetised))
            {
                // reduce speed rating because of the speed distance scaling, with maximum reduction being 0.7x
                float magnetisedStrength = mods.OfType<OsuModMagnetised>().First().AttractionStrength.Value;
                speedRating *= 1.0 - magnetisedStrength * 0.3;
            }

            double ratingMultiplier = 1.0;

            double approachRateLengthBonus = 0.95 + 0.4 * Math.Min(1.0, totalHits / 2000.0) +
                                             (totalHits > 2000 ? Math.Log10(totalHits / 2000.0) * 0.5 : 0.0);

            double approachRateFactor = 0.0;
            if (approachRate > 10.33)
                approachRateFactor = 0.3 * (approachRate - 10.33);

            if (mods.Any(m => m is OsuModAutopilot))
                approachRateFactor = 0.0;

            ratingMultiplier *= 1.0 + approachRateFactor * approachRateLengthBonus; // Buff for longer maps with high AR.

            if (mods.Any(m => m is OsuModHidden))
            {
                double visibilityFactor = calculateSpeedVisibilityFactor(approachRate);
                ratingMultiplier *= 1.0 + CalculateVisibilityBonus(mods, approachRate, visibilityFactor);
            }

            ratingMultiplier *= 0.95 + Math.Pow(Math.Max(0, overallDifficulty), 2) / 750;

            return speedRating * Math.Cbrt(ratingMultiplier);
        }

        private double computeFlashlightRating(double flashlightDifficultyValue, Mod[] mods, int totalHits, double overallDifficulty)
        {
            if (!mods.Any(m => m is OsuModFlashlight))
                return 0;

            double flashlightRating = calculateDifficultyRating(flashlightDifficultyValue);

            if (mods.Any(m => m is OsuModTouchDevice))
                flashlightRating = Math.Pow(flashlightRating, 0.8);

            if (mods.Any(m => m is OsuModRelax))
                flashlightRating *= 0.7;
            else if (mods.Any(m => m is OsuModAutopilot))
                flashlightRating *= 0.4;

            if (mods.Any(m => m is OsuModMagnetised))
            {
                float magnetisedStrength = mods.OfType<OsuModMagnetised>().First().AttractionStrength.Value;
                flashlightRating *= 1.0 - magnetisedStrength;
            }

            double ratingMultiplier = 1.0;

            // Account for shorter maps having a higher ratio of 0 combo/100 combo flashlight radius.
            ratingMultiplier *= 0.7 + 0.1 * Math.Min(1.0, totalHits / 200.0) +
                                (totalHits > 200 ? 0.2 * Math.Min(1.0, (totalHits - 200) / 200.0) : 0.0);

            // It is important to consider accuracy difficulty when scaling with accuracy.
            ratingMultiplier *= 0.98 + Math.Pow(Math.Max(0, overallDifficulty), 2) / 2500;

            return flashlightRating * Math.Sqrt(ratingMultiplier);
        }

        private double calculateAimVisibilityFactor(double approachRate)
        {
            const double ar_factor_end_point = 11.5;

            double mechanicalDifficultyFactor = DifficultyCalculationUtils.ReverseLerp(mechanicalDifficultyRating, 5, 10);
            double arFactorStartingPoint = double.Lerp(9, 10.33, mechanicalDifficultyFactor);

            return DifficultyCalculationUtils.ReverseLerp(approachRate, ar_factor_end_point, arFactorStartingPoint);
        }

        private double calculateSpeedVisibilityFactor(double approachRate)
        {
            const double ar_factor_end_point = 11.5;

            double mechanicalDifficultyFactor = DifficultyCalculationUtils.ReverseLerp(mechanicalDifficultyRating, 5, 10);
            double arFactorStartingPoint = double.Lerp(10, 10.33, mechanicalDifficultyFactor);

            return DifficultyCalculationUtils.ReverseLerp(approachRate, ar_factor_end_point, arFactorStartingPoint);
        }

=======
>>>>>>> 28d36dd3
        private static double calculateMechanicalDifficultyRating(double aimDifficultyValue, double speedDifficultyValue)
        {
            double aimValue = OsuStrainSkill.DifficultyToPerformance(OsuRatingCalculator.CalculateDifficultyRating(aimDifficultyValue));
            double speedValue = OsuStrainSkill.DifficultyToPerformance(OsuRatingCalculator.CalculateDifficultyRating(speedDifficultyValue));

            double totalValue = Math.Pow(Math.Pow(aimValue, 1.1) + Math.Pow(speedValue, 1.1), 1 / 1.1);

            return calculateStarRating(totalValue, performance_base_multiplier);
        }

        private static double calculateStarRating(double basePerformance, double multiplier)
        {
            if (basePerformance <= 0.00001)
                return 0;

            return Math.Cbrt(multiplier) * star_rating_multiplier * (Math.Cbrt(100000 / Math.Pow(2, 1 / 1.1) * basePerformance) + 4);
        }

        protected override IEnumerable<DifficultyHitObject> CreateDifficultyHitObjects(IBeatmap beatmap, double clockRate)
        {
            List<DifficultyHitObject> objects = new List<DifficultyHitObject>();

            // The first jump is formed by the first two hitobjects of the map.
            // If the map has less than two OsuHitObjects, the enumerator will not return anything.
            for (int i = 1; i < beatmap.HitObjects.Count; i++)
            {
                objects.Add(new OsuDifficultyHitObject(beatmap.HitObjects[i], beatmap.HitObjects[i - 1], clockRate, objects, objects.Count));
            }

            return objects;
        }

        protected override Skill[] CreateSkills(IBeatmap beatmap, Mod[] mods, double clockRate)
        {
            var skills = new List<Skill>
            {
                new Aim(mods, true),
                new Aim(mods, false),
                new Speed(mods)
            };

            if (mods.Any(h => h is OsuModFlashlight))
                skills.Add(new Flashlight(mods));

            return skills.ToArray();
        }

        protected override Mod[] DifficultyAdjustmentMods => new Mod[]
        {
            new OsuModTouchDevice(),
            new OsuModDoubleTime(),
            new OsuModHalfTime(),
            new OsuModEasy(),
            new OsuModHardRock(),
            new OsuModFlashlight(),
            new OsuModHidden(),
            new OsuModSpunOut(),
        };
    }
}<|MERGE_RESOLUTION|>--- conflicted
+++ resolved
@@ -41,36 +41,6 @@
             return multiplier;
         }
 
-<<<<<<< HEAD
-        /// <summary>
-        /// Calculates a visibility bonus that is applicable to Hidden and Traceable.
-        /// </summary>
-        public static double CalculateVisibilityBonus(Mod[] mods, double approachRate, double visibilityFactor = 1, double sliderFactor = 1)
-        {
-            // NOTE: TC's effect is only noticeable in performance calculations until lazer mods are accounted for server-side.
-            bool isAlwaysPartiallyVisible = mods.OfType<OsuModHidden>().Any(m => !m.OnlyFadeApproachCircles.Value) || mods.OfType<OsuModTraceable>().Any();
-
-            // Start from normal curve, rewarding lower AR up to AR5
-            double readingBonus = 0.04 * (12.0 - Math.Max(approachRate, 5));
-
-            readingBonus *= visibilityFactor;
-
-            // We want to reward slideraim on low AR less
-            double sliderVisibilityFactor = Math.Pow(sliderFactor, 3);
-
-            // For AR up to 0 - reduce reward for very low ARs when object is visible
-            if (approachRate < 5)
-                readingBonus += (isAlwaysPartiallyVisible ? 0.04 : 0.03) * (5.0 - Math.Max(approachRate, 0)) * sliderVisibilityFactor;
-
-            // Starting from AR0 - cap values so they won't grow to infinity
-            if (approachRate < 0)
-                readingBonus += (isAlwaysPartiallyVisible ? 0.1 : 0.075) * (1 - Math.Pow(1.5, approachRate)) * sliderVisibilityFactor;
-
-            return readingBonus;
-        }
-
-=======
->>>>>>> 28d36dd3
         public static double CalculateRateAdjustedApproachRate(double approachRate, double clockRate)
         {
             double preempt = IBeatmapDifficultyInfo.DifficultyRange(approachRate, OsuHitObject.PREEMPT_MAX, OsuHitObject.PREEMPT_MID, OsuHitObject.PREEMPT_MIN) / clockRate;
@@ -127,38 +97,26 @@
             double aimNoSlidersDifficultyValue = aimWithoutSliders.DifficultyValue();
             double speedDifficultyValue = speed.DifficultyValue();
 
-<<<<<<< HEAD
-            mechanicalDifficultyRating = calculateMechanicalDifficultyRating(aimDifficultyValue, speedDifficultyValue);
-            double sliderFactor = aimDifficultyValue > 0 ? calculateDifficultyRating(aimNoSlidersDifficultyValue) / calculateDifficultyRating(aimDifficultyValue) : 1;
-
-            double aimRating = computeAimRating(aimDifficultyValue, mods, totalHits, approachRate, overallDifficulty, sliderFactor);
-            double speedRating = computeSpeedRating(speedDifficultyValue, mods, totalHits, approachRate, overallDifficulty);
-=======
             double mechanicalDifficultyRating = calculateMechanicalDifficultyRating(aimDifficultyValue, speedDifficultyValue);
-
-            var osuRatingCalculator = new OsuRatingCalculator(mods, totalHits, approachRate, overallDifficulty, mechanicalDifficultyRating);
+            double sliderFactor = aimDifficultyValue > 0 ? OsuRatingCalculator.CalculateDifficultyRating(aimNoSlidersDifficultyValue) / OsuRatingCalculator.CalculateDifficultyRating(aimDifficultyValue) : 1;
+
+            var osuRatingCalculator = new OsuRatingCalculator(mods, totalHits, approachRate, overallDifficulty, mechanicalDifficultyRating, sliderFactor);
 
             double aimRating = osuRatingCalculator.ComputeAimRating(aimDifficultyValue);
             double aimRatingNoSliders = osuRatingCalculator.ComputeAimRating(aimNoSlidersDifficultyValue);
             double speedRating = osuRatingCalculator.ComputeSpeedRating(speedDifficultyValue);
->>>>>>> 28d36dd3
 
             double flashlightRating = 0.0;
 
             if (flashlight is not null)
                 flashlightRating = osuRatingCalculator.ComputeFlashlightRating(flashlight.DifficultyValue());
 
-<<<<<<< HEAD
-=======
-            double sliderFactor = aimRating > 0 ? aimRatingNoSliders / aimRating : 1;
-
             double sliderNestedScorePerObject = LegacyScoreUtils.CalculateNestedScorePerObject(beatmap, totalHits);
             double legacyScoreBaseMultiplier = LegacyScoreUtils.CalculateDifficultyPeppyStars(beatmap);
 
             var simulator = new OsuLegacyScoreSimulator();
             var scoreAttributes = simulator.Simulate(WorkingBeatmap, beatmap);
 
->>>>>>> 28d36dd3
             double baseAimPerformance = OsuStrainSkill.DifficultyToPerformance(aimRating);
             double baseSpeedPerformance = OsuStrainSkill.DifficultyToPerformance(speedRating);
             double baseFlashlightPerformance = Flashlight.DifficultyToPerformance(flashlightRating);
@@ -200,151 +158,6 @@
             return attributes;
         }
 
-<<<<<<< HEAD
-        private double computeAimRating(double aimDifficultyValue, Mod[] mods, int totalHits, double approachRate, double overallDifficulty, double sliderFactor)
-        {
-            if (mods.Any(m => m is OsuModAutopilot))
-                return 0;
-
-            double aimRating = calculateDifficultyRating(aimDifficultyValue);
-
-            if (mods.Any(m => m is OsuModTouchDevice))
-                aimRating = Math.Pow(aimRating, 0.8);
-
-            if (mods.Any(m => m is OsuModRelax))
-                aimRating *= 0.9;
-
-            if (mods.Any(m => m is OsuModMagnetised))
-            {
-                float magnetisedStrength = mods.OfType<OsuModMagnetised>().First().AttractionStrength.Value;
-                aimRating *= 1.0 - magnetisedStrength;
-            }
-
-            double ratingMultiplier = 1.0;
-
-            double approachRateLengthBonus = 0.95 + 0.4 * Math.Min(1.0, totalHits / 2000.0) +
-                                             (totalHits > 2000 ? Math.Log10(totalHits / 2000.0) * 0.5 : 0.0);
-
-            double approachRateFactor = 0.0;
-            if (approachRate > 10.33)
-                approachRateFactor = 0.3 * (approachRate - 10.33);
-            else if (approachRate < 8.0)
-                approachRateFactor = 0.05 * (8.0 - approachRate);
-
-            if (mods.Any(h => h is OsuModRelax))
-                approachRateFactor = 0.0;
-
-            ratingMultiplier *= 1.0 + approachRateFactor * approachRateLengthBonus; // Buff for longer maps with high AR.
-
-            if (mods.Any(m => m is OsuModHidden))
-            {
-                double visibilityFactor = calculateAimVisibilityFactor(approachRate);
-                ratingMultiplier *= 1.0 + CalculateVisibilityBonus(mods, approachRate, visibilityFactor, sliderFactor);
-            }
-
-            // It is important to consider accuracy difficulty when scaling with accuracy.
-            ratingMultiplier *= 0.98 + Math.Pow(Math.Max(0, overallDifficulty), 2) / 2500;
-
-            return aimRating * Math.Cbrt(ratingMultiplier);
-        }
-
-        private double computeSpeedRating(double speedDifficultyValue, Mod[] mods, int totalHits, double approachRate, double overallDifficulty)
-        {
-            if (mods.Any(m => m is OsuModRelax))
-                return 0;
-
-            double speedRating = calculateDifficultyRating(speedDifficultyValue);
-
-            if (mods.Any(m => m is OsuModAutopilot))
-                speedRating *= 0.5;
-
-            if (mods.Any(m => m is OsuModMagnetised))
-            {
-                // reduce speed rating because of the speed distance scaling, with maximum reduction being 0.7x
-                float magnetisedStrength = mods.OfType<OsuModMagnetised>().First().AttractionStrength.Value;
-                speedRating *= 1.0 - magnetisedStrength * 0.3;
-            }
-
-            double ratingMultiplier = 1.0;
-
-            double approachRateLengthBonus = 0.95 + 0.4 * Math.Min(1.0, totalHits / 2000.0) +
-                                             (totalHits > 2000 ? Math.Log10(totalHits / 2000.0) * 0.5 : 0.0);
-
-            double approachRateFactor = 0.0;
-            if (approachRate > 10.33)
-                approachRateFactor = 0.3 * (approachRate - 10.33);
-
-            if (mods.Any(m => m is OsuModAutopilot))
-                approachRateFactor = 0.0;
-
-            ratingMultiplier *= 1.0 + approachRateFactor * approachRateLengthBonus; // Buff for longer maps with high AR.
-
-            if (mods.Any(m => m is OsuModHidden))
-            {
-                double visibilityFactor = calculateSpeedVisibilityFactor(approachRate);
-                ratingMultiplier *= 1.0 + CalculateVisibilityBonus(mods, approachRate, visibilityFactor);
-            }
-
-            ratingMultiplier *= 0.95 + Math.Pow(Math.Max(0, overallDifficulty), 2) / 750;
-
-            return speedRating * Math.Cbrt(ratingMultiplier);
-        }
-
-        private double computeFlashlightRating(double flashlightDifficultyValue, Mod[] mods, int totalHits, double overallDifficulty)
-        {
-            if (!mods.Any(m => m is OsuModFlashlight))
-                return 0;
-
-            double flashlightRating = calculateDifficultyRating(flashlightDifficultyValue);
-
-            if (mods.Any(m => m is OsuModTouchDevice))
-                flashlightRating = Math.Pow(flashlightRating, 0.8);
-
-            if (mods.Any(m => m is OsuModRelax))
-                flashlightRating *= 0.7;
-            else if (mods.Any(m => m is OsuModAutopilot))
-                flashlightRating *= 0.4;
-
-            if (mods.Any(m => m is OsuModMagnetised))
-            {
-                float magnetisedStrength = mods.OfType<OsuModMagnetised>().First().AttractionStrength.Value;
-                flashlightRating *= 1.0 - magnetisedStrength;
-            }
-
-            double ratingMultiplier = 1.0;
-
-            // Account for shorter maps having a higher ratio of 0 combo/100 combo flashlight radius.
-            ratingMultiplier *= 0.7 + 0.1 * Math.Min(1.0, totalHits / 200.0) +
-                                (totalHits > 200 ? 0.2 * Math.Min(1.0, (totalHits - 200) / 200.0) : 0.0);
-
-            // It is important to consider accuracy difficulty when scaling with accuracy.
-            ratingMultiplier *= 0.98 + Math.Pow(Math.Max(0, overallDifficulty), 2) / 2500;
-
-            return flashlightRating * Math.Sqrt(ratingMultiplier);
-        }
-
-        private double calculateAimVisibilityFactor(double approachRate)
-        {
-            const double ar_factor_end_point = 11.5;
-
-            double mechanicalDifficultyFactor = DifficultyCalculationUtils.ReverseLerp(mechanicalDifficultyRating, 5, 10);
-            double arFactorStartingPoint = double.Lerp(9, 10.33, mechanicalDifficultyFactor);
-
-            return DifficultyCalculationUtils.ReverseLerp(approachRate, ar_factor_end_point, arFactorStartingPoint);
-        }
-
-        private double calculateSpeedVisibilityFactor(double approachRate)
-        {
-            const double ar_factor_end_point = 11.5;
-
-            double mechanicalDifficultyFactor = DifficultyCalculationUtils.ReverseLerp(mechanicalDifficultyRating, 5, 10);
-            double arFactorStartingPoint = double.Lerp(10, 10.33, mechanicalDifficultyFactor);
-
-            return DifficultyCalculationUtils.ReverseLerp(approachRate, ar_factor_end_point, arFactorStartingPoint);
-        }
-
-=======
->>>>>>> 28d36dd3
         private static double calculateMechanicalDifficultyRating(double aimDifficultyValue, double speedDifficultyValue)
         {
             double aimValue = OsuStrainSkill.DifficultyToPerformance(OsuRatingCalculator.CalculateDifficultyRating(aimDifficultyValue));
