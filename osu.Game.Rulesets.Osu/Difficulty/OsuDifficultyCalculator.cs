// Copyright (c) ppy Pty Ltd <contact@ppy.sh>. Licensed under the MIT Licence.
// See the LICENCE file in the repository root for full licence text.

#nullable disable

using System;
using System.Collections.Generic;
using System.Linq;
using osu.Game.Beatmaps;
using osu.Game.Rulesets.Difficulty;
using osu.Game.Rulesets.Difficulty.Preprocessing;
using osu.Game.Rulesets.Difficulty.Skills;
using osu.Game.Rulesets.Mods;
using osu.Game.Rulesets.Osu.Difficulty.Preprocessing;
using osu.Game.Rulesets.Osu.Difficulty.Skills;
using osu.Game.Rulesets.Osu.Mods;
using osu.Game.Rulesets.Osu.Objects;
using osu.Game.Rulesets.Osu.Scoring;
using osu.Game.Rulesets.Scoring;

namespace osu.Game.Rulesets.Osu.Difficulty
{
    public class OsuDifficultyCalculator : DifficultyCalculator
    {
        private const double difficulty_multiplier = 0.18;
        private double hitWindowGreat;

        public override int Version => 20220902;

        public OsuDifficultyCalculator(IRulesetInfo ruleset, IWorkingBeatmap beatmap)
            : base(ruleset, beatmap)
        {
        }

        protected override DifficultyAttributes CreateDifficultyAttributes(IBeatmap beatmap, Mod[] mods, Skill[] skills, double clockRate)
        {
            if (beatmap.HitObjects.Count == 0)
                return new OsuDifficultyAttributes { Mods = mods };

            double aimRating = Math.Sqrt(skills[0].DifficultyValue()) * difficulty_multiplier;
            double aimRatingNoSliders = Math.Sqrt(skills[1].DifficultyValue()) * difficulty_multiplier;
            double tapRating = Math.Sqrt(skills[2].DifficultyValue()) * difficulty_multiplier;
            double speedNotes = ((Tap)skills[2]).RelevantNoteCount();
            double rhythmRating = Math.Sqrt(skills[3].DifficultyValue()) * difficulty_multiplier;
            double flashlightRating = Math.Sqrt(skills[4].DifficultyValue()) * difficulty_multiplier;
            double visualRating = Math.Sqrt(skills[5].DifficultyValue()) * difficulty_multiplier;

            double sliderFactor = aimRating > 0 ? aimRatingNoSliders / aimRating : 1;

            if (mods.Any(h => h is OsuModRelax))
            {
                aimRating *= 0.9;
                tapRating = 0.0;
                rhythmRating = 0.0;
                flashlightRating *= 0.7;
                visualRating = 0.0;
            }

            double baseAimPerformance = Math.Pow(5 * Math.Max(1, Math.Pow(aimRating, 0.8) / 0.0675) - 4, 3) / 100000;
            double baseTapPerformance = Math.Pow(5 * Math.Max(1, tapRating / 0.0675) - 4, 3) / 100000;
            double baseFlashlightPerformance = 0.0;
            double baseVisualPerformance = Math.Pow(visualRating, 1.6) * 22.5;

            if (mods.Any(h => h is OsuModFlashlight))
                baseFlashlightPerformance = Math.Pow(flashlightRating, 1.6) * 25.0;

            double basePerformance =
                Math.Pow(
                    Math.Pow(baseAimPerformance, 1.1) +
                    Math.Pow(baseTapPerformance, 1.1) +
                    Math.Pow(baseFlashlightPerformance, 1.1) +
                    Math.Pow(baseVisualPerformance, 1.1), 1.0 / 1.1
                );

<<<<<<< HEAD
            double starRating = basePerformance > 0.00001 ? 0.027 * (Math.Cbrt(100000 / Math.Pow(2, 1 / 1.1) * basePerformance) + 4) : 0;
=======
            double starRating = basePerformance > 0.00001
                ? Math.Cbrt(OsuPerformanceCalculator.PERFORMANCE_BASE_MULTIPLIER) * 0.027 * (Math.Cbrt(100000 / Math.Pow(2, 1 / 1.1) * basePerformance) + 4)
                : 0;
>>>>>>> 3c3b0a15

            double preempt = IBeatmapDifficultyInfo.DifficultyRange(beatmap.Difficulty.ApproachRate, 1800, 1200, 450) / clockRate;
            double drainRate = beatmap.Difficulty.DrainRate;
            int maxCombo = beatmap.GetMaxCombo();

            int hitCirclesCount = beatmap.HitObjects.Count(h => h is HitCircle);
            int sliderCount = beatmap.HitObjects.Count(h => h is Slider);
            int spinnerCount = beatmap.HitObjects.Count(h => h is Spinner);

            HitWindows hitWindows;

            if (mods.Any(m => m is OsuModPrecise))
                hitWindows = new OsuPreciseHitWindows();
            else
                hitWindows = new OsuHitWindows();

            hitWindows.SetDifficulty(beatmap.Difficulty.OverallDifficulty);

            double hitWindowGreat = hitWindows.WindowFor(HitResult.Great) / clockRate;

            OsuDifficultyAttributes attributes = new OsuDifficultyAttributes
            {
                StarRating = starRating,
                Mods = mods,
                AimDifficulty = aimRating,
                TapDifficulty = tapRating,
                SpeedNoteCount = speedNotes,
                RhythmDifficulty = rhythmRating,
                FlashlightDifficulty = flashlightRating,
                VisualDifficulty = visualRating,
                SliderFactor = sliderFactor,
                ApproachRate = preempt > 1200 ? (1800 - preempt) / 120 : (1200 - preempt) / 150 + 5,
                OverallDifficulty = (80 - hitWindowGreat) / 6,
                DrainRate = drainRate,
                MaxCombo = maxCombo,
                HitCircleCount = hitCirclesCount,
                SliderCount = sliderCount,
                SpinnerCount = spinnerCount,
            };

            return attributes;
        }

        protected override IEnumerable<DifficultyHitObject> CreateDifficultyHitObjects(IBeatmap beatmap, double clockRate)
        {
            List<DifficultyHitObject> objects = new List<DifficultyHitObject>();

            // The first jump is formed by the first two hitobjects of the map.
            // If the map has less than two OsuHitObjects, the enumerator will not return anything.
            for (int i = 1; i < beatmap.HitObjects.Count; i++)
            {
                var lastLast = i > 1 ? beatmap.HitObjects[i - 2] : null;
                objects.Add(new OsuDifficultyHitObject(beatmap.HitObjects[i], beatmap.HitObjects[i - 1], lastLast, clockRate, objects, objects.Count));
            }

            return objects;
        }

        protected override Skill[] CreateSkills(IBeatmap beatmap, Mod[] mods, double clockRate)
        {
            HitWindows hitWindows;

            if (mods.Any(m => m is OsuModPrecise))
                hitWindows = new OsuPreciseHitWindows();
            else
                hitWindows = new OsuHitWindows();

            hitWindows.SetDifficulty(beatmap.Difficulty.OverallDifficulty);

            hitWindowGreat = hitWindows.WindowFor(HitResult.Great) / clockRate;

            return new Skill[]
            {
                new Aim(mods, true),
                new Aim(mods, false),
                new Tap(mods, hitWindowGreat),
                new Rhythm(mods, hitWindowGreat),
                new Flashlight(mods),
                new Visual(mods, hitWindowGreat)
            };
        }

        protected override Mod[] DifficultyAdjustmentMods => new Mod[]
        {
            new OsuModDoubleTime(),
            new OsuModHalfTime(),
            new OsuModEasy(),
            new OsuModHardRock(),
            new OsuModFlashlight(),
            new MultiMod(new OsuModFlashlight(), new OsuModHidden()),
            new OsuModPrecise(),
            new OsuModHidden()
        };
    }
}<|MERGE_RESOLUTION|>--- conflicted
+++ resolved
@@ -72,13 +72,7 @@
                     Math.Pow(baseVisualPerformance, 1.1), 1.0 / 1.1
                 );
 
-<<<<<<< HEAD
             double starRating = basePerformance > 0.00001 ? 0.027 * (Math.Cbrt(100000 / Math.Pow(2, 1 / 1.1) * basePerformance) + 4) : 0;
-=======
-            double starRating = basePerformance > 0.00001
-                ? Math.Cbrt(OsuPerformanceCalculator.PERFORMANCE_BASE_MULTIPLIER) * 0.027 * (Math.Cbrt(100000 / Math.Pow(2, 1 / 1.1) * basePerformance) + 4)
-                : 0;
->>>>>>> 3c3b0a15
 
             double preempt = IBeatmapDifficultyInfo.DifficultyRange(beatmap.Difficulty.ApproachRate, 1800, 1200, 450) / clockRate;
             double drainRate = beatmap.Difficulty.DrainRate;
