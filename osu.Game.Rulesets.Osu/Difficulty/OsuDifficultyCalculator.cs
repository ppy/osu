--- conflicted
+++ resolved
@@ -83,17 +83,12 @@
 
             int totalHits = beatmap.HitObjects.Count;
 
-<<<<<<< HEAD
-            double aimBasePerformance = aim.PerformanceValue();
-            double aimNoSlidersBasePerformance = aimWithoutSliders.PerformanceValue();
-            double speedBasePerformance = speed.PerformanceValue();
+            double aimBasePerformance = aim.PerformanceValue(aimDifficultyValue);
+            double aimNoSlidersBasePerformance = aimWithoutSliders.PerformanceValue(aimNoSlidersDifficultyValue);
+            double speedBasePerformance = speed.PerformanceValue(speedDifficultyValue);
 
             double mechanicalDifficultyRating = calculateMechanicalDifficultyRating(aimBasePerformance, speedBasePerformance);
             double sliderFactor = aimBasePerformance > 0 ? aimNoSlidersBasePerformance / aimBasePerformance : 1;
-=======
-            double mechanicalDifficultyRating = calculateMechanicalDifficultyRating(aimDifficultyValue, speedDifficultyValue);
-            double sliderFactor = aimDifficultyValue > 0 ? OsuRatingCalculator.CalculateDifficultyRating(aimNoSlidersDifficultyValue) / OsuRatingCalculator.CalculateDifficultyRating(aimDifficultyValue) : 1;
->>>>>>> d150e273
 
             var osuRatingCalculator = new OsuRatingCalculator(mods, totalHits, approachRate, overallDifficulty, mechanicalDifficultyRating, sliderFactor);
 
