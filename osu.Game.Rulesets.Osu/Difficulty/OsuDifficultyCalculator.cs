--- conflicted
+++ resolved
@@ -18,11 +18,6 @@
 {
     public class OsuDifficultyCalculator : DifficultyCalculator
     {
-<<<<<<< HEAD
-        private const int section_length = 400;
-=======
-        private const double difficulty_multiplier = 0.0675;
->>>>>>> 7805b95a
 
         public OsuDifficultyCalculator(Ruleset ruleset, WorkingBeatmap beatmap)
             : base(ruleset, beatmap)
