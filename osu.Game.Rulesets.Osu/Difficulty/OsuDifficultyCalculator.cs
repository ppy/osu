--- conflicted
+++ resolved
@@ -40,15 +40,11 @@
             double aimRatingNoSliders = Math.Sqrt(skills[1].DifficultyValue()) * difficulty_multiplier;
             double speedRating = Math.Sqrt(skills[2].DifficultyValue()) * difficulty_multiplier;
             double speedNotes = ((Speed)skills[2]).RelevantNoteCount();
-<<<<<<< HEAD
+            double difficultSliders = ((Aim)skills[0]).GetDifficultSliders();
+            double flashlightRating = 0.0;
 
             double aimDifficultyFactor = skills[0].DifficultyFactor();
             double speedDifficultyFactor = skills[2].DifficultyFactor();
-
-=======
-            double difficultSliders = ((Aim)skills[0]).GetDifficultSliders();
->>>>>>> b21c6457
-            double flashlightRating = 0.0;
 
             if (mods.Any(h => h is OsuModFlashlight))
                 flashlightRating = Math.Sqrt(skills[3].DifficultyValue()) * difficulty_multiplier;
@@ -114,11 +110,8 @@
                 StarRating = starRating,
                 Mods = mods,
                 AimDifficulty = aimRating,
-<<<<<<< HEAD
                 AimDifficultyFactor = aimDifficultyFactor,
-=======
                 AimDifficultSliderCount = difficultSliders,
->>>>>>> b21c6457
                 SpeedDifficulty = speedRating,
                 SpeedDifficultyFactor = speedDifficultyFactor,
                 SpeedNoteCount = speedNotes,
