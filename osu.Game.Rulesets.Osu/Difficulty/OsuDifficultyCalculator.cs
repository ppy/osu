// Copyright (c) ppy Pty Ltd <contact@ppy.sh>. Licensed under the MIT Licence.
// See the LICENCE file in the repository root for full licence text.

#nullable disable

using System;
using System.Collections.Generic;
using System.Linq;
using osu.Game.Beatmaps;
using osu.Game.Rulesets.Difficulty;
using osu.Game.Rulesets.Difficulty.Preprocessing;
using osu.Game.Rulesets.Difficulty.Skills;
using osu.Game.Rulesets.Mods;
using osu.Game.Rulesets.Osu.Difficulty.Preprocessing;
using osu.Game.Rulesets.Osu.Difficulty.Skills;
using osu.Game.Rulesets.Osu.Mods;
using osu.Game.Rulesets.Osu.Objects;
using osu.Game.Rulesets.Osu.Scoring;
using osu.Game.Rulesets.Scoring;

namespace osu.Game.Rulesets.Osu.Difficulty
{
    public class OsuDifficultyCalculator : DifficultyCalculator
    {
        public const double DIFFICULTY_MULTIPLIER = 0.0675;
        public const double SUM_POWER = 1.1;
        public const double FL_SUM_POWER = 1.5;
        public override int Version => 20241007;

        public OsuDifficultyCalculator(IRulesetInfo ruleset, IWorkingBeatmap beatmap)
            : base(ruleset, beatmap)
        {
        }

        protected override DifficultyAttributes CreateDifficultyAttributes(IBeatmap beatmap, Mod[] mods, Skill[] skills, double clockRate)
        {
            if (beatmap.HitObjects.Count == 0)
                return new OsuDifficultyAttributes { Mods = mods };

            double aimRating = Math.Sqrt(skills[0].DifficultyValue()) * DIFFICULTY_MULTIPLIER;
            double aimRatingNoSliders = Math.Sqrt(skills[1].DifficultyValue()) * DIFFICULTY_MULTIPLIER;
            double speedRating = Math.Sqrt(skills.OfType<Speed>().First().DifficultyValue()) * DIFFICULTY_MULTIPLIER;
            double speedNotes = skills.OfType<Speed>().First().RelevantNoteCount();

<<<<<<< HEAD
            double readingLowARRating = Math.Sqrt(skills[4].DifficultyValue()) * DIFFICULTY_MULTIPLIER;

            double sliderFactor = aimRating > 0 ? aimRatingNoSliders / aimRating : 1;

            double flashlightRating = 0;
            double baseFlashlightPerformance = 0.0;
            if (mods.Any(h => h is OsuModFlashlight))
            {
                flashlightRating = Math.Sqrt(skills[5].DifficultyValue()) * DIFFICULTY_MULTIPLIER;
                baseFlashlightPerformance = Flashlight.DifficultyToPerformance(flashlightRating);
            }

=======
            double flashlightRating = Math.Sqrt(skills.OfType<Flashlight>().First().DifficultyValue()) * DIFFICULTY_MULTIPLIER;

            double readingLowARRating = Math.Sqrt(skills.OfType<ReadingLowAR>().First().DifficultyValue()) * DIFFICULTY_MULTIPLIER;
            double readingHighARRating = Math.Sqrt(skills.OfType<ReadingHighAR>().First().DifficultyValue()) * DIFFICULTY_MULTIPLIER;

            double hiddenRating = 0;

            double sliderFactor = aimRating > 0 ? aimRatingNoSliders / aimRating : 1;

            double hiddenDifficultyStrainCount = 0;
            double readingHiddenPerformance = 0.0;
            if (mods.Any(h => h is OsuModHidden))
            {
                hiddenRating = Math.Sqrt(skills[6].DifficultyValue()) * DIFFICULTY_MULTIPLIER;
                readingHiddenPerformance = ReadingHidden.DifficultyToPerformance(hiddenRating);
                hiddenDifficultyStrainCount = skills.OfType<ReadingHidden>().First().CountTopWeightedStrains();
            }

            double aimDifficultyStrainCount = skills[0].CountTopWeightedStrains();
            double speedDifficultyStrainCount = skills.OfType<Speed>().First().CountTopWeightedStrains();
            double lowArDifficultyStrainCount = skills.OfType<ReadingLowAR>().First().CountTopWeightedStrains();

>>>>>>> 3cae490e
            if (mods.Any(m => m is OsuModTouchDevice))
            {
                aimRating = Math.Pow(aimRating, 0.8);
                readingLowARRating = Math.Pow(readingLowARRating, 0.8);
                readingHighARRating = Math.Pow(readingHighARRating, 0.9);
                hiddenRating = Math.Pow(hiddenRating, 0.8);
                flashlightRating = Math.Pow(flashlightRating, 0.8);
                readingLowARRating = Math.Pow(readingLowARRating, 0.9);
            }

            if (mods.Any(h => h is OsuModRelax))
            {
                aimRating *= 0.9;
                speedRating = 0.0;
                readingLowARRating *= 0.95;
                readingHighARRating *= 0.7;
                hiddenRating *= 0.7;
                flashlightRating *= 0.7;
                readingLowARRating *= 0.95;
            }

            double aimPerformance = OsuStrainSkill.DifficultyToPerformance(aimRating);
            double speedPerformance = OsuStrainSkill.DifficultyToPerformance(speedRating);

            // Cognition
<<<<<<< HEAD
            double baseReadingLowARPerformance = ReadingLowAR.DifficultyToPerformance(readingLowARRating);
            double baseReadingARPerformance = baseReadingLowARPerformance;

            double baseFlashlightARPerformance = Math.Pow(Math.Pow(baseFlashlightPerformance, FL_SUM_POWER) + Math.Pow(baseReadingARPerformance, FL_SUM_POWER), 1.0 / FL_SUM_POWER);
=======
            double readingLowARPerformance = ReadingLowAR.DifficultyToPerformance(readingLowARRating);
            double readingHighARPerformance = OsuStrainSkill.DifficultyToPerformance(readingHighARRating);
            double readingARPerformance = Math.Pow(Math.Pow(readingLowARPerformance, SUM_POWER) + Math.Pow(readingHighARPerformance, SUM_POWER), 1.0 / SUM_POWER);

            double potentialFlashlightPerformance = Flashlight.DifficultyToPerformance(flashlightRating);
            double flashlightPerformance = mods.Any(h => h is OsuModFlashlight) ? potentialFlashlightPerformance : 0;

            double baseFlashlightARPerformance = Math.Pow(Math.Pow(flashlightPerformance, FL_SUM_POWER) + Math.Pow(readingARPerformance, FL_SUM_POWER), 1.0 / FL_SUM_POWER);
>>>>>>> 3cae490e

            double preempt = IBeatmapDifficultyInfo.DifficultyRange(beatmap.Difficulty.ApproachRate, 1800, 1200, 450) / clockRate;

            double drainRate = beatmap.Difficulty.DrainRate;

            int hitCirclesCount = beatmap.HitObjects.Count(h => h is HitCircle);
            int sliderCount = beatmap.HitObjects.Count(h => h is Slider);
            int spinnerCount = beatmap.HitObjects.Count(h => h is Spinner);

<<<<<<< HEAD
            double cognitionPerformance = baseFlashlightARPerformance;
            double mechanicalPerformance = Math.Pow(Math.Pow(baseAimPerformance, SUM_POWER) + Math.Pow(baseSpeedPerformance, SUM_POWER), 1.0 / SUM_POWER);
=======
            double cognitionPerformance = baseFlashlightARPerformance + readingHiddenPerformance;
            double mechanicalPerformance = Math.Pow(Math.Pow(aimPerformance, SUM_POWER) + Math.Pow(speedPerformance, SUM_POWER), 1.0 / SUM_POWER);
>>>>>>> 3cae490e

            // Limit cognition by full memorisation difficulty, what is assumed to be mechanicalPerformance + flashlightPerformance
            cognitionPerformance = OsuPerformanceCalculator.AdjustCognitionPerformance(cognitionPerformance, mechanicalPerformance, potentialFlashlightPerformance);

            double basePerformance = mechanicalPerformance + cognitionPerformance;

            double starRating = basePerformance > 0.00001
                ? Math.Cbrt(OsuPerformanceCalculator.PERFORMANCE_BASE_MULTIPLIER) * 0.027 * (Math.Cbrt(100000 / Math.Pow(2, 1 / 1.1) * basePerformance) + 4)
                : 0;

            HitWindows hitWindows = new OsuHitWindows();
            hitWindows.SetDifficulty(beatmap.Difficulty.OverallDifficulty);

            double hitWindowGreat = hitWindows.WindowFor(HitResult.Great) / clockRate;

            OsuDifficultyAttributes attributes = new OsuDifficultyAttributes
            {
                StarRating = starRating,
                Mods = mods,
                AimDifficulty = aimRating,
                SpeedDifficulty = speedRating,
                SpeedNoteCount = speedNotes,
                ReadingDifficultyLowAR = readingLowARRating,
                FlashlightDifficulty = flashlightRating,
                SliderFactor = sliderFactor,
                AimDifficultStrainCount = aimDifficultyStrainCount,
                SpeedDifficultStrainCount = speedDifficultyStrainCount,
                LowArDifficultStrainCount = lowArDifficultyStrainCount,
                HiddenDifficultStrainCount = hiddenDifficultyStrainCount,
                ApproachRate = IBeatmapDifficultyInfo.InverseDifficultyRange(preempt, 1800, 1200, 450),
                OverallDifficulty = (80 - hitWindowGreat) / 6,
                DrainRate = drainRate,
                MaxCombo = beatmap.GetMaxCombo(),
                HitCircleCount = hitCirclesCount,
                SliderCount = sliderCount,
                SpinnerCount = spinnerCount
            };

            return attributes;
        }

        protected override IEnumerable<DifficultyHitObject> CreateDifficultyHitObjects(IBeatmap beatmap, double clockRate)
        {
            List<DifficultyHitObject> objects = new List<DifficultyHitObject>();

            // The first jump is formed by the first two hitobjects of the map.
            // If the map has less than two OsuHitObjects, the enumerator will not return anything.
            for (int i = 1; i < beatmap.HitObjects.Count; i++)
            {
                var lastLast = i > 1 ? beatmap.HitObjects[i - 2] : null;
                objects.Add(new OsuDifficultyHitObject(beatmap.HitObjects[i], beatmap.HitObjects[i - 1], lastLast, clockRate, objects, objects.Count));
            }

            return objects;
        }

        protected override Skill[] CreateSkills(IBeatmap beatmap, Mod[] mods, double clockRate)
        {
            var skills = new List<Skill>
            {
                new Aim(mods, true),
                new Aim(mods, false),
                new Speed(mods),
                new Flashlight(mods),
                new ReadingLowAR(mods),
            };

<<<<<<< HEAD
            if (mods.Any(h => h is OsuModFlashlight))
                skills.Add(new Flashlight(mods));
=======
            if (mods.Any(h => h is OsuModHidden))
                skills.Add(new ReadingHidden(mods));
>>>>>>> 3cae490e

            return skills.ToArray();
        }

        protected override Mod[] DifficultyAdjustmentMods => new Mod[]
        {
            new OsuModTouchDevice(),
            new OsuModDoubleTime(),
            new OsuModHalfTime(),
            new OsuModEasy(),
            new OsuModHardRock(),
            new OsuModFlashlight(),
            new MultiMod(new OsuModFlashlight(), new OsuModHidden())
        };
    }
}<|MERGE_RESOLUTION|>--- conflicted
+++ resolved
@@ -42,49 +42,18 @@
             double speedRating = Math.Sqrt(skills.OfType<Speed>().First().DifficultyValue()) * DIFFICULTY_MULTIPLIER;
             double speedNotes = skills.OfType<Speed>().First().RelevantNoteCount();
 
-<<<<<<< HEAD
-            double readingLowARRating = Math.Sqrt(skills[4].DifficultyValue()) * DIFFICULTY_MULTIPLIER;
+            double flashlightRating = Math.Sqrt(skills.OfType<Flashlight>().First().DifficultyValue()) * DIFFICULTY_MULTIPLIER;
+            double readingLowARRating = Math.Sqrt(skills.OfType<ReadingLowAR>().First().DifficultyValue()) * DIFFICULTY_MULTIPLIER;
 
             double sliderFactor = aimRating > 0 ? aimRatingNoSliders / aimRating : 1;
-
-            double flashlightRating = 0;
-            double baseFlashlightPerformance = 0.0;
-            if (mods.Any(h => h is OsuModFlashlight))
-            {
-                flashlightRating = Math.Sqrt(skills[5].DifficultyValue()) * DIFFICULTY_MULTIPLIER;
-                baseFlashlightPerformance = Flashlight.DifficultyToPerformance(flashlightRating);
-            }
-
-=======
-            double flashlightRating = Math.Sqrt(skills.OfType<Flashlight>().First().DifficultyValue()) * DIFFICULTY_MULTIPLIER;
-
-            double readingLowARRating = Math.Sqrt(skills.OfType<ReadingLowAR>().First().DifficultyValue()) * DIFFICULTY_MULTIPLIER;
-            double readingHighARRating = Math.Sqrt(skills.OfType<ReadingHighAR>().First().DifficultyValue()) * DIFFICULTY_MULTIPLIER;
-
-            double hiddenRating = 0;
-
-            double sliderFactor = aimRating > 0 ? aimRatingNoSliders / aimRating : 1;
-
-            double hiddenDifficultyStrainCount = 0;
-            double readingHiddenPerformance = 0.0;
-            if (mods.Any(h => h is OsuModHidden))
-            {
-                hiddenRating = Math.Sqrt(skills[6].DifficultyValue()) * DIFFICULTY_MULTIPLIER;
-                readingHiddenPerformance = ReadingHidden.DifficultyToPerformance(hiddenRating);
-                hiddenDifficultyStrainCount = skills.OfType<ReadingHidden>().First().CountTopWeightedStrains();
-            }
 
             double aimDifficultyStrainCount = skills[0].CountTopWeightedStrains();
             double speedDifficultyStrainCount = skills.OfType<Speed>().First().CountTopWeightedStrains();
             double lowArDifficultyStrainCount = skills.OfType<ReadingLowAR>().First().CountTopWeightedStrains();
 
->>>>>>> 3cae490e
             if (mods.Any(m => m is OsuModTouchDevice))
             {
                 aimRating = Math.Pow(aimRating, 0.8);
-                readingLowARRating = Math.Pow(readingLowARRating, 0.8);
-                readingHighARRating = Math.Pow(readingHighARRating, 0.9);
-                hiddenRating = Math.Pow(hiddenRating, 0.8);
                 flashlightRating = Math.Pow(flashlightRating, 0.8);
                 readingLowARRating = Math.Pow(readingLowARRating, 0.9);
             }
@@ -94,8 +63,6 @@
                 aimRating *= 0.9;
                 speedRating = 0.0;
                 readingLowARRating *= 0.95;
-                readingHighARRating *= 0.7;
-                hiddenRating *= 0.7;
                 flashlightRating *= 0.7;
                 readingLowARRating *= 0.95;
             }
@@ -104,21 +71,13 @@
             double speedPerformance = OsuStrainSkill.DifficultyToPerformance(speedRating);
 
             // Cognition
-<<<<<<< HEAD
-            double baseReadingLowARPerformance = ReadingLowAR.DifficultyToPerformance(readingLowARRating);
-            double baseReadingARPerformance = baseReadingLowARPerformance;
-
-            double baseFlashlightARPerformance = Math.Pow(Math.Pow(baseFlashlightPerformance, FL_SUM_POWER) + Math.Pow(baseReadingARPerformance, FL_SUM_POWER), 1.0 / FL_SUM_POWER);
-=======
             double readingLowARPerformance = ReadingLowAR.DifficultyToPerformance(readingLowARRating);
-            double readingHighARPerformance = OsuStrainSkill.DifficultyToPerformance(readingHighARRating);
-            double readingARPerformance = Math.Pow(Math.Pow(readingLowARPerformance, SUM_POWER) + Math.Pow(readingHighARPerformance, SUM_POWER), 1.0 / SUM_POWER);
+            double readingARPerformance = readingLowARPerformance;
 
             double potentialFlashlightPerformance = Flashlight.DifficultyToPerformance(flashlightRating);
             double flashlightPerformance = mods.Any(h => h is OsuModFlashlight) ? potentialFlashlightPerformance : 0;
 
-            double baseFlashlightARPerformance = Math.Pow(Math.Pow(flashlightPerformance, FL_SUM_POWER) + Math.Pow(readingARPerformance, FL_SUM_POWER), 1.0 / FL_SUM_POWER);
->>>>>>> 3cae490e
+            double flashlightARPerformance = Math.Pow(Math.Pow(flashlightPerformance, FL_SUM_POWER) + Math.Pow(readingARPerformance, FL_SUM_POWER), 1.0 / FL_SUM_POWER);
 
             double preempt = IBeatmapDifficultyInfo.DifficultyRange(beatmap.Difficulty.ApproachRate, 1800, 1200, 450) / clockRate;
 
@@ -128,13 +87,8 @@
             int sliderCount = beatmap.HitObjects.Count(h => h is Slider);
             int spinnerCount = beatmap.HitObjects.Count(h => h is Spinner);
 
-<<<<<<< HEAD
-            double cognitionPerformance = baseFlashlightARPerformance;
-            double mechanicalPerformance = Math.Pow(Math.Pow(baseAimPerformance, SUM_POWER) + Math.Pow(baseSpeedPerformance, SUM_POWER), 1.0 / SUM_POWER);
-=======
-            double cognitionPerformance = baseFlashlightARPerformance + readingHiddenPerformance;
+            double cognitionPerformance = flashlightARPerformance;
             double mechanicalPerformance = Math.Pow(Math.Pow(aimPerformance, SUM_POWER) + Math.Pow(speedPerformance, SUM_POWER), 1.0 / SUM_POWER);
->>>>>>> 3cae490e
 
             // Limit cognition by full memorisation difficulty, what is assumed to be mechanicalPerformance + flashlightPerformance
             cognitionPerformance = OsuPerformanceCalculator.AdjustCognitionPerformance(cognitionPerformance, mechanicalPerformance, potentialFlashlightPerformance);
@@ -163,7 +117,6 @@
                 AimDifficultStrainCount = aimDifficultyStrainCount,
                 SpeedDifficultStrainCount = speedDifficultyStrainCount,
                 LowArDifficultStrainCount = lowArDifficultyStrainCount,
-                HiddenDifficultStrainCount = hiddenDifficultyStrainCount,
                 ApproachRate = IBeatmapDifficultyInfo.InverseDifficultyRange(preempt, 1800, 1200, 450),
                 OverallDifficulty = (80 - hitWindowGreat) / 6,
                 DrainRate = drainRate,
@@ -202,14 +155,6 @@
                 new ReadingLowAR(mods),
             };
 
-<<<<<<< HEAD
-            if (mods.Any(h => h is OsuModFlashlight))
-                skills.Add(new Flashlight(mods));
-=======
-            if (mods.Any(h => h is OsuModHidden))
-                skills.Add(new ReadingHidden(mods));
->>>>>>> 3cae490e
-
             return skills.ToArray();
         }
 
