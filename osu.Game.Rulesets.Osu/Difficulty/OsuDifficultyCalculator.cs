--- conflicted
+++ resolved
@@ -51,7 +51,6 @@
 
             double sliderFactor = aimRating > 0 ? aimRatingNoSliders / aimRating : 1;
 
-<<<<<<< HEAD
             double baseReadingHiddenPerformance = 0.0;
             if (mods.Any(h => h is OsuModHidden))
             {
@@ -64,10 +63,8 @@
             {
                 baseFlashlightPerformance = Flashlight.DifficultyToPerformance(flashlightRating);
             }
-=======
             double aimDifficultyStrainCount = ((OsuStrainSkill)skills[0]).CountDifficultStrains();
             double speedDifficultyStrainCount = ((OsuStrainSkill)skills[2]).CountDifficultStrains();
->>>>>>> a02cda65
 
             if (mods.Any(m => m is OsuModTouchDevice))
             {
@@ -136,13 +133,9 @@
                 HiddenDifficulty = hiddenRating,
                 FlashlightDifficulty = flashlightRating,
                 SliderFactor = sliderFactor,
-<<<<<<< HEAD
-                ApproachRate = IBeatmapDifficultyInfo.InverseDifficultyRange(preempt, 1800, 1200, 450),
-=======
                 AimDifficultStrainCount = aimDifficultyStrainCount,
                 SpeedDifficultStrainCount = speedDifficultyStrainCount,
-                ApproachRate = preempt > 1200 ? (1800 - preempt) / 120 : (1200 - preempt) / 150 + 5,
->>>>>>> a02cda65
+                ApproachRate = IBeatmapDifficultyInfo.InverseDifficultyRange(preempt, 1800, 1200, 450),
                 OverallDifficulty = (80 - hitWindowGreat) / 6,
                 DrainRate = drainRate,
                 MaxCombo = beatmap.GetMaxCombo(),
