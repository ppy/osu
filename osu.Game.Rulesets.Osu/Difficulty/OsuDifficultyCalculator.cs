--- conflicted
+++ resolved
@@ -131,14 +131,9 @@
             {
                 new Aim(mods, true),
                 new Aim(mods, false),
-<<<<<<< HEAD
-                new Speed(mods, hitWindowGreat),
+                new Speed(mods),
                 new Flashlight(mods),
-                new Cognition(mods)
-=======
-                new Speed(mods),
-                new Flashlight(mods)
->>>>>>> a1f96ad5
+                new Cognition(mods),
             };
         }
 
