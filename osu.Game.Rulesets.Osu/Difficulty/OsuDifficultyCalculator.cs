// Copyright (c) ppy Pty Ltd <contact@ppy.sh>. Licensed under the MIT Licence.
// See the LICENCE file in the repository root for full licence text.

#nullable disable

using System;
using System.Collections.Generic;
using System.Linq;
using osu.Game.Beatmaps;
using osu.Game.Rulesets.Difficulty;
using osu.Game.Rulesets.Difficulty.Preprocessing;
using osu.Game.Rulesets.Difficulty.Skills;
using osu.Game.Rulesets.Mods;
using osu.Game.Rulesets.Osu.Difficulty.Preprocessing;
using osu.Game.Rulesets.Osu.Difficulty.Skills;
using osu.Game.Rulesets.Osu.Mods;
using osu.Game.Rulesets.Osu.Objects;
using osu.Game.Rulesets.Osu.Scoring;
using osu.Game.Rulesets.Scoring;

namespace osu.Game.Rulesets.Osu.Difficulty
{
    public class OsuDifficultyCalculator : DifficultyCalculator
    {
        private const double difficulty_multiplier = 0.0675;
<<<<<<< HEAD
        private double hitWindowGreat;
        private double preempt;
=======
>>>>>>> e47f933c

        public override int Version => 20220902;

        public OsuDifficultyCalculator(IRulesetInfo ruleset, IWorkingBeatmap beatmap)
            : base(ruleset, beatmap)
        {
        }

        protected override DifficultyAttributes CreateDifficultyAttributes(IBeatmap beatmap, Mod[] mods, Skill[] skills, ClockWithMods clock)
        {
            if (beatmap.HitObjects.Count == 0)
                return new OsuDifficultyAttributes { Mods = mods };

            double aimRating = Math.Sqrt(skills[0].DifficultyValue()) * difficulty_multiplier;
            double aimRatingNoSliders = Math.Sqrt(skills[1].DifficultyValue()) * difficulty_multiplier;
            double speedRating = Math.Sqrt(skills[2].DifficultyValue()) * difficulty_multiplier;
            double speedNotes = ((Speed)skills[2]).RelevantNoteCount();
            double flashlightRating = Math.Sqrt(skills[3].DifficultyValue()) * difficulty_multiplier;

            double sliderFactor = aimRating > 0 ? aimRatingNoSliders / aimRating : 1;

            if (mods.Any(m => m is OsuModTouchDevice))
            {
                aimRating = Math.Pow(aimRating, 0.8);
                flashlightRating = Math.Pow(flashlightRating, 0.8);
            }

            if (mods.Any(h => h is OsuModRelax))
            {
                aimRating *= 0.9;
                speedRating = 0.0;
                flashlightRating *= 0.7;
            }

            double baseAimPerformance = Math.Pow(5 * Math.Max(1, aimRating / 0.0675) - 4, 3) / 100000;
            double baseSpeedPerformance = Math.Pow(5 * Math.Max(1, speedRating / 0.0675) - 4, 3) / 100000;
            double baseFlashlightPerformance = 0.0;

            if (mods.Any(h => h is OsuModFlashlight))
                baseFlashlightPerformance = Math.Pow(flashlightRating, 2.0) * 25.0;

            double basePerformance =
                Math.Pow(
                    Math.Pow(baseAimPerformance, 1.1) +
                    Math.Pow(baseSpeedPerformance, 1.1) +
                    Math.Pow(baseFlashlightPerformance, 1.1), 1.0 / 1.1
                );

            double starRating = basePerformance > 0.00001 ? Math.Cbrt(OsuPerformanceCalculator.PERFORMANCE_BASE_MULTIPLIER) * 0.027 * (Math.Cbrt(100000 / Math.Pow(2, 1 / 1.1) * basePerformance) + 4) : 0;

            double drainRate = beatmap.Difficulty.DrainRate;
            int maxCombo = beatmap.GetMaxCombo();

            int hitCirclesCount = beatmap.HitObjects.Count(h => h is HitCircle);
            int sliderCount = beatmap.HitObjects.Count(h => h is Slider);
            int spinnerCount = beatmap.HitObjects.Count(h => h is Spinner);

            HitWindows hitWindows = new OsuHitWindows();
            hitWindows.SetDifficulty(beatmap.Difficulty.OverallDifficulty);

            double hitWindowGreat = hitWindows.WindowFor(HitResult.Great) / clockRate;

            return new OsuDifficultyAttributes
            {
                StarRating = starRating,
                Mods = mods,
                AimDifficulty = aimRating,
                SpeedDifficulty = speedRating,
                SpeedNoteCount = speedNotes,
                FlashlightDifficulty = flashlightRating,
                SliderFactor = sliderFactor,
                ApproachRate = preempt > 1200 ? (1800 - preempt) / 120 : (1200 - preempt) / 150 + 5,
                OverallDifficulty = (80 - hitWindowGreat) / 6,
                DrainRate = drainRate,
                MaxCombo = maxCombo,
                HitCircleCount = hitCirclesCount,
                SliderCount = sliderCount,
                SpinnerCount = spinnerCount,
            };
        }

        protected override IEnumerable<DifficultyHitObject> CreateDifficultyHitObjects(IBeatmap beatmap, ClockWithMods clock)
        {
            List<DifficultyHitObject> objects = new List<DifficultyHitObject>();

            // The first jump is formed by the first two hitobjects of the map.
            // If the map has less than two OsuHitObjects, the enumerator will not return anything.
            for (int i = 1; i < beatmap.HitObjects.Count; i++)
            {
                var lastLast = i > 1 ? beatmap.HitObjects[i - 2] : null;
<<<<<<< HEAD
                var last = beatmap.HitObjects[i - 1];
                var current = beatmap.HitObjects[i];

                yield return new OsuDifficultyHitObject(current, lastLast, last, clock);
=======
                objects.Add(new OsuDifficultyHitObject(beatmap.HitObjects[i], beatmap.HitObjects[i - 1], lastLast, clockRate, objects, objects.Count));
>>>>>>> e47f933c
            }

            return objects;
        }

        protected override Skill[] CreateSkills(IBeatmap beatmap, Mod[] mods, ClockWithMods clock)
        {
<<<<<<< HEAD
            HitWindows hitWindows = new OsuHitWindows();
            hitWindows.SetDifficulty(beatmap.Difficulty.OverallDifficulty);

            // For the time being, we will use the average clockrate for OD and AR attributes
            double baseClockRate = clock.GetAverageRate();

            hitWindowGreat = hitWindows.WindowFor(HitResult.Great) / baseClockRate;
            preempt = (int)IBeatmapDifficultyInfo.DifficultyRange(beatmap.Difficulty.ApproachRate, 1800, 1200, 450) / baseClockRate;

=======
>>>>>>> e47f933c
            return new Skill[]
            {
                new Aim(mods, true),
                new Aim(mods, false),
                new Speed(mods),
                new Flashlight(mods)
            };
        }

        protected override Mod[] DifficultyAdjustmentMods => new Mod[]
        {
            new OsuModTouchDevice(),
            new OsuModDoubleTime(),
            new OsuModHalfTime(),
            new OsuModEasy(),
            new OsuModHardRock(),
            new OsuModFlashlight(),
            new MultiMod(new OsuModFlashlight(), new OsuModHidden())
        };
    }
}<|MERGE_RESOLUTION|>--- conflicted
+++ resolved
@@ -23,11 +23,6 @@
     public class OsuDifficultyCalculator : DifficultyCalculator
     {
         private const double difficulty_multiplier = 0.0675;
-<<<<<<< HEAD
-        private double hitWindowGreat;
-        private double preempt;
-=======
->>>>>>> e47f933c
 
         public override int Version => 20220902;
 
@@ -88,7 +83,11 @@
             HitWindows hitWindows = new OsuHitWindows();
             hitWindows.SetDifficulty(beatmap.Difficulty.OverallDifficulty);
 
-            double hitWindowGreat = hitWindows.WindowFor(HitResult.Great) / clockRate;
+            // For the time being, we will use the average clockrate for OD and AR attributes
+            double baseClockRate = clock.GetAverageRate();
+
+            double hitWindowGreat = hitWindows.WindowFor(HitResult.Great) / baseClockRate;
+            double preempt = (int)IBeatmapDifficultyInfo.DifficultyRange(beatmap.Difficulty.ApproachRate, 1800, 1200, 450) / baseClockRate;
 
             return new OsuDifficultyAttributes
             {
@@ -118,14 +117,7 @@
             for (int i = 1; i < beatmap.HitObjects.Count; i++)
             {
                 var lastLast = i > 1 ? beatmap.HitObjects[i - 2] : null;
-<<<<<<< HEAD
-                var last = beatmap.HitObjects[i - 1];
-                var current = beatmap.HitObjects[i];
-
-                yield return new OsuDifficultyHitObject(current, lastLast, last, clock);
-=======
-                objects.Add(new OsuDifficultyHitObject(beatmap.HitObjects[i], beatmap.HitObjects[i - 1], lastLast, clockRate, objects, objects.Count));
->>>>>>> e47f933c
+                objects.Add(new OsuDifficultyHitObject(beatmap.HitObjects[i], beatmap.HitObjects[i - 1], lastLast, clock, objects, objects.Count));
             }
 
             return objects;
@@ -133,18 +125,6 @@
 
         protected override Skill[] CreateSkills(IBeatmap beatmap, Mod[] mods, ClockWithMods clock)
         {
-<<<<<<< HEAD
-            HitWindows hitWindows = new OsuHitWindows();
-            hitWindows.SetDifficulty(beatmap.Difficulty.OverallDifficulty);
-
-            // For the time being, we will use the average clockrate for OD and AR attributes
-            double baseClockRate = clock.GetAverageRate();
-
-            hitWindowGreat = hitWindows.WindowFor(HitResult.Great) / baseClockRate;
-            preempt = (int)IBeatmapDifficultyInfo.DifficultyRange(beatmap.Difficulty.ApproachRate, 1800, 1200, 450) / baseClockRate;
-
-=======
->>>>>>> e47f933c
             return new Skill[]
             {
                 new Aim(mods, true),
