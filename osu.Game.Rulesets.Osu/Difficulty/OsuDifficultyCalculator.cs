--- conflicted
+++ resolved
@@ -35,15 +35,12 @@
         {
         }
 
-        protected override DifficultyAttributes Calculate(IBeatmap beatmap, Mod[] mods, double clockRate)
-        {
-<<<<<<< HEAD
+        protected DifficultyAttributes Calculate(IBeatmap beatmap, Mod[] mods, double clockRate)
+        {
             var hitObjectsNoSpinner = beatmap.HitObjects.Where(obj => !(obj is Spinner))
                                                         .Select(obj => (OsuHitObject)obj).ToList();
-=======
             if (beatmap.HitObjects.Count == 0)
-                return new OsuDifficultyAttributes { Mods = mods, Skills = skills };
->>>>>>> 8258c4a8
+                return new OsuDifficultyAttributes { Mods = mods};
 
             (var strainHistory, var maxTapStrain) = calculateTapStrain(hitObjectsNoSpinner, clockRate);
             double tapDiff = maxTapStrain.Average();
@@ -58,20 +55,11 @@
             {
                 StarRating = 5,
                 Mods = mods,
-<<<<<<< HEAD
                 AimStrain = aimSR,
                 SpeedStrain = tapSR,
                 ApproachRate = 5,
                 OverallDifficulty = 5,
                 MaxCombo = 333
-=======
-                AimStrain = aimRating,
-                SpeedStrain = speedRating,
-                ApproachRate = preempt > 1200 ? (1800 - preempt) / 120 : (1200 - preempt) / 150 + 5,
-                OverallDifficulty = (80 - hitWindowGreat) / 6,
-                MaxCombo = maxCombo,
-                Skills = skills
->>>>>>> 8258c4a8
             };
         }
 
