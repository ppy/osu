// Copyright (c) ppy Pty Ltd <contact@ppy.sh>. Licensed under the MIT Licence.
// See the LICENCE file in the repository root for full licence text.

using System;
using System.Collections.Generic;
using System.Linq;
using osu.Game.Beatmaps;
using osu.Game.Rulesets.Difficulty;
using osu.Game.Rulesets.Difficulty.Preprocessing;
using osu.Game.Rulesets.Difficulty.Skills;
using osu.Game.Rulesets.Difficulty.Utils;
using osu.Game.Rulesets.Mods;
using osu.Game.Rulesets.Osu.Difficulty.Preprocessing;
using osu.Game.Rulesets.Osu.Difficulty.Skills;
using osu.Game.Rulesets.Osu.Difficulty.Utils;
using osu.Game.Rulesets.Osu.Mods;
using osu.Game.Rulesets.Osu.Objects;
using osu.Game.Rulesets.Osu.Scoring;
using osu.Game.Rulesets.Scoring;

namespace osu.Game.Rulesets.Osu.Difficulty
{
    public class OsuDifficultyCalculator : DifficultyCalculator
    {
        private const double performance_base_multiplier = 1.15; // This is being adjusted to keep the final pp value scaled around what it used to be when changing things.
        private const double difficulty_multiplier = 0.0675;
        private const double star_rating_multiplier = 0.0265;

        public override int Version => 20250306;

        private double mechanicalDifficultyRating;

        public OsuDifficultyCalculator(IRulesetInfo ruleset, IWorkingBeatmap beatmap)
            : base(ruleset, beatmap)
        {
        }

        // Increasing this multiplier buffs versatile aim+flow maps
        public static double AimVersatilityBonus = 0.08;

        public static double CalculateDifficultyMultiplier(Mod[] mods, int totalHits, int spinnerCount)
        {
            double multiplier = performance_base_multiplier;

            if (mods.Any(m => m is OsuModSpunOut) && totalHits > 0)
                multiplier *= 1.0 - Math.Pow((double)spinnerCount / totalHits, 0.85);

            return multiplier;
        }

        /// <summary>
        /// Calculates a visibility bonus that is applicable to Hidden and Traceable.
        /// </summary>
        public static double CalculateVisibilityBonus(Mod[] mods, double approachRate, double visibilityFactor = 1)
        {
            // NOTE: TC's effect is only noticeable in performance calculations until lazer mods are accounted for server-side.
            bool isAlwaysPartiallyVisible = mods.OfType<OsuModHidden>().Any(m => !m.OnlyFadeApproachCircles.Value) || mods.OfType<OsuModTraceable>().Any();

            // Start from normal curve, rewarding lower AR up to AR5
            double readingBonus = 0.04 * (12.0 - Math.Max(approachRate, 5));

            readingBonus *= visibilityFactor;

            // For AR up to 0 - reduce reward for very low ARs when object is visible
            if (approachRate < 5)
                readingBonus += (isAlwaysPartiallyVisible ? 0.04 : 0.03) * (5.0 - Math.Max(approachRate, 0));

            // Starting from AR0 - cap values so they won't grow to infinity
            if (approachRate < 0)
                readingBonus += (isAlwaysPartiallyVisible ? 0.1 : 0.075) * (1 - Math.Pow(1.5, approachRate));

            return readingBonus;
        }

        protected override DifficultyAttributes CreateDifficultyAttributes(IBeatmap beatmap, Mod[] mods, Skill[] skills, double clockRate)
        {
            if (beatmap.HitObjects.Count == 0)
                return new OsuDifficultyAttributes { Mods = mods };

            var aim = skills.OfType<TotalAim>().Single(a => a.IncludeSliders);
            var aimWithoutSliders = skills.OfType<TotalAim>().Single(a => !a.IncludeSliders);
            var speed = skills.OfType<Speed>().Single();
            var flashlight = skills.OfType<Flashlight>().SingleOrDefault();

            double speedNotes = speed.RelevantNoteCount();

            double aimDifficultStrainCount = aim.CountTopWeightedStrains();
            double speedDifficultStrainCount = speed.CountTopWeightedStrains();

            double aimNoSlidersTopWeightedSliderCount = aimWithoutSliders.CountTopWeightedSliders();
            double aimNoSlidersDifficultStrainCount = aimWithoutSliders.CountTopWeightedStrains();

            double aimTopWeightedSliderFactor = aimNoSlidersTopWeightedSliderCount / Math.Max(1, aimNoSlidersDifficultStrainCount - aimNoSlidersTopWeightedSliderCount);

            double speedTopWeightedSliderCount = speed.CountTopWeightedSliders();
            double speedTopWeightedSliderFactor = speedTopWeightedSliderCount / Math.Max(1, speedDifficultStrainCount - speedTopWeightedSliderCount);

            double difficultSliders = aim.GetDifficultSliders();

            double preempt = IBeatmapDifficultyInfo.DifficultyRange(beatmap.Difficulty.ApproachRate, 1800, 1200, 450) / clockRate;
            double approachRate = preempt > 1200 ? (1800 - preempt) / 120 : (1200 - preempt) / 150 + 5;

            HitWindows hitWindows = new OsuHitWindows();
            hitWindows.SetDifficulty(beatmap.Difficulty.OverallDifficulty);

            double hitWindowGreat = hitWindows.WindowFor(HitResult.Great) / clockRate;

            double overallDifficulty = (80 - hitWindowGreat) / 6;

            int hitCircleCount = beatmap.HitObjects.Count(h => h is HitCircle);
            int sliderCount = beatmap.HitObjects.Count(h => h is Slider);
            int spinnerCount = beatmap.HitObjects.Count(h => h is Spinner);

            int totalHits = beatmap.HitObjects.Count;

            double drainRate = beatmap.Difficulty.DrainRate;

<<<<<<< HEAD
            double snapAimDifficultyValue = skills.OfType<SnapAim>().Single().DifficultyValue();
            double flowAimDifficultyValue = skills.OfType<FlowAim>().Single().DifficultyValue();

            double aimRating = computeTotalAimRating(aim.DifficultyValue(), snapAimDifficultyValue, flowAimDifficultyValue, mods, totalHits, approachRate, overallDifficulty);
            double aimRatingNoSliders = computeTotalAimRating(aimWithoutSliders.DifficultyValue(), snapAimDifficultyValue, flowAimDifficultyValue, mods, totalHits, approachRate, overallDifficulty);
            double speedRating = computeSpeedRating(speed.DifficultyValue(), mods, totalHits, approachRate, overallDifficulty);
=======
            double aimDifficultyValue = aim.DifficultyValue();
            double aimNoSlidersDifficultyValue = aimWithoutSliders.DifficultyValue();
            double speedDifficultyValue = speed.DifficultyValue();

            mechanicalDifficultyRating = calculateMechanicalDifficultyRating(aimDifficultyValue, speedDifficultyValue);

            double aimRating = computeAimRating(aimDifficultyValue, mods, totalHits, approachRate, overallDifficulty);
            double aimRatingNoSliders = computeAimRating(aimNoSlidersDifficultyValue, mods, totalHits, approachRate, overallDifficulty);
            double speedRating = computeSpeedRating(speedDifficultyValue, mods, totalHits, approachRate, overallDifficulty);
>>>>>>> 63654ad1

            double snapAimRating = computeSnapAimRating(snapAimDifficultyValue, mods, totalHits, approachRate, overallDifficulty);
            double flowAimRating = computeFlowAimRating(flowAimDifficultyValue, mods, totalHits, approachRate, overallDifficulty);

            double flashlightRating = 0.0;

            if (flashlight is not null)
                flashlightRating = computeFlashlightRating(flashlight.DifficultyValue(), mods, totalHits, overallDifficulty);

            double sliderFactor = aimRating > 0 ? aimRatingNoSliders / aimRating : 1;

            double baseAimPerformance = OsuStrainSkill.DifficultyToPerformance(aimRating);
            double baseSpeedPerformance = OsuStrainSkill.DifficultyToPerformance(speedRating);
            double baseFlashlightPerformance = Flashlight.DifficultyToPerformance(flashlightRating);

            double basePerformance =
                Math.Pow(
                    Math.Pow(SumMechanicalDifficulty(baseAimPerformance, baseSpeedPerformance), 1.1) +
                    Math.Pow(baseFlashlightPerformance, 1.1), 1.0 / 1.1
                );

            double multiplier = CalculateDifficultyMultiplier(mods, totalHits, spinnerCount);
            double starRating = calculateStarRating(basePerformance, multiplier);

            double sliderNestedScorePerObject = LegacyScoreUtils.CalculateNestedScorePerObject(beatmap, totalHits);
            double legacyScoreBaseMultiplier = LegacyScoreUtils.CalculateDifficultyPeppyStars(beatmap);

            var simulator = new OsuLegacyScoreSimulator();
            var scoreAttributes = simulator.Simulate(WorkingBeatmap, beatmap);

            OsuDifficultyAttributes attributes = new OsuDifficultyAttributes
            {
                StarRating = starRating,
                Mods = mods,
                AimDifficulty = aimRating,
                AimDifficultSliderCount = difficultSliders,
                SpeedDifficulty = speedRating,
                SpeedNoteCount = speedNotes,
                FlashlightDifficulty = flashlightRating,
                SliderFactor = sliderFactor,
                AimDifficultStrainCount = aimDifficultStrainCount,
                SpeedDifficultStrainCount = speedDifficultStrainCount,
                AimTopWeightedSliderFactor = aimTopWeightedSliderFactor,
                SpeedTopWeightedSliderFactor = speedTopWeightedSliderFactor,
                DrainRate = drainRate,
                MaxCombo = beatmap.GetMaxCombo(),
                HitCircleCount = hitCircleCount,
                SliderCount = sliderCount,
                SpinnerCount = spinnerCount,
                NestedScorePerObject = sliderNestedScorePerObject,
                LegacyScoreBaseMultiplier = legacyScoreBaseMultiplier,
                MaximumLegacyComboScore = scoreAttributes.ComboScore,
                SnapAimDifficulty = snapAimRating,
                FlowAimDifficulty = flowAimRating
            };

            return attributes;
        }

        // Summation for aim and speed, reducing reward for mixed maps
        public static double SumMechanicalDifficulty(double aim, double speed)
        {
            const double base_multiplier = 0.87;
            const double addition_portion = 0.149425;
            const double power = 1.1;

            double max = Math.Max(aim, speed);

            double difficulty =
                Math.Pow(
                    Math.Pow(aim + addition_portion * max, power) +
                    Math.Pow(speed + addition_portion * max, power), 1.0 / power
                );

            return difficulty * base_multiplier;
        }

        private double computeTotalAimRating(double aimDifficultyValue, double snapAimDifficultyValue, double flowAimDifficultyValue, Mod[] mods, int totalHits, double approachRate, double overallDifficulty)
        {
            if (mods.Any(m => m is OsuModAutopilot))
                return 0;

<<<<<<< HEAD
            double aimRating = Math.Sqrt(aimDifficultyValue) * difficulty_multiplier;
            double snapAimRating = Math.Sqrt(snapAimDifficultyValue) * difficulty_multiplier;
            double flowAimRating = Math.Sqrt(flowAimDifficultyValue) * difficulty_multiplier;
=======
            double aimRating = calculateDifficultyRating(aimDifficultyValue);
>>>>>>> 63654ad1

            if (mods.Any(m => m is OsuModTouchDevice))
            {
                aimRating = Math.Pow(aimRating, 0.83);
                snapAimRating = Math.Pow(snapAimRating, 0.83);
                // no reduce on flow aim rating is intentional
            }

            if (mods.Any(m => m is OsuModRelax))
            {
                aimRating *= 0.9;
                flowAimRating *= 0;
                // no reduce on snap aim rating is intentional, because it's used only in versatility bonus, not as a base
            }

            aimRating = aimRating * (1 - AimVersatilityBonus) + (snapAimRating + flowAimRating) * AimVersatilityBonus;

            return computeRawAimRating(aimRating, mods, totalHits, approachRate, overallDifficulty);
        }

        private double computeSnapAimRating(double snapAimDifficultyValue, Mod[] mods, int totalHits, double approachRate, double overallDifficulty)
        {
            if (mods.Any(m => m is OsuModAutopilot))
                return 0;

            double snapAimRating = Math.Sqrt(snapAimDifficultyValue) * difficulty_multiplier;

            if (mods.Any(m => m is OsuModTouchDevice))
                snapAimRating = Math.Pow(snapAimRating, 0.83);

            // To ensure that result would not be bigger than normal aim difficulty rating
            if (mods.Any(m => m is OsuModRelax))
                snapAimRating *= 0.9;

            return computeRawAimRating(snapAimRating, mods, totalHits, approachRate, overallDifficulty);
        }

        private double computeFlowAimRating(double flowAimDifficultyValue, Mod[] mods, int totalHits, double approachRate, double overallDifficulty)
        {
            if (mods.Any(m => m is OsuModAutopilot) || mods.Any(m => m is OsuModRelax))
                return 0;

            double flowAimRating = Math.Sqrt(flowAimDifficultyValue) * difficulty_multiplier;

            // To ensure that result would not be bigger than normal aim difficulty rating
            if (mods.Any(m => m is OsuModTouchDevice))
                flowAimRating = Math.Pow(flowAimRating, 0.83);

            return computeRawAimRating(flowAimRating, mods, totalHits, approachRate, overallDifficulty);
        }

        private double computeRawAimRating(double aimRating, Mod[] mods, int totalHits, double approachRate, double overallDifficulty)
        {
            if (mods.Any(m => m is OsuModMagnetised))
            {
                float magnetisedStrength = mods.OfType<OsuModMagnetised>().First().AttractionStrength.Value;
                aimRating *= 1.0 - magnetisedStrength;
            }

            double ratingMultiplier = 1.0;

            double approachRateLengthBonus = 0.95 + 0.4 * Math.Min(1.0, totalHits / 2000.0) +
                                             (totalHits > 2000 ? Math.Log10(totalHits / 2000.0) * 0.5 : 0.0);

            double approachRateFactor = 0.0;
            if (approachRate > 10.33)
                approachRateFactor = 0.3 * (approachRate - 10.33);
            else if (approachRate < 8.0)
                approachRateFactor = 0.05 * (8.0 - approachRate);

            if (mods.Any(h => h is OsuModRelax))
                approachRateFactor = 0.0;

            ratingMultiplier *= 1.0 + approachRateFactor * approachRateLengthBonus; // Buff for longer maps with high AR.

            if (mods.Any(m => m is OsuModHidden))
            {
                double visibilityFactor = calculateAimVisibilityFactor(approachRate);
                ratingMultiplier *= 1.0 + CalculateVisibilityBonus(mods, approachRate, visibilityFactor);
            }

            // It is important to consider accuracy difficulty when scaling with accuracy.
            ratingMultiplier *= 0.98 + Math.Pow(Math.Max(0, overallDifficulty), 2) / 2500;

            return aimRating * Math.Cbrt(ratingMultiplier);
        }

        private double computeSpeedRating(double speedDifficultyValue, Mod[] mods, int totalHits, double approachRate, double overallDifficulty)
        {
            if (mods.Any(m => m is OsuModRelax))
                return 0;

            double speedRating = calculateDifficultyRating(speedDifficultyValue);

            if (mods.Any(m => m is OsuModAutopilot))
                speedRating *= 0.5;

            if (mods.Any(m => m is OsuModMagnetised))
            {
                // reduce speed rating because of the speed distance scaling, with maximum reduction being 0.7x
                float magnetisedStrength = mods.OfType<OsuModMagnetised>().First().AttractionStrength.Value;
                speedRating *= 1.0 - magnetisedStrength * 0.3;
            }

            double ratingMultiplier = 1.0;

            double approachRateLengthBonus = 0.95 + 0.4 * Math.Min(1.0, totalHits / 2000.0) +
                                             (totalHits > 2000 ? Math.Log10(totalHits / 2000.0) * 0.5 : 0.0);

            double approachRateFactor = 0.0;
            if (approachRate > 10.33)
                approachRateFactor = 0.3 * (approachRate - 10.33);

            if (mods.Any(m => m is OsuModAutopilot))
                approachRateFactor = 0.0;

            ratingMultiplier *= 1.0 + approachRateFactor * approachRateLengthBonus; // Buff for longer maps with high AR.

            if (mods.Any(m => m is OsuModHidden))
            {
                double visibilityFactor = calculateSpeedVisibilityFactor(approachRate);
                ratingMultiplier *= 1.0 + CalculateVisibilityBonus(mods, approachRate, visibilityFactor);
            }

            ratingMultiplier *= 0.95 + Math.Pow(Math.Max(0, overallDifficulty), 2) / 750;

            return speedRating * Math.Cbrt(ratingMultiplier);
        }

        private double computeFlashlightRating(double flashlightDifficultyValue, Mod[] mods, int totalHits, double overallDifficulty)
        {
            if (!mods.Any(m => m is OsuModFlashlight))
                return 0;

            double flashlightRating = calculateDifficultyRating(flashlightDifficultyValue);

            if (mods.Any(m => m is OsuModTouchDevice))
                flashlightRating = Math.Pow(flashlightRating, 0.8);

            if (mods.Any(m => m is OsuModRelax))
                flashlightRating *= 0.7;
            else if (mods.Any(m => m is OsuModAutopilot))
                flashlightRating *= 0.4;

            if (mods.Any(m => m is OsuModMagnetised))
            {
                float magnetisedStrength = mods.OfType<OsuModMagnetised>().First().AttractionStrength.Value;
                flashlightRating *= 1.0 - magnetisedStrength;
            }

            double ratingMultiplier = 1.0;

            // Account for shorter maps having a higher ratio of 0 combo/100 combo flashlight radius.
            ratingMultiplier *= 0.7 + 0.1 * Math.Min(1.0, totalHits / 200.0) +
                                (totalHits > 200 ? 0.2 * Math.Min(1.0, (totalHits - 200) / 200.0) : 0.0);

            // It is important to consider accuracy difficulty when scaling with accuracy.
            ratingMultiplier *= 0.98 + Math.Pow(Math.Max(0, overallDifficulty), 2) / 2500;

            return flashlightRating * Math.Sqrt(ratingMultiplier);
        }

        private double calculateAimVisibilityFactor(double approachRate)
        {
            const double ar_factor_end_point = 11.5;

            double mechanicalDifficultyFactor = DifficultyCalculationUtils.ReverseLerp(mechanicalDifficultyRating, 5, 10);
            double arFactorStartingPoint = double.Lerp(9, 10.33, mechanicalDifficultyFactor);

            return DifficultyCalculationUtils.ReverseLerp(approachRate, ar_factor_end_point, arFactorStartingPoint);
        }

        private double calculateSpeedVisibilityFactor(double approachRate)
        {
            const double ar_factor_end_point = 11.5;

            double mechanicalDifficultyFactor = DifficultyCalculationUtils.ReverseLerp(mechanicalDifficultyRating, 5, 10);
            double arFactorStartingPoint = double.Lerp(10, 10.33, mechanicalDifficultyFactor);

            return DifficultyCalculationUtils.ReverseLerp(approachRate, ar_factor_end_point, arFactorStartingPoint);
        }

        private static double calculateMechanicalDifficultyRating(double aimDifficultyValue, double speedDifficultyValue)
        {
            double aimValue = OsuStrainSkill.DifficultyToPerformance(calculateDifficultyRating(aimDifficultyValue));
            double speedValue = OsuStrainSkill.DifficultyToPerformance(calculateDifficultyRating(speedDifficultyValue));

            double totalValue = Math.Pow(Math.Pow(aimValue, 1.1) + Math.Pow(speedValue, 1.1), 1 / 1.1);

            return calculateStarRating(totalValue, performance_base_multiplier);
        }

        private static double calculateStarRating(double basePerformance, double multiplier)
        {
            if (basePerformance <= 0.00001)
                return 0;

            return Math.Cbrt(multiplier) * star_rating_multiplier * (Math.Cbrt(100000 / Math.Pow(2, 1 / 1.1) * basePerformance) + 4);
        }

        private static double calculateDifficultyRating(double difficultyValue) => Math.Sqrt(difficultyValue) * difficulty_multiplier;

        protected override IEnumerable<DifficultyHitObject> CreateDifficultyHitObjects(IBeatmap beatmap, double clockRate)
        {
            List<DifficultyHitObject> objects = new List<DifficultyHitObject>();

            // The first jump is formed by the first two hitobjects of the map.
            // If the map has less than two OsuHitObjects, the enumerator will not return anything.
            for (int i = 1; i < beatmap.HitObjects.Count; i++)
            {
                objects.Add(new OsuDifficultyHitObject(beatmap.HitObjects[i], beatmap.HitObjects[i - 1], clockRate, objects, objects.Count));
            }

            return objects;
        }

        protected override Skill[] CreateSkills(IBeatmap beatmap, Mod[] mods, double clockRate)
        {
            var skills = new List<Skill>
            {
                new TotalAim(mods, true),
                new TotalAim(mods, false),
                new Speed(mods),
                new SnapAim(mods),
                new FlowAim(mods),
            };

            if (mods.Any(h => h is OsuModFlashlight))
                skills.Add(new Flashlight(mods));

            return skills.ToArray();
        }

        protected override Mod[] DifficultyAdjustmentMods => new Mod[]
        {
            new OsuModTouchDevice(),
            new OsuModDoubleTime(),
            new OsuModHalfTime(),
            new OsuModEasy(),
            new OsuModHardRock(),
            new OsuModFlashlight(),
            new OsuModHidden(),
            new OsuModSpunOut(),
        };
    }
}<|MERGE_RESOLUTION|>--- conflicted
+++ resolved
@@ -115,24 +115,17 @@
 
             double drainRate = beatmap.Difficulty.DrainRate;
 
-<<<<<<< HEAD
+            double aimDifficultyValue = aim.DifficultyValue();
+            double aimNoSlidersDifficultyValue = aimWithoutSliders.DifficultyValue();
             double snapAimDifficultyValue = skills.OfType<SnapAim>().Single().DifficultyValue();
             double flowAimDifficultyValue = skills.OfType<FlowAim>().Single().DifficultyValue();
+            double speedDifficultyValue = speed.DifficultyValue();
+
+            mechanicalDifficultyRating = calculateMechanicalDifficultyRating(aimDifficultyValue, speedDifficultyValue);
 
             double aimRating = computeTotalAimRating(aim.DifficultyValue(), snapAimDifficultyValue, flowAimDifficultyValue, mods, totalHits, approachRate, overallDifficulty);
             double aimRatingNoSliders = computeTotalAimRating(aimWithoutSliders.DifficultyValue(), snapAimDifficultyValue, flowAimDifficultyValue, mods, totalHits, approachRate, overallDifficulty);
             double speedRating = computeSpeedRating(speed.DifficultyValue(), mods, totalHits, approachRate, overallDifficulty);
-=======
-            double aimDifficultyValue = aim.DifficultyValue();
-            double aimNoSlidersDifficultyValue = aimWithoutSliders.DifficultyValue();
-            double speedDifficultyValue = speed.DifficultyValue();
-
-            mechanicalDifficultyRating = calculateMechanicalDifficultyRating(aimDifficultyValue, speedDifficultyValue);
-
-            double aimRating = computeAimRating(aimDifficultyValue, mods, totalHits, approachRate, overallDifficulty);
-            double aimRatingNoSliders = computeAimRating(aimNoSlidersDifficultyValue, mods, totalHits, approachRate, overallDifficulty);
-            double speedRating = computeSpeedRating(speedDifficultyValue, mods, totalHits, approachRate, overallDifficulty);
->>>>>>> 63654ad1
 
             double snapAimRating = computeSnapAimRating(snapAimDifficultyValue, mods, totalHits, approachRate, overallDifficulty);
             double flowAimRating = computeFlowAimRating(flowAimDifficultyValue, mods, totalHits, approachRate, overallDifficulty);
@@ -215,13 +208,10 @@
             if (mods.Any(m => m is OsuModAutopilot))
                 return 0;
 
-<<<<<<< HEAD
-            double aimRating = Math.Sqrt(aimDifficultyValue) * difficulty_multiplier;
-            double snapAimRating = Math.Sqrt(snapAimDifficultyValue) * difficulty_multiplier;
-            double flowAimRating = Math.Sqrt(flowAimDifficultyValue) * difficulty_multiplier;
-=======
             double aimRating = calculateDifficultyRating(aimDifficultyValue);
->>>>>>> 63654ad1
+            double snapAimRating = calculateDifficultyRating(snapAimDifficultyValue);
+            double flowAimRating = calculateDifficultyRating(flowAimDifficultyValue);
+            
 
             if (mods.Any(m => m is OsuModTouchDevice))
             {
