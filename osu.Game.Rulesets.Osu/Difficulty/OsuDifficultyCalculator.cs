// Copyright (c) ppy Pty Ltd <contact@ppy.sh>. Licensed under the MIT Licence.
// See the LICENCE file in the repository root for full licence text.

#nullable disable

using System;
using System.Collections.Generic;
using System.Linq;
using osu.Game.Beatmaps;
using osu.Game.Rulesets.Difficulty;
using osu.Game.Rulesets.Difficulty.Preprocessing;
using osu.Game.Rulesets.Difficulty.Skills;
using osu.Game.Rulesets.Mods;
using osu.Game.Rulesets.Osu.Difficulty.Preprocessing;
using osu.Game.Rulesets.Osu.Difficulty.Skills;
using osu.Game.Rulesets.Osu.Mods;
using osu.Game.Rulesets.Osu.Objects;
using osu.Game.Rulesets.Osu.Scoring;
using osu.Game.Rulesets.Scoring;

namespace osu.Game.Rulesets.Osu.Difficulty
{
    public class OsuDifficultyCalculator : DifficultyCalculator
    {
        public const double DIFFICULTY_MULTIPLIER = 0.067;
        public const double SUM_POWER = 1.1;
        public const double FL_SUM_POWER = 1.6;
        public override int Version => 20220902;

        public OsuDifficultyCalculator(IRulesetInfo ruleset, IWorkingBeatmap beatmap)
            : base(ruleset, beatmap)
        {
        }

        protected override DifficultyAttributes CreateDifficultyAttributes(IBeatmap beatmap, Mod[] mods, Skill[] skills, double clockRate)
        {
            if (beatmap.HitObjects.Count == 0)
                return new OsuDifficultyAttributes { Mods = mods };

            double aimRating = Math.Sqrt(skills[0].DifficultyValue()) * DIFFICULTY_MULTIPLIER;
            double aimRatingNoSliders = Math.Sqrt(skills[1].DifficultyValue()) * DIFFICULTY_MULTIPLIER;
            double speedRating = Math.Sqrt(skills[2].DifficultyValue()) * DIFFICULTY_MULTIPLIER;
            double speedNotes = ((Speed)skills[2]).RelevantNoteCount();
<<<<<<< HEAD
            double flashlightRating = Math.Sqrt(skills[3].DifficultyValue()) * DIFFICULTY_MULTIPLIER;

            double readingLowARRating = Math.Sqrt(skills[4].DifficultyValue()) * DIFFICULTY_MULTIPLIER;
            double readingHighARRating = Math.Sqrt(skills[5].DifficultyValue()) * DIFFICULTY_MULTIPLIER;
            double readingSlidersRating = 0;
            double hiddenRating = Math.Sqrt(skills[6].DifficultyValue()) * DIFFICULTY_MULTIPLIER;
=======

            double flashlightRating = 0.0;

            if (mods.Any(h => h is OsuModFlashlight))
                flashlightRating = Math.Sqrt(skills[3].DifficultyValue()) * difficulty_multiplier;
>>>>>>> f7a223f3

            double sliderFactor = aimRating > 0 ? aimRatingNoSliders / aimRating : 1;

            if (mods.Any(m => m is OsuModTouchDevice))
            {
                aimRating = Math.Pow(aimRating, 0.8);
                flashlightRating = Math.Pow(flashlightRating, 0.8);
            }

            if (mods.Any(h => h is OsuModRelax))
            {
                aimRating *= 0.9;
                speedRating = 0.0;
                flashlightRating *= 0.7;
            }

            double baseAimPerformance = OsuStrainSkill.DifficultyToPerformance(aimRating);
            double baseSpeedPerformance = OsuStrainSkill.DifficultyToPerformance(speedRating);

            // Cognition
            double baseFlashlightPerformance = 0.0;
            if (mods.Any(h => h is OsuModFlashlight))
                baseFlashlightPerformance = Math.Pow(flashlightRating, 2.0) * 25.0;

            double baseReadingLowARPerformance = Math.Pow(readingLowARRating, 2.5) * 17.0;
            double baseReadingHighARPerformance = OsuStrainSkill.DifficultyToPerformance(readingHighARRating);
            double baseReadingARPerformance = Math.Pow(Math.Pow(baseReadingLowARPerformance, SUM_POWER) + Math.Pow(baseReadingHighARPerformance, SUM_POWER), 1.0 / SUM_POWER);

            double baseFlashlightARPerformance = Math.Pow(Math.Pow(baseFlashlightPerformance, FL_SUM_POWER) + Math.Pow(baseReadingARPerformance, FL_SUM_POWER), 1.0 / FL_SUM_POWER);

            double baseReadingHiddenPerformance = 0;
            if (mods.Any(h => h is OsuModHidden))
                baseReadingHiddenPerformance = Math.Pow(hiddenRating, 2.0) * 25.0;

            double baseReadingSliderPerformance = 0;
            double baseReadingNonARPerformance = baseReadingHiddenPerformance + baseReadingSliderPerformance;

            double preempt = IBeatmapDifficultyInfo.DifficultyRange(beatmap.Difficulty.ApproachRate, 1800, 1200, 450) / clockRate;

            double drainRate = beatmap.Difficulty.DrainRate;
            int maxCombo = beatmap.GetMaxCombo();

            int hitCirclesCount = beatmap.HitObjects.Count(h => h is HitCircle);
            int sliderCount = beatmap.HitObjects.Count(h => h is Slider);
            int spinnerCount = beatmap.HitObjects.Count(h => h is Spinner);

            // Limit cognition by full memorisation difficulty
            double cognitionPerformance = Math.Pow(Math.Pow(baseFlashlightARPerformance, SUM_POWER) + Math.Pow(baseReadingNonARPerformance, SUM_POWER), 1.0 / SUM_POWER);
            double mechanicalPerformance = Math.Pow(Math.Pow(baseAimPerformance, SUM_POWER) + Math.Pow(baseSpeedPerformance, SUM_POWER), 1.0 / SUM_POWER);
            double potentialFlashlightPerformance = OsuPerformanceCalculator.ComputePerfectFlashlightValue(flashlightRating, hitCirclesCount + sliderCount);
            cognitionPerformance = OsuPerformanceCalculator.AdjustCognitionPerformance(cognitionPerformance, mechanicalPerformance, potentialFlashlightPerformance);

            double basePerformance =
                Math.Pow(
                    Math.Pow(mechanicalPerformance, SUM_POWER) +
                    Math.Pow(cognitionPerformance, SUM_POWER)
                    , 1.0 / SUM_POWER
                );

            double starRating = basePerformance > 0.00001
                ? Math.Cbrt(OsuPerformanceCalculator.PERFORMANCE_BASE_MULTIPLIER) * 0.027 * (Math.Cbrt(100000 / Math.Pow(2, 1 / 1.1) * basePerformance) + 4)
                : 0;

            HitWindows hitWindows = new OsuHitWindows();
            hitWindows.SetDifficulty(beatmap.Difficulty.OverallDifficulty);

            double hitWindowGreat = hitWindows.WindowFor(HitResult.Great) / clockRate;

            //var test = ((ReadingHighAR)skills[5]).GetAimSpeed();

            OsuDifficultyAttributes attributes = new OsuDifficultyAttributes
            {
                StarRating = starRating,
                Mods = mods,
                AimDifficulty = aimRating,
                SpeedDifficulty = speedRating,
                SpeedNoteCount = speedNotes,
                ReadingDifficultyLowAR = readingLowARRating,
                ReadingDifficultyHighAR = readingHighARRating,
                ReadingDifficultySliders = readingSlidersRating,
                HiddenDifficulty = hiddenRating,
                FlashlightDifficulty = flashlightRating,
                SliderFactor = sliderFactor,
                ApproachRate = IBeatmapDifficultyInfo.InverseDifficultyRange(preempt, 1800, 1200, 450),
                OverallDifficulty = (80 - hitWindowGreat) / 6,
                DrainRate = drainRate,
                MaxCombo = maxCombo,
                HitCircleCount = hitCirclesCount,
                SliderCount = sliderCount,
                SpinnerCount = spinnerCount,
            };

            return attributes;
        }

        protected override IEnumerable<DifficultyHitObject> CreateDifficultyHitObjects(IBeatmap beatmap, double clockRate)
        {
            List<DifficultyHitObject> objects = new List<DifficultyHitObject>();

            // The first jump is formed by the first two hitobjects of the map.
            // If the map has less than two OsuHitObjects, the enumerator will not return anything.
            for (int i = 1; i < beatmap.HitObjects.Count; i++)
            {
                var lastLast = i > 1 ? beatmap.HitObjects[i - 2] : null;
                objects.Add(new OsuDifficultyHitObject(beatmap.HitObjects[i], beatmap.HitObjects[i - 1], lastLast, clockRate, objects, objects.Count));
            }

            return objects;
        }

        protected override Skill[] CreateSkills(IBeatmap beatmap, Mod[] mods, double clockRate)
        {
            var skills = new List<Skill>
            {
                new Aim(mods, true),
                new Aim(mods, false),
<<<<<<< HEAD
                new Speed(mods),
                new Flashlight(mods),
                new ReadingLowAR(mods),
                new ReadingHighAR(mods),
                new ReadingHidden(mods),
=======
                new Speed(mods)
>>>>>>> f7a223f3
            };

            if (mods.Any(h => h is OsuModFlashlight))
                skills.Add(new Flashlight(mods));

            return skills.ToArray();
        }

        protected override Mod[] DifficultyAdjustmentMods => new Mod[]
        {
            new OsuModTouchDevice(),
            new OsuModDoubleTime(),
            new OsuModHalfTime(),
            new OsuModEasy(),
            new OsuModHardRock(),
            new OsuModFlashlight(),
            new MultiMod(new OsuModFlashlight(), new OsuModHidden())
        };
    }
}<|MERGE_RESOLUTION|>--- conflicted
+++ resolved
@@ -41,20 +41,12 @@
             double aimRatingNoSliders = Math.Sqrt(skills[1].DifficultyValue()) * DIFFICULTY_MULTIPLIER;
             double speedRating = Math.Sqrt(skills[2].DifficultyValue()) * DIFFICULTY_MULTIPLIER;
             double speedNotes = ((Speed)skills[2]).RelevantNoteCount();
-<<<<<<< HEAD
             double flashlightRating = Math.Sqrt(skills[3].DifficultyValue()) * DIFFICULTY_MULTIPLIER;
 
             double readingLowARRating = Math.Sqrt(skills[4].DifficultyValue()) * DIFFICULTY_MULTIPLIER;
             double readingHighARRating = Math.Sqrt(skills[5].DifficultyValue()) * DIFFICULTY_MULTIPLIER;
             double readingSlidersRating = 0;
             double hiddenRating = Math.Sqrt(skills[6].DifficultyValue()) * DIFFICULTY_MULTIPLIER;
-=======
-
-            double flashlightRating = 0.0;
-
-            if (mods.Any(h => h is OsuModFlashlight))
-                flashlightRating = Math.Sqrt(skills[3].DifficultyValue()) * difficulty_multiplier;
->>>>>>> f7a223f3
 
             double sliderFactor = aimRating > 0 ? aimRatingNoSliders / aimRating : 1;
 
@@ -171,15 +163,11 @@
             {
                 new Aim(mods, true),
                 new Aim(mods, false),
-<<<<<<< HEAD
                 new Speed(mods),
                 new Flashlight(mods),
                 new ReadingLowAR(mods),
                 new ReadingHighAR(mods),
                 new ReadingHidden(mods),
-=======
-                new Speed(mods)
->>>>>>> f7a223f3
             };
 
             if (mods.Any(h => h is OsuModFlashlight))
