--- conflicted
+++ resolved
@@ -99,14 +99,9 @@
             double speedDifficultyValue = speed.DifficultyValue();
             double readingDifficultyValue = reading.DifficultyValue();
 
-<<<<<<< HEAD
-            var osuRatingCalculator = new OsuRatingCalculator(mods, totalHits, overallDifficulty);
-=======
-            double mechanicalDifficultyRating = calculateMechanicalDifficultyRating(aimDifficultyValue, speedDifficultyValue);
             double sliderFactor = aimDifficultyValue > 0 ? OsuRatingCalculator.CalculateDifficultyRating(aimNoSlidersDifficultyValue) / OsuRatingCalculator.CalculateDifficultyRating(aimDifficultyValue) : 1;
 
             var osuRatingCalculator = new OsuRatingCalculator(mods, totalHits, approachRate, overallDifficulty, mechanicalDifficultyRating, sliderFactor);
->>>>>>> dce41322
 
             double aimRating = osuRatingCalculator.ComputeAimRating(aimDifficultyValue);
             double speedRating = osuRatingCalculator.ComputeSpeedRating(speedDifficultyValue);
