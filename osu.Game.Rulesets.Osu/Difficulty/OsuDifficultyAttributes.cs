--- conflicted
+++ resolved
@@ -7,27 +7,18 @@
 {
     public class OsuDifficultyAttributes : DifficultyAttributes
     {
-<<<<<<< HEAD
         public double[] AimComboBasedDifficulties { get; set; }
         public double[] AimMissCounts { get; set; }
 
         public double[] SpeedComboBasedDifficulties { get; set; }
         public double[] SpeedMissCounts { get; set; }
 
-=======
-        public double AimStrain { get; set; }
-        public double SpeedStrain { get; set; }
         public double FlashlightRating { get; set; }
->>>>>>> 37ec4db0
         public double ApproachRate { get; set; }
         public double OverallDifficulty { get; set; }
         public double DrainRate { get; set; }
         public int HitCircleCount { get; set; }
-<<<<<<< HEAD
-        public int HitSliderCount { get; set; }
-=======
         public int SliderCount { get; set; }
->>>>>>> 37ec4db0
         public int SpinnerCount { get; set; }
     }
 }