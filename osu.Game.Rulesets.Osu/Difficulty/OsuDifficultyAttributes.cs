--- conflicted
+++ resolved
@@ -8,11 +8,8 @@
 using osu.Game.Beatmaps;
 using osu.Game.Rulesets.Difficulty;
 using osu.Game.Rulesets.Mods;
-<<<<<<< HEAD
 using osu.Game.Rulesets.Osu.Difficulty.Utils;
-=======
 using osu.Game.Rulesets.Osu.Objects;
->>>>>>> 4e66536a
 
 namespace osu.Game.Rulesets.Osu.Difficulty
 {
@@ -25,17 +22,15 @@
         public double AimDifficulty { get; set; }
 
         /// <summary>
-<<<<<<< HEAD
         /// The difficulty corresponding to the aim skill.
         /// </summary>
         [JsonProperty("aim_penalty_constants")]
         public ExpPolynomial AimMissPenaltyCurve { get; set; }
-=======
+
         /// The number of <see cref="Slider"/>s weighted by difficulty.
         /// </summary>
         [JsonProperty("aim_difficult_slider_count")]
         public double AimDifficultSliderCount { get; set; }
->>>>>>> 4e66536a
 
         /// <summary>
         /// The difficulty corresponding to the speed skill.
