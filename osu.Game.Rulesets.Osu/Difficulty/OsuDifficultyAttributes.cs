--- conflicted
+++ resolved
@@ -128,15 +128,10 @@
             yield return (ATTRIB_ID_OVERALL_DIFFICULTY, OverallDifficulty);
             yield return (ATTRIB_ID_APPROACH_RATE, ApproachRate);
             yield return (ATTRIB_ID_DIFFICULTY, StarRating);
-<<<<<<< HEAD
+            
+            yield return (ATTRIB_ID_GREAT_HIT_WINDOW, GreatHitWindow);
             yield return (ATTRIB_ID_FLASHLIGHT, FlashlightDifficulty);
-=======
-            yield return (ATTRIB_ID_GREAT_HIT_WINDOW, GreatHitWindow);
 
-            if (ShouldSerializeFlashlightDifficulty())
-                yield return (ATTRIB_ID_FLASHLIGHT, FlashlightDifficulty);
-
->>>>>>> c8b05ce1
             yield return (ATTRIB_ID_SLIDER_FACTOR, SliderFactor);
 
             yield return (ATTRIB_ID_AIM_DIFFICULT_STRAIN_COUNT, AimDifficultStrainCount);
