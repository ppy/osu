--- conflicted
+++ resolved
@@ -7,27 +7,18 @@
 {
     public class OsuDifficultyAttributes : DifficultyAttributes
     {
-<<<<<<< HEAD
-        public double AimStrain;
-        public double[] AimComboStarRatings;
-        public double[] AimMissCounts;
+        public double AimStrain { get; set; }
+        public double[] AimComboStarRatings { get; set; }
+        public double[] AimMissCounts { get; set; }
 
-        public double SpeedStrain;
-        public double[] SpeedComboStarRatings;
-        public double[] SpeedMissCounts;
+        public double SpeedStrain { get; set; }
+        public double[] SpeedComboStarRatings { get; set; }
+        public double[] SpeedMissCounts { get; set; }
 
-        public double ApproachRate;
-        public double OverallDifficulty;
-        public int HitCircleCount;
-        public int HitSliderCount;
-        public int SpinnerCount;
-=======
-        public double AimStrain { get; set; }
-        public double SpeedStrain { get; set; }
         public double ApproachRate { get; set; }
         public double OverallDifficulty { get; set; }
         public int HitCircleCount { get; set; }
+        public int HitSliderCount { get; set; }
         public int SpinnerCount { get; set; }
->>>>>>> 58974757
     }
 }