// Copyright (c) ppy Pty Ltd <contact@ppy.sh>. Licensed under the MIT Licence.
// See the LICENCE file in the repository root for full licence text.

using System.Collections.Generic;
using System.Linq;
using JetBrains.Annotations;
using Newtonsoft.Json;
using osu.Game.Beatmaps;
using osu.Game.Rulesets.Difficulty;
using osu.Game.Rulesets.Mods;
using osu.Game.Rulesets.Osu.Objects;

namespace osu.Game.Rulesets.Osu.Difficulty
{
    public class OsuDifficultyAttributes : DifficultyAttributes
    {
        /// <summary>
        /// The difficulty corresponding to the aim skill.
        /// </summary>
        [JsonProperty("aim_difficulty")]
        public double AimDifficulty { get; set; }

        /// <summary>
<<<<<<< HEAD
        /// The difficulty factor corresponding to the aim skill.
        /// </summary>
        [JsonProperty("aim_difficulty_factor")]
        public double AimDifficultyFactor { get; set; }
=======
        /// The number of <see cref="Slider"/>s weighted by difficulty.
        /// </summary>
        [JsonProperty("aim_difficult_slider_count")]
        public double AimDifficultSliderCount { get; set; }
>>>>>>> b21c6457

        /// <summary>
        /// The difficulty corresponding to the speed skill.
        /// </summary>
        [JsonProperty("speed_difficulty")]
        public double SpeedDifficulty { get; set; }

        /// <summary>
        /// The difficulty factor corresponding to the speed skill.
        /// </summary>
        [JsonProperty("speed_difficulty_factor")]
        public double SpeedDifficultyFactor { get; set; }

        /// <summary>
        /// The number of clickable objects weighted by difficulty.
        /// Related to <see cref="SpeedDifficulty"/>
        /// </summary>
        [JsonProperty("speed_note_count")]
        public double SpeedNoteCount { get; set; }

        /// <summary>
        /// The difficulty corresponding to the flashlight skill.
        /// </summary>
        [JsonProperty("flashlight_difficulty")]
        public double FlashlightDifficulty { get; set; }

        /// <summary>
        /// Describes how much of <see cref="AimDifficulty"/> is contributed to by hitcircles or sliders.
        /// A value closer to 1.0 indicates most of <see cref="AimDifficulty"/> is contributed by hitcircles.
        /// A value closer to 0.0 indicates most of <see cref="AimDifficulty"/> is contributed by sliders.
        /// </summary>
        [JsonProperty("slider_factor")]
        public double SliderFactor { get; set; }

        [JsonProperty("aim_difficult_strain_count")]
        public double AimDifficultStrainCount { get; set; }

        [JsonProperty("speed_difficult_strain_count")]
        public double SpeedDifficultStrainCount { get; set; }

        /// <summary>
        /// The perceived approach rate inclusive of rate-adjusting mods (DT/HT/etc).
        /// </summary>
        [JsonProperty("approach_rate")]
        public double ApproachRate { get; set; }

        /// <summary>
        /// The perceived overall difficulty inclusive of rate-adjusting mods (DT/HT/etc).
        /// </summary>
        [JsonProperty("overall_difficulty")]
        public double OverallDifficulty { get; set; }

        /// <summary>
        /// The perceived hit window for a GREAT hit inclusive of rate-adjusting mods (DT/HT/etc).
        /// </summary>
        [JsonProperty("great_hit_window")]
        public double GreatHitWindow { get; set; }

        /// <summary>
        /// The perceived hit window for an OK hit inclusive of rate-adjusting mods (DT/HT/etc).
        /// </summary>
        [JsonProperty("ok_hit_window")]
        public double OkHitWindow { get; set; }

        /// <summary>
        /// The perceived hit window for a MEH hit inclusive of rate-adjusting mods (DT/HT/etc).
        /// </summary>
        [JsonProperty("meh_hit_window")]
        public double MehHitWindow { get; set; }

        /// <summary>
        /// The beatmap's drain rate. This doesn't scale with rate-adjusting mods.
        /// </summary>
        public double DrainRate { get; set; }

        /// <summary>
        /// The number of hitcircles in the beatmap.
        /// </summary>
        public int HitCircleCount { get; set; }

        /// <summary>
        /// The number of sliders in the beatmap.
        /// </summary>
        public int SliderCount { get; set; }

        /// <summary>
        /// The number of spinners in the beatmap.
        /// </summary>
        public int SpinnerCount { get; set; }

        public override IEnumerable<(int attributeId, object value)> ToDatabaseAttributes()
        {
            foreach (var v in base.ToDatabaseAttributes())
                yield return v;

            yield return (ATTRIB_ID_AIM, AimDifficulty);
            yield return (ATTRIB_ID_SPEED, SpeedDifficulty);
            yield return (ATTRIB_ID_OVERALL_DIFFICULTY, OverallDifficulty);
            yield return (ATTRIB_ID_APPROACH_RATE, ApproachRate);
            yield return (ATTRIB_ID_DIFFICULTY, StarRating);
            yield return (ATTRIB_ID_GREAT_HIT_WINDOW, GreatHitWindow);

            if (ShouldSerializeFlashlightDifficulty())
                yield return (ATTRIB_ID_FLASHLIGHT, FlashlightDifficulty);

            yield return (ATTRIB_ID_SLIDER_FACTOR, SliderFactor);

            yield return (ATTRIB_ID_AIM_DIFFICULT_STRAIN_COUNT, AimDifficultStrainCount);
            yield return (ATTRIB_ID_SPEED_DIFFICULT_STRAIN_COUNT, SpeedDifficultStrainCount);
            yield return (ATTRIB_ID_SPEED_NOTE_COUNT, SpeedNoteCount);
            yield return (ATTRIB_ID_AIM_DIFFICULT_SLIDER_COUNT, AimDifficultSliderCount);

            yield return (ATTRIB_ID_OK_HIT_WINDOW, OkHitWindow);
            yield return (ATTRIB_ID_MEH_HIT_WINDOW, MehHitWindow);
        }

        public override void FromDatabaseAttributes(IReadOnlyDictionary<int, double> values, IBeatmapOnlineInfo onlineInfo)
        {
            base.FromDatabaseAttributes(values, onlineInfo);

            AimDifficulty = values[ATTRIB_ID_AIM];
            SpeedDifficulty = values[ATTRIB_ID_SPEED];
            OverallDifficulty = values[ATTRIB_ID_OVERALL_DIFFICULTY];
            ApproachRate = values[ATTRIB_ID_APPROACH_RATE];
            StarRating = values[ATTRIB_ID_DIFFICULTY];
            GreatHitWindow = values[ATTRIB_ID_GREAT_HIT_WINDOW];
            FlashlightDifficulty = values.GetValueOrDefault(ATTRIB_ID_FLASHLIGHT);
            SliderFactor = values[ATTRIB_ID_SLIDER_FACTOR];
            AimDifficultStrainCount = values[ATTRIB_ID_AIM_DIFFICULT_STRAIN_COUNT];
            SpeedDifficultStrainCount = values[ATTRIB_ID_SPEED_DIFFICULT_STRAIN_COUNT];
            SpeedNoteCount = values[ATTRIB_ID_SPEED_NOTE_COUNT];
            AimDifficultSliderCount = values[ATTRIB_ID_AIM_DIFFICULT_SLIDER_COUNT];
            OkHitWindow = values[ATTRIB_ID_OK_HIT_WINDOW];
            MehHitWindow = values[ATTRIB_ID_MEH_HIT_WINDOW];
            DrainRate = onlineInfo.DrainRate;
            HitCircleCount = onlineInfo.CircleCount;
            SliderCount = onlineInfo.SliderCount;
            SpinnerCount = onlineInfo.SpinnerCount;
        }

        #region Newtonsoft.Json implicit ShouldSerialize() methods

        // The properties in this region are used implicitly by Newtonsoft.Json to not serialise certain fields in some cases.
        // They rely on being named exactly the same as the corresponding fields (casing included) and as such should NOT be renamed
        // unless the fields are also renamed.

        [UsedImplicitly]
        public bool ShouldSerializeFlashlightDifficulty() => Mods.Any(m => m is ModFlashlight);

        #endregion
    }
}<|MERGE_RESOLUTION|>--- conflicted
+++ resolved
@@ -21,17 +21,16 @@
         public double AimDifficulty { get; set; }
 
         /// <summary>
-<<<<<<< HEAD
         /// The difficulty factor corresponding to the aim skill.
         /// </summary>
         [JsonProperty("aim_difficulty_factor")]
         public double AimDifficultyFactor { get; set; }
-=======
+
+        /// <summary>
         /// The number of <see cref="Slider"/>s weighted by difficulty.
         /// </summary>
         [JsonProperty("aim_difficult_slider_count")]
         public double AimDifficultSliderCount { get; set; }
->>>>>>> b21c6457
 
         /// <summary>
         /// The difficulty corresponding to the speed skill.
