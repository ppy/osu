﻿// Copyright (c) ppy Pty Ltd <contact@ppy.sh>. Licensed under the MIT Licence.
// See the LICENCE file in the repository root for full licence text.

using System.Collections.Generic;
using System.Linq;
using JetBrains.Annotations;
using Newtonsoft.Json;
using osu.Game.Beatmaps;
using osu.Game.Rulesets.Difficulty;
using osu.Game.Rulesets.Mods;
using osu.Game.Rulesets.Osu.Objects;

namespace osu.Game.Rulesets.Osu.Difficulty
{
    public class OsuDifficultyAttributes : DifficultyAttributes
    {
        /// <summary>
        /// The difficulty corresponding to the aim skill.
        /// </summary>
        [JsonProperty("aim_difficulty")]
        public double AimDifficulty { get; set; }

        /// <summary>
        /// The number of <see cref="Slider"/>s weighted by difficulty.
        /// </summary>
        [JsonProperty("aim_difficult_slider_count")]
        public double AimDifficultSliderCount { get; set; }

        /// <summary>
        /// The difficulty corresponding to the speed skill.
        /// </summary>
        [JsonProperty("speed_difficulty")]
        public double SpeedDifficulty { get; set; }

        /// <summary>
        /// The number of clickable objects weighted by difficulty.
        /// Related to <see cref="SpeedDifficulty"/>
        /// </summary>
        [JsonProperty("speed_note_count")]
        public double SpeedNoteCount { get; set; }

        /// <summary>
        /// The difficulty corresponding to the flashlight skill.
        /// </summary>
        [JsonProperty("flashlight_difficulty")]
        public double FlashlightDifficulty { get; set; }

        /// <summary>
        /// Describes how much of <see cref="AimDifficulty"/> is contributed to by hitcircles or sliders.
        /// A value closer to 1.0 indicates most of <see cref="AimDifficulty"/> is contributed by hitcircles.
        /// A value closer to 0.0 indicates most of <see cref="AimDifficulty"/> is contributed by sliders.
        /// </summary>
        [JsonProperty("slider_factor")]
        public double SliderFactor { get; set; }

        /// <summary>
        /// Describes how much of <see cref="AimDifficultStrainCount"/> is contributed to by hitcircles or sliders
        /// A value closer to 0.0 indicates most of <see cref="AimDifficultStrainCount"/> is contributed by hitcircles
        /// A value closer to Infinity indicates most of <see cref="AimDifficultStrainCount"/> is contributed by sliders
        /// </summary>
        [JsonProperty("aim_top_weighted_slider_factor")]
        public double AimTopWeightedSliderFactor { get; set; }

        /// <summary>
        /// Describes how much of <see cref="SpeedDifficultStrainCount"/> is contributed to by hitcircles or sliders
        /// A value closer to 0.0 indicates most of <see cref="SpeedDifficultStrainCount"/> is contributed by hitcircles
        /// A value closer to Infinity indicates most of <see cref="SpeedDifficultStrainCount"/> is contributed by sliders
        /// </summary>
        [JsonProperty("speed_top_weighted_slider_factor")]
        public double SpeedTopWeightedSliderFactor { get; set; }

        [JsonProperty("aim_difficult_strain_count")]
        public double AimDifficultStrainCount { get; set; }

        [JsonProperty("speed_difficult_strain_count")]
        public double SpeedDifficultStrainCount { get; set; }

        [JsonProperty("snap_aim")]
        public double SnapAimDifficulty { get; set; }

        [JsonProperty("flow_aim")]
        public double FlowAimDifficulty { get; set; }

        [JsonProperty("nested_score_per_object")]
        public double NestedScorePerObject { get; set; }

        [JsonProperty("legacy_score_base_multiplier")]
        public double LegacyScoreBaseMultiplier { get; set; }

        [JsonProperty("maximum_legacy_combo_score")]
        public double MaximumLegacyComboScore { get; set; }

        /// <summary>
        /// The number of hitcircles in the beatmap.
        /// </summary>
        public int HitCircleCount { get; set; }

        /// <summary>
        /// The number of sliders in the beatmap.
        /// </summary>
        public int SliderCount { get; set; }

        /// <summary>
        /// The number of spinners in the beatmap.
        /// </summary>
        public int SpinnerCount { get; set; }

        public override IEnumerable<(int attributeId, object value)> ToDatabaseAttributes()
        {
            foreach (var v in base.ToDatabaseAttributes())
                yield return v;

            yield return (ATTRIB_ID_AIM, AimDifficulty);
            yield return (ATTRIB_ID_SPEED, SpeedDifficulty);
            yield return (ATTRIB_ID_DIFFICULTY, StarRating);

            if (ShouldSerializeFlashlightDifficulty())
                yield return (ATTRIB_ID_FLASHLIGHT, FlashlightDifficulty);

            yield return (ATTRIB_ID_SLIDER_FACTOR, SliderFactor);

            yield return (ATTRIB_ID_AIM_DIFFICULT_STRAIN_COUNT, AimDifficultStrainCount);
            yield return (ATTRIB_ID_SPEED_DIFFICULT_STRAIN_COUNT, SpeedDifficultStrainCount);
            yield return (ATTRIB_ID_SPEED_NOTE_COUNT, SpeedNoteCount);
            yield return (ATTRIB_ID_AIM_DIFFICULT_SLIDER_COUNT, AimDifficultSliderCount);
            yield return (ATTRIB_ID_AIM_TOP_WEIGHTED_SLIDER_FACTOR, AimTopWeightedSliderFactor);
            yield return (ATTRIB_ID_SPEED_TOP_WEIGHTED_SLIDER_FACTOR, SpeedTopWeightedSliderFactor);
            yield return (ATTRIB_ID_NESTED_SCORE_PER_OBJECT, NestedScorePerObject);
            yield return (ATTRIB_ID_LEGACY_SCORE_BASE_MULTIPLIER, LegacyScoreBaseMultiplier);
            yield return (ATTRIB_ID_MAXIMUM_LEGACY_COMBO_SCORE, MaximumLegacyComboScore);
            yield return (ATTRIB_ID_SNAP_AIM_DIFFICULTY, SnapAimDifficulty);
            yield return (ATTRIB_ID_FLOW_AIM_DIFFICULTY, FlowAimDifficulty);
        }

        public override void FromDatabaseAttributes(IReadOnlyDictionary<int, double> values, IBeatmapOnlineInfo onlineInfo)
        {
            base.FromDatabaseAttributes(values, onlineInfo);

            AimDifficulty = values[ATTRIB_ID_AIM];
            SpeedDifficulty = values[ATTRIB_ID_SPEED];
            StarRating = values[ATTRIB_ID_DIFFICULTY];
            FlashlightDifficulty = values.GetValueOrDefault(ATTRIB_ID_FLASHLIGHT);
            SliderFactor = values[ATTRIB_ID_SLIDER_FACTOR];
            AimDifficultStrainCount = values[ATTRIB_ID_AIM_DIFFICULT_STRAIN_COUNT];
            SpeedDifficultStrainCount = values[ATTRIB_ID_SPEED_DIFFICULT_STRAIN_COUNT];
            SpeedNoteCount = values[ATTRIB_ID_SPEED_NOTE_COUNT];
            AimDifficultSliderCount = values[ATTRIB_ID_AIM_DIFFICULT_SLIDER_COUNT];
            AimTopWeightedSliderFactor = values[ATTRIB_ID_AIM_TOP_WEIGHTED_SLIDER_FACTOR];
            SpeedTopWeightedSliderFactor = values[ATTRIB_ID_SPEED_TOP_WEIGHTED_SLIDER_FACTOR];
            NestedScorePerObject = values[ATTRIB_ID_NESTED_SCORE_PER_OBJECT];
            LegacyScoreBaseMultiplier = values[ATTRIB_ID_LEGACY_SCORE_BASE_MULTIPLIER];
            MaximumLegacyComboScore = values[ATTRIB_ID_MAXIMUM_LEGACY_COMBO_SCORE];
<<<<<<< HEAD
            SnapAimDifficulty = values[ATTRIB_ID_SNAP_AIM_DIFFICULTY];
            FlowAimDifficulty = values[ATTRIB_ID_FLOW_AIM_DIFFICULTY];
            DrainRate = onlineInfo.DrainRate;
=======
>>>>>>> 99daec38
            HitCircleCount = onlineInfo.CircleCount;
            SliderCount = onlineInfo.SliderCount;
            SpinnerCount = onlineInfo.SpinnerCount;
        }

        #region Newtonsoft.Json implicit ShouldSerialize() methods

        // The properties in this region are used implicitly by Newtonsoft.Json to not serialise certain fields in some cases.
        // They rely on being named exactly the same as the corresponding fields (casing included) and as such should NOT be renamed
        // unless the fields are also renamed.

        [UsedImplicitly]
        public bool ShouldSerializeFlashlightDifficulty() => Mods.Any(m => m is ModFlashlight);

        #endregion
    }
}<|MERGE_RESOLUTION|>--- conflicted
+++ resolved
@@ -150,12 +150,8 @@
             NestedScorePerObject = values[ATTRIB_ID_NESTED_SCORE_PER_OBJECT];
             LegacyScoreBaseMultiplier = values[ATTRIB_ID_LEGACY_SCORE_BASE_MULTIPLIER];
             MaximumLegacyComboScore = values[ATTRIB_ID_MAXIMUM_LEGACY_COMBO_SCORE];
-<<<<<<< HEAD
             SnapAimDifficulty = values[ATTRIB_ID_SNAP_AIM_DIFFICULTY];
             FlowAimDifficulty = values[ATTRIB_ID_FLOW_AIM_DIFFICULTY];
-            DrainRate = onlineInfo.DrainRate;
-=======
->>>>>>> 99daec38
             HitCircleCount = onlineInfo.CircleCount;
             SliderCount = onlineInfo.SliderCount;
             SpinnerCount = onlineInfo.SpinnerCount;
