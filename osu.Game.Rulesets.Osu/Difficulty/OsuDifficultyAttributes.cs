--- conflicted
+++ resolved
@@ -149,11 +149,7 @@
             NestedScorePerObject = values[ATTRIB_ID_NESTED_SCORE_PER_OBJECT];
             LegacyScoreBaseMultiplier = values[ATTRIB_ID_LEGACY_SCORE_BASE_MULTIPLIER];
             MaximumLegacyComboScore = values[ATTRIB_ID_MAXIMUM_LEGACY_COMBO_SCORE];
-<<<<<<< HEAD
             StaminaFactor = values[ATTRIB_ID_STAMINA_FACTOR];
-            DrainRate = onlineInfo.DrainRate;
-=======
->>>>>>> c6441723
             HitCircleCount = onlineInfo.CircleCount;
             SliderCount = onlineInfo.SliderCount;
             SpinnerCount = onlineInfo.SpinnerCount;
