--- conflicted
+++ resolved
@@ -75,13 +75,12 @@
         [JsonProperty("speed_difficult_strain_count")]
         public double SpeedDifficultStrainCount { get; set; }
 
-<<<<<<< HEAD
         [JsonProperty("snap_aim")]
         public double SnapAimDifficulty { get; set; }
 
         [JsonProperty("flow_aim")]
         public double FlowAimDifficulty { get; set; }
-=======
+        
         [JsonProperty("slider_nested_score_per_object")]
         public double SliderNestedScorePerObject { get; set; }
 
@@ -90,7 +89,6 @@
 
         [JsonProperty("maximum_legacy_combo_score")]
         public double MaximumLegacyComboScore { get; set; }
->>>>>>> 9314ea94
 
         /// <summary>
         /// The beatmap's drain rate. This doesn't scale with rate-adjusting mods.
@@ -132,14 +130,11 @@
             yield return (ATTRIB_ID_AIM_DIFFICULT_SLIDER_COUNT, AimDifficultSliderCount);
             yield return (ATTRIB_ID_AIM_TOP_WEIGHTED_SLIDER_FACTOR, AimTopWeightedSliderFactor);
             yield return (ATTRIB_ID_SPEED_TOP_WEIGHTED_SLIDER_FACTOR, SpeedTopWeightedSliderFactor);
-<<<<<<< HEAD
-            yield return (ATTRIB_ID_SNAP_AIM_DIFFICULTY, SnapAimDifficulty);
-            yield return (ATTRIB_ID_FLOW_AIM_DIFFICULTY, FlowAimDifficulty);
-=======
             yield return (ATTRIB_ID_SLIDER_NESTED_SCORE_PER_OBJECT, SliderNestedScorePerObject);
             yield return (ATTRIB_ID_LEGACY_SCORE_BASE_MULTIPLIER, LegacyScoreBaseMultiplier);
             yield return (ATTRIB_ID_MAXIMUM_LEGACY_COMBO_SCORE, MaximumLegacyComboScore);
->>>>>>> 9314ea94
+            yield return (ATTRIB_ID_SNAP_AIM_DIFFICULTY, SnapAimDifficulty);
+            yield return (ATTRIB_ID_FLOW_AIM_DIFFICULTY, FlowAimDifficulty);
         }
 
         public override void FromDatabaseAttributes(IReadOnlyDictionary<int, double> values, IBeatmapOnlineInfo onlineInfo)
@@ -157,14 +152,11 @@
             AimDifficultSliderCount = values[ATTRIB_ID_AIM_DIFFICULT_SLIDER_COUNT];
             AimTopWeightedSliderFactor = values[ATTRIB_ID_AIM_TOP_WEIGHTED_SLIDER_FACTOR];
             SpeedTopWeightedSliderFactor = values[ATTRIB_ID_SPEED_TOP_WEIGHTED_SLIDER_FACTOR];
-<<<<<<< HEAD
-            SnapAimDifficulty = values[ATTRIB_ID_SNAP_AIM_DIFFICULTY];
-            FlowAimDifficulty = values[ATTRIB_ID_FLOW_AIM_DIFFICULTY];
-=======
             SliderNestedScorePerObject = values[ATTRIB_ID_SLIDER_NESTED_SCORE_PER_OBJECT];
             LegacyScoreBaseMultiplier = values[ATTRIB_ID_LEGACY_SCORE_BASE_MULTIPLIER];
             MaximumLegacyComboScore = values[ATTRIB_ID_MAXIMUM_LEGACY_COMBO_SCORE];
->>>>>>> 9314ea94
+            SnapAimDifficulty = values[ATTRIB_ID_SNAP_AIM_DIFFICULTY];
+            FlowAimDifficulty = values[ATTRIB_ID_FLOW_AIM_DIFFICULTY];
             DrainRate = onlineInfo.DrainRate;
             HitCircleCount = onlineInfo.CircleCount;
             SliderCount = onlineInfo.SliderCount;
