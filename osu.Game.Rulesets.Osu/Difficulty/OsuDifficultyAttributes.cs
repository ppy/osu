﻿// Copyright (c) ppy Pty Ltd <contact@ppy.sh>. Licensed under the MIT Licence.
// See the LICENCE file in the repository root for full licence text.

using System.Collections.Generic;
using System.Linq;
using JetBrains.Annotations;
using Newtonsoft.Json;
using osu.Game.Beatmaps;
using osu.Game.Rulesets.Difficulty;
using osu.Game.Rulesets.Mods;
using osu.Game.Rulesets.Osu.Objects;

namespace osu.Game.Rulesets.Osu.Difficulty
{
    public class OsuDifficultyAttributes : DifficultyAttributes
    {
        /// <summary>
        /// The difficulty corresponding to the aim skill.
        /// </summary>
        [JsonProperty("aim_difficulty")]
        public double AimDifficulty { get; set; }

        /// <summary>
        /// The number of <see cref="Slider"/>s weighted by difficulty.
        /// </summary>
        [JsonProperty("aim_difficult_slider_count")]
        public double AimDifficultSliderCount { get; set; }

        /// <summary>
        /// The difficulty corresponding to the speed skill.
        /// </summary>
        [JsonProperty("speed_difficulty")]
        public double SpeedDifficulty { get; set; }

        /// <summary>
        /// The number of clickable objects weighted by difficulty.
        /// Related to <see cref="SpeedDifficulty"/>
        /// </summary>
        [JsonProperty("speed_note_count")]
        public double SpeedNoteCount { get; set; }

        /// <summary>
        /// The difficulty corresponding to the flashlight skill.
        /// </summary>
        [JsonProperty("flashlight_difficulty")]
        public double FlashlightDifficulty { get; set; }

        /// <summary>
        /// Describes how much of <see cref="AimDifficulty"/> is contributed to by hitcircles or sliders.
        /// A value closer to 1.0 indicates most of <see cref="AimDifficulty"/> is contributed by hitcircles.
        /// A value closer to 0.0 indicates most of <see cref="AimDifficulty"/> is contributed by sliders.
        /// </summary>
        [JsonProperty("slider_factor")]
        public double SliderFactor { get; set; }

        /// <summary>
        /// Describes how much of <see cref="AimDifficultStrainCount"/> is contributed to by hitcircles or sliders
        /// A value closer to 0.0 indicates most of <see cref="AimDifficultStrainCount"/> is contributed by hitcircles
        /// A value closer to Infinity indicates most of <see cref="AimDifficultStrainCount"/> is contributed by sliders
        /// </summary>
        [JsonProperty("aim_top_weighted_slider_factor")]
        public double AimTopWeightedSliderFactor { get; set; }

        /// <summary>
        /// Describes how much of <see cref="SpeedDifficultStrainCount"/> is contributed to by hitcircles or sliders
        /// A value closer to 0.0 indicates most of <see cref="SpeedDifficultStrainCount"/> is contributed by hitcircles
        /// A value closer to Infinity indicates most of <see cref="SpeedDifficultStrainCount"/> is contributed by sliders
        /// </summary>
        [JsonProperty("speed_top_weighted_slider_factor")]
        public double SpeedTopWeightedSliderFactor { get; set; }

        [JsonProperty("aim_difficult_strain_count")]
        public double AimDifficultStrainCount { get; set; }

        [JsonProperty("speed_difficult_strain_count")]
        public double SpeedDifficultStrainCount { get; set; }

<<<<<<< HEAD
        [JsonProperty("snap_aim")]
        public double SnapAimDifficulty { get; set; }

        [JsonProperty("flow_aim")]
        public double FlowAimDifficulty { get; set; }
        
        [JsonProperty("slider_nested_score_per_object")]
        public double SliderNestedScorePerObject { get; set; }
=======
        [JsonProperty("nested_score_per_object")]
        public double NestedScorePerObject { get; set; }
>>>>>>> 63654ad1

        [JsonProperty("legacy_score_base_multiplier")]
        public double LegacyScoreBaseMultiplier { get; set; }

        [JsonProperty("maximum_legacy_combo_score")]
        public double MaximumLegacyComboScore { get; set; }

        /// <summary>
        /// The beatmap's drain rate. This doesn't scale with rate-adjusting mods.
        /// </summary>
        public double DrainRate { get; set; }

        /// <summary>
        /// The number of hitcircles in the beatmap.
        /// </summary>
        public int HitCircleCount { get; set; }

        /// <summary>
        /// The number of sliders in the beatmap.
        /// </summary>
        public int SliderCount { get; set; }

        /// <summary>
        /// The number of spinners in the beatmap.
        /// </summary>
        public int SpinnerCount { get; set; }

        public override IEnumerable<(int attributeId, object value)> ToDatabaseAttributes()
        {
            foreach (var v in base.ToDatabaseAttributes())
                yield return v;

            yield return (ATTRIB_ID_AIM, AimDifficulty);
            yield return (ATTRIB_ID_SPEED, SpeedDifficulty);
            yield return (ATTRIB_ID_DIFFICULTY, StarRating);

            if (ShouldSerializeFlashlightDifficulty())
                yield return (ATTRIB_ID_FLASHLIGHT, FlashlightDifficulty);

            yield return (ATTRIB_ID_SLIDER_FACTOR, SliderFactor);

            yield return (ATTRIB_ID_AIM_DIFFICULT_STRAIN_COUNT, AimDifficultStrainCount);
            yield return (ATTRIB_ID_SPEED_DIFFICULT_STRAIN_COUNT, SpeedDifficultStrainCount);
            yield return (ATTRIB_ID_SPEED_NOTE_COUNT, SpeedNoteCount);
            yield return (ATTRIB_ID_AIM_DIFFICULT_SLIDER_COUNT, AimDifficultSliderCount);
            yield return (ATTRIB_ID_AIM_TOP_WEIGHTED_SLIDER_FACTOR, AimTopWeightedSliderFactor);
            yield return (ATTRIB_ID_SPEED_TOP_WEIGHTED_SLIDER_FACTOR, SpeedTopWeightedSliderFactor);
            yield return (ATTRIB_ID_NESTED_SCORE_PER_OBJECT, NestedScorePerObject);
            yield return (ATTRIB_ID_LEGACY_SCORE_BASE_MULTIPLIER, LegacyScoreBaseMultiplier);
            yield return (ATTRIB_ID_MAXIMUM_LEGACY_COMBO_SCORE, MaximumLegacyComboScore);
            yield return (ATTRIB_ID_SNAP_AIM_DIFFICULTY, SnapAimDifficulty);
            yield return (ATTRIB_ID_FLOW_AIM_DIFFICULTY, FlowAimDifficulty);
        }

        public override void FromDatabaseAttributes(IReadOnlyDictionary<int, double> values, IBeatmapOnlineInfo onlineInfo)
        {
            base.FromDatabaseAttributes(values, onlineInfo);

            AimDifficulty = values[ATTRIB_ID_AIM];
            SpeedDifficulty = values[ATTRIB_ID_SPEED];
            StarRating = values[ATTRIB_ID_DIFFICULTY];
            FlashlightDifficulty = values.GetValueOrDefault(ATTRIB_ID_FLASHLIGHT);
            SliderFactor = values[ATTRIB_ID_SLIDER_FACTOR];
            AimDifficultStrainCount = values[ATTRIB_ID_AIM_DIFFICULT_STRAIN_COUNT];
            SpeedDifficultStrainCount = values[ATTRIB_ID_SPEED_DIFFICULT_STRAIN_COUNT];
            SpeedNoteCount = values[ATTRIB_ID_SPEED_NOTE_COUNT];
            AimDifficultSliderCount = values[ATTRIB_ID_AIM_DIFFICULT_SLIDER_COUNT];
            AimTopWeightedSliderFactor = values[ATTRIB_ID_AIM_TOP_WEIGHTED_SLIDER_FACTOR];
            SpeedTopWeightedSliderFactor = values[ATTRIB_ID_SPEED_TOP_WEIGHTED_SLIDER_FACTOR];
            NestedScorePerObject = values[ATTRIB_ID_NESTED_SCORE_PER_OBJECT];
            LegacyScoreBaseMultiplier = values[ATTRIB_ID_LEGACY_SCORE_BASE_MULTIPLIER];
            MaximumLegacyComboScore = values[ATTRIB_ID_MAXIMUM_LEGACY_COMBO_SCORE];
            SnapAimDifficulty = values[ATTRIB_ID_SNAP_AIM_DIFFICULTY];
            FlowAimDifficulty = values[ATTRIB_ID_FLOW_AIM_DIFFICULTY];
            DrainRate = onlineInfo.DrainRate;
            HitCircleCount = onlineInfo.CircleCount;
            SliderCount = onlineInfo.SliderCount;
            SpinnerCount = onlineInfo.SpinnerCount;
        }

        #region Newtonsoft.Json implicit ShouldSerialize() methods

        // The properties in this region are used implicitly by Newtonsoft.Json to not serialise certain fields in some cases.
        // They rely on being named exactly the same as the corresponding fields (casing included) and as such should NOT be renamed
        // unless the fields are also renamed.

        [UsedImplicitly]
        public bool ShouldSerializeFlashlightDifficulty() => Mods.Any(m => m is ModFlashlight);

        #endregion
    }
}<|MERGE_RESOLUTION|>--- conflicted
+++ resolved
@@ -75,19 +75,14 @@
         [JsonProperty("speed_difficult_strain_count")]
         public double SpeedDifficultStrainCount { get; set; }
 
-<<<<<<< HEAD
         [JsonProperty("snap_aim")]
         public double SnapAimDifficulty { get; set; }
 
         [JsonProperty("flow_aim")]
         public double FlowAimDifficulty { get; set; }
         
-        [JsonProperty("slider_nested_score_per_object")]
-        public double SliderNestedScorePerObject { get; set; }
-=======
         [JsonProperty("nested_score_per_object")]
         public double NestedScorePerObject { get; set; }
->>>>>>> 63654ad1
 
         [JsonProperty("legacy_score_base_multiplier")]
         public double LegacyScoreBaseMultiplier { get; set; }
