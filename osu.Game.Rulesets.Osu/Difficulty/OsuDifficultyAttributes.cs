﻿// Copyright (c) ppy Pty Ltd <contact@ppy.sh>. Licensed under the MIT Licence.
// See the LICENCE file in the repository root for full licence text.

using System.Collections.Generic;
using System.Linq;
using JetBrains.Annotations;
using Newtonsoft.Json;
using osu.Game.Beatmaps;
using osu.Game.Rulesets.Difficulty;
using osu.Game.Rulesets.Mods;

namespace osu.Game.Rulesets.Osu.Difficulty
{
    public class OsuDifficultyAttributes : DifficultyAttributes
    {
        /// <summary>
        /// The difficulty corresponding to the aim skill.
        /// </summary>
        [JsonProperty("aim_difficulty")]
        public double AimDifficulty { get; set; }

        /// <summary>
        /// The difficulty corresponding to the speed skill.
        /// </summary>
        [JsonProperty("speed_difficulty")]
        public double SpeedDifficulty { get; set; }

        /// <summary>
        /// The number of clickable objects weighted by difficulty.
        /// Related to <see cref="SpeedDifficulty"/>
        /// </summary>
        [JsonProperty("speed_note_count")]
        public double SpeedNoteCount { get; set; }

        /// <summary>
        /// The difficulty corresponding to the reading skill. Low AR branch.
        /// </summary>
        [JsonProperty("reading_low_ar_difficulty")]
        public double ReadingDifficultyLowAR { get; set; }

        /// <summary>
<<<<<<< HEAD
=======
        /// The difficulty corresponding to the reading skill. High AR branch.
        /// </summary>
        [JsonProperty("reading_high_ar_difficulty")]
        public double ReadingDifficultyHighAR { get; set; }

        /// <summary>
        /// The difficulty corresponding to the reading skill. Hidden mod branch.
        /// </summary>
        [JsonProperty("reading_hidden_difficulty")]
        public double HiddenDifficulty { get; set; }

        /// <summary>
>>>>>>> 3cae490e
        /// The difficulty corresponding to the flashlight skill.
        /// </summary>
        [JsonProperty("flashlight_difficulty")]
        public double FlashlightDifficulty { get; set; }

        /// <summary>
        /// Describes how much of <see cref="AimDifficulty"/> is contributed to by hitcircles or sliders.
        /// A value closer to 1.0 indicates most of <see cref="AimDifficulty"/> is contributed by hitcircles.
        /// A value closer to 0.0 indicates most of <see cref="AimDifficulty"/> is contributed by sliders.
        /// </summary>
        [JsonProperty("slider_factor")]
        public double SliderFactor { get; set; }

        [JsonProperty("aim_difficult_strain_count")]
        public double AimDifficultStrainCount { get; set; }

        [JsonProperty("speed_difficult_strain_count")]
        public double SpeedDifficultStrainCount { get; set; }

        [JsonProperty("low_ar_difficult_strain_count")]
        public double LowArDifficultStrainCount { get; set; }

        [JsonProperty("hidden_difficult_strain_count")]
        public double HiddenDifficultStrainCount { get; set; }

        /// <summary>
        /// The perceived approach rate inclusive of rate-adjusting mods (DT/HT/etc).
        /// </summary>
        /// <remarks>
        /// Rate-adjusting mods don't directly affect the approach rate difficulty value, but have a perceived effect as a result of adjusting audio timing.
        /// </remarks>
        [JsonProperty("approach_rate")]
        public double ApproachRate { get; set; }

        /// <summary>
        /// The perceived overall difficulty inclusive of rate-adjusting mods (DT/HT/etc).
        /// </summary>
        /// <remarks>
        /// Rate-adjusting mods don't directly affect the overall difficulty value, but have a perceived effect as a result of adjusting audio timing.
        /// </remarks>
        [JsonProperty("overall_difficulty")]
        public double OverallDifficulty { get; set; }

        /// <summary>
        /// The beatmap's drain rate. This doesn't scale with rate-adjusting mods.
        /// </summary>
        public double DrainRate { get; set; }

        /// <summary>
        /// The number of hitcircles in the beatmap.
        /// </summary>
        public int HitCircleCount { get; set; }

        /// <summary>
        /// The number of sliders in the beatmap.
        /// </summary>
        public int SliderCount { get; set; }

        /// <summary>
        /// The number of spinners in the beatmap.
        /// </summary>
        public int SpinnerCount { get; set; }

        public override IEnumerable<(int attributeId, object value)> ToDatabaseAttributes()
        {
            foreach (var v in base.ToDatabaseAttributes())
                yield return v;

            yield return (ATTRIB_ID_AIM, AimDifficulty);
            yield return (ATTRIB_ID_SPEED, SpeedDifficulty);
            yield return (ATTRIB_ID_OVERALL_DIFFICULTY, OverallDifficulty);
            yield return (ATTRIB_ID_APPROACH_RATE, ApproachRate);
            yield return (ATTRIB_ID_DIFFICULTY, StarRating);
            yield return (ATTRIB_ID_FLASHLIGHT, FlashlightDifficulty);
            yield return (ATTRIB_ID_SLIDER_FACTOR, SliderFactor);

            yield return (ATTRIB_ID_AIM_DIFFICULT_STRAIN_COUNT, AimDifficultStrainCount);
            yield return (ATTRIB_ID_SPEED_DIFFICULT_STRAIN_COUNT, SpeedDifficultStrainCount);
            yield return (ATTRIB_ID_SPEED_NOTE_COUNT, SpeedNoteCount);
        }

        public override void FromDatabaseAttributes(IReadOnlyDictionary<int, double> values, IBeatmapOnlineInfo onlineInfo)
        {
            base.FromDatabaseAttributes(values, onlineInfo);

            AimDifficulty = values[ATTRIB_ID_AIM];
            SpeedDifficulty = values[ATTRIB_ID_SPEED];
            OverallDifficulty = values[ATTRIB_ID_OVERALL_DIFFICULTY];
            ApproachRate = values[ATTRIB_ID_APPROACH_RATE];
            StarRating = values[ATTRIB_ID_DIFFICULTY];
            FlashlightDifficulty = values.GetValueOrDefault(ATTRIB_ID_FLASHLIGHT);
            SliderFactor = values[ATTRIB_ID_SLIDER_FACTOR];
            AimDifficultStrainCount = values[ATTRIB_ID_AIM_DIFFICULT_STRAIN_COUNT];
            SpeedDifficultStrainCount = values[ATTRIB_ID_SPEED_DIFFICULT_STRAIN_COUNT];
            SpeedNoteCount = values[ATTRIB_ID_SPEED_NOTE_COUNT];
            DrainRate = onlineInfo.DrainRate;
            HitCircleCount = onlineInfo.CircleCount;
            SliderCount = onlineInfo.SliderCount;
            SpinnerCount = onlineInfo.SpinnerCount;
        }

        #region Newtonsoft.Json implicit ShouldSerialize() methods

        // The properties in this region are used implicitly by Newtonsoft.Json to not serialise certain fields in some cases.
        // They rely on being named exactly the same as the corresponding fields (casing included) and as such should NOT be renamed
        // unless the fields are also renamed.

        [UsedImplicitly]
        public bool ShouldSerializeFlashlightDifficulty() => Mods.Any(m => m is ModFlashlight);

        #endregion
    }
}<|MERGE_RESOLUTION|>--- conflicted
+++ resolved
@@ -39,21 +39,6 @@
         public double ReadingDifficultyLowAR { get; set; }
 
         /// <summary>
-<<<<<<< HEAD
-=======
-        /// The difficulty corresponding to the reading skill. High AR branch.
-        /// </summary>
-        [JsonProperty("reading_high_ar_difficulty")]
-        public double ReadingDifficultyHighAR { get; set; }
-
-        /// <summary>
-        /// The difficulty corresponding to the reading skill. Hidden mod branch.
-        /// </summary>
-        [JsonProperty("reading_hidden_difficulty")]
-        public double HiddenDifficulty { get; set; }
-
-        /// <summary>
->>>>>>> 3cae490e
         /// The difficulty corresponding to the flashlight skill.
         /// </summary>
         [JsonProperty("flashlight_difficulty")]
