﻿// Copyright (c) ppy Pty Ltd <contact@ppy.sh>. Licensed under the MIT Licence.
// See the LICENCE file in the repository root for full licence text.

using System.Collections.Generic;
using System.Linq;
using JetBrains.Annotations;
using Newtonsoft.Json;
using osu.Game.Beatmaps;
using osu.Game.Rulesets.Difficulty;
using osu.Game.Rulesets.Mods;
using osu.Game.Rulesets.Osu.Objects;

namespace osu.Game.Rulesets.Osu.Difficulty
{
    public class OsuDifficultyAttributes : DifficultyAttributes
    {
        /// <summary>
        /// The difficulty corresponding to the aim skill.
        /// </summary>
        [JsonProperty("aim_difficulty")]
        public double AimDifficulty { get; set; }

        /// <summary>
        /// The number of <see cref="Slider"/>s weighted by difficulty.
        /// </summary>
        [JsonProperty("aim_difficult_slider_count")]
        public double AimDifficultSliderCount { get; set; }

        /// <summary>
        /// The difficulty corresponding to the speed skill.
        /// </summary>
        [JsonProperty("speed_difficulty")]
        public double SpeedDifficulty { get; set; }

        /// <summary>
        /// The number of clickable objects weighted by difficulty.
        /// Related to <see cref="SpeedDifficulty"/>
        /// </summary>
        [JsonProperty("speed_note_count")]
        public double SpeedNoteCount { get; set; }

        /// <summary>
        /// The difficulty corresponding to the flashlight skill.
        /// </summary>
        [JsonProperty("flashlight_difficulty")]
        public double FlashlightDifficulty { get; set; }

        /// <summary>
        /// The difficulty corresponding to the reading skill.
        /// </summary>
        [JsonProperty("reading_difficulty")]
        public double ReadingDifficulty { get; set; }

        /// <summary>
        /// Describes how much of <see cref="AimDifficulty"/> is contributed to by hitcircles or sliders.
        /// A value closer to 1.0 indicates most of <see cref="AimDifficulty"/> is contributed by hitcircles.
        /// A value closer to 0.0 indicates most of <see cref="AimDifficulty"/> is contributed by sliders.
        /// </summary>
        [JsonProperty("slider_factor")]
        public double SliderFactor { get; set; }

        /// <summary>
        /// Describes how much of <see cref="AimDifficultStrainCount"/> is contributed to by hitcircles or sliders
        /// A value closer to 0.0 indicates most of <see cref="AimDifficultStrainCount"/> is contributed by hitcircles
        /// A value closer to Infinity indicates most of <see cref="AimDifficultStrainCount"/> is contributed by sliders
        /// </summary>
        [JsonProperty("aim_top_weighted_slider_factor")]
        public double AimTopWeightedSliderFactor { get; set; }

        /// <summary>
        /// Describes how much of <see cref="SpeedDifficultStrainCount"/> is contributed to by hitcircles or sliders
        /// A value closer to 0.0 indicates most of <see cref="SpeedDifficultStrainCount"/> is contributed by hitcircles
        /// A value closer to Infinity indicates most of <see cref="SpeedDifficultStrainCount"/> is contributed by sliders
        /// </summary>
        [JsonProperty("speed_top_weighted_slider_factor")]
        public double SpeedTopWeightedSliderFactor { get; set; }

        [JsonProperty("aim_difficult_strain_count")]
        public double AimDifficultStrainCount { get; set; }

        [JsonProperty("speed_difficult_strain_count")]
        public double SpeedDifficultStrainCount { get; set; }

<<<<<<< HEAD
        [JsonProperty("reading_difficult_note_count")]
        public double ReadingDifficultNoteCount { get; set; }

        [JsonProperty("slider_nested_score_per_object")]
        public double SliderNestedScorePerObject { get; set; }
=======
        [JsonProperty("nested_score_per_object")]
        public double NestedScorePerObject { get; set; }
>>>>>>> 63654ad1

        [JsonProperty("legacy_score_base_multiplier")]
        public double LegacyScoreBaseMultiplier { get; set; }

        [JsonProperty("maximum_legacy_combo_score")]
        public double MaximumLegacyComboScore { get; set; }

        /// <summary>
        /// The beatmap's drain rate. This doesn't scale with rate-adjusting mods.
        /// </summary>
        public double DrainRate { get; set; }

        /// <summary>
        /// The number of hitcircles in the beatmap.
        /// </summary>
        public int HitCircleCount { get; set; }

        /// <summary>
        /// The number of sliders in the beatmap.
        /// </summary>
        public int SliderCount { get; set; }

        /// <summary>
        /// The number of spinners in the beatmap.
        /// </summary>
        public int SpinnerCount { get; set; }

        public override IEnumerable<(int attributeId, object value)> ToDatabaseAttributes()
        {
            foreach (var v in base.ToDatabaseAttributes())
                yield return v;

            yield return (ATTRIB_ID_AIM, AimDifficulty);
            yield return (ATTRIB_ID_SPEED, SpeedDifficulty);
            yield return (ATTRIB_ID_DIFFICULTY, StarRating);

            if (ShouldSerializeFlashlightDifficulty())
                yield return (ATTRIB_ID_FLASHLIGHT, FlashlightDifficulty);

            yield return (ATTRIB_ID_SLIDER_FACTOR, SliderFactor);

            yield return (ATTRIB_ID_AIM_DIFFICULT_STRAIN_COUNT, AimDifficultStrainCount);
            yield return (ATTRIB_ID_SPEED_DIFFICULT_STRAIN_COUNT, SpeedDifficultStrainCount);
            yield return (ATTRIB_ID_SPEED_NOTE_COUNT, SpeedNoteCount);
            yield return (ATTRIB_ID_AIM_DIFFICULT_SLIDER_COUNT, AimDifficultSliderCount);
            yield return (ATTRIB_ID_AIM_TOP_WEIGHTED_SLIDER_FACTOR, AimTopWeightedSliderFactor);
            yield return (ATTRIB_ID_SPEED_TOP_WEIGHTED_SLIDER_FACTOR, SpeedTopWeightedSliderFactor);
            yield return (ATTRIB_ID_NESTED_SCORE_PER_OBJECT, NestedScorePerObject);
            yield return (ATTRIB_ID_LEGACY_SCORE_BASE_MULTIPLIER, LegacyScoreBaseMultiplier);
            yield return (ATTRIB_ID_MAXIMUM_LEGACY_COMBO_SCORE, MaximumLegacyComboScore);
        }

        public override void FromDatabaseAttributes(IReadOnlyDictionary<int, double> values, IBeatmapOnlineInfo onlineInfo)
        {
            base.FromDatabaseAttributes(values, onlineInfo);

            AimDifficulty = values[ATTRIB_ID_AIM];
            SpeedDifficulty = values[ATTRIB_ID_SPEED];
            StarRating = values[ATTRIB_ID_DIFFICULTY];
            FlashlightDifficulty = values.GetValueOrDefault(ATTRIB_ID_FLASHLIGHT);
            SliderFactor = values[ATTRIB_ID_SLIDER_FACTOR];
            AimDifficultStrainCount = values[ATTRIB_ID_AIM_DIFFICULT_STRAIN_COUNT];
            SpeedDifficultStrainCount = values[ATTRIB_ID_SPEED_DIFFICULT_STRAIN_COUNT];
            SpeedNoteCount = values[ATTRIB_ID_SPEED_NOTE_COUNT];
            AimDifficultSliderCount = values[ATTRIB_ID_AIM_DIFFICULT_SLIDER_COUNT];
            AimTopWeightedSliderFactor = values[ATTRIB_ID_AIM_TOP_WEIGHTED_SLIDER_FACTOR];
            SpeedTopWeightedSliderFactor = values[ATTRIB_ID_SPEED_TOP_WEIGHTED_SLIDER_FACTOR];
            NestedScorePerObject = values[ATTRIB_ID_NESTED_SCORE_PER_OBJECT];
            LegacyScoreBaseMultiplier = values[ATTRIB_ID_LEGACY_SCORE_BASE_MULTIPLIER];
            MaximumLegacyComboScore = values[ATTRIB_ID_MAXIMUM_LEGACY_COMBO_SCORE];
            DrainRate = onlineInfo.DrainRate;
            HitCircleCount = onlineInfo.CircleCount;
            SliderCount = onlineInfo.SliderCount;
            SpinnerCount = onlineInfo.SpinnerCount;
        }

        #region Newtonsoft.Json implicit ShouldSerialize() methods

        // The properties in this region are used implicitly by Newtonsoft.Json to not serialise certain fields in some cases.
        // They rely on being named exactly the same as the corresponding fields (casing included) and as such should NOT be renamed
        // unless the fields are also renamed.

        [UsedImplicitly]
        public bool ShouldSerializeFlashlightDifficulty() => Mods.Any(m => m is ModFlashlight);

        #endregion
    }
}<|MERGE_RESOLUTION|>--- conflicted
+++ resolved
@@ -81,16 +81,11 @@
         [JsonProperty("speed_difficult_strain_count")]
         public double SpeedDifficultStrainCount { get; set; }
 
-<<<<<<< HEAD
         [JsonProperty("reading_difficult_note_count")]
         public double ReadingDifficultNoteCount { get; set; }
 
-        [JsonProperty("slider_nested_score_per_object")]
-        public double SliderNestedScorePerObject { get; set; }
-=======
         [JsonProperty("nested_score_per_object")]
         public double NestedScorePerObject { get; set; }
->>>>>>> 63654ad1
 
         [JsonProperty("legacy_score_base_multiplier")]
         public double LegacyScoreBaseMultiplier { get; set; }
