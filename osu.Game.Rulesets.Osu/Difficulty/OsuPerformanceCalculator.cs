--- conflicted
+++ resolved
@@ -365,14 +365,10 @@
             // scores with more oks and mehs are more likely to have sliderbreaks
             double okMehAdjustment = ((okMehs - estimatedSliderbreaks) + 0.5) / okMehs;
 
-<<<<<<< HEAD
-            return estimatedSliderbreaks * okMehAdjustment * DifficultyCalculationUtils.Logistic(missedComboPercent, 0.33, 15);
-=======
             // There is a low probability of extra slider breaks on effective miss counts close to 1, as score based calculations are good at indicating if only a single break occurred.
             estimatedSliderbreaks *= DifficultyCalculationUtils.Smoothstep(effectiveMissCount, 1, 2);
 
-            return estimatedSliderbreaks * okAdjustment * DifficultyCalculationUtils.Logistic(missedComboPercent, 0.33, 15);
->>>>>>> 9314ea94
+            return estimatedSliderbreaks * okMehAdjustment * DifficultyCalculationUtils.Logistic(missedComboPercent, 0.33, 15);
         }
 
         /// <summary>
