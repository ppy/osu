--- conflicted
+++ resolved
@@ -97,16 +97,8 @@
                                  (totalHits > 2000 ? Math.Log10(totalHits / 2000.0) * 0.5 : 0.0);
             aimValue *= lengthBonus;
 
-<<<<<<< HEAD
-            // Penalize misses by assessing # of misses relative to the total # of objects. Default a 3% reduction for at least 1 miss.
-            double missPenaltyBase = 1 - 0.03 * Math.Min(effectiveMissCount, 1);
-            aimValue *= missPenaltyBase * Math.Pow(1 - Math.Pow(effectiveMissCount / totalHits, 0.775), effectiveMissCount);
-
-            aimValue *= getComboScalingFactor(attributes);
-=======
             if (effectiveMissCount > 0)
                 aimValue *= calculateMissPenalty(effectiveMissCount, attributes.AimDifficultStrainCount);
->>>>>>> 6d3eec35
 
             double approachRateFactor = 0.0;
             if (attributes.ApproachRate > 10.33)
@@ -155,16 +147,8 @@
                                  (totalHits > 2000 ? Math.Log10(totalHits / 2000.0) * 0.5 : 0.0);
             speedValue *= lengthBonus;
 
-<<<<<<< HEAD
-            // Penalize misses by assessing # of misses relative to the total # of objects. Default a 3% reduction for at least 1 miss.
-            double missPenaltyBase = 1 - 0.03 * Math.Min(effectiveMissCount, 1);
-            speedValue *= missPenaltyBase * Math.Pow(1 - Math.Pow(effectiveMissCount / totalHits, 0.775), Math.Pow(effectiveMissCount, .875));
-
-            speedValue *= getComboScalingFactor(attributes);
-=======
             if (effectiveMissCount > 0)
                 speedValue *= calculateMissPenalty(effectiveMissCount, attributes.SpeedDifficultStrainCount);
->>>>>>> 6d3eec35
 
             double approachRateFactor = 0.0;
             if (attributes.ApproachRate > 10.33)
@@ -296,7 +280,7 @@
         // Miss penalty assumes that a player will miss on the hardest parts of a map,
         // so we use the amount of relatively difficult sections to adjust miss penalty
         // to make it more punishing on maps with lower amount of hard sections.
-        private double calculateMissPenalty(double missCount, double difficultStrainCount) => 0.96 / ((missCount / (4 * Math.Pow(Math.Log(difficultStrainCount), 0.94))) + 1);
+        private double calculateMissPenalty(double missCount, double difficultStrainCount) => (1 - 0.04 * Math.Min(missCount, 1)) / ((missCount / (4 * Math.Pow(Math.Log(difficultStrainCount), 0.94))) + 1);
         private double getComboScalingFactor(OsuDifficultyAttributes attributes) => attributes.MaxCombo <= 0 ? 1.0 : Math.Min(Math.Pow(scoreMaxCombo, 0.8) / Math.Pow(attributes.MaxCombo, 0.8), 1.0);
         private int totalHits => countGreat + countOk + countMeh + countMiss;
     }
