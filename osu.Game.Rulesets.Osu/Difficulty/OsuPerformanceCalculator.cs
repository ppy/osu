﻿// Copyright (c) ppy Pty Ltd <contact@ppy.sh>. Licensed under the MIT Licence.
// See the LICENCE file in the repository root for full licence text.

using System;
using System.Collections.Generic;
using System.Linq;
using osu.Game.Rulesets.Difficulty;
using osu.Game.Rulesets.Osu.Difficulty.Skills;
using osu.Game.Rulesets.Osu.Mods;
using osu.Game.Rulesets.Scoring;
using osu.Game.Scoring;

namespace osu.Game.Rulesets.Osu.Difficulty
{
    public class OsuPerformanceCalculator : PerformanceCalculator
    {
        public const double PERFORMANCE_BASE_MULTIPLIER = 1.114; // This is being adjusted to keep the final pp value scaled around what it used to be when changing things.

        private bool usingClassicSliderAccuracy;

        private double accuracy;
        private int scoreMaxCombo;
        private int countGreat;
        private int countOk;
        private int countMeh;
        private int countMiss;

        /// <summary>
        /// Missed slider ticks that includes missed reverse arrows. Will only be correct on non-classic scores
        /// </summary>
        private int countSliderTickMiss;

        /// <summary>
        /// Amount of missed slider tails that don't break combo. Will only be correct on non-classic scores
        /// </summary>
        private int countSliderEndsDropped;

        /// <summary>
        /// Estimated total amount of combo breaks
        /// </summary>
        private double effectiveMissCount;

        public OsuPerformanceCalculator()
            : base(new OsuRuleset())
        {
        }

        protected override PerformanceAttributes CreatePerformanceAttributes(ScoreInfo score, DifficultyAttributes attributes)
        {
            var osuAttributes = (OsuDifficultyAttributes)attributes;

            usingClassicSliderAccuracy = score.Mods.OfType<OsuModClassic>().Any(m => m.NoSliderHeadAccuracy.Value);

            accuracy = score.Accuracy;
            scoreMaxCombo = score.MaxCombo;
            countGreat = score.Statistics.GetValueOrDefault(HitResult.Great);
            countOk = score.Statistics.GetValueOrDefault(HitResult.Ok);
            countMeh = score.Statistics.GetValueOrDefault(HitResult.Meh);
            countMiss = score.Statistics.GetValueOrDefault(HitResult.Miss);
            countSliderEndsDropped = osuAttributes.SliderCount - score.Statistics.GetValueOrDefault(HitResult.SliderTailHit);
            countSliderTickMiss = score.Statistics.GetValueOrDefault(HitResult.LargeTickMiss);
            effectiveMissCount = countMiss;

            if (osuAttributes.SliderCount > 0)
            {
                if (usingClassicSliderAccuracy)
                {
                    // Consider that full combo is maximum combo minus dropped slider tails since they don't contribute to combo but also don't break it
                    // In classic scores we can't know the amount of dropped sliders so we estimate to 10% of all sliders on the map
                    double fullComboThreshold = attributes.MaxCombo - 0.1 * osuAttributes.SliderCount;

                    if (scoreMaxCombo < fullComboThreshold)
                        effectiveMissCount = fullComboThreshold / Math.Max(1.0, scoreMaxCombo);

                    // In classic scores there can't be more misses than a sum of all non-perfect judgements
                    effectiveMissCount = Math.Min(effectiveMissCount, totalImperfectHits);
                }
                else
                {
                    double fullComboThreshold = attributes.MaxCombo - countSliderEndsDropped;

                    if (scoreMaxCombo < fullComboThreshold)
                        effectiveMissCount = fullComboThreshold / Math.Max(1.0, scoreMaxCombo);

                    // Combine regular misses with tick misses since tick misses break combo as well
                    effectiveMissCount = Math.Min(effectiveMissCount, countSliderTickMiss + countMiss);
                }
            }

            effectiveMissCount = Math.Max(countMiss, effectiveMissCount);
            effectiveMissCount = Math.Min(totalHits, effectiveMissCount);

            double multiplier = PERFORMANCE_BASE_MULTIPLIER;

            if (score.Mods.Any(m => m is OsuModNoFail))
                multiplier *= Math.Max(0.90, 1.0 - 0.02 * effectiveMissCount);

            if (score.Mods.Any(m => m is OsuModSpunOut) && totalHits > 0)
                multiplier *= 1.0 - Math.Pow((double)osuAttributes.SpinnerCount / totalHits, 0.85);

            if (score.Mods.Any(h => h is OsuModRelax))
            {
                // https://www.desmos.com/calculator/bc9eybdthb
                // we use OD13.3 as maximum since it's the value at which great hitwidow becomes 0
                // this is well beyond currently maximum achievable OD which is 12.17 (DTx2 + DA with OD11)
                double okMultiplier = Math.Max(0.0, osuAttributes.OverallDifficulty > 0.0 ? 1 - Math.Pow(osuAttributes.OverallDifficulty / 13.33, 1.8) : 1.0);
                double mehMultiplier = Math.Max(0.0, osuAttributes.OverallDifficulty > 0.0 ? 1 - Math.Pow(osuAttributes.OverallDifficulty / 13.33, 5) : 1.0);

                // As we're adding Oks and Mehs to an approximated number of combo breaks the result can be higher than total hits in specific scenarios (which breaks some calculations) so we need to clamp it.
                effectiveMissCount = Math.Min(effectiveMissCount + countOk * okMultiplier + countMeh * mehMultiplier, totalHits);
            }

            OsuPerformanceAttributes performanceAttributes = calculatePerformanceAttributes(score, osuAttributes);

            double savedEffectiveMissCount = effectiveMissCount;

            effectiveMissCount = 0;
            countMiss = 0;
            scoreMaxCombo = osuAttributes.MaxCombo;

            double balanceAdjustingMultiplier = calculateBalancerAdjustingMultiplier(score, osuAttributes);
            multiplier *= balanceAdjustingMultiplier;

            performanceAttributes.Total *= multiplier;

            return visualAdjust(performanceAttributes);
        }

        // Internal function
        private OsuPerformanceAttributes calculatePerformanceAttributes(ScoreInfo score, OsuDifficultyAttributes osuAttributes)
        {
            double power = OsuDifficultyCalculator.SUM_POWER;

            double aimValue = computeAimValue(score, osuAttributes);
            double speedValue = computeSpeedValue(score, osuAttributes);
            double mechanicalValue = Math.Pow(Math.Pow(aimValue, power) + Math.Pow(speedValue, power), 1.0 / power);

            // Cognition

            double lowARValue = computeReadingLowARValue(score, osuAttributes);

            double readingARValue = lowARValue;

            double flashlightValue = computeFlashlightValue(score, osuAttributes);

            // Reduce AR reading bonus if FL is present
            double flPower = OsuDifficultyCalculator.FL_SUM_POWER;
            double flashlightARValue = score.Mods.Any(h => h is OsuModFlashlight) ?
                Math.Pow(Math.Pow(flashlightValue, flPower) + Math.Pow(readingARValue, flPower), 1.0 / flPower) : readingARValue;

<<<<<<< HEAD
            double cognitionValue = flashlightARValue;
            cognitionValue = AdjustCognitionPerformance(cognitionValue, mechanicalValue, potentialHiddenFlashlightValue);
=======
            double cognitionValue = flashlightARValue + readingHDValue;
            cognitionValue = AdjustCognitionPerformance(cognitionValue, mechanicalValue, flashlightValue);
>>>>>>> 3cae490e

            double accuracyValue = computeAccuracyValue(score, osuAttributes);

            // Add cognition value without LP-sum cuz otherwise it makes balancing harder
            double totalValue =
                (Math.Pow(Math.Pow(mechanicalValue, power) + Math.Pow(accuracyValue, power), 1.0 / power)
                + cognitionValue);

            // Fancy stuff for better visual display of FL pp

            // Calculate reading difficulty as there was no FL in the first place
            double visualCognitionValue = AdjustCognitionPerformance(readingARValue + readingHDValue, mechanicalValue, flashlightValue);

            double visualFlashlightValue = cognitionValue - visualCognitionValue;

            return new OsuPerformanceAttributes
            {
                Aim = aimValue,
                Speed = speedValue,
                Accuracy = accuracyValue,
                Flashlight = visualFlashlightValue,
                Reading = visualCognitionValue,
                EffectiveMissCount = effectiveMissCount,
                Total = totalValue
            };
        }

        private OsuPerformanceAttributes visualAdjust(OsuPerformanceAttributes attributes)
        {
            double sum = attributes.Aim + attributes.Speed + attributes.Accuracy + attributes.Flashlight + attributes.Reading;
            double multiplier = attributes.Total / sum;

            attributes.Aim *= multiplier;
            attributes.Speed *= multiplier;
            attributes.Accuracy *= multiplier;
            attributes.Flashlight *= multiplier;
            attributes.Reading *= multiplier;

            return attributes;
        }

        public static double CalculateDefaultLengthBonus(int objectsCount) => 0.95 + 0.4 * Math.Min(1.0, objectsCount / 2000.0) + (objectsCount > 2000 ? Math.Log10(objectsCount / 2000.0) * 0.5 : 0.0);

        private double computeAimValue(ScoreInfo score, OsuDifficultyAttributes attributes)
        {
            double aimValue = OsuStrainSkill.DifficultyToPerformance(attributes.AimDifficulty);

            double lengthBonus = CalculateDefaultLengthBonus(totalHits);
            aimValue *= lengthBonus;

            if (effectiveMissCount > 0)
                aimValue *= calculateMissPenalty(effectiveMissCount, attributes.AimDifficultStrainCount);

            double approachRateFactor = 0.0;
            if (attributes.ApproachRate > 10.33)
                approachRateFactor = 0.3 * (attributes.ApproachRate - 10.33);

            if (score.Mods.Any(h => h is OsuModRelax))
                approachRateFactor = 0.0;

            aimValue *= 1.0 + approachRateFactor * lengthBonus; // Buff for longer maps with high AR.

            if (score.Mods.Any(m => m is OsuModBlinds))
                aimValue *= 1.3 + (totalHits * (0.0016 / (1 + 2 * effectiveMissCount)) * Math.Pow(accuracy, 16)) * (1 - 0.003 * attributes.DrainRate * attributes.DrainRate);
            else if (score.Mods.Any(m => m is OsuModHidden || m is OsuModTraceable))
            {
                // We want to give more reward for lower AR when it comes to aim and HD. This nerfs high AR and buffs lower AR.
                aimValue *= 1.0 + 0.04 * (12.0 - attributes.ApproachRate);
            }

            // We assume 15% of sliders in a map are difficult since there's no way to tell from the performance calculator.
            double estimateDifficultSliders = attributes.SliderCount * 0.15;

            if (attributes.SliderCount > 0)
            {
                double estimateImproperlyFollowedDifficultSliders;

                if (usingClassicSliderAccuracy)
                {
                    // When the score is considered classic (regardless if it was made on old client or not) we consider all missing combo to be dropped difficult sliders
                    int maximumPossibleDroppedSliders = totalImperfectHits;
                    estimateImproperlyFollowedDifficultSliders = Math.Clamp(Math.Min(maximumPossibleDroppedSliders, attributes.MaxCombo - scoreMaxCombo), 0, estimateDifficultSliders);
                }
                else
                {
                    // We add tick misses here since they too mean that the player didn't follow the slider properly
                    // We however aren't adding misses here because missing slider heads has a harsh penalty by itself and doesn't mean that the rest of the slider wasn't followed properly
                    estimateImproperlyFollowedDifficultSliders = Math.Clamp(countSliderEndsDropped + countSliderTickMiss, 0, estimateDifficultSliders);
                }

                double sliderNerfFactor = (1 - attributes.SliderFactor) * Math.Pow(1 - estimateImproperlyFollowedDifficultSliders / estimateDifficultSliders, 3) + attributes.SliderFactor;
                aimValue *= sliderNerfFactor;
            }

            aimValue *= accuracy;
            // It is important to consider accuracy difficulty when scaling with accuracy.
            aimValue *= 0.98 + Math.Pow(attributes.OverallDifficulty, 2) / 2500;

            return aimValue;
        }

        private double computeSpeedValue(ScoreInfo score, OsuDifficultyAttributes attributes)
        {
            if (score.Mods.Any(h => h is OsuModRelax))
                return 0.0;

            double speedValue = OsuStrainSkill.DifficultyToPerformance(attributes.SpeedDifficulty);

            double lengthBonus = CalculateDefaultLengthBonus(totalHits);
            speedValue *= lengthBonus;

            if (effectiveMissCount > 0)
                speedValue *= calculateMissPenalty(effectiveMissCount, attributes.SpeedDifficultStrainCount);

            double approachRateFactor = 0.0;
            if (attributes.ApproachRate > 10.33)
                approachRateFactor = 0.3 * (attributes.ApproachRate - 10.33);

            speedValue *= 1.0 + approachRateFactor * lengthBonus; // Buff for longer maps with high AR.

            if (score.Mods.Any(m => m is OsuModBlinds))
            {
                // Increasing the speed value by object count for Blinds isn't ideal, so the minimum buff is given.
                speedValue *= 1.12;
            }
            else if (score.Mods.Any(m => m is OsuModHidden || m is OsuModTraceable)) 
            {
                // We want to give more reward for lower AR when it comes to aim and HD. This nerfs high AR and buffs lower AR.
                speedValue *= 1.0 + 0.04 * (12.0 - attributes.ApproachRate);
            }

            // Calculate accuracy assuming the worst case scenario
            double relevantTotalDiff = totalHits - attributes.SpeedNoteCount;
            double relevantCountGreat = Math.Max(0, countGreat - relevantTotalDiff);
            double relevantCountOk = Math.Max(0, countOk - Math.Max(0, relevantTotalDiff - countGreat));
            double relevantCountMeh = Math.Max(0, countMeh - Math.Max(0, relevantTotalDiff - countGreat - countOk));
            double relevantAccuracy = attributes.SpeedNoteCount == 0 ? 0 : (relevantCountGreat * 6.0 + relevantCountOk * 2.0 + relevantCountMeh) / (attributes.SpeedNoteCount * 6.0);

            // Scale the speed value with accuracy and OD.
            speedValue *= (0.95 + Math.Pow(attributes.OverallDifficulty, 2) / 750) * Math.Pow((accuracy + relevantAccuracy) / 2.0, (14.5 - attributes.OverallDifficulty) / 2);

            // Scale the speed value with # of 50s to punish doubletapping.
            speedValue *= Math.Pow(0.99, countMeh < totalHits / 500.0 ? 0 : countMeh - totalHits / 500.0);

            return speedValue;
        }

        private double computeAccuracyValue(ScoreInfo score, OsuDifficultyAttributes attributes)
        {
            if (score.Mods.Any(h => h is OsuModRelax))
                return 0.0;

            // This percentage only considers HitCircles of any value - in this part of the calculation we focus on hitting the timing hit window.
            double betterAccuracyPercentage;
            int amountHitObjectsWithAccuracy = attributes.HitCircleCount;

            if (!usingClassicSliderAccuracy)
                amountHitObjectsWithAccuracy += attributes.SliderCount;

            if (amountHitObjectsWithAccuracy > 0)
                betterAccuracyPercentage = ((countGreat - (totalHits - amountHitObjectsWithAccuracy)) * 6 + countOk * 2 + countMeh) / (double)(amountHitObjectsWithAccuracy * 6);
            else
                betterAccuracyPercentage = 0;

            // It is possible to reach a negative accuracy with this formula. Cap it at zero - zero points.
            if (betterAccuracyPercentage < 0)
                betterAccuracyPercentage = 0;

            // Lots of arbitrary values from testing.
            // Considering to use derivation from perfect accuracy in a probabilistic manner - assume normal distribution.
            double accuracyValue = Math.Pow(1.52163, attributes.OverallDifficulty) * Math.Pow(betterAccuracyPercentage, 24) * 2.92;

            // Bonus for many hitcircles - it's harder to keep good accuracy up for longer.
            accuracyValue *= Math.Min(1.15, Math.Pow(amountHitObjectsWithAccuracy / 1000.0, 0.3));

            // Increasing the accuracy value by object count for Blinds isn't ideal, so the minimum buff is given.
            if (score.Mods.Any(m => m is OsuModBlinds))
                accuracyValue *= 1.14;
            else if (score.Mods.Any(m => m is OsuModHidden || m is OsuModTraceable))
                accuracyValue *= 1.08;

            if (score.Mods.Any(m => m is OsuModFlashlight))
                accuracyValue *= 1.02;

            // Visual indication bonus
            double visualBonus = 0.1 * logistic(8.0 - attributes.ApproachRate);

            // Buff if OD is way lower than AR
            double ARODDelta = Math.Max(0, attributes.OverallDifficulty - attributes.ApproachRate);

            // This one is goes from 0.0 on delta=0 to 1.0 somewhere around delta=3.4
            double deltaBonus = (1 - Math.Pow(0.95, Math.Pow(ARODDelta, 4)));

            // Nerf delta bonus on OD lower than 10 and 9
            if (attributes.OverallDifficulty < 10)
                deltaBonus *= Math.Pow(attributes.OverallDifficulty / 10, 2);
            if (attributes.OverallDifficulty < 9)
                deltaBonus *= Math.Pow(attributes.OverallDifficulty / 9, 4);

            accuracyValue *= 1 + visualBonus * (1 + 2 * deltaBonus);

            return accuracyValue;
        }

        private double computeFlashlightValue(ScoreInfo score, OsuDifficultyAttributes attributes)
        {
            double flashlightValue = Flashlight.DifficultyToPerformance(attributes.FlashlightDifficulty);

            // Penalize misses by assessing # of misses relative to the total # of objects. Default a 3% reduction for any # of misses.
            if (effectiveMissCount > 0)
                flashlightValue *= 0.97 * Math.Pow(1 - Math.Pow(effectiveMissCount / totalHits, 0.775), Math.Pow(effectiveMissCount, .875));

            flashlightValue *= getComboScalingFactor(attributes);

            // Account for shorter maps having a higher ratio of 0 combo/100 combo flashlight radius.
            flashlightValue *= 0.7 + 0.1 * Math.Min(1.0, totalHits / 200.0) +
                               (totalHits > 200 ? 0.2 * Math.Min(1.0, (totalHits - 200) / 200.0) : 0.0);

            // Scale the flashlight value with accuracy _slightly_.
            flashlightValue *= 0.5 + accuracy / 2.0;
            // It is important to also consider accuracy difficulty when doing that.
            flashlightValue *= 0.98 + Math.Pow(attributes.OverallDifficulty, 2) / 2500;

            return flashlightValue;
        }

        private double computeReadingLowARValue(ScoreInfo score, OsuDifficultyAttributes attributes)
        {
            double readingValue = ReadingLowAR.DifficultyToPerformance(attributes.ReadingDifficultyLowAR);

            // Penalize misses by assessing # of misses relative to the total # of objects. Default a 3% reduction for any # of misses.
            if (effectiveMissCount > 0)
                readingValue *= calculateMissPenalty(effectiveMissCount, attributes.LowArDifficultStrainCount);

            // Scale the reading value with accuracy _harshly_. Additional note: it would have it's own curve in Statistical Accuracy rework.
            readingValue *= accuracy * accuracy;
            // It is important to also consider accuracy difficulty when doing that.
            readingValue *= Math.Pow(0.98 + Math.Pow(attributes.OverallDifficulty, 2) / 2500, 2);

            return readingValue;
        }
<<<<<<< HEAD
        private double calculateEffectiveMissCount(OsuDifficultyAttributes attributes)
=======

        private double computeReadingHighARValue(ScoreInfo score, OsuDifficultyAttributes attributes)
        {
            double highARValue = OsuStrainSkill.DifficultyToPerformance(attributes.ReadingDifficultyHighAR);

            // Approximate how much of high AR difficulty is aim
            double aimPerformance = OsuStrainSkill.DifficultyToPerformance(attributes.AimDifficulty);
            double speedPerformance = OsuStrainSkill.DifficultyToPerformance(attributes.SpeedDifficulty);

            double aimRatio = aimPerformance / (aimPerformance + speedPerformance);

            // Aim part calculation
            double aimPartValue = highARValue * aimRatio;
            {
                // We assume 15% of sliders in a map are difficult since there's no way to tell from the performance calculator.
                double estimateDifficultSliders = attributes.SliderCount * 0.15;

                if (attributes.SliderCount > 0)
                {
                    double estimateSliderEndsDropped = Math.Clamp(Math.Min(countOk + countMeh + countMiss, attributes.MaxCombo - scoreMaxCombo), 0, estimateDifficultSliders);
                    double sliderNerfFactor = (1 - attributes.SliderFactor) * Math.Pow(1 - estimateSliderEndsDropped / estimateDifficultSliders, 3) + attributes.SliderFactor;
                    aimPartValue *= sliderNerfFactor;
                }

                if (effectiveMissCount > 0)
                    aimPartValue *= calculateMissPenalty(effectiveMissCount, attributes.AimDifficultStrainCount);

                aimPartValue *= accuracy;
                // It is important to consider accuracy difficulty when scaling with accuracy.
                aimPartValue *= 0.98 + Math.Pow(attributes.OverallDifficulty, 2) / 2500;
            }

            // Speed part calculation
            double speedPartValue = highARValue * (1 - aimRatio);
            {
                // Calculate accuracy assuming the worst case scenario
                double relevantTotalDiff = totalHits - attributes.SpeedNoteCount;
                double relevantCountGreat = Math.Max(0, countGreat - relevantTotalDiff);
                double relevantCountOk = Math.Max(0, countOk - Math.Max(0, relevantTotalDiff - countGreat));
                double relevantCountMeh = Math.Max(0, countMeh - Math.Max(0, relevantTotalDiff - countGreat - countOk));
                double relevantAccuracy = attributes.SpeedNoteCount == 0 ? 0 : (relevantCountGreat * 6.0 + relevantCountOk * 2.0 + relevantCountMeh) / (attributes.SpeedNoteCount * 6.0);

                if (effectiveMissCount > 0)
                    speedPartValue *= calculateMissPenalty(effectiveMissCount, attributes.SpeedDifficultStrainCount);

                // Scale the speed value with accuracy and OD.
                speedPartValue *= (0.95 + Math.Pow(attributes.OverallDifficulty, 2) / 750) * Math.Pow((accuracy + relevantAccuracy) / 2.0, (14.5 - Math.Max(attributes.OverallDifficulty, 8)) / 2);

                // Scale the speed value with # of 50s to punish doubletapping.
                speedPartValue *= Math.Pow(0.99, countMeh < totalHits / 500.0 ? 0 : countMeh - totalHits / 500.0);
            }

            double lengthBonus = Math.Pow(CalculateDefaultLengthBonus(totalHits), 0.5);

            return (aimPartValue + speedPartValue) * lengthBonus;
        }

        private double computeReadingHiddenValue(ScoreInfo score, OsuDifficultyAttributes attributes)
        {
            if (!score.Mods.Any(h => h is OsuModHidden))
                return 0.0;

            double hiddenValue = ReadingHidden.DifficultyToPerformance(attributes.HiddenDifficulty);

            double lengthBonus = CalculateDefaultLengthBonus(totalHits);
            hiddenValue *= lengthBonus;

            if (effectiveMissCount > 0)
                hiddenValue *= calculateMissPenalty(effectiveMissCount, attributes.HiddenDifficultStrainCount);

            // Scale the reading value with accuracy _harshly_. Additional note: it would have it's own curve in Statistical Accuracy rework.
            hiddenValue *= accuracy * accuracy;
            // It is important to also consider accuracy difficulty when doing that.
            hiddenValue *= 0.98 + Math.Pow(attributes.OverallDifficulty, 2) / 2500;

            return hiddenValue;
        }

        private double calculateBalancerAdjustingMultiplier(ScoreInfo score, OsuDifficultyAttributes osuAttributes)
>>>>>>> 3cae490e
        {
            double totalValue = calculatePerformanceAttributes(score, osuAttributes).Total * PERFORMANCE_BASE_MULTIPLIER;

            if (totalValue < 600)
                return 1;

            double rescaledValue = (totalValue - 600) / 1000;
            double result = Math.Min(0.06 * rescaledValue, 0.088 * Math.Pow(rescaledValue, 0.4));
            return 1 + result;
        }

        // Limits reading difficulty by the difficulty of full-memorisation (assumed to be mechanicalPerformance + flashlightPerformance + 25)
        // Desmos graph assuming that x = cognitionPerformance, while y = mechanicalPerformance + flaslightPerformance
        // https://www.desmos.com/3d/vjygrxtkqs
        public static double AdjustCognitionPerformance(double cognitionPerformance, double mechanicalPerformance, double flashlightPerformance)
        {
            // Assuming that less than 25 pp is not worthy for memory
            double capPerformance = mechanicalPerformance + flashlightPerformance + 25;

            double ratio = cognitionPerformance / capPerformance;
            if (ratio > 50) return capPerformance;

            ratio = softmin(ratio * 10, 10, 5) / 10;
            return ratio * capPerformance;
        }

        // Miss penalty assumes that a player will miss on the hardest parts of a map,
        // so we use the amount of relatively difficult sections to adjust miss penalty
        // to make it more punishing on maps with lower amount of hard sections.
        private double calculateMissPenalty(double missCount, double difficultStrainCount) => 0.96 / ((missCount / (4 * Math.Pow(Math.Log(difficultStrainCount), 0.94))) + 1);

        private double getComboScalingFactor(OsuDifficultyAttributes attributes) => attributes.MaxCombo <= 0 ? 1.0 : Math.Min(Math.Pow(scoreMaxCombo, 0.8) / Math.Pow(attributes.MaxCombo, 0.8), 1.0);

        private static double softmin(double a, double b, double power = Math.E) => a * b / Math.Log(Math.Pow(power, a) + Math.Pow(power, b), power);

        private static double logistic(double x) => 1 / (1 + Math.Exp(-x));

        private int totalHits => countGreat + countOk + countMeh + countMiss;
        private int totalImperfectHits => countOk + countMeh + countMiss;
    }
}<|MERGE_RESOLUTION|>--- conflicted
+++ resolved
@@ -110,25 +110,6 @@
                 effectiveMissCount = Math.Min(effectiveMissCount + countOk * okMultiplier + countMeh * mehMultiplier, totalHits);
             }
 
-            OsuPerformanceAttributes performanceAttributes = calculatePerformanceAttributes(score, osuAttributes);
-
-            double savedEffectiveMissCount = effectiveMissCount;
-
-            effectiveMissCount = 0;
-            countMiss = 0;
-            scoreMaxCombo = osuAttributes.MaxCombo;
-
-            double balanceAdjustingMultiplier = calculateBalancerAdjustingMultiplier(score, osuAttributes);
-            multiplier *= balanceAdjustingMultiplier;
-
-            performanceAttributes.Total *= multiplier;
-
-            return visualAdjust(performanceAttributes);
-        }
-
-        // Internal function
-        private OsuPerformanceAttributes calculatePerformanceAttributes(ScoreInfo score, OsuDifficultyAttributes osuAttributes)
-        {
             double power = OsuDifficultyCalculator.SUM_POWER;
 
             double aimValue = computeAimValue(score, osuAttributes);
@@ -148,25 +129,20 @@
             double flashlightARValue = score.Mods.Any(h => h is OsuModFlashlight) ?
                 Math.Pow(Math.Pow(flashlightValue, flPower) + Math.Pow(readingARValue, flPower), 1.0 / flPower) : readingARValue;
 
-<<<<<<< HEAD
             double cognitionValue = flashlightARValue;
-            cognitionValue = AdjustCognitionPerformance(cognitionValue, mechanicalValue, potentialHiddenFlashlightValue);
-=======
-            double cognitionValue = flashlightARValue + readingHDValue;
             cognitionValue = AdjustCognitionPerformance(cognitionValue, mechanicalValue, flashlightValue);
->>>>>>> 3cae490e
 
             double accuracyValue = computeAccuracyValue(score, osuAttributes);
 
             // Add cognition value without LP-sum cuz otherwise it makes balancing harder
             double totalValue =
                 (Math.Pow(Math.Pow(mechanicalValue, power) + Math.Pow(accuracyValue, power), 1.0 / power)
-                + cognitionValue);
+                + cognitionValue) * multiplier;
 
             // Fancy stuff for better visual display of FL pp
 
             // Calculate reading difficulty as there was no FL in the first place
-            double visualCognitionValue = AdjustCognitionPerformance(readingARValue + readingHDValue, mechanicalValue, flashlightValue);
+            double visualCognitionValue = AdjustCognitionPerformance(readingARValue, mechanicalValue, flashlightValue);
 
             double visualFlashlightValue = cognitionValue - visualCognitionValue;
 
@@ -180,20 +156,6 @@
                 EffectiveMissCount = effectiveMissCount,
                 Total = totalValue
             };
-        }
-
-        private OsuPerformanceAttributes visualAdjust(OsuPerformanceAttributes attributes)
-        {
-            double sum = attributes.Aim + attributes.Speed + attributes.Accuracy + attributes.Flashlight + attributes.Reading;
-            double multiplier = attributes.Total / sum;
-
-            attributes.Aim *= multiplier;
-            attributes.Speed *= multiplier;
-            attributes.Accuracy *= multiplier;
-            attributes.Flashlight *= multiplier;
-            attributes.Reading *= multiplier;
-
-            return attributes;
         }
 
         public static double CalculateDefaultLengthBonus(int objectsCount) => 0.95 + 0.4 * Math.Min(1.0, objectsCount / 2000.0) + (objectsCount > 2000 ? Math.Log10(objectsCount / 2000.0) * 0.5 : 0.0);
@@ -396,99 +358,6 @@
 
             return readingValue;
         }
-<<<<<<< HEAD
-        private double calculateEffectiveMissCount(OsuDifficultyAttributes attributes)
-=======
-
-        private double computeReadingHighARValue(ScoreInfo score, OsuDifficultyAttributes attributes)
-        {
-            double highARValue = OsuStrainSkill.DifficultyToPerformance(attributes.ReadingDifficultyHighAR);
-
-            // Approximate how much of high AR difficulty is aim
-            double aimPerformance = OsuStrainSkill.DifficultyToPerformance(attributes.AimDifficulty);
-            double speedPerformance = OsuStrainSkill.DifficultyToPerformance(attributes.SpeedDifficulty);
-
-            double aimRatio = aimPerformance / (aimPerformance + speedPerformance);
-
-            // Aim part calculation
-            double aimPartValue = highARValue * aimRatio;
-            {
-                // We assume 15% of sliders in a map are difficult since there's no way to tell from the performance calculator.
-                double estimateDifficultSliders = attributes.SliderCount * 0.15;
-
-                if (attributes.SliderCount > 0)
-                {
-                    double estimateSliderEndsDropped = Math.Clamp(Math.Min(countOk + countMeh + countMiss, attributes.MaxCombo - scoreMaxCombo), 0, estimateDifficultSliders);
-                    double sliderNerfFactor = (1 - attributes.SliderFactor) * Math.Pow(1 - estimateSliderEndsDropped / estimateDifficultSliders, 3) + attributes.SliderFactor;
-                    aimPartValue *= sliderNerfFactor;
-                }
-
-                if (effectiveMissCount > 0)
-                    aimPartValue *= calculateMissPenalty(effectiveMissCount, attributes.AimDifficultStrainCount);
-
-                aimPartValue *= accuracy;
-                // It is important to consider accuracy difficulty when scaling with accuracy.
-                aimPartValue *= 0.98 + Math.Pow(attributes.OverallDifficulty, 2) / 2500;
-            }
-
-            // Speed part calculation
-            double speedPartValue = highARValue * (1 - aimRatio);
-            {
-                // Calculate accuracy assuming the worst case scenario
-                double relevantTotalDiff = totalHits - attributes.SpeedNoteCount;
-                double relevantCountGreat = Math.Max(0, countGreat - relevantTotalDiff);
-                double relevantCountOk = Math.Max(0, countOk - Math.Max(0, relevantTotalDiff - countGreat));
-                double relevantCountMeh = Math.Max(0, countMeh - Math.Max(0, relevantTotalDiff - countGreat - countOk));
-                double relevantAccuracy = attributes.SpeedNoteCount == 0 ? 0 : (relevantCountGreat * 6.0 + relevantCountOk * 2.0 + relevantCountMeh) / (attributes.SpeedNoteCount * 6.0);
-
-                if (effectiveMissCount > 0)
-                    speedPartValue *= calculateMissPenalty(effectiveMissCount, attributes.SpeedDifficultStrainCount);
-
-                // Scale the speed value with accuracy and OD.
-                speedPartValue *= (0.95 + Math.Pow(attributes.OverallDifficulty, 2) / 750) * Math.Pow((accuracy + relevantAccuracy) / 2.0, (14.5 - Math.Max(attributes.OverallDifficulty, 8)) / 2);
-
-                // Scale the speed value with # of 50s to punish doubletapping.
-                speedPartValue *= Math.Pow(0.99, countMeh < totalHits / 500.0 ? 0 : countMeh - totalHits / 500.0);
-            }
-
-            double lengthBonus = Math.Pow(CalculateDefaultLengthBonus(totalHits), 0.5);
-
-            return (aimPartValue + speedPartValue) * lengthBonus;
-        }
-
-        private double computeReadingHiddenValue(ScoreInfo score, OsuDifficultyAttributes attributes)
-        {
-            if (!score.Mods.Any(h => h is OsuModHidden))
-                return 0.0;
-
-            double hiddenValue = ReadingHidden.DifficultyToPerformance(attributes.HiddenDifficulty);
-
-            double lengthBonus = CalculateDefaultLengthBonus(totalHits);
-            hiddenValue *= lengthBonus;
-
-            if (effectiveMissCount > 0)
-                hiddenValue *= calculateMissPenalty(effectiveMissCount, attributes.HiddenDifficultStrainCount);
-
-            // Scale the reading value with accuracy _harshly_. Additional note: it would have it's own curve in Statistical Accuracy rework.
-            hiddenValue *= accuracy * accuracy;
-            // It is important to also consider accuracy difficulty when doing that.
-            hiddenValue *= 0.98 + Math.Pow(attributes.OverallDifficulty, 2) / 2500;
-
-            return hiddenValue;
-        }
-
-        private double calculateBalancerAdjustingMultiplier(ScoreInfo score, OsuDifficultyAttributes osuAttributes)
->>>>>>> 3cae490e
-        {
-            double totalValue = calculatePerformanceAttributes(score, osuAttributes).Total * PERFORMANCE_BASE_MULTIPLIER;
-
-            if (totalValue < 600)
-                return 1;
-
-            double rescaledValue = (totalValue - 600) / 1000;
-            double result = Math.Min(0.06 * rescaledValue, 0.088 * Math.Pow(rescaledValue, 0.4));
-            return 1 + result;
-        }
 
         // Limits reading difficulty by the difficulty of full-memorisation (assumed to be mechanicalPerformance + flashlightPerformance + 25)
         // Desmos graph assuming that x = cognitionPerformance, while y = mechanicalPerformance + flaslightPerformance
