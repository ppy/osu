// Copyright (c) ppy Pty Ltd <contact@ppy.sh>. Licensed under the MIT Licence.
// See the LICENCE file in the repository root for full licence text.

using System;
using System.Collections.Generic;
using System.Linq;
using osu.Game.Rulesets.Difficulty;
using osu.Game.Rulesets.Osu.Difficulty.Skills;
using osu.Game.Rulesets.Osu.Mods;
using osu.Game.Rulesets.Scoring;
using osu.Game.Scoring;
using osu.Game.Utils;

namespace osu.Game.Rulesets.Osu.Difficulty
{
    public class OsuPerformanceCalculator : PerformanceCalculator
    {
        public const double PERFORMANCE_BASE_MULTIPLIER = 1.15; // This is being adjusted to keep the final pp value scaled around what it used to be when changing things.

        private bool usingClassicSliderAccuracy;

        private double accuracy;
        private int scoreMaxCombo;
        private int countGreat;
        private int countOk;
        private int countMeh;
        private int countMiss;

        /// <summary>
        /// Missed slider ticks that includes missed reverse arrows. Will only be correct on non-classic scores
        /// </summary>
        private int countSliderTickMiss;

        /// <summary>
        /// Amount of missed slider tails that don't break combo. Will only be correct on non-classic scores
        /// </summary>
        private int countSliderEndsDropped;

        /// <summary>
        /// Estimated total amount of combo breaks
        /// </summary>
        private double effectiveMissCount;

        private double? speedDeviation;

        public OsuPerformanceCalculator()
            : base(new OsuRuleset())
        {
        }

        protected override PerformanceAttributes CreatePerformanceAttributes(ScoreInfo score, DifficultyAttributes attributes)
        {
            var osuAttributes = (OsuDifficultyAttributes)attributes;

            usingClassicSliderAccuracy = score.Mods.OfType<OsuModClassic>().Any(m => m.NoSliderHeadAccuracy.Value);

            accuracy = score.Accuracy;
            scoreMaxCombo = score.MaxCombo;
            countGreat = score.Statistics.GetValueOrDefault(HitResult.Great);
            countOk = score.Statistics.GetValueOrDefault(HitResult.Ok);
            countMeh = score.Statistics.GetValueOrDefault(HitResult.Meh);
            countMiss = score.Statistics.GetValueOrDefault(HitResult.Miss);
            countSliderEndsDropped = osuAttributes.SliderCount - score.Statistics.GetValueOrDefault(HitResult.SliderTailHit);
            countSliderTickMiss = score.Statistics.GetValueOrDefault(HitResult.LargeTickMiss);
            effectiveMissCount = countMiss;

            if (osuAttributes.SliderCount > 0)
            {
                if (usingClassicSliderAccuracy)
                {
                    // Consider that full combo is maximum combo minus dropped slider tails since they don't contribute to combo but also don't break it
                    // In classic scores we can't know the amount of dropped sliders so we estimate to 10% of all sliders on the map
                    double fullComboThreshold = attributes.MaxCombo - 0.1 * osuAttributes.SliderCount;

                    if (scoreMaxCombo < fullComboThreshold)
                        effectiveMissCount = fullComboThreshold / Math.Max(1.0, scoreMaxCombo);

                    // In classic scores there can't be more misses than a sum of all non-perfect judgements
                    effectiveMissCount = Math.Min(effectiveMissCount, totalImperfectHits);
                }
                else
                {
                    double fullComboThreshold = attributes.MaxCombo - countSliderEndsDropped;

                    if (scoreMaxCombo < fullComboThreshold)
                        effectiveMissCount = fullComboThreshold / Math.Max(1.0, scoreMaxCombo);

                    // Combine regular misses with tick misses since tick misses break combo as well
                    effectiveMissCount = Math.Min(effectiveMissCount, countSliderTickMiss + countMiss);
                }
            }

            effectiveMissCount = Math.Max(countMiss, effectiveMissCount);
            effectiveMissCount = Math.Min(totalHits, effectiveMissCount);

            double multiplier = PERFORMANCE_BASE_MULTIPLIER;

            if (score.Mods.Any(m => m is OsuModNoFail))
                multiplier *= Math.Max(0.90, 1.0 - 0.02 * effectiveMissCount);

            if (score.Mods.Any(m => m is OsuModSpunOut) && totalHits > 0)
                multiplier *= 1.0 - Math.Pow((double)osuAttributes.SpinnerCount / totalHits, 0.85);

            if (score.Mods.Any(h => h is OsuModRelax))
            {
                // https://www.desmos.com/calculator/bc9eybdthb
                // we use OD13.3 as maximum since it's the value at which great hitwidow becomes 0
                // this is well beyond currently maximum achievable OD which is 12.17 (DTx2 + DA with OD11)
                double okMultiplier = Math.Max(0.0, osuAttributes.OverallDifficulty > 0.0 ? 1 - Math.Pow(osuAttributes.OverallDifficulty / 13.33, 1.8) : 1.0);
                double mehMultiplier = Math.Max(0.0, osuAttributes.OverallDifficulty > 0.0 ? 1 - Math.Pow(osuAttributes.OverallDifficulty / 13.33, 5) : 1.0);

                // As we're adding Oks and Mehs to an approximated number of combo breaks the result can be higher than total hits in specific scenarios (which breaks some calculations) so we need to clamp it.
                effectiveMissCount = Math.Min(effectiveMissCount + countOk * okMultiplier + countMeh * mehMultiplier, totalHits);
            }

            speedDeviation = calculateSpeedDeviation(osuAttributes);

            double aimValue = computeAimValue(score, osuAttributes);
            double speedValue = computeSpeedValue(score, osuAttributes);
            double accuracyValue = computeAccuracyValue(score, osuAttributes);
            double flashlightValue = computeFlashlightValue(score, osuAttributes);

            double totalValue =
                Math.Pow(
                    Math.Pow(aimValue, 1.1) +
                    Math.Pow(speedValue, 1.1) +
                    Math.Pow(accuracyValue, 1.1) +
                    Math.Pow(flashlightValue, 1.1), 1.0 / 1.1
                ) * multiplier;

            return new OsuPerformanceAttributes
            {
                Aim = aimValue,
                Speed = speedValue,
                Accuracy = accuracyValue,
                Flashlight = flashlightValue,
                EffectiveMissCount = effectiveMissCount,
                SpeedDeviation = speedDeviation,
                Total = totalValue
            };
        }

        private const double hard_hit_muliplier = 3.0; //multiplier to balance spike weigth
        private const double easy_hit_muliplier = 0.7; //multiplier to balance filler weigth

        private double computeAimValue(ScoreInfo score, OsuDifficultyAttributes attributes)
        {
            if (score.Mods.Any(h => h is OsuModAutopilot))
                return 0.0;

            double aimDifficulty = attributes.AimDifficulty;

            if (attributes.SliderCount > 0 && attributes.AimDifficultSliderCount > 0)
            {
                double estimateImproperlyFollowedDifficultSliders;

                if (usingClassicSliderAccuracy)
                {
                    // When the score is considered classic (regardless if it was made on old client or not) we consider all missing combo to be dropped difficult sliders
                    int maximumPossibleDroppedSliders = totalImperfectHits;
                    estimateImproperlyFollowedDifficultSliders = Math.Clamp(Math.Min(maximumPossibleDroppedSliders, attributes.MaxCombo - scoreMaxCombo), 0, attributes.AimDifficultSliderCount);
                }
                else
                {
                    // We add tick misses here since they too mean that the player didn't follow the slider properly
                    // We however aren't adding misses here because missing slider heads has a harsh penalty by itself and doesn't mean that the rest of the slider wasn't followed properly
                    estimateImproperlyFollowedDifficultSliders = Math.Min(countSliderEndsDropped + countSliderTickMiss, attributes.AimDifficultSliderCount);
                }

                double sliderNerfFactor = (1 - attributes.SliderFactor) * Math.Pow(1 - estimateImproperlyFollowedDifficultSliders / attributes.AimDifficultSliderCount, 3) + attributes.SliderFactor;
                aimDifficulty *= sliderNerfFactor;
            }

            double aimValue = OsuStrainSkill.DifficultyToPerformance(aimDifficulty);

            double hardHits = totalHits * attributes.AimDifficultyFactor;

            double easyHits = totalHits - hardHits;

            double approachRateFactor = 0.0; //AR bonus for highr and lower AR

            if (attributes.ApproachRate > 10.33)
                approachRateFactor = 0.3 * (attributes.ApproachRate - 10.33);
            else if (attributes.ApproachRate < 8.0)
                approachRateFactor = 0.05 * (8.0 - attributes.ApproachRate);

            if (score.Mods.Any(h => h is OsuModRelax))
                approachRateFactor = 0.0;

            double hardLengthBonus = aimValue * 0.0001 * hard_hit_muliplier * hardHits; //Length bonus for hard hit with aimValue * offset

            double easyLengthBonus = aimValue * 0.0001 * easy_hit_muliplier * easyHits; //Length bonus for easy hit with aimValue * offset

            double lengthBonus = hardLengthBonus + easyLengthBonus; //Total length bonus

            lengthBonus *= 1.0 + approachRateFactor;

            aimValue += lengthBonus;

            if (effectiveMissCount > 0)
                aimValue *= calculateMissPenalty(effectiveMissCount, attributes.AimDifficultStrainCount);

            if (score.Mods.Any(m => m is OsuModBlinds))
                aimValue *= 1.3 + (totalHits * (0.0016 / (1 + 2 * effectiveMissCount)) * Math.Pow(accuracy, 16)) * (1 - 0.003 * attributes.DrainRate * attributes.DrainRate);
            else if (score.Mods.Any(m => m is OsuModHidden || m is OsuModTraceable))
            {
                // We want to give more reward for lower AR when it comes to aim and HD. This nerfs high AR and buffs lower AR.
                aimValue *= 1.0 + 0.04 * (12.0 - attributes.ApproachRate);
            }

            aimValue *= accuracy;
            // It is important to consider accuracy difficulty when scaling with accuracy.
            aimValue *= 0.98 + Math.Pow(Math.Max(0, attributes.OverallDifficulty), 2) / 2500;

            return aimValue;
        }

        private double computeSpeedValue(ScoreInfo score, OsuDifficultyAttributes attributes)
        {
            if (score.Mods.Any(h => h is OsuModRelax) || speedDeviation == null)
                return 0.0;

            double speedValue = OsuStrainSkill.DifficultyToPerformance(attributes.SpeedDifficulty);

            double hardHits = totalHits * attributes.SpeedDifficultyFactor;

            double easyHits = totalHits - hardHits;

            double approachRateFactor = 0.0; //AR bonus for highr and lower AR

            if (attributes.ApproachRate > 10.33)
                approachRateFactor = 0.3 * (attributes.ApproachRate - 10.33);

<<<<<<< HEAD
            double hardLengthBonus = speedValue * 0.0001 * hard_hit_muliplier * hardHits; //Length bonus for hard hit with aimValue * offset

            double easyLengthBonus = speedValue * 0.0001 * easy_hit_muliplier * easyHits; //Length bonus for easy hit with aimValue * offset

            double lengthBonus = hardLengthBonus + easyLengthBonus; //Total length bonus

            lengthBonus *= 1.0 + approachRateFactor;

            speedValue += lengthBonus;

            if (effectiveMissCount > 0)
                speedValue *= calculateMissPenalty(effectiveMissCount, attributes.SpeedDifficultStrainCount);
=======
            if (score.Mods.Any(h => h is OsuModAutopilot))
                approachRateFactor = 0.0;

            speedValue *= 1.0 + approachRateFactor * lengthBonus; // Buff for longer maps with high AR.
>>>>>>> b21c6457

            if (score.Mods.Any(m => m is OsuModBlinds))
            {
                // Increasing the speed value by object count for Blinds isn't ideal, so the minimum buff is given.
                speedValue *= 1.12;
            }
            else if (score.Mods.Any(m => m is OsuModHidden || m is OsuModTraceable))
            {
                // We want to give more reward for lower AR when it comes to aim and HD. This nerfs high AR and buffs lower AR.
                speedValue *= 1.0 + 0.04 * (12.0 - attributes.ApproachRate);
            }

            double speedHighDeviationMultiplier = calculateSpeedHighDeviationNerf(attributes);
            speedValue *= speedHighDeviationMultiplier;

            // Calculate accuracy assuming the worst case scenario
            double relevantTotalDiff = totalHits - attributes.SpeedNoteCount;
            double relevantCountGreat = Math.Max(0, countGreat - relevantTotalDiff);
            double relevantCountOk = Math.Max(0, countOk - Math.Max(0, relevantTotalDiff - countGreat));
            double relevantCountMeh = Math.Max(0, countMeh - Math.Max(0, relevantTotalDiff - countGreat - countOk));
            double relevantAccuracy = attributes.SpeedNoteCount == 0 ? 0 : (relevantCountGreat * 6.0 + relevantCountOk * 2.0 + relevantCountMeh) / (attributes.SpeedNoteCount * 6.0);

            // Scale the speed value with accuracy and OD.
            speedValue *= (0.95 + Math.Pow(Math.Max(0, attributes.OverallDifficulty), 2) / 750) * Math.Pow((accuracy + relevantAccuracy) / 2.0, (14.5 - attributes.OverallDifficulty) / 2);

            return speedValue;
        }

        private double computeAccuracyValue(ScoreInfo score, OsuDifficultyAttributes attributes)
        {
            if (score.Mods.Any(h => h is OsuModRelax))
                return 0.0;

            // This percentage only considers HitCircles of any value - in this part of the calculation we focus on hitting the timing hit window.
            double betterAccuracyPercentage;
            int amountHitObjectsWithAccuracy = attributes.HitCircleCount;
            if (!usingClassicSliderAccuracy)
                amountHitObjectsWithAccuracy += attributes.SliderCount;

            if (amountHitObjectsWithAccuracy > 0)
                betterAccuracyPercentage = ((countGreat - (totalHits - amountHitObjectsWithAccuracy)) * 6 + countOk * 2 + countMeh) / (double)(amountHitObjectsWithAccuracy * 6);
            else
                betterAccuracyPercentage = 0;

            // It is possible to reach a negative accuracy with this formula. Cap it at zero - zero points.
            if (betterAccuracyPercentage < 0)
                betterAccuracyPercentage = 0;

            // Lots of arbitrary values from testing.
            // Considering to use derivation from perfect accuracy in a probabilistic manner - assume normal distribution.
            double accuracyValue = Math.Pow(1.52163, attributes.OverallDifficulty) * Math.Pow(betterAccuracyPercentage, 24) * 2.83;

            // Bonus for many hitcircles - it's harder to keep good accuracy up for longer.
            accuracyValue *= Math.Min(1.15, Math.Pow(amountHitObjectsWithAccuracy / 1000.0, 0.3));

            // Increasing the accuracy value by object count for Blinds isn't ideal, so the minimum buff is given.
            if (score.Mods.Any(m => m is OsuModBlinds))
                accuracyValue *= 1.14;
            else if (score.Mods.Any(m => m is OsuModHidden || m is OsuModTraceable))
                accuracyValue *= 1.08;

            if (score.Mods.Any(m => m is OsuModFlashlight))
                accuracyValue *= 1.02;

            return accuracyValue;
        }

        private double computeFlashlightValue(ScoreInfo score, OsuDifficultyAttributes attributes)
        {
            if (!score.Mods.Any(h => h is OsuModFlashlight))
                return 0.0;

            double flashlightValue = Flashlight.DifficultyToPerformance(attributes.FlashlightDifficulty);

            // Penalize misses by assessing # of misses relative to the total # of objects. Default a 3% reduction for any # of misses.
            if (effectiveMissCount > 0)
                flashlightValue *= 0.97 * Math.Pow(1 - Math.Pow(effectiveMissCount / totalHits, 0.775), Math.Pow(effectiveMissCount, .875));

            flashlightValue *= getComboScalingFactor(attributes);

            // Account for shorter maps having a higher ratio of 0 combo/100 combo flashlight radius.
            flashlightValue *= 0.7 + 0.1 * Math.Min(1.0, totalHits / 200.0) +
                               (totalHits > 200 ? 0.2 * Math.Min(1.0, (totalHits - 200) / 200.0) : 0.0);

            // Scale the flashlight value with accuracy _slightly_.
            flashlightValue *= 0.5 + accuracy / 2.0;
            // It is important to also consider accuracy difficulty when doing that.
            flashlightValue *= 0.98 + Math.Pow(Math.Max(0, attributes.OverallDifficulty), 2) / 2500;

            return flashlightValue;
        }

        /// <summary>
        /// Estimates player's deviation on speed notes using <see cref="calculateDeviation"/>, assuming worst-case.
        /// Treats all speed notes as hit circles.
        /// </summary>
        private double? calculateSpeedDeviation(OsuDifficultyAttributes attributes)
        {
            if (totalSuccessfulHits == 0)
                return null;

            // Calculate accuracy assuming the worst case scenario
            double speedNoteCount = attributes.SpeedNoteCount;
            speedNoteCount += (totalHits - attributes.SpeedNoteCount) * 0.1;

            // Assume worst case: all mistakes were on speed notes
            double relevantCountMiss = Math.Min(countMiss, speedNoteCount);
            double relevantCountMeh = Math.Min(countMeh, speedNoteCount - relevantCountMiss);
            double relevantCountOk = Math.Min(countOk, speedNoteCount - relevantCountMiss - relevantCountMeh);
            double relevantCountGreat = Math.Max(0, speedNoteCount - relevantCountMiss - relevantCountMeh - relevantCountOk);

            return calculateDeviation(attributes, relevantCountGreat, relevantCountOk, relevantCountMeh, relevantCountMiss);
        }

        /// <summary>
        /// Estimates the player's tap deviation based on the OD, given number of greats, oks, mehs and misses,
        /// assuming the player's mean hit error is 0. The estimation is consistent in that two SS scores on the same map with the same settings
        /// will always return the same deviation. Misses are ignored because they are usually due to misaiming.
        /// Greats and oks are assumed to follow a normal distribution, whereas mehs are assumed to follow a uniform distribution.
        /// </summary>
        private double? calculateDeviation(OsuDifficultyAttributes attributes, double relevantCountGreat, double relevantCountOk, double relevantCountMeh, double relevantCountMiss)
        {
            if (relevantCountGreat + relevantCountOk + relevantCountMeh <= 0)
                return null;

            double objectCount = relevantCountGreat + relevantCountOk + relevantCountMeh + relevantCountMiss;

            double hitWindowGreat = attributes.GreatHitWindow;
            double hitWindowOk = attributes.OkHitWindow;
            double hitWindowMeh = attributes.MehHitWindow;

            // The probability that a player hits a circle is unknown, but we can estimate it to be
            // the number of greats on circles divided by the number of circles, and then add one
            // to the number of circles as a bias correction.
            double n = Math.Max(1, objectCount - relevantCountMiss - relevantCountMeh);
            const double z = 2.32634787404; // 99% critical value for the normal distribution (one-tailed).

            // Proportion of greats hit on circles, ignoring misses and 50s.
            double p = relevantCountGreat / n;

            // We can be 99% confident that p is at least this value.
            double pLowerBound = (n * p + z * z / 2) / (n + z * z) - z / (n + z * z) * Math.Sqrt(n * p * (1 - p) + z * z / 4);

            // Compute the deviation assuming greats and oks are normally distributed, and mehs are uniformly distributed.
            // Begin with greats and oks first. Ignoring mehs, we can be 99% confident that the deviation is not higher than:
            double deviation = hitWindowGreat / (Math.Sqrt(2) * SpecialFunctions.ErfInv(pLowerBound));

            double randomValue = Math.Sqrt(2 / Math.PI) * hitWindowOk * Math.Exp(-0.5 * Math.Pow(hitWindowOk / deviation, 2))
                                 / (deviation * SpecialFunctions.Erf(hitWindowOk / (Math.Sqrt(2) * deviation)));

            deviation *= Math.Sqrt(1 - randomValue);

            // Value deviation approach as greatCount approaches 0
            double limitValue = hitWindowOk / Math.Sqrt(3);

            // If precision is not enough to compute true deviation - use limit value
            if (pLowerBound == 0 || randomValue >= 1 || deviation > limitValue)
                deviation = limitValue;

            // Then compute the variance for mehs.
            double mehVariance = (hitWindowMeh * hitWindowMeh + hitWindowOk * hitWindowMeh + hitWindowOk * hitWindowOk) / 3;

            // Find the total deviation.
            deviation = Math.Sqrt(((relevantCountGreat + relevantCountOk) * Math.Pow(deviation, 2) + relevantCountMeh * mehVariance) / (relevantCountGreat + relevantCountOk + relevantCountMeh));

            return deviation;
        }

        // Calculates multiplier for speed to account for improper tapping based on the deviation and speed difficulty
        // https://www.desmos.com/calculator/dmogdhzofn
        private double calculateSpeedHighDeviationNerf(OsuDifficultyAttributes attributes)
        {
            if (speedDeviation == null)
                return 0;

            double speedValue = OsuStrainSkill.DifficultyToPerformance(attributes.SpeedDifficulty);

            // Decides a point where the PP value achieved compared to the speed deviation is assumed to be tapped improperly. Any PP above this point is considered "excess" speed difficulty.
            // This is used to cause PP above the cutoff to scale logarithmically towards the original speed value thus nerfing the value.
            double excessSpeedDifficultyCutoff = 100 + 220 * Math.Pow(22 / speedDeviation.Value, 6.5);

            if (speedValue <= excessSpeedDifficultyCutoff)
                return 1.0;

            const double scale = 50;
            double adjustedSpeedValue = scale * (Math.Log((speedValue - excessSpeedDifficultyCutoff) / scale + 1) + excessSpeedDifficultyCutoff / scale);

            // 200 UR and less are considered tapped correctly to ensure that normal scores will be punished as little as possible
            double lerp = 1 - Math.Clamp((speedDeviation.Value - 20) / (24 - 20), 0, 1);
            adjustedSpeedValue = double.Lerp(adjustedSpeedValue, speedValue, lerp);

            return adjustedSpeedValue / speedValue;
        }

        // Miss penalty assumes that a player will miss on the hardest parts of a map,
        // so we use the amount of relatively difficult sections to adjust miss penalty
        // to make it more punishing on maps with lower amount of hard sections.
        private double calculateMissPenalty(double missCount, double difficultStrainCount) => 0.96 / ((missCount / (4 * Math.Pow(Math.Log(difficultStrainCount), 0.94))) + 1);
        private double getComboScalingFactor(OsuDifficultyAttributes attributes) => attributes.MaxCombo <= 0 ? 1.0 : Math.Min(Math.Pow(scoreMaxCombo, 0.8) / Math.Pow(attributes.MaxCombo, 0.8), 1.0);

        private int totalHits => countGreat + countOk + countMeh + countMiss;
        private int totalSuccessfulHits => countGreat + countOk + countMeh;
        private int totalImperfectHits => countOk + countMeh + countMiss;
    }
}<|MERGE_RESOLUTION|>--- conflicted
+++ resolved
@@ -200,6 +200,8 @@
             if (effectiveMissCount > 0)
                 aimValue *= calculateMissPenalty(effectiveMissCount, attributes.AimDifficultStrainCount);
 
+            aimValue *= 1.0 + approachRateFactor * lengthBonus; // Buff for longer maps with high AR.
+
             if (score.Mods.Any(m => m is OsuModBlinds))
                 aimValue *= 1.3 + (totalHits * (0.0016 / (1 + 2 * effectiveMissCount)) * Math.Pow(accuracy, 16)) * (1 - 0.003 * attributes.DrainRate * attributes.DrainRate);
             else if (score.Mods.Any(m => m is OsuModHidden || m is OsuModTraceable))
@@ -231,7 +233,6 @@
             if (attributes.ApproachRate > 10.33)
                 approachRateFactor = 0.3 * (attributes.ApproachRate - 10.33);
 
-<<<<<<< HEAD
             double hardLengthBonus = speedValue * 0.0001 * hard_hit_muliplier * hardHits; //Length bonus for hard hit with aimValue * offset
 
             double easyLengthBonus = speedValue * 0.0001 * easy_hit_muliplier * easyHits; //Length bonus for easy hit with aimValue * offset
@@ -244,12 +245,11 @@
 
             if (effectiveMissCount > 0)
                 speedValue *= calculateMissPenalty(effectiveMissCount, attributes.SpeedDifficultStrainCount);
-=======
+
             if (score.Mods.Any(h => h is OsuModAutopilot))
                 approachRateFactor = 0.0;
 
             speedValue *= 1.0 + approachRateFactor * lengthBonus; // Buff for longer maps with high AR.
->>>>>>> b21c6457
 
             if (score.Mods.Any(m => m is OsuModBlinds))
             {
