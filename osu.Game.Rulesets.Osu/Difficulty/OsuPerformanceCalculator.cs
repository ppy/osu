﻿// Copyright (c) ppy Pty Ltd <contact@ppy.sh>. Licensed under the MIT Licence.
// See the LICENCE file in the repository root for full licence text.

using System;
using System.Collections.Generic;
using System.Linq;
using osu.Game.Rulesets.Difficulty;
using osu.Game.Rulesets.Osu.Difficulty.Skills;
using osu.Game.Rulesets.Osu.Mods;
using osu.Game.Rulesets.Scoring;
using osu.Game.Scoring;

namespace osu.Game.Rulesets.Osu.Difficulty
{
    public class OsuPerformanceCalculator : PerformanceCalculator
    {
        public const double PERFORMANCE_BASE_MULTIPLIER = 1.15; // This is being adjusted to keep the final pp value scaled around what it used to be when changing things.

        private bool usingClassicSliderAccuracy;

        private double accuracy;
        private int scoreMaxCombo;
        private int countGreat;
        private int countOk;
        private int countMeh;
        private int countMiss;

        /// <summary>
        /// Missed slider ticks that includes missed reverse arrows. Will only be correct on non-classic scores
        /// </summary>
        private int countSliderTickMiss;

        /// <summary>
        /// Amount of missed slider tails that don't break combo. Will only be correct on non-classic scores
        /// </summary>
        private int countSliderEndsDropped;

        /// <summary>
        /// Estimated total amount of combo breaks
        /// </summary>
        private double effectiveMissCount;

        public OsuPerformanceCalculator()
            : base(new OsuRuleset())
        {
        }

        protected override PerformanceAttributes CreatePerformanceAttributes(ScoreInfo score, DifficultyAttributes attributes)
        {
            var osuAttributes = (OsuDifficultyAttributes)attributes;

            usingClassicSliderAccuracy = score.Mods.OfType<OsuModClassic>().Any(m => m.NoSliderHeadAccuracy.Value);

            accuracy = score.Accuracy;
            scoreMaxCombo = score.MaxCombo;
            countGreat = score.Statistics.GetValueOrDefault(HitResult.Great);
            countOk = score.Statistics.GetValueOrDefault(HitResult.Ok);
            countMeh = score.Statistics.GetValueOrDefault(HitResult.Meh);
            countMiss = score.Statistics.GetValueOrDefault(HitResult.Miss);
            countSliderEndsDropped = osuAttributes.SliderCount - score.Statistics.GetValueOrDefault(HitResult.SliderTailHit);
            countSliderTickMiss = score.Statistics.GetValueOrDefault(HitResult.LargeTickMiss);
            effectiveMissCount = countMiss;

            if (osuAttributes.SliderCount > 0)
            {
                if (usingClassicSliderAccuracy)
                {
                    // Consider that full combo is maximum combo minus dropped slider tails since they don't contribute to combo but also don't break it
                    // In classic scores we can't know the amount of dropped sliders so we estimate to 10% of all sliders on the map
                    double fullComboThreshold = attributes.MaxCombo - 0.1 * osuAttributes.SliderCount;

                    if (scoreMaxCombo < fullComboThreshold)
                        effectiveMissCount = fullComboThreshold / Math.Max(1.0, scoreMaxCombo);

                    // In classic scores there can't be more misses than a sum of all non-perfect judgements
                    effectiveMissCount = Math.Min(effectiveMissCount, totalImperfectHits);
                }
                else
                {
                    double fullComboThreshold = attributes.MaxCombo - countSliderEndsDropped;

                    if (scoreMaxCombo < fullComboThreshold)
                        effectiveMissCount = fullComboThreshold / Math.Max(1.0, scoreMaxCombo);

                    // Combine regular misses with tick misses since tick misses break combo as well
                    effectiveMissCount = Math.Min(effectiveMissCount, countSliderTickMiss + countMiss);
                }
            }

            effectiveMissCount = Math.Max(countMiss, effectiveMissCount);
            effectiveMissCount = Math.Min(totalHits, effectiveMissCount);

            double multiplier = PERFORMANCE_BASE_MULTIPLIER;

            if (score.Mods.Any(m => m is OsuModNoFail))
                multiplier *= Math.Max(0.90, 1.0 - 0.02 * effectiveMissCount);

            if (score.Mods.Any(m => m is OsuModSpunOut) && totalHits > 0)
                multiplier *= 1.0 - Math.Pow((double)osuAttributes.SpinnerCount / totalHits, 0.85);

            if (score.Mods.Any(h => h is OsuModRelax))
            {
                // https://www.desmos.com/calculator/bc9eybdthb
                // we use OD13.3 as maximum since it's the value at which great hitwidow becomes 0
                // this is well beyond currently maximum achievable OD which is 12.17 (DTx2 + DA with OD11)
                double okMultiplier = Math.Max(0.0, osuAttributes.OverallDifficulty > 0.0 ? 1 - Math.Pow(osuAttributes.OverallDifficulty / 13.33, 1.8) : 1.0);
                double mehMultiplier = Math.Max(0.0, osuAttributes.OverallDifficulty > 0.0 ? 1 - Math.Pow(osuAttributes.OverallDifficulty / 13.33, 5) : 1.0);

                // As we're adding Oks and Mehs to an approximated number of combo breaks the result can be higher than total hits in specific scenarios (which breaks some calculations) so we need to clamp it.
                effectiveMissCount = Math.Min(effectiveMissCount + countOk * okMultiplier + countMeh * mehMultiplier, totalHits);
            }

            double aimValue = computeAimValue(score, osuAttributes);
            double speedValue = computeSpeedValue(score, osuAttributes);
            double accuracyValue = computeAccuracyValue(score, osuAttributes);
            double flashlightValue = computeFlashlightValue(score, osuAttributes);
            double totalValue =
                Math.Pow(
                    Math.Pow(aimValue, 1.1) +
                    Math.Pow(speedValue, 1.1) +
                    Math.Pow(accuracyValue, 1.1) +
                    Math.Pow(flashlightValue, 1.1), 1.0 / 1.1
                ) * multiplier;

            return new OsuPerformanceAttributes
            {
                Aim = aimValue,
                Speed = speedValue,
                Accuracy = accuracyValue,
                Flashlight = flashlightValue,
                EffectiveMissCount = effectiveMissCount,
                Total = totalValue
            };
        }

        private double computeAimValue(ScoreInfo score, OsuDifficultyAttributes attributes)
        {
            var aimDifficulty = attributes.AimDifficulty;

            // We assume 15% of sliders in a map are difficult since there's no way to tell from the performance calculator.
            double estimateDifficultSliders = attributes.AimDifficultSliders;

            if (attributes.SliderCount > 0)
            {
                double estimateImproperlyFollowedDifficultSliders;

                if (usingClassicSliderAccuracy)
                {
                    // When the score is considered classic (regardless if it was made on old client or not) we consider all missing combo to be dropped difficult sliders
                    int maximumPossibleDroppedSliders = totalImperfectHits;
                    estimateImproperlyFollowedDifficultSliders = Math.Clamp(Math.Min(maximumPossibleDroppedSliders, attributes.MaxCombo - scoreMaxCombo), 0, estimateDifficultSliders);
                }
                else
                {
                    // We add tick misses here since they too mean that the player didn't follow the slider properly
                    // We however aren't adding misses here because missing slider heads has a harsh penalty by itself and doesn't mean that the rest of the slider wasn't followed properly
                    estimateImproperlyFollowedDifficultSliders = Math.Min(countSliderEndsDropped + countSliderTickMiss, estimateDifficultSliders);
                }

                double sliderNerfFactor = (1 - attributes.SliderFactor) * Math.Pow(1 - estimateImproperlyFollowedDifficultSliders / estimateDifficultSliders, 3) + attributes.SliderFactor;
                aimDifficulty *= sliderNerfFactor;
            }

            double aimValue = OsuStrainSkill.DifficultyToPerformance(aimDifficulty);

            double lengthBonus = 0.95 + 0.4 * Math.Min(1.0, totalHits / 2000.0) +
                                 (totalHits > 2000 ? Math.Log10(totalHits / 2000.0) * 0.5 : 0.0);
            aimValue *= lengthBonus;

            if (effectiveMissCount > 0)
                aimValue *= calculateMissPenalty(effectiveMissCount, attributes.AimDifficultStrainCount);

            double approachRateFactor = 0.0;
            if (attributes.ApproachRate > 10.33)
                approachRateFactor = 0.3 * (attributes.ApproachRate - 10.33);
            else if (attributes.ApproachRate < 8.0)
                approachRateFactor = 0.05 * (8.0 - attributes.ApproachRate);

            if (score.Mods.Any(h => h is OsuModRelax))
                approachRateFactor = 0.0;

            aimValue *= 1.0 + approachRateFactor * lengthBonus; // Buff for longer maps with high AR.

            if (score.Mods.Any(m => m is OsuModBlinds))
                aimValue *= 1.3 + (totalHits * (0.0016 / (1 + 2 * effectiveMissCount)) * Math.Pow(accuracy, 16)) * (1 - 0.003 * attributes.DrainRate * attributes.DrainRate);
            else if (score.Mods.Any(m => m is OsuModHidden || m is OsuModTraceable))
            {
                // We want to give more reward for lower AR when it comes to aim and HD. This nerfs high AR and buffs lower AR.
                aimValue *= 1.0 + 0.04 * (12.0 - attributes.ApproachRate);
            }

<<<<<<< HEAD
=======
            // We assume 15% of sliders in a map are difficult since there's no way to tell from the performance calculator.
            double estimateDifficultSliders = attributes.SliderCount * 0.15;

            if (attributes.SliderCount > 0)
            {
                double estimateImproperlyFollowedDifficultSliders;

                if (usingClassicSliderAccuracy)
                {
                    // When the score is considered classic (regardless if it was made on old client or not) we consider all missing combo to be dropped difficult sliders
                    int maximumPossibleDroppedSliders = totalImperfectHits;
                    estimateImproperlyFollowedDifficultSliders = Math.Clamp(Math.Min(maximumPossibleDroppedSliders, attributes.MaxCombo - scoreMaxCombo), 0, estimateDifficultSliders);
                }
                else
                {
                    // We add tick misses here since they too mean that the player didn't follow the slider properly
                    // We however aren't adding misses here because missing slider heads has a harsh penalty by itself and doesn't mean that the rest of the slider wasn't followed properly
                    estimateImproperlyFollowedDifficultSliders = Math.Clamp(countSliderEndsDropped + countSliderTickMiss, 0, estimateDifficultSliders);
                }

                double sliderNerfFactor = (1 - attributes.SliderFactor) * Math.Pow(1 - estimateImproperlyFollowedDifficultSliders / estimateDifficultSliders, 3) + attributes.SliderFactor;
                aimValue *= sliderNerfFactor;
            }
>>>>>>> e2af8820

            aimValue *= accuracy;
            // It is important to consider accuracy difficulty when scaling with accuracy.
            aimValue *= 0.98 + Math.Pow(attributes.OverallDifficulty, 2) / 2500;

            return aimValue;
        }

        private double computeSpeedValue(ScoreInfo score, OsuDifficultyAttributes attributes)
        {
            if (score.Mods.Any(h => h is OsuModRelax))
                return 0.0;

            double speedValue = OsuStrainSkill.DifficultyToPerformance(attributes.SpeedDifficulty);

            double lengthBonus = 0.95 + 0.4 * Math.Min(1.0, totalHits / 2000.0) +
                                 (totalHits > 2000 ? Math.Log10(totalHits / 2000.0) * 0.5 : 0.0);
            speedValue *= lengthBonus;

            if (effectiveMissCount > 0)
                speedValue *= calculateMissPenalty(effectiveMissCount, attributes.SpeedDifficultStrainCount);

            double approachRateFactor = 0.0;
            if (attributes.ApproachRate > 10.33)
                approachRateFactor = 0.3 * (attributes.ApproachRate - 10.33);

            speedValue *= 1.0 + approachRateFactor * lengthBonus; // Buff for longer maps with high AR.

            if (score.Mods.Any(m => m is OsuModBlinds))
            {
                // Increasing the speed value by object count for Blinds isn't ideal, so the minimum buff is given.
                speedValue *= 1.12;
            }
            else if (score.Mods.Any(m => m is OsuModHidden || m is OsuModTraceable))
            {
                // We want to give more reward for lower AR when it comes to aim and HD. This nerfs high AR and buffs lower AR.
                speedValue *= 1.0 + 0.04 * (12.0 - attributes.ApproachRate);
            }

            // Calculate accuracy assuming the worst case scenario
            double relevantTotalDiff = totalHits - attributes.SpeedNoteCount;
            double relevantCountGreat = Math.Max(0, countGreat - relevantTotalDiff);
            double relevantCountOk = Math.Max(0, countOk - Math.Max(0, relevantTotalDiff - countGreat));
            double relevantCountMeh = Math.Max(0, countMeh - Math.Max(0, relevantTotalDiff - countGreat - countOk));
            double relevantAccuracy = attributes.SpeedNoteCount == 0 ? 0 : (relevantCountGreat * 6.0 + relevantCountOk * 2.0 + relevantCountMeh) / (attributes.SpeedNoteCount * 6.0);

            // Scale the speed value with accuracy and OD.
            speedValue *= (0.95 + Math.Pow(attributes.OverallDifficulty, 2) / 750) * Math.Pow((accuracy + relevantAccuracy) / 2.0, (14.5 - attributes.OverallDifficulty) / 2);

            // Scale the speed value with # of 50s to punish doubletapping.
            speedValue *= Math.Pow(0.99, countMeh < totalHits / 500.0 ? 0 : countMeh - totalHits / 500.0);

            return speedValue;
        }

        private double computeAccuracyValue(ScoreInfo score, OsuDifficultyAttributes attributes)
        {
            if (score.Mods.Any(h => h is OsuModRelax))
                return 0.0;

            // This percentage only considers HitCircles of any value - in this part of the calculation we focus on hitting the timing hit window.
            double betterAccuracyPercentage;
            int amountHitObjectsWithAccuracy = attributes.HitCircleCount;
            if (!usingClassicSliderAccuracy)
                amountHitObjectsWithAccuracy += attributes.SliderCount;

            if (amountHitObjectsWithAccuracy > 0)
                betterAccuracyPercentage = ((countGreat - (totalHits - amountHitObjectsWithAccuracy)) * 6 + countOk * 2 + countMeh) / (double)(amountHitObjectsWithAccuracy * 6);
            else
                betterAccuracyPercentage = 0;

            // It is possible to reach a negative accuracy with this formula. Cap it at zero - zero points.
            if (betterAccuracyPercentage < 0)
                betterAccuracyPercentage = 0;

            // Lots of arbitrary values from testing.
            // Considering to use derivation from perfect accuracy in a probabilistic manner - assume normal distribution.
            double accuracyValue = Math.Pow(1.52163, attributes.OverallDifficulty) * Math.Pow(betterAccuracyPercentage, 24) * 2.83;

            // Bonus for many hitcircles - it's harder to keep good accuracy up for longer.
            accuracyValue *= Math.Min(1.15, Math.Pow(amountHitObjectsWithAccuracy / 1000.0, 0.3));

            // Increasing the accuracy value by object count for Blinds isn't ideal, so the minimum buff is given.
            if (score.Mods.Any(m => m is OsuModBlinds))
                accuracyValue *= 1.14;
            else if (score.Mods.Any(m => m is OsuModHidden || m is OsuModTraceable))
                accuracyValue *= 1.08;

            if (score.Mods.Any(m => m is OsuModFlashlight))
                accuracyValue *= 1.02;

            return accuracyValue;
        }

        private double computeFlashlightValue(ScoreInfo score, OsuDifficultyAttributes attributes)
        {
            if (!score.Mods.Any(h => h is OsuModFlashlight))
                return 0.0;

            double flashlightValue = Flashlight.DifficultyToPerformance(attributes.FlashlightDifficulty);

            // Penalize misses by assessing # of misses relative to the total # of objects. Default a 3% reduction for any # of misses.
            if (effectiveMissCount > 0)
                flashlightValue *= 0.97 * Math.Pow(1 - Math.Pow(effectiveMissCount / totalHits, 0.775), Math.Pow(effectiveMissCount, .875));

            flashlightValue *= getComboScalingFactor(attributes);

            // Account for shorter maps having a higher ratio of 0 combo/100 combo flashlight radius.
            flashlightValue *= 0.7 + 0.1 * Math.Min(1.0, totalHits / 200.0) +
                               (totalHits > 200 ? 0.2 * Math.Min(1.0, (totalHits - 200) / 200.0) : 0.0);

            // Scale the flashlight value with accuracy _slightly_.
            flashlightValue *= 0.5 + accuracy / 2.0;
            // It is important to also consider accuracy difficulty when doing that.
            flashlightValue *= 0.98 + Math.Pow(attributes.OverallDifficulty, 2) / 2500;

            return flashlightValue;
        }

        // Miss penalty assumes that a player will miss on the hardest parts of a map,
        // so we use the amount of relatively difficult sections to adjust miss penalty
        // to make it more punishing on maps with lower amount of hard sections.
        private double calculateMissPenalty(double missCount, double difficultStrainCount) => 0.96 / ((missCount / (4 * Math.Pow(Math.Log(difficultStrainCount), 0.94))) + 1);
        private double getComboScalingFactor(OsuDifficultyAttributes attributes) => attributes.MaxCombo <= 0 ? 1.0 : Math.Min(Math.Pow(scoreMaxCombo, 0.8) / Math.Pow(attributes.MaxCombo, 0.8), 1.0);
        private int totalHits => countGreat + countOk + countMeh + countMiss;
        private int totalImperfectHits => countOk + countMeh + countMiss;
    }
}<|MERGE_RESOLUTION|>--- conflicted
+++ resolved
@@ -189,32 +189,6 @@
                 aimValue *= 1.0 + 0.04 * (12.0 - attributes.ApproachRate);
             }
 
-<<<<<<< HEAD
-=======
-            // We assume 15% of sliders in a map are difficult since there's no way to tell from the performance calculator.
-            double estimateDifficultSliders = attributes.SliderCount * 0.15;
-
-            if (attributes.SliderCount > 0)
-            {
-                double estimateImproperlyFollowedDifficultSliders;
-
-                if (usingClassicSliderAccuracy)
-                {
-                    // When the score is considered classic (regardless if it was made on old client or not) we consider all missing combo to be dropped difficult sliders
-                    int maximumPossibleDroppedSliders = totalImperfectHits;
-                    estimateImproperlyFollowedDifficultSliders = Math.Clamp(Math.Min(maximumPossibleDroppedSliders, attributes.MaxCombo - scoreMaxCombo), 0, estimateDifficultSliders);
-                }
-                else
-                {
-                    // We add tick misses here since they too mean that the player didn't follow the slider properly
-                    // We however aren't adding misses here because missing slider heads has a harsh penalty by itself and doesn't mean that the rest of the slider wasn't followed properly
-                    estimateImproperlyFollowedDifficultSliders = Math.Clamp(countSliderEndsDropped + countSliderTickMiss, 0, estimateDifficultSliders);
-                }
-
-                double sliderNerfFactor = (1 - attributes.SliderFactor) * Math.Pow(1 - estimateImproperlyFollowedDifficultSliders / estimateDifficultSliders, 3) + attributes.SliderFactor;
-                aimValue *= sliderNerfFactor;
-            }
->>>>>>> e2af8820
 
             aimValue *= accuracy;
             // It is important to consider accuracy difficulty when scaling with accuracy.
