--- conflicted
+++ resolved
@@ -21,11 +21,8 @@
 {
     public class OsuPerformanceCalculator : PerformanceCalculator
     {
-<<<<<<< HEAD
         public const double PERFORMANCE_BASE_MULTIPLIER = 1.115; // This is being adjusted to keep the final pp value scaled around what it used to be when changing things.
 
-=======
->>>>>>> ce73dbbc
         private bool usingClassicSliderAccuracy;
         private bool usingScoreV2;
 
@@ -214,10 +211,6 @@
             if (effectiveMissCount > 0)
                 aimValue *= calculateMissPenalty(effectiveMissCount, attributes.AimDifficultStrainCount);
 
-<<<<<<< HEAD
-            if (score.Mods.Any(m => m is OsuModBlinds))
-                aimValue *= 1.3 + (totalHits * (0.0016 / (1 + 2 * effectiveMissCount)) * Math.Pow(accuracy, 16)) * (1 - 0.003 * attributes.DrainRate * attributes.DrainRate);
-=======
             // TC bonuses are excluded when blinds is present as the increased visual difficulty is unimportant when notes cannot be seen.
             if (score.Mods.Any(m => m is OsuModBlinds))
                 aimValue *= 1.3 + (totalHits * (0.0016 / (1 + 2 * effectiveMissCount)) * Math.Pow(accuracy, 16)) * (1 - 0.003 * attributes.DrainRate * attributes.DrainRate);
@@ -226,7 +219,6 @@
                 // We want to give more reward for lower AR when it comes to aim and HD. This nerfs high AR and buffs lower AR.
                 aimValue *= 1.0 + 0.04 * (12.0 - approachRate);
             }
->>>>>>> ce73dbbc
 
             aimValue *= accuracy;
 
@@ -247,23 +239,17 @@
             if (effectiveMissCount > 0)
                 speedValue *= calculateMissPenalty(effectiveMissCount, attributes.SpeedDifficultStrainCount);
 
-<<<<<<< HEAD
-=======
             // TC bonuses are excluded when blinds is present as the increased visual difficulty is unimportant when notes cannot be seen.
->>>>>>> ce73dbbc
             if (score.Mods.Any(m => m is OsuModBlinds))
             {
                 // Increasing the speed value by object count for Blinds isn't ideal, so the minimum buff is given.
                 speedValue *= 1.12;
             }
-<<<<<<< HEAD
-=======
             else if (score.Mods.Any(m => m is OsuModTraceable))
             {
                 // We want to give more reward for lower AR when it comes to aim and HD. This nerfs high AR and buffs lower AR.
                 speedValue *= 1.0 + 0.04 * (12.0 - approachRate);
             }
->>>>>>> ce73dbbc
 
             double speedHighDeviationMultiplier = calculateSpeedHighDeviationNerf(attributes);
             speedValue *= speedHighDeviationMultiplier;
