--- conflicted
+++ resolved
@@ -135,14 +135,10 @@
 
         private double computeAimValue(ScoreInfo score, OsuDifficultyAttributes attributes)
         {
-<<<<<<< HEAD
             if (score.Mods.Any(h => h is OsuModAutopilot))
                 return 0.0;
 
-            double aimValue = Math.Pow(5.0 * Math.Max(1.0, attributes.AimDifficulty / 0.0675) - 4.0, 3.0) / 100000.0;
-=======
             double aimValue = OsuStrainSkill.DifficultyToPerformance(attributes.AimDifficulty);
->>>>>>> d72a0b04
 
             double lengthBonus = 0.95 + 0.4 * Math.Min(1.0, totalHits / 2000.0) +
                                  (totalHits > 2000 ? Math.Log10(totalHits / 2000.0) * 0.5 : 0.0);
