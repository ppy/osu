﻿// Copyright (c) ppy Pty Ltd <contact@ppy.sh>. Licensed under the MIT Licence.
// See the LICENCE file in the repository root for full licence text.

using System;
using System.Collections.Generic;
using System.Linq;
using osu.Game.Rulesets.Difficulty;
using osu.Game.Rulesets.Osu.Difficulty.Skills;
using osu.Game.Rulesets.Osu.Mods;
using osu.Game.Rulesets.Scoring;
using osu.Game.Scoring;

namespace osu.Game.Rulesets.Osu.Difficulty
{
    public class OsuPerformanceCalculator : PerformanceCalculator
    {
<<<<<<< HEAD
        public const double PERFORMANCE_BASE_MULTIPLIER = 1.05; // This is being adjusted to keep the final pp value scaled around what it used to be when changing things.
=======
        public const double PERFORMANCE_BASE_MULTIPLIER = 1.15; // This is being adjusted to keep the final pp value scaled around what it used to be when changing things.

        private bool usingClassicSliderAccuracy;
>>>>>>> d3d111de

        private double accuracy;
        private int scoreMaxCombo;
        private int countGreat;
        private int countOk;
        private int countMeh;
        private int countMiss;

        /// <summary>
        /// Missed slider ticks that includes missed reverse arrows. Will only be correct on non-classic scores
        /// </summary>
        private int countSliderTickMiss;

        /// <summary>
        /// Amount of missed slider tails that don't break combo. Will only be correct on non-classic scores
        /// </summary>
        private int countSliderEndsDropped;

        /// <summary>
        /// Estimated total amount of combo breaks
        /// </summary>
        private double effectiveMissCount;

        public OsuPerformanceCalculator()
            : base(new OsuRuleset())
        {
        }

        protected override PerformanceAttributes CreatePerformanceAttributes(ScoreInfo score, DifficultyAttributes attributes)
        {
            var osuAttributes = (OsuDifficultyAttributes)attributes;

            usingClassicSliderAccuracy = score.Mods.OfType<OsuModClassic>().Any(m => m.NoSliderHeadAccuracy.Value);

            accuracy = score.Accuracy;
            scoreMaxCombo = score.MaxCombo;
            countGreat = score.Statistics.GetValueOrDefault(HitResult.Great);
            countOk = score.Statistics.GetValueOrDefault(HitResult.Ok);
            countMeh = score.Statistics.GetValueOrDefault(HitResult.Meh);
            countMiss = score.Statistics.GetValueOrDefault(HitResult.Miss);
            countSliderEndsDropped = osuAttributes.SliderCount - score.Statistics.GetValueOrDefault(HitResult.SliderTailHit);
            countSliderTickMiss = score.Statistics.GetValueOrDefault(HitResult.LargeTickMiss);
            effectiveMissCount = countMiss;

            if (osuAttributes.SliderCount > 0)
            {
                if (usingClassicSliderAccuracy)
                {
                    // Consider that full combo is maximum combo minus dropped slider tails since they don't contribute to combo but also don't break it
                    // In classic scores we can't know the amount of dropped sliders so we estimate to 10% of all sliders on the map
                    double fullComboThreshold = attributes.MaxCombo - 0.1 * osuAttributes.SliderCount;

                    if (scoreMaxCombo < fullComboThreshold)
                        effectiveMissCount = fullComboThreshold / Math.Max(1.0, scoreMaxCombo);

                    // In classic scores there can't be more misses than a sum of all non-perfect judgements
                    effectiveMissCount = Math.Min(effectiveMissCount, totalImperfectHits);
                }
                else
                {
                    double fullComboThreshold = attributes.MaxCombo - countSliderEndsDropped;

                    if (scoreMaxCombo < fullComboThreshold)
                        effectiveMissCount = fullComboThreshold / Math.Max(1.0, scoreMaxCombo);

                    // Combine regular misses with tick misses since tick misses break combo as well
                    effectiveMissCount = Math.Min(effectiveMissCount, countSliderTickMiss + countMiss);
                }
            }

            effectiveMissCount = Math.Max(countMiss, effectiveMissCount);
            effectiveMissCount = Math.Min(totalHits, effectiveMissCount);

            double multiplier = PERFORMANCE_BASE_MULTIPLIER;

            if (score.Mods.Any(m => m is OsuModNoFail))
                multiplier *= Math.Max(0.90, 1.0 - 0.02 * effectiveMissCount);

            if (score.Mods.Any(m => m is OsuModSpunOut) && totalHits > 0)
                multiplier *= 1.0 - Math.Pow((double)osuAttributes.SpinnerCount / totalHits, 0.85);

            if (score.Mods.Any(h => h is OsuModRelax))
            {
                // https://www.desmos.com/calculator/bc9eybdthb
                // we use OD13.3 as maximum since it's the value at which great hitwidow becomes 0
                // this is well beyond currently maximum achievable OD which is 12.17 (DTx2 + DA with OD11)
                double okMultiplier = Math.Max(0.0, osuAttributes.OverallDifficulty > 0.0 ? 1 - Math.Pow(osuAttributes.OverallDifficulty / 13.33, 1.8) : 1.0);
                double mehMultiplier = Math.Max(0.0, osuAttributes.OverallDifficulty > 0.0 ? 1 - Math.Pow(osuAttributes.OverallDifficulty / 13.33, 5) : 1.0);

                // As we're adding Oks and Mehs to an approximated number of combo breaks the result can be higher than total hits in specific scenarios (which breaks some calculations) so we need to clamp it.
                effectiveMissCount = Math.Min(effectiveMissCount + countOk * okMultiplier + countMeh * mehMultiplier, totalHits);
            }

            double aimValue = computeAimValue(score, osuAttributes);
            double speedValue = computeSpeedValue(score, osuAttributes);
            double accuracyValue = computeAccuracyValue(score, osuAttributes);
            double flashlightValue = computeFlashlightValue(score, osuAttributes);
            double totalValue =
                Math.Pow(
                    Math.Pow(aimValue, 1.1) +
                    Math.Pow(speedValue, 1.1) +
                    Math.Pow(accuracyValue, 1.1) +
                    Math.Pow(flashlightValue, 1.1), 1.0 / 1.1
                ) * multiplier;

            return new OsuPerformanceAttributes
            {
                Aim = aimValue,
                Speed = speedValue,
                Accuracy = accuracyValue,
                Flashlight = flashlightValue,
                EffectiveMissCount = effectiveMissCount,
                Total = totalValue
            };
        }

        private double computeAimValue(ScoreInfo score, OsuDifficultyAttributes attributes)
        {
            double aimValue = OsuStrainSkill.DifficultyToPerformance(attributes.AimDifficulty);

            double lengthBonus = 0.95 + 0.4 * Math.Min(1.0, totalHits / 2000.0) +
                                 (totalHits > 2000 ? Math.Log10(totalHits / 2000.0) * 0.5 : 0.0);
            aimValue *= lengthBonus;

            if (effectiveMissCount > 0)
                aimValue *= calculateMissPenalty(effectiveMissCount, attributes.AimDifficultStrainCount);

            double approachRateFactor = 0.0;
            if (attributes.ApproachRate > 10.33)
                approachRateFactor = 0.3 * (attributes.ApproachRate - 10.33);
            else if (attributes.ApproachRate < 8.0)
                approachRateFactor = 0.05 * (8.0 - attributes.ApproachRate);

            if (score.Mods.Any(h => h is OsuModRelax))
                approachRateFactor = 0.0;

            aimValue *= 1.0 + approachRateFactor * lengthBonus; // Buff for longer maps with high AR.

            if (score.Mods.Any(m => m is OsuModBlinds))
                aimValue *= 1.3 + (totalHits * (0.0016 / (1 + 2 * effectiveMissCount)) * Math.Pow(accuracy, 16)) * (1 - 0.003 * attributes.DrainRate * attributes.DrainRate);
            else if (score.Mods.Any(m => m is OsuModHidden || m is OsuModTraceable))
            {
                // We want to give more reward for lower AR when it comes to aim and HD. This nerfs high AR and buffs lower AR.
                aimValue *= 1.0 + 0.04 * (12.0 - attributes.ApproachRate);
            }

            // We assume 15% of sliders in a map are difficult since there's no way to tell from the performance calculator.
            double estimateDifficultSliders = attributes.SliderCount * 0.15;

            if (attributes.SliderCount > 0)
            {
                double estimateImproperlyFollowedDifficultSliders;

                if (usingClassicSliderAccuracy)
                {
                    // When the score is considered classic (regardless if it was made on old client or not) we consider all missing combo to be dropped difficult sliders
                    int maximumPossibleDroppedSliders = totalImperfectHits;
                    estimateImproperlyFollowedDifficultSliders = Math.Clamp(Math.Min(maximumPossibleDroppedSliders, attributes.MaxCombo - scoreMaxCombo), 0, estimateDifficultSliders);
                }
                else
                {
                    // We add tick misses here since they too mean that the player didn't follow the slider properly
                    // We however aren't adding misses here because missing slider heads has a harsh penalty by itself and doesn't mean that the rest of the slider wasn't followed properly
                    estimateImproperlyFollowedDifficultSliders = Math.Clamp(countSliderEndsDropped + countSliderTickMiss, 0, estimateDifficultSliders);
                }

                double sliderNerfFactor = (1 - attributes.SliderFactor) * Math.Pow(1 - estimateImproperlyFollowedDifficultSliders / estimateDifficultSliders, 3) + attributes.SliderFactor;
                aimValue *= sliderNerfFactor;
            }

            aimValue *= accuracy;
            // It is important to consider accuracy difficulty when scaling with accuracy.
            aimValue *= 0.98 + Math.Pow(attributes.OverallDifficulty, 2) / 2500;

            return aimValue;
        }

        private double computeSpeedValue(ScoreInfo score, OsuDifficultyAttributes attributes)
        {
            if (score.Mods.Any(h => h is OsuModRelax))
                return 0.0;

            double speedValue = OsuStrainSkill.DifficultyToPerformance(attributes.SpeedDifficulty);

            double lengthBonus = 0.95 + 0.4 * Math.Min(1.0, totalHits / 2000.0) +
                                 (totalHits > 2000 ? Math.Log10(totalHits / 2000.0) * 0.5 : 0.0);
            speedValue *= lengthBonus;

            if (effectiveMissCount > 0)
                speedValue *= calculateMissPenalty(effectiveMissCount, attributes.SpeedDifficultStrainCount);

            double approachRateFactor = 0.0;
            if (attributes.ApproachRate > 10.33)
                approachRateFactor = 0.3 * (attributes.ApproachRate - 10.33);

            speedValue *= 1.0 + approachRateFactor * lengthBonus; // Buff for longer maps with high AR.

            if (score.Mods.Any(m => m is OsuModBlinds))
            {
                // Increasing the speed value by object count for Blinds isn't ideal, so the minimum buff is given.
                speedValue *= 1.12;
            }
            else if (score.Mods.Any(m => m is OsuModHidden || m is OsuModTraceable))
            {
                // We want to give more reward for lower AR when it comes to aim and HD. This nerfs high AR and buffs lower AR.
                speedValue *= 1.0 + 0.04 * (12.0 - attributes.ApproachRate);
            }

            // Calculate accuracy assuming the worst case scenario
            double relevantTotalDiff = totalHits - attributes.SpeedNoteCount;
            double relevantCountGreat = Math.Max(0, countGreat - relevantTotalDiff);
            double relevantCountOk = Math.Max(0, countOk - Math.Max(0, relevantTotalDiff - countGreat));
            double relevantCountMeh = Math.Max(0, countMeh - Math.Max(0, relevantTotalDiff - countGreat - countOk));
            double relevantAccuracy = attributes.SpeedNoteCount == 0 ? 0 : (relevantCountGreat * 6.0 + relevantCountOk * 2.0 + relevantCountMeh) / (attributes.SpeedNoteCount * 6.0);

            // Scale the speed value with accuracy and OD.
            speedValue *= (0.95 + Math.Pow(attributes.OverallDifficulty, 2) / 750) * Math.Pow((accuracy + relevantAccuracy) / 2.0, (14.5 - attributes.OverallDifficulty) / 2);

            // Scale the speed value with # of 50s to punish doubletapping.
            speedValue *= Math.Pow(0.99, countMeh < totalHits / 500.0 ? 0 : countMeh - totalHits / 500.0);

            return speedValue;
        }

        private double computeAccuracyValue(ScoreInfo score, OsuDifficultyAttributes attributes)
        {
            if (score.Mods.Any(h => h is OsuModRelax))
                return 0.0;

            // This percentage only considers HitCircles of any value - in this part of the calculation we focus on hitting the timing hit window.
            double betterAccuracyPercentage;
            int amountHitObjectsWithAccuracy = attributes.HitCircleCount;
            if (!usingClassicSliderAccuracy)
                amountHitObjectsWithAccuracy += attributes.SliderCount;

            if (amountHitObjectsWithAccuracy > 0)
                betterAccuracyPercentage = ((countGreat - (totalHits - amountHitObjectsWithAccuracy)) * 6 + countOk * 2 + countMeh) / (double)(amountHitObjectsWithAccuracy * 6);
            else
                betterAccuracyPercentage = 0;

            // It is possible to reach a negative accuracy with this formula. Cap it at zero - zero points.
            if (betterAccuracyPercentage < 0)
                betterAccuracyPercentage = 0;

            // Lots of arbitrary values from testing.
            // Considering to use derivation from perfect accuracy in a probabilistic manner - assume normal distribution.
            double accuracyValue = Math.Pow(1.52163, attributes.OverallDifficulty) * Math.Pow(betterAccuracyPercentage, 24) * 2.83;

            // Bonus for many hitcircles - it's harder to keep good accuracy up for longer.
            accuracyValue *= Math.Min(1.15, Math.Pow(amountHitObjectsWithAccuracy / 1000.0, 0.3));

            // Increasing the accuracy value by object count for Blinds isn't ideal, so the minimum buff is given.
            if (score.Mods.Any(m => m is OsuModBlinds))
                accuracyValue *= 1.14;
            else if (score.Mods.Any(m => m is OsuModHidden || m is OsuModTraceable))
                accuracyValue *= 1.08;

            if (score.Mods.Any(m => m is OsuModFlashlight))
                accuracyValue *= 1.02;

            return accuracyValue;
        }

        private double computeFlashlightValue(ScoreInfo score, OsuDifficultyAttributes attributes)
        {
            if (!score.Mods.Any(h => h is OsuModFlashlight))
                return 0.0;

            double flashlightValue = Flashlight.DifficultyToPerformance(attributes.FlashlightDifficulty);

            // Penalize misses by assessing # of misses relative to the total # of objects. Default a 3% reduction for any # of misses.
            if (effectiveMissCount > 0)
                flashlightValue *= 0.97 * Math.Pow(1 - Math.Pow(effectiveMissCount / totalHits, 0.775), Math.Pow(effectiveMissCount, .875));

            flashlightValue *= getComboScalingFactor(attributes);

            // Account for shorter maps having a higher ratio of 0 combo/100 combo flashlight radius.
            flashlightValue *= 0.7 + 0.1 * Math.Min(1.0, totalHits / 200.0) +
                               (totalHits > 200 ? 0.2 * Math.Min(1.0, (totalHits - 200) / 200.0) : 0.0);

            // Scale the flashlight value with accuracy _slightly_.
            flashlightValue *= 0.5 + accuracy / 2.0;
            // It is important to also consider accuracy difficulty when doing that.
            flashlightValue *= 0.98 + Math.Pow(attributes.OverallDifficulty, 2) / 2500;

            return flashlightValue;
        }

        // Miss penalty assumes that a player will miss on the hardest parts of a map,
        // so we use the amount of relatively difficult sections to adjust miss penalty
        // to make it more punishing on maps with lower amount of hard sections.
        private double calculateMissPenalty(double missCount, double difficultStrainCount) => 0.96 / ((missCount / (4 * Math.Pow(Math.Log(difficultStrainCount), 0.94))) + 1);
        private double getComboScalingFactor(OsuDifficultyAttributes attributes) => attributes.MaxCombo <= 0 ? 1.0 : Math.Min(Math.Pow(scoreMaxCombo, 0.8) / Math.Pow(attributes.MaxCombo, 0.8), 1.0);
        private int totalHits => countGreat + countOk + countMeh + countMiss;
        private int totalImperfectHits => countOk + countMeh + countMiss;
    }
}<|MERGE_RESOLUTION|>--- conflicted
+++ resolved
@@ -14,13 +14,9 @@
 {
     public class OsuPerformanceCalculator : PerformanceCalculator
     {
-<<<<<<< HEAD
-        public const double PERFORMANCE_BASE_MULTIPLIER = 1.05; // This is being adjusted to keep the final pp value scaled around what it used to be when changing things.
-=======
         public const double PERFORMANCE_BASE_MULTIPLIER = 1.15; // This is being adjusted to keep the final pp value scaled around what it used to be when changing things.
 
         private bool usingClassicSliderAccuracy;
->>>>>>> d3d111de
 
         private double accuracy;
         private int scoreMaxCombo;
