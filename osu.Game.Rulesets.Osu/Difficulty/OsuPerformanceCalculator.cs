﻿// Copyright (c) ppy Pty Ltd <contact@ppy.sh>. Licensed under the MIT Licence.
// See the LICENCE file in the repository root for full licence text.

using System;
using System.Collections.Generic;
using System.Linq;
using osu.Framework.Audio.Track;
using osu.Framework.Extensions.IEnumerableExtensions;
using osu.Game.Beatmaps;
using osu.Game.Rulesets.Difficulty;
<<<<<<< HEAD
using osu.Game.Rulesets.Osu.Difficulty.Aggregation;
=======
using osu.Game.Rulesets.Difficulty.Utils;
using osu.Game.Rulesets.Mods;
>>>>>>> 4e66536a
using osu.Game.Rulesets.Osu.Difficulty.Skills;
using osu.Game.Rulesets.Osu.Difficulty.Utils;
using osu.Game.Rulesets.Osu.Mods;
using osu.Game.Rulesets.Osu.Scoring;
using osu.Game.Rulesets.Scoring;
using osu.Game.Scoring;

namespace osu.Game.Rulesets.Osu.Difficulty
{
    public class OsuPerformanceCalculator : PerformanceCalculator
    {
        public const double PERFORMANCE_BASE_MULTIPLIER = 1.15; // This is being adjusted to keep the final pp value scaled around what it used to be when changing things.

        private bool usingClassicSliderAccuracy;

        private double accuracy;
        private int scoreMaxCombo;
        private int countGreat;
        private int countOk;
        private int countMeh;
        private int countMiss;

        /// <summary>
        /// Missed slider ticks that includes missed reverse arrows. Will only be correct on non-classic scores
        /// </summary>
        private int countSliderTickMiss;

        /// <summary>
        /// Amount of missed slider tails that don't break combo. Will only be correct on non-classic scores
        /// </summary>
        private int countSliderEndsDropped;

        /// <summary>
        /// Estimated total amount of combo breaks
        /// </summary>
        private double effectiveMissCount;

        private double clockRate;
        private double greatHitWindow;
        private double okHitWindow;
        private double mehHitWindow;
        private double overallDifficulty;
        private double approachRate;

        private double? speedDeviation;

        public OsuPerformanceCalculator()
            : base(new OsuRuleset())
        {
        }

        protected override PerformanceAttributes CreatePerformanceAttributes(ScoreInfo score, DifficultyAttributes attributes)
        {
            var osuAttributes = (OsuDifficultyAttributes)attributes;

            usingClassicSliderAccuracy = score.Mods.OfType<OsuModClassic>().Any(m => m.NoSliderHeadAccuracy.Value);

            accuracy = score.Accuracy;
            scoreMaxCombo = score.MaxCombo;
            countGreat = score.Statistics.GetValueOrDefault(HitResult.Great);
            countOk = score.Statistics.GetValueOrDefault(HitResult.Ok);
            countMeh = score.Statistics.GetValueOrDefault(HitResult.Meh);
            countMiss = score.Statistics.GetValueOrDefault(HitResult.Miss);
            countSliderEndsDropped = osuAttributes.SliderCount - score.Statistics.GetValueOrDefault(HitResult.SliderTailHit);
            countSliderTickMiss = score.Statistics.GetValueOrDefault(HitResult.LargeTickMiss);
            effectiveMissCount = countMiss;

            var difficulty = score.BeatmapInfo!.Difficulty.Clone();

            score.Mods.OfType<IApplicableToDifficulty>().ForEach(m => m.ApplyToDifficulty(difficulty));

            var track = new TrackVirtual(10000);
            score.Mods.OfType<IApplicableToTrack>().ForEach(m => m.ApplyToTrack(track));
            clockRate = track.Rate;

            HitWindows hitWindows = new OsuHitWindows();
            hitWindows.SetDifficulty(difficulty.OverallDifficulty);

            greatHitWindow = hitWindows.WindowFor(HitResult.Great) / clockRate;
            okHitWindow = hitWindows.WindowFor(HitResult.Ok) / clockRate;
            mehHitWindow = hitWindows.WindowFor(HitResult.Meh) / clockRate;

            double preempt = IBeatmapDifficultyInfo.DifficultyRange(difficulty.ApproachRate, 1800, 1200, 450) / clockRate;

            overallDifficulty = (80 - greatHitWindow) / 6;
            approachRate = preempt > 1200 ? (1800 - preempt) / 120 : (1200 - preempt) / 150 + 5;

            if (osuAttributes.SliderCount > 0)
            {
                if (usingClassicSliderAccuracy)
                {
                    // Consider that full combo is maximum combo minus dropped slider tails since they don't contribute to combo but also don't break it
                    // In classic scores we can't know the amount of dropped sliders so we estimate to 10% of all sliders on the map
                    double fullComboThreshold = attributes.MaxCombo - 0.1 * osuAttributes.SliderCount;

                    if (scoreMaxCombo < fullComboThreshold)
                        effectiveMissCount = fullComboThreshold / Math.Max(1.0, scoreMaxCombo);

                    // In classic scores there can't be more misses than a sum of all non-perfect judgements
                    effectiveMissCount = Math.Min(effectiveMissCount, totalImperfectHits);
                }
                else
                {
                    double fullComboThreshold = attributes.MaxCombo - countSliderEndsDropped;

                    if (scoreMaxCombo < fullComboThreshold)
                        effectiveMissCount = fullComboThreshold / Math.Max(1.0, scoreMaxCombo);

                    // Combine regular misses with tick misses since tick misses break combo as well
                    effectiveMissCount = Math.Min(effectiveMissCount, countSliderTickMiss + countMiss);
                }
            }

            effectiveMissCount = Math.Max(countMiss, effectiveMissCount);
            effectiveMissCount = Math.Min(totalHits, effectiveMissCount);

            double multiplier = PERFORMANCE_BASE_MULTIPLIER;

            if (score.Mods.Any(m => m is OsuModNoFail))
                multiplier *= Math.Max(0.90, 1.0 - 0.02 * effectiveMissCount);

            if (score.Mods.Any(m => m is OsuModSpunOut) && totalHits > 0)
                multiplier *= 1.0 - Math.Pow((double)osuAttributes.SpinnerCount / totalHits, 0.85);

            if (score.Mods.Any(h => h is OsuModRelax))
            {
                // https://www.desmos.com/calculator/bc9eybdthb
                // we use OD13.3 as maximum since it's the value at which great hitwidow becomes 0
                // this is well beyond currently maximum achievable OD which is 12.17 (DTx2 + DA with OD11)
                double okMultiplier = Math.Max(0.0, overallDifficulty > 0.0 ? 1 - Math.Pow(overallDifficulty / 13.33, 1.8) : 1.0);
                double mehMultiplier = Math.Max(0.0, overallDifficulty > 0.0 ? 1 - Math.Pow(overallDifficulty / 13.33, 5) : 1.0);

                // As we're adding Oks and Mehs to an approximated number of combo breaks the result can be higher than total hits in specific scenarios (which breaks some calculations) so we need to clamp it.
                effectiveMissCount = Math.Min(effectiveMissCount + countOk * okMultiplier + countMeh * mehMultiplier, totalHits);
            }

            speedDeviation = calculateSpeedDeviation(osuAttributes);

            double aimValue = computeAimValue(score, osuAttributes);
            double speedValue = computeSpeedValue(score, osuAttributes);
            double accuracyValue = computeAccuracyValue(score, osuAttributes);
            double flashlightValue = computeFlashlightValue(score, osuAttributes);

            double totalValue =
                Math.Pow(
                    Math.Pow(aimValue, 1.1) +
                    Math.Pow(speedValue, 1.1) +
                    Math.Pow(accuracyValue, 1.1) +
                    Math.Pow(flashlightValue, 1.1), 1.0 / 1.1
                ) * multiplier;

            return new OsuPerformanceAttributes
            {
                Aim = aimValue,
                Speed = speedValue,
                Accuracy = accuracyValue,
                Flashlight = flashlightValue,
                EffectiveMissCount = effectiveMissCount,
                SpeedDeviation = speedDeviation,
                Total = totalValue
            };
        }

        private double computeAimValue(ScoreInfo score, OsuDifficultyAttributes attributes)
        {
            if (score.Mods.Any(h => h is OsuModAutopilot))
                return 0.0;

            double aimDifficulty = attributes.AimDifficulty;

            if (attributes.SliderCount > 0 && attributes.AimDifficultSliderCount > 0)
            {
                double estimateImproperlyFollowedDifficultSliders;

                if (usingClassicSliderAccuracy)
                {
                    // When the score is considered classic (regardless if it was made on old client or not) we consider all missing combo to be dropped difficult sliders
                    int maximumPossibleDroppedSliders = totalImperfectHits;
                    estimateImproperlyFollowedDifficultSliders = Math.Clamp(Math.Min(maximumPossibleDroppedSliders, attributes.MaxCombo - scoreMaxCombo), 0, attributes.AimDifficultSliderCount);
                }
                else
                {
                    // We add tick misses here since they too mean that the player didn't follow the slider properly
                    // We however aren't adding misses here because missing slider heads has a harsh penalty by itself and doesn't mean that the rest of the slider wasn't followed properly
                    estimateImproperlyFollowedDifficultSliders = Math.Clamp(countSliderEndsDropped + countSliderTickMiss, 0, attributes.AimDifficultSliderCount);
                }

                double sliderNerfFactor = (1 - attributes.SliderFactor) * Math.Pow(1 - estimateImproperlyFollowedDifficultSliders / attributes.AimDifficultSliderCount, 3) + attributes.SliderFactor;
                aimDifficulty *= sliderNerfFactor;
            }

            double aimValue = OsuStrainSkill.DifficultyToPerformance(aimDifficulty);

            double lengthBonus = 0.95 + 0.4 * Math.Min(1.0, totalHits / 2000.0) +
                                 (totalHits > 2000 ? Math.Log10(totalHits / 2000.0) * 0.5 : 0.0);

            if (effectiveMissCount > 0)
                aimValue *= calculateCurveFittedMissPenalty(effectiveMissCount, attributes.AimMissPenaltyCurve);

            double approachRateFactor = 0.0;
            if (approachRate > 10.33)
                approachRateFactor = 0.3 * (approachRate - 10.33);
            else if (approachRate < 8.0)
                approachRateFactor = 0.05 * (8.0 - approachRate);

            if (score.Mods.Any(h => h is OsuModRelax))
                approachRateFactor = 0.0;

            aimValue *= 1.0 + approachRateFactor * lengthBonus; // Buff for longer maps with high AR.

            if (score.Mods.Any(m => m is OsuModBlinds))
                aimValue *= 1.3 + (totalHits * (0.0016 / (1 + 2 * effectiveMissCount)) * Math.Pow(accuracy, 16)) * (1 - 0.003 * attributes.DrainRate * attributes.DrainRate);
            else if (score.Mods.Any(m => m is OsuModHidden || m is OsuModTraceable))
            {
                // We want to give more reward for lower AR when it comes to aim and HD. This nerfs high AR and buffs lower AR.
                aimValue *= 1.0 + 0.04 * (12.0 - approachRate);
            }

            aimValue *= accuracy;
            // It is important to consider accuracy difficulty when scaling with accuracy.
            aimValue *= 0.98 + Math.Pow(Math.Max(0, overallDifficulty), 2) / 2500;

            return aimValue;
        }

        private double computeSpeedValue(ScoreInfo score, OsuDifficultyAttributes attributes)
        {
            if (score.Mods.Any(h => h is OsuModRelax) || speedDeviation == null)
                return 0.0;

            double speedValue = OsuStrainSkill.DifficultyToPerformance(attributes.SpeedDifficulty);

            double lengthBonus = 0.95 + 0.4 * Math.Min(1.0, totalHits / 2000.0) +
                                 (totalHits > 2000 ? Math.Log10(totalHits / 2000.0) * 0.5 : 0.0);
            speedValue *= lengthBonus;

            if (effectiveMissCount > 0)
                speedValue *= calculateStrainCountMissPenalty(effectiveMissCount, attributes.SpeedDifficultStrainCount);

            double approachRateFactor = 0.0;
            if (approachRate > 10.33)
                approachRateFactor = 0.3 * (approachRate - 10.33);

            if (score.Mods.Any(h => h is OsuModAutopilot))
                approachRateFactor = 0.0;

            speedValue *= 1.0 + approachRateFactor * lengthBonus; // Buff for longer maps with high AR.

            if (score.Mods.Any(m => m is OsuModBlinds))
            {
                // Increasing the speed value by object count for Blinds isn't ideal, so the minimum buff is given.
                speedValue *= 1.12;
            }
            else if (score.Mods.Any(m => m is OsuModHidden || m is OsuModTraceable))
            {
                // We want to give more reward for lower AR when it comes to aim and HD. This nerfs high AR and buffs lower AR.
                speedValue *= 1.0 + 0.04 * (12.0 - approachRate);
            }

            double speedHighDeviationMultiplier = calculateSpeedHighDeviationNerf(attributes);
            speedValue *= speedHighDeviationMultiplier;

            // Calculate accuracy assuming the worst case scenario
            double relevantTotalDiff = Math.Max(0, totalHits - attributes.SpeedNoteCount);
            double relevantCountGreat = Math.Max(0, countGreat - relevantTotalDiff);
            double relevantCountOk = Math.Max(0, countOk - Math.Max(0, relevantTotalDiff - countGreat));
            double relevantCountMeh = Math.Max(0, countMeh - Math.Max(0, relevantTotalDiff - countGreat - countOk));
            double relevantAccuracy = attributes.SpeedNoteCount == 0 ? 0 : (relevantCountGreat * 6.0 + relevantCountOk * 2.0 + relevantCountMeh) / (attributes.SpeedNoteCount * 6.0);

            // Scale the speed value with accuracy and OD.
            speedValue *= (0.95 + Math.Pow(Math.Max(0, overallDifficulty), 2) / 750) * Math.Pow((accuracy + relevantAccuracy) / 2.0, (14.5 - overallDifficulty) / 2);

            return speedValue;
        }

        private double computeAccuracyValue(ScoreInfo score, OsuDifficultyAttributes attributes)
        {
            if (score.Mods.Any(h => h is OsuModRelax))
                return 0.0;

            // This percentage only considers HitCircles of any value - in this part of the calculation we focus on hitting the timing hit window.
            double betterAccuracyPercentage;
            int amountHitObjectsWithAccuracy = attributes.HitCircleCount;
            if (!usingClassicSliderAccuracy)
                amountHitObjectsWithAccuracy += attributes.SliderCount;

            if (amountHitObjectsWithAccuracy > 0)
                betterAccuracyPercentage = ((countGreat - Math.Max(totalHits - amountHitObjectsWithAccuracy, 0)) * 6 + countOk * 2 + countMeh) / (double)(amountHitObjectsWithAccuracy * 6);
            else
                betterAccuracyPercentage = 0;

            // It is possible to reach a negative accuracy with this formula. Cap it at zero - zero points.
            if (betterAccuracyPercentage < 0)
                betterAccuracyPercentage = 0;

            // Lots of arbitrary values from testing.
            // Considering to use derivation from perfect accuracy in a probabilistic manner - assume normal distribution.
            double accuracyValue = Math.Pow(1.52163, overallDifficulty) * Math.Pow(betterAccuracyPercentage, 24) * 2.83;

            // Bonus for many hitcircles - it's harder to keep good accuracy up for longer.
            accuracyValue *= Math.Min(1.15, Math.Pow(amountHitObjectsWithAccuracy / 1000.0, 0.3));

            // Increasing the accuracy value by object count for Blinds isn't ideal, so the minimum buff is given.
            if (score.Mods.Any(m => m is OsuModBlinds))
                accuracyValue *= 1.14;
            else if (score.Mods.Any(m => m is OsuModHidden || m is OsuModTraceable))
                accuracyValue *= 1.08;

            if (score.Mods.Any(m => m is OsuModFlashlight))
                accuracyValue *= 1.02;

            return accuracyValue;
        }

        private double computeFlashlightValue(ScoreInfo score, OsuDifficultyAttributes attributes)
        {
            if (!score.Mods.Any(h => h is OsuModFlashlight))
                return 0.0;

            double flashlightValue = Flashlight.DifficultyToPerformance(attributes.FlashlightDifficulty);

            // Penalize misses by assessing # of misses relative to the total # of objects. Default a 3% reduction for any # of misses.
            if (effectiveMissCount > 0)
                flashlightValue *= 0.97 * Math.Pow(1 - Math.Pow(effectiveMissCount / totalHits, 0.775), Math.Pow(effectiveMissCount, .875));

            flashlightValue *= getComboScalingFactor(attributes);

            // Account for shorter maps having a higher ratio of 0 combo/100 combo flashlight radius.
            flashlightValue *= 0.7 + 0.1 * Math.Min(1.0, totalHits / 200.0) +
                               (totalHits > 200 ? 0.2 * Math.Min(1.0, (totalHits - 200) / 200.0) : 0.0);

            // Scale the flashlight value with accuracy _slightly_.
            flashlightValue *= 0.5 + accuracy / 2.0;
            // It is important to also consider accuracy difficulty when doing that.
            flashlightValue *= 0.98 + Math.Pow(Math.Max(0, overallDifficulty), 2) / 2500;

            return flashlightValue;
        }

<<<<<<< HEAD
        // Due to the unavailability of miss location in PP, the following formulas assume that a player will miss on the hardest parts of a map.

        // With the curve fitted miss penalty, we use a pre-computed curve of skill levels for each miss count, raised to the power of 1.5 as
        // the multiple of the exponents on star rating and PP. This power should be changed if either SR or PP begin to use a different exponent.
        // As a result, this exponent is not subject to balance.
        private double calculateCurveFittedMissPenalty(double missCount, ExpPolynomial curve) => Math.Pow(1 - curve.GetPenaltyAt(missCount), 1.5);

        // With the strain count miss penalty, we use the amount of relatively difficult sections to adjust the miss penalty,
        // to make it more punishing on maps with lower amount of hard sections. This formula is subject to balance.
        private double calculateStrainCountMissPenalty(double missCount, double difficultStrainCount) => 0.96 / (missCount / (4 * Math.Pow(Math.Log(difficultStrainCount), 0.94)) + 1);

=======
        /// <summary>
        /// Estimates player's deviation on speed notes using <see cref="calculateDeviation"/>, assuming worst-case.
        /// Treats all speed notes as hit circles.
        /// </summary>
        private double? calculateSpeedDeviation(OsuDifficultyAttributes attributes)
        {
            if (totalSuccessfulHits == 0)
                return null;

            // Calculate accuracy assuming the worst case scenario
            double speedNoteCount = attributes.SpeedNoteCount;
            speedNoteCount += (totalHits - attributes.SpeedNoteCount) * 0.1;

            // Assume worst case: all mistakes were on speed notes
            double relevantCountMiss = Math.Min(countMiss, speedNoteCount);
            double relevantCountMeh = Math.Min(countMeh, speedNoteCount - relevantCountMiss);
            double relevantCountOk = Math.Min(countOk, speedNoteCount - relevantCountMiss - relevantCountMeh);
            double relevantCountGreat = Math.Max(0, speedNoteCount - relevantCountMiss - relevantCountMeh - relevantCountOk);

            return calculateDeviation(attributes, relevantCountGreat, relevantCountOk, relevantCountMeh, relevantCountMiss);
        }

        /// <summary>
        /// Estimates the player's tap deviation based on the OD, given number of greats, oks, mehs and misses,
        /// assuming the player's mean hit error is 0. The estimation is consistent in that two SS scores on the same map with the same settings
        /// will always return the same deviation. Misses are ignored because they are usually due to misaiming.
        /// Greats and oks are assumed to follow a normal distribution, whereas mehs are assumed to follow a uniform distribution.
        /// </summary>
        private double? calculateDeviation(OsuDifficultyAttributes attributes, double relevantCountGreat, double relevantCountOk, double relevantCountMeh, double relevantCountMiss)
        {
            if (relevantCountGreat + relevantCountOk + relevantCountMeh <= 0)
                return null;

            double objectCount = relevantCountGreat + relevantCountOk + relevantCountMeh + relevantCountMiss;

            // The probability that a player hits a circle is unknown, but we can estimate it to be
            // the number of greats on circles divided by the number of circles, and then add one
            // to the number of circles as a bias correction.
            double n = Math.Max(1, objectCount - relevantCountMiss - relevantCountMeh);
            const double z = 2.32634787404; // 99% critical value for the normal distribution (one-tailed).

            // Proportion of greats hit on circles, ignoring misses and 50s.
            double p = relevantCountGreat / n;

            // We can be 99% confident that p is at least this value.
            double pLowerBound = (n * p + z * z / 2) / (n + z * z) - z / (n + z * z) * Math.Sqrt(n * p * (1 - p) + z * z / 4);

            // Compute the deviation assuming greats and oks are normally distributed, and mehs are uniformly distributed.
            // Begin with greats and oks first. Ignoring mehs, we can be 99% confident that the deviation is not higher than:
            double deviation = greatHitWindow / (Math.Sqrt(2) * DifficultyCalculationUtils.ErfInv(pLowerBound));

            double randomValue = Math.Sqrt(2 / Math.PI) * okHitWindow * Math.Exp(-0.5 * Math.Pow(okHitWindow / deviation, 2))
                                 / (deviation * DifficultyCalculationUtils.Erf(okHitWindow / (Math.Sqrt(2) * deviation)));

            deviation *= Math.Sqrt(1 - randomValue);

            // Value deviation approach as greatCount approaches 0
            double limitValue = okHitWindow / Math.Sqrt(3);

            // If precision is not enough to compute true deviation - use limit value
            if (pLowerBound == 0 || randomValue >= 1 || deviation > limitValue)
                deviation = limitValue;

            // Then compute the variance for mehs.
            double mehVariance = (mehHitWindow * mehHitWindow + okHitWindow * mehHitWindow + okHitWindow * okHitWindow) / 3;

            // Find the total deviation.
            deviation = Math.Sqrt(((relevantCountGreat + relevantCountOk) * Math.Pow(deviation, 2) + relevantCountMeh * mehVariance) / (relevantCountGreat + relevantCountOk + relevantCountMeh));

            return deviation;
        }

        // Calculates multiplier for speed to account for improper tapping based on the deviation and speed difficulty
        // https://www.desmos.com/calculator/dmogdhzofn
        private double calculateSpeedHighDeviationNerf(OsuDifficultyAttributes attributes)
        {
            if (speedDeviation == null)
                return 0;

            double speedValue = OsuStrainSkill.DifficultyToPerformance(attributes.SpeedDifficulty);

            // Decides a point where the PP value achieved compared to the speed deviation is assumed to be tapped improperly. Any PP above this point is considered "excess" speed difficulty.
            // This is used to cause PP above the cutoff to scale logarithmically towards the original speed value thus nerfing the value.
            double excessSpeedDifficultyCutoff = 100 + 220 * Math.Pow(22 / speedDeviation.Value, 6.5);

            if (speedValue <= excessSpeedDifficultyCutoff)
                return 1.0;

            const double scale = 50;
            double adjustedSpeedValue = scale * (Math.Log((speedValue - excessSpeedDifficultyCutoff) / scale + 1) + excessSpeedDifficultyCutoff / scale);

            // 220 UR and less are considered tapped correctly to ensure that normal scores will be punished as little as possible
            double lerp = 1 - DifficultyCalculationUtils.ReverseLerp(speedDeviation.Value, 22.0, 27.0);
            adjustedSpeedValue = double.Lerp(adjustedSpeedValue, speedValue, lerp);

            return adjustedSpeedValue / speedValue;
        }

        // Miss penalty assumes that a player will miss on the hardest parts of a map,
        // so we use the amount of relatively difficult sections to adjust miss penalty
        // to make it more punishing on maps with lower amount of hard sections.
        private double calculateMissPenalty(double missCount, double difficultStrainCount) => 0.96 / ((missCount / (4 * Math.Pow(Math.Log(difficultStrainCount), 0.94))) + 1);
>>>>>>> 4e66536a
        private double getComboScalingFactor(OsuDifficultyAttributes attributes) => attributes.MaxCombo <= 0 ? 1.0 : Math.Min(Math.Pow(scoreMaxCombo, 0.8) / Math.Pow(attributes.MaxCombo, 0.8), 1.0);

        private int totalHits => countGreat + countOk + countMeh + countMiss;
        private int totalSuccessfulHits => countGreat + countOk + countMeh;
        private int totalImperfectHits => countOk + countMeh + countMiss;
    }
}<|MERGE_RESOLUTION|>--- conflicted
+++ resolved
@@ -8,12 +8,9 @@
 using osu.Framework.Extensions.IEnumerableExtensions;
 using osu.Game.Beatmaps;
 using osu.Game.Rulesets.Difficulty;
-<<<<<<< HEAD
 using osu.Game.Rulesets.Osu.Difficulty.Aggregation;
-=======
 using osu.Game.Rulesets.Difficulty.Utils;
 using osu.Game.Rulesets.Mods;
->>>>>>> 4e66536a
 using osu.Game.Rulesets.Osu.Difficulty.Skills;
 using osu.Game.Rulesets.Osu.Difficulty.Utils;
 using osu.Game.Rulesets.Osu.Mods;
@@ -353,7 +350,6 @@
             return flashlightValue;
         }
 
-<<<<<<< HEAD
         // Due to the unavailability of miss location in PP, the following formulas assume that a player will miss on the hardest parts of a map.
 
         // With the curve fitted miss penalty, we use a pre-computed curve of skill levels for each miss count, raised to the power of 1.5 as
@@ -365,7 +361,6 @@
         // to make it more punishing on maps with lower amount of hard sections. This formula is subject to balance.
         private double calculateStrainCountMissPenalty(double missCount, double difficultStrainCount) => 0.96 / (missCount / (4 * Math.Pow(Math.Log(difficultStrainCount), 0.94)) + 1);
 
-=======
         /// <summary>
         /// Estimates player's deviation on speed notes using <see cref="calculateDeviation"/>, assuming worst-case.
         /// Treats all speed notes as hit circles.
@@ -468,7 +463,6 @@
         // so we use the amount of relatively difficult sections to adjust miss penalty
         // to make it more punishing on maps with lower amount of hard sections.
         private double calculateMissPenalty(double missCount, double difficultStrainCount) => 0.96 / ((missCount / (4 * Math.Pow(Math.Log(difficultStrainCount), 0.94))) + 1);
->>>>>>> 4e66536a
         private double getComboScalingFactor(OsuDifficultyAttributes attributes) => attributes.MaxCombo <= 0 ? 1.0 : Math.Min(Math.Pow(scoreMaxCombo, 0.8) / Math.Pow(attributes.MaxCombo, 0.8), 1.0);
 
         private int totalHits => countGreat + countOk + countMeh + countMiss;
