﻿// Copyright (c) ppy Pty Ltd <contact@ppy.sh>. Licensed under the MIT Licence.
// See the LICENCE file in the repository root for full licence text.

using System;
using System.Collections.Generic;
using System.Linq;
using osu.Game.Rulesets.Difficulty;
using osu.Game.Rulesets.Difficulty.Utils;
using osu.Game.Rulesets.Osu.Difficulty.Skills;
using osu.Game.Rulesets.Osu.Mods;
using osu.Game.Rulesets.Scoring;
using osu.Game.Scoring;

namespace osu.Game.Rulesets.Osu.Difficulty
{
    public class OsuPerformanceCalculator : PerformanceCalculator
    {
        public const double PERFORMANCE_BASE_MULTIPLIER = 1.15; // This is being adjusted to keep the final pp value scaled around what it used to be when changing things.

        private bool usingClassicSliderAccuracy;

        private double accuracy;
        private int scoreMaxCombo;
        private int countGreat;
        private int countOk;
        private int countMeh;
        private int countMiss;

        /// <summary>
        /// Missed slider ticks that includes missed reverse arrows. Will only be correct on non-classic scores
        /// </summary>
        private int countSliderTickMiss;

        /// <summary>
        /// Amount of missed slider tails that don't break combo. Will only be correct on non-classic scores
        /// </summary>
        private int countSliderEndsDropped;

        /// <summary>
        /// Estimated total amount of combo breaks
        /// </summary>
        private double effectiveMissCount;

        private double? speedDeviation;

        public OsuPerformanceCalculator()
            : base(new OsuRuleset())
        {
        }

        protected override PerformanceAttributes CreatePerformanceAttributes(ScoreInfo score, DifficultyAttributes attributes)
        {
            var osuAttributes = (OsuDifficultyAttributes)attributes;

            usingClassicSliderAccuracy = score.Mods.OfType<OsuModClassic>().Any(m => m.NoSliderHeadAccuracy.Value);

            accuracy = score.Accuracy;
            scoreMaxCombo = score.MaxCombo;
            countGreat = score.Statistics.GetValueOrDefault(HitResult.Great);
            countOk = score.Statistics.GetValueOrDefault(HitResult.Ok);
            countMeh = score.Statistics.GetValueOrDefault(HitResult.Meh);
            countMiss = score.Statistics.GetValueOrDefault(HitResult.Miss);
            countSliderEndsDropped = osuAttributes.SliderCount - score.Statistics.GetValueOrDefault(HitResult.SliderTailHit);
            countSliderTickMiss = score.Statistics.GetValueOrDefault(HitResult.LargeTickMiss);
            effectiveMissCount = countMiss;

            if (osuAttributes.SliderCount > 0)
            {
                if (usingClassicSliderAccuracy)
                {
                    // Consider that full combo is maximum combo minus dropped slider tails since they don't contribute to combo but also don't break it
                    // In classic scores we can't know the amount of dropped sliders so we estimate to 10% of all sliders on the map
                    double fullComboThreshold = attributes.MaxCombo - 0.1 * osuAttributes.SliderCount;

                    if (scoreMaxCombo < fullComboThreshold)
                        effectiveMissCount = fullComboThreshold / Math.Max(1.0, scoreMaxCombo);

                    // In classic scores there can't be more misses than a sum of all non-perfect judgements
                    effectiveMissCount = Math.Min(effectiveMissCount, totalImperfectHits);
                }
                else
                {
                    double fullComboThreshold = attributes.MaxCombo - countSliderEndsDropped;

                    if (scoreMaxCombo < fullComboThreshold)
                        effectiveMissCount = fullComboThreshold / Math.Max(1.0, scoreMaxCombo);

                    // Combine regular misses with tick misses since tick misses break combo as well
                    effectiveMissCount = Math.Min(effectiveMissCount, countSliderTickMiss + countMiss);
                }
            }

            effectiveMissCount = Math.Max(countMiss, effectiveMissCount);
            effectiveMissCount = Math.Min(totalHits, effectiveMissCount);

            double multiplier = PERFORMANCE_BASE_MULTIPLIER;

            if (score.Mods.Any(m => m is OsuModNoFail))
                multiplier *= Math.Max(0.90, 1.0 - 0.02 * effectiveMissCount);

            if (score.Mods.Any(m => m is OsuModSpunOut) && totalHits > 0)
                multiplier *= 1.0 - Math.Pow((double)osuAttributes.SpinnerCount / totalHits, 0.85);

            if (score.Mods.Any(h => h is OsuModRelax))
            {
                // https://www.desmos.com/calculator/bc9eybdthb
                // we use OD13.3 as maximum since it's the value at which great hitwidow becomes 0
                // this is well beyond currently maximum achievable OD which is 12.17 (DTx2 + DA with OD11)
                double okMultiplier = Math.Max(0.0, osuAttributes.OverallDifficulty > 0.0 ? 1 - Math.Pow(osuAttributes.OverallDifficulty / 13.33, 1.8) : 1.0);
                double mehMultiplier = Math.Max(0.0, osuAttributes.OverallDifficulty > 0.0 ? 1 - Math.Pow(osuAttributes.OverallDifficulty / 13.33, 5) : 1.0);

                // As we're adding Oks and Mehs to an approximated number of combo breaks the result can be higher than total hits in specific scenarios (which breaks some calculations) so we need to clamp it.
                effectiveMissCount = Math.Min(effectiveMissCount + countOk * okMultiplier + countMeh * mehMultiplier, totalHits);
            }

            speedDeviation = calculateSpeedDeviation(osuAttributes);

            double aimValue = computeAimValue(score, osuAttributes);
            double speedValue = computeSpeedValue(score, osuAttributes);
            double accuracyValue = computeAccuracyValue(score, osuAttributes);
            double flashlightValue = computeFlashlightValue(score, osuAttributes);
<<<<<<< HEAD
            double readingValue = computeReadingValue(score, osuAttributes);
=======

>>>>>>> c8b05ce1
            double totalValue =
                Math.Pow(
                    Math.Pow(aimValue, 1.1) +
                    Math.Pow(speedValue, 1.1) +
                    Math.Pow(accuracyValue, 1.1) +
                    Math.Pow(flashlightValue, 1.1) +
                    Math.Pow(readingValue, 1.1), 1.0 / 1.1
                ) * multiplier;

            return new OsuPerformanceAttributes
            {
                Aim = aimValue,
                Speed = speedValue,
                Accuracy = accuracyValue,
                Flashlight = flashlightValue,
                Reading = readingValue,
                EffectiveMissCount = effectiveMissCount,
                SpeedDeviation = speedDeviation,
                Total = totalValue
            };
        }

        private double computeAimValue(ScoreInfo score, OsuDifficultyAttributes attributes)
        {
            if (score.Mods.Any(h => h is OsuModAutopilot))
                return 0.0;

            double aimDifficulty = attributes.AimDifficulty;

            if (attributes.SliderCount > 0 && attributes.AimDifficultSliderCount > 0)
            {
                double estimateImproperlyFollowedDifficultSliders;

                if (usingClassicSliderAccuracy)
                {
                    // When the score is considered classic (regardless if it was made on old client or not) we consider all missing combo to be dropped difficult sliders
                    int maximumPossibleDroppedSliders = totalImperfectHits;
                    estimateImproperlyFollowedDifficultSliders = Math.Clamp(Math.Min(maximumPossibleDroppedSliders, attributes.MaxCombo - scoreMaxCombo), 0, attributes.AimDifficultSliderCount);
                }
                else
                {
                    // We add tick misses here since they too mean that the player didn't follow the slider properly
                    // We however aren't adding misses here because missing slider heads has a harsh penalty by itself and doesn't mean that the rest of the slider wasn't followed properly
                    estimateImproperlyFollowedDifficultSliders = Math.Min(countSliderEndsDropped + countSliderTickMiss, attributes.AimDifficultSliderCount);
                }

                double sliderNerfFactor = (1 - attributes.SliderFactor) * Math.Pow(1 - estimateImproperlyFollowedDifficultSliders / attributes.AimDifficultSliderCount, 3) + attributes.SliderFactor;
                aimDifficulty *= sliderNerfFactor;
            }

            double aimValue = OsuStrainSkill.DifficultyToPerformance(aimDifficulty);

            double lengthBonus = 0.95 + 0.4 * Math.Min(1.0, totalHits / 2000.0) +
                                 (totalHits > 2000 ? Math.Log10(totalHits / 2000.0) * 0.5 : 0.0);
            aimValue *= lengthBonus;

            if (effectiveMissCount > 0)
                aimValue *= calculateMissPenalty(effectiveMissCount, attributes.AimDifficultStrainCount);

            double approachRateFactor = 0.0;
            if (attributes.ApproachRate > 10.33)
                approachRateFactor = 0.3 * (attributes.ApproachRate - 10.33);

            if (score.Mods.Any(h => h is OsuModRelax))
                approachRateFactor = 0.0;

            aimValue *= 1.0 + approachRateFactor * lengthBonus; // Buff for longer maps with high AR.

            if (score.Mods.Any(m => m is OsuModBlinds))
                aimValue *= 1.3 + (totalHits * (0.0016 / (1 + 2 * effectiveMissCount)) * Math.Pow(accuracy, 16)) * (1 - 0.003 * attributes.DrainRate * attributes.DrainRate);
<<<<<<< HEAD
=======
            else if (score.Mods.Any(m => m is OsuModHidden || m is OsuModTraceable))
            {
                // We want to give more reward for lower AR when it comes to aim and HD. This nerfs high AR and buffs lower AR.
                aimValue *= 1.0 + 0.04 * (12.0 - attributes.ApproachRate);
            }
>>>>>>> c8b05ce1

            aimValue *= accuracy;
            // It is important to consider accuracy difficulty when scaling with accuracy.
            aimValue *= 0.98 + Math.Pow(Math.Max(0, attributes.OverallDifficulty), 2) / 2500;

            return aimValue;
        }

        private double computeSpeedValue(ScoreInfo score, OsuDifficultyAttributes attributes)
        {
            if (score.Mods.Any(h => h is OsuModRelax) || speedDeviation == null)
                return 0.0;

            double speedValue = OsuStrainSkill.DifficultyToPerformance(attributes.SpeedDifficulty);

            double lengthBonus = 0.95 + 0.4 * Math.Min(1.0, totalHits / 2000.0) +
                                 (totalHits > 2000 ? Math.Log10(totalHits / 2000.0) * 0.5 : 0.0);
            speedValue *= lengthBonus;

            if (effectiveMissCount > 0)
                speedValue *= calculateMissPenalty(effectiveMissCount, attributes.SpeedDifficultStrainCount);

            double approachRateFactor = 0.0;
            if (attributes.ApproachRate > 10.33)
                approachRateFactor = 0.3 * (attributes.ApproachRate - 10.33);

            if (score.Mods.Any(h => h is OsuModAutopilot))
                approachRateFactor = 0.0;

            speedValue *= 1.0 + approachRateFactor * lengthBonus; // Buff for longer maps with high AR.

            if (score.Mods.Any(m => m is OsuModBlinds))
            {
                // Increasing the speed value by object count for Blinds isn't ideal, so the minimum buff is given.
                speedValue *= 1.12;
            }
<<<<<<< HEAD
=======
            else if (score.Mods.Any(m => m is OsuModHidden || m is OsuModTraceable))
            {
                // We want to give more reward for lower AR when it comes to aim and HD. This nerfs high AR and buffs lower AR.
                speedValue *= 1.0 + 0.04 * (12.0 - attributes.ApproachRate);
            }
>>>>>>> c8b05ce1

            double speedHighDeviationMultiplier = calculateSpeedHighDeviationNerf(attributes);
            speedValue *= speedHighDeviationMultiplier;

            // Calculate accuracy assuming the worst case scenario
            double relevantTotalDiff = totalHits - attributes.SpeedNoteCount;
            double relevantCountGreat = Math.Max(0, countGreat - relevantTotalDiff);
            double relevantCountOk = Math.Max(0, countOk - Math.Max(0, relevantTotalDiff - countGreat));
            double relevantCountMeh = Math.Max(0, countMeh - Math.Max(0, relevantTotalDiff - countGreat - countOk));
            double relevantAccuracy = attributes.SpeedNoteCount == 0 ? 0 : (relevantCountGreat * 6.0 + relevantCountOk * 2.0 + relevantCountMeh) / (attributes.SpeedNoteCount * 6.0);

            // Scale the speed value with accuracy and OD.
            speedValue *= (0.95 + Math.Pow(Math.Max(0, attributes.OverallDifficulty), 2) / 750) * Math.Pow((accuracy + relevantAccuracy) / 2.0, (14.5 - attributes.OverallDifficulty) / 2);

            return speedValue;
        }

        private double computeAccuracyValue(ScoreInfo score, OsuDifficultyAttributes attributes)
        {
            if (score.Mods.Any(h => h is OsuModRelax))
                return 0.0;

            // This percentage only considers HitCircles of any value - in this part of the calculation we focus on hitting the timing hit window.
            double betterAccuracyPercentage;
            int amountHitObjectsWithAccuracy = attributes.HitCircleCount;
            if (!usingClassicSliderAccuracy)
                amountHitObjectsWithAccuracy += attributes.SliderCount;

            if (amountHitObjectsWithAccuracy > 0)
                betterAccuracyPercentage = ((countGreat - (totalHits - amountHitObjectsWithAccuracy)) * 6 + countOk * 2 + countMeh) / (double)(amountHitObjectsWithAccuracy * 6);
            else
                betterAccuracyPercentage = 0;

            // It is possible to reach a negative accuracy with this formula. Cap it at zero - zero points.
            if (betterAccuracyPercentage < 0)
                betterAccuracyPercentage = 0;

            // Lots of arbitrary values from testing.
            // Considering to use derivation from perfect accuracy in a probabilistic manner - assume normal distribution.
            double accuracyValue = Math.Pow(1.52163, attributes.OverallDifficulty) * Math.Pow(betterAccuracyPercentage, 24) * 2.83;

            // Bonus for many hitcircles - it's harder to keep good accuracy up for longer.
            accuracyValue *= Math.Min(1.15, Math.Pow(amountHitObjectsWithAccuracy / 1000.0, 0.3));

            // Increasing the accuracy value by object count for Blinds isn't ideal, so the minimum buff is given.
            if (score.Mods.Any(m => m is OsuModBlinds))
                accuracyValue *= 1.14;
<<<<<<< HEAD
=======
            else if (score.Mods.Any(m => m is OsuModHidden || m is OsuModTraceable))
                accuracyValue *= 1.08;
>>>>>>> c8b05ce1

            if (score.Mods.Any(m => m is OsuModFlashlight))
                accuracyValue *= 1.02;

            return accuracyValue;
        }

        private double computeFlashlightValue(ScoreInfo score, OsuDifficultyAttributes attributes)
        {
            if (!score.Mods.Any(h => h is OsuModFlashlight))
                return 0.0;

            double flashlightValue = Flashlight.DifficultyToPerformance(attributes.FlashlightDifficulty);

            // Penalize misses by assessing # of misses relative to the total # of objects. Default a 3% reduction for any # of misses.
            if (effectiveMissCount > 0)
                flashlightValue *= 0.97 * Math.Pow(1 - Math.Pow(effectiveMissCount / totalHits, 0.775), Math.Pow(effectiveMissCount, .875));

            flashlightValue *= getComboScalingFactor(attributes);

            // Account for shorter maps having a higher ratio of 0 combo/100 combo flashlight radius.
            flashlightValue *= 0.7 + 0.1 * Math.Min(1.0, totalHits / 200.0) +
                               (totalHits > 200 ? 0.2 * Math.Min(1.0, (totalHits - 200) / 200.0) : 0.0);

            // Scale the flashlight value with accuracy _slightly_.
            flashlightValue *= 0.5 + accuracy / 2.0;
            // It is important to also consider accuracy difficulty when doing that.
            flashlightValue *= 0.98 + Math.Pow(Math.Max(0, attributes.OverallDifficulty), 2) / 2500;

            return flashlightValue;
        }

<<<<<<< HEAD
        private double computeReadingValue(ScoreInfo score, OsuDifficultyAttributes attributes)
        {
            double rawReading = attributes.ReadingDifficulty;

            if (score.Mods.Any(m => m is OsuModTouchDevice))
                rawReading = Math.Pow(rawReading, 0.8);

            double readingValue = Math.Pow(rawReading, 2.0) * 25.0;

            // Penalize misses by assessing # of misses relative to the total # of objects. Default a 3% reduction for any # of misses.
            if (effectiveMissCount > 0)
                readingValue *= 0.97 * Math.Pow(1 - Math.Pow(effectiveMissCount / totalHits, 0.775), Math.Pow(effectiveMissCount, .875));

            readingValue *= getComboScalingFactor(attributes);

            // Scale the reading value with accuracy _harshly_.
            readingValue *= accuracy * accuracy;
            // It is important to also consider accuracy difficulty when doing that.
            readingValue *= 0.98 + Math.Pow(attributes.OverallDifficulty, 2) / 2500;

            return readingValue;
        }

        private double calculateEffectiveMissCount(OsuDifficultyAttributes attributes)
=======
        /// <summary>
        /// Estimates player's deviation on speed notes using <see cref="calculateDeviation"/>, assuming worst-case.
        /// Treats all speed notes as hit circles.
        /// </summary>
        private double? calculateSpeedDeviation(OsuDifficultyAttributes attributes)
>>>>>>> c8b05ce1
        {
            if (totalSuccessfulHits == 0)
                return null;

            // Calculate accuracy assuming the worst case scenario
            double speedNoteCount = attributes.SpeedNoteCount;
            speedNoteCount += (totalHits - attributes.SpeedNoteCount) * 0.1;

            // Assume worst case: all mistakes were on speed notes
            double relevantCountMiss = Math.Min(countMiss, speedNoteCount);
            double relevantCountMeh = Math.Min(countMeh, speedNoteCount - relevantCountMiss);
            double relevantCountOk = Math.Min(countOk, speedNoteCount - relevantCountMiss - relevantCountMeh);
            double relevantCountGreat = Math.Max(0, speedNoteCount - relevantCountMiss - relevantCountMeh - relevantCountOk);

            return calculateDeviation(attributes, relevantCountGreat, relevantCountOk, relevantCountMeh, relevantCountMiss);
        }

        /// <summary>
        /// Estimates the player's tap deviation based on the OD, given number of greats, oks, mehs and misses,
        /// assuming the player's mean hit error is 0. The estimation is consistent in that two SS scores on the same map with the same settings
        /// will always return the same deviation. Misses are ignored because they are usually due to misaiming.
        /// Greats and oks are assumed to follow a normal distribution, whereas mehs are assumed to follow a uniform distribution.
        /// </summary>
        private double? calculateDeviation(OsuDifficultyAttributes attributes, double relevantCountGreat, double relevantCountOk, double relevantCountMeh, double relevantCountMiss)
        {
            if (relevantCountGreat + relevantCountOk + relevantCountMeh <= 0)
                return null;

            double objectCount = relevantCountGreat + relevantCountOk + relevantCountMeh + relevantCountMiss;

            double hitWindowGreat = attributes.GreatHitWindow;
            double hitWindowOk = attributes.OkHitWindow;
            double hitWindowMeh = attributes.MehHitWindow;

            // The probability that a player hits a circle is unknown, but we can estimate it to be
            // the number of greats on circles divided by the number of circles, and then add one
            // to the number of circles as a bias correction.
            double n = Math.Max(1, objectCount - relevantCountMiss - relevantCountMeh);
            const double z = 2.32634787404; // 99% critical value for the normal distribution (one-tailed).

            // Proportion of greats hit on circles, ignoring misses and 50s.
            double p = relevantCountGreat / n;

            // We can be 99% confident that p is at least this value.
            double pLowerBound = (n * p + z * z / 2) / (n + z * z) - z / (n + z * z) * Math.Sqrt(n * p * (1 - p) + z * z / 4);

            // Compute the deviation assuming greats and oks are normally distributed, and mehs are uniformly distributed.
            // Begin with greats and oks first. Ignoring mehs, we can be 99% confident that the deviation is not higher than:
            double deviation = hitWindowGreat / (Math.Sqrt(2) * DifficultyCalculationUtils.ErfInv(pLowerBound));

            double randomValue = Math.Sqrt(2 / Math.PI) * hitWindowOk * Math.Exp(-0.5 * Math.Pow(hitWindowOk / deviation, 2))
                                 / (deviation * DifficultyCalculationUtils.Erf(hitWindowOk / (Math.Sqrt(2) * deviation)));

            deviation *= Math.Sqrt(1 - randomValue);

            // Value deviation approach as greatCount approaches 0
            double limitValue = hitWindowOk / Math.Sqrt(3);

            // If precision is not enough to compute true deviation - use limit value
            if (pLowerBound == 0 || randomValue >= 1 || deviation > limitValue)
                deviation = limitValue;

            // Then compute the variance for mehs.
            double mehVariance = (hitWindowMeh * hitWindowMeh + hitWindowOk * hitWindowMeh + hitWindowOk * hitWindowOk) / 3;

            // Find the total deviation.
            deviation = Math.Sqrt(((relevantCountGreat + relevantCountOk) * Math.Pow(deviation, 2) + relevantCountMeh * mehVariance) / (relevantCountGreat + relevantCountOk + relevantCountMeh));

            return deviation;
        }

        // Calculates multiplier for speed to account for improper tapping based on the deviation and speed difficulty
        // https://www.desmos.com/calculator/dmogdhzofn
        private double calculateSpeedHighDeviationNerf(OsuDifficultyAttributes attributes)
        {
            if (speedDeviation == null)
                return 0;

            double speedValue = OsuStrainSkill.DifficultyToPerformance(attributes.SpeedDifficulty);

            // Decides a point where the PP value achieved compared to the speed deviation is assumed to be tapped improperly. Any PP above this point is considered "excess" speed difficulty.
            // This is used to cause PP above the cutoff to scale logarithmically towards the original speed value thus nerfing the value.
            double excessSpeedDifficultyCutoff = 100 + 220 * Math.Pow(22 / speedDeviation.Value, 6.5);

            if (speedValue <= excessSpeedDifficultyCutoff)
                return 1.0;

            const double scale = 50;
            double adjustedSpeedValue = scale * (Math.Log((speedValue - excessSpeedDifficultyCutoff) / scale + 1) + excessSpeedDifficultyCutoff / scale);

            // 220 UR and less are considered tapped correctly to ensure that normal scores will be punished as little as possible
            double lerp = 1 - DifficultyCalculationUtils.ReverseLerp(speedDeviation.Value, 22.0, 27.0);
            adjustedSpeedValue = double.Lerp(adjustedSpeedValue, speedValue, lerp);

            return adjustedSpeedValue / speedValue;
        }

        // Miss penalty assumes that a player will miss on the hardest parts of a map,
        // so we use the amount of relatively difficult sections to adjust miss penalty
        // to make it more punishing on maps with lower amount of hard sections.
        private double calculateMissPenalty(double missCount, double difficultStrainCount) => 0.96 / ((missCount / (4 * Math.Pow(Math.Log(difficultStrainCount), 0.94))) + 1);
        private double getComboScalingFactor(OsuDifficultyAttributes attributes) => attributes.MaxCombo <= 0 ? 1.0 : Math.Min(Math.Pow(scoreMaxCombo, 0.8) / Math.Pow(attributes.MaxCombo, 0.8), 1.0);

        private int totalHits => countGreat + countOk + countMeh + countMiss;
        private int totalSuccessfulHits => countGreat + countOk + countMeh;
        private int totalImperfectHits => countOk + countMeh + countMiss;
    }
}<|MERGE_RESOLUTION|>--- conflicted
+++ resolved
@@ -119,11 +119,7 @@
             double speedValue = computeSpeedValue(score, osuAttributes);
             double accuracyValue = computeAccuracyValue(score, osuAttributes);
             double flashlightValue = computeFlashlightValue(score, osuAttributes);
-<<<<<<< HEAD
             double readingValue = computeReadingValue(score, osuAttributes);
-=======
-
->>>>>>> c8b05ce1
             double totalValue =
                 Math.Pow(
                     Math.Pow(aimValue, 1.1) +
@@ -194,14 +190,6 @@
 
             if (score.Mods.Any(m => m is OsuModBlinds))
                 aimValue *= 1.3 + (totalHits * (0.0016 / (1 + 2 * effectiveMissCount)) * Math.Pow(accuracy, 16)) * (1 - 0.003 * attributes.DrainRate * attributes.DrainRate);
-<<<<<<< HEAD
-=======
-            else if (score.Mods.Any(m => m is OsuModHidden || m is OsuModTraceable))
-            {
-                // We want to give more reward for lower AR when it comes to aim and HD. This nerfs high AR and buffs lower AR.
-                aimValue *= 1.0 + 0.04 * (12.0 - attributes.ApproachRate);
-            }
->>>>>>> c8b05ce1
 
             aimValue *= accuracy;
             // It is important to consider accuracy difficulty when scaling with accuracy.
@@ -238,14 +226,6 @@
                 // Increasing the speed value by object count for Blinds isn't ideal, so the minimum buff is given.
                 speedValue *= 1.12;
             }
-<<<<<<< HEAD
-=======
-            else if (score.Mods.Any(m => m is OsuModHidden || m is OsuModTraceable))
-            {
-                // We want to give more reward for lower AR when it comes to aim and HD. This nerfs high AR and buffs lower AR.
-                speedValue *= 1.0 + 0.04 * (12.0 - attributes.ApproachRate);
-            }
->>>>>>> c8b05ce1
 
             double speedHighDeviationMultiplier = calculateSpeedHighDeviationNerf(attributes);
             speedValue *= speedHighDeviationMultiplier;
@@ -293,11 +273,6 @@
             // Increasing the accuracy value by object count for Blinds isn't ideal, so the minimum buff is given.
             if (score.Mods.Any(m => m is OsuModBlinds))
                 accuracyValue *= 1.14;
-<<<<<<< HEAD
-=======
-            else if (score.Mods.Any(m => m is OsuModHidden || m is OsuModTraceable))
-                accuracyValue *= 1.08;
->>>>>>> c8b05ce1
 
             if (score.Mods.Any(m => m is OsuModFlashlight))
                 accuracyValue *= 1.02;
@@ -330,7 +305,6 @@
             return flashlightValue;
         }
 
-<<<<<<< HEAD
         private double computeReadingValue(ScoreInfo score, OsuDifficultyAttributes attributes)
         {
             double rawReading = attributes.ReadingDifficulty;
@@ -355,13 +329,11 @@
         }
 
         private double calculateEffectiveMissCount(OsuDifficultyAttributes attributes)
-=======
         /// <summary>
         /// Estimates player's deviation on speed notes using <see cref="calculateDeviation"/>, assuming worst-case.
         /// Treats all speed notes as hit circles.
         /// </summary>
         private double? calculateSpeedDeviation(OsuDifficultyAttributes attributes)
->>>>>>> c8b05ce1
         {
             if (totalSuccessfulHits == 0)
                 return null;
