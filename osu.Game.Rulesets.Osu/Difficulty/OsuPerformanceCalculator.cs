--- conflicted
+++ resolved
@@ -301,25 +301,6 @@
             return flashlightValue;
         }
 
-<<<<<<< HEAD
-        private double calculateEffectiveMissCount(OsuDifficultyAttributes attributes)
-        {
-            // Guess the number of misses + slider breaks from combo
-            double comboBasedMissCount = 0.0;
-
-            if (attributes.SliderCount > 0)
-            {
-                double fullComboThreshold = attributes.MaxCombo - 0.1 * attributes.SliderCount;
-                if (scoreMaxCombo < fullComboThreshold)
-                    comboBasedMissCount = fullComboThreshold / Math.Max(1.0, scoreMaxCombo);
-            }
-
-            // Clamp miss count to maximum amount of possible breaks
-            comboBasedMissCount = Math.Min(comboBasedMissCount, countOk + countMeh + countMiss);
-
-            return Math.Max(countMiss, comboBasedMissCount);
-        }
-
         private double calculateReadingModBonus(ScoreInfo score, OsuDifficultyAttributes attributes)
         {
             double AR = attributes.ApproachRate;
@@ -342,12 +323,10 @@
             }
         }
 
-=======
         // Miss penalty assumes that a player will miss on the hardest parts of a map,
         // so we use the amount of relatively difficult sections to adjust miss penalty
         // to make it more punishing on maps with lower amount of hard sections.
         private double calculateMissPenalty(double missCount, double difficultStrainCount) => 0.96 / ((missCount / (4 * Math.Pow(Math.Log(difficultStrainCount), 0.94))) + 1);
->>>>>>> 98720975
         private double getComboScalingFactor(OsuDifficultyAttributes attributes) => attributes.MaxCombo <= 0 ? 1.0 : Math.Min(Math.Pow(scoreMaxCombo, 0.8) / Math.Pow(attributes.MaxCombo, 0.8), 1.0);
         private int totalHits => countGreat + countOk + countMeh + countMiss;
         private int totalImperfectHits => countOk + countMeh + countMiss;
