// Copyright (c) ppy Pty Ltd <contact@ppy.sh>. Licensed under the MIT Licence.
// See the LICENCE file in the repository root for full licence text.

using System;
using System.Collections.Generic;
using System.Linq;
using osu.Framework.Extensions;
using osu.Game.Rulesets.Difficulty;
using osu.Game.Rulesets.Osu.Difficulty.Skills;
using osu.Game.Rulesets.Mods;
using osu.Game.Rulesets.Osu.Mods;
using osu.Game.Rulesets.Scoring;
using osu.Game.Scoring;
using MathNet.Numerics.Interpolation;
using MathNet.Numerics;

namespace osu.Game.Rulesets.Osu.Difficulty
{
    public class OsuPerformanceCalculator : PerformanceCalculator
    {
        public new OsuDifficultyAttributes Attributes => (OsuDifficultyAttributes)base.Attributes;

        private Mod[] mods;

        private double accuracy;
        private int scoreMaxCombo;
        private int countGreat;
        private int countOk;
        private int countMeh;
        private int countMiss;

        private const double miss_decay = 0.985;
        private const double combo_weight = 0.5;

        private double effectiveMissCount;

        public OsuPerformanceCalculator(Ruleset ruleset, DifficultyAttributes attributes, ScoreInfo score)
            : base(ruleset, attributes, score)
        {
        }

        public override double Calculate(Dictionary<string, double> categoryRatings = null)
        {
            mods = Score.Mods;
            accuracy = Score.Accuracy;
            scoreMaxCombo = Score.MaxCombo;
            countGreat = Score.Statistics.GetOrDefault(HitResult.Great);
            countOk = Score.Statistics.GetOrDefault(HitResult.Ok);
            countMeh = Score.Statistics.GetOrDefault(HitResult.Meh);
            countMiss = Score.Statistics.GetOrDefault(HitResult.Miss);

            // guess the number of misses + slider breaks from combo
            int beatmapMaxCombo = Attributes.MaxCombo;
            int countSliders = Attributes.HitSliderCount;
            double comboBasedMissCount;

            if (countSliders == 0)
            {
                if (scoreMaxCombo < beatmapMaxCombo)
                    comboBasedMissCount = (double)beatmapMaxCombo / scoreMaxCombo;
                else
                    comboBasedMissCount = 0;
            }
            else
            {
                double fullComboThreshold = beatmapMaxCombo - 0.1 * countSliders;
                if (scoreMaxCombo < fullComboThreshold)
                    comboBasedMissCount = fullComboThreshold / scoreMaxCombo;
                else
                    comboBasedMissCount = Math.Pow((beatmapMaxCombo - scoreMaxCombo) / (0.1 * countSliders), 3);
            }

            effectiveMissCount = Math.Max(countMiss, (int)comboBasedMissCount);

            // Don't count scores made with supposedly unranked mods
            if (mods.Any(m => !m.Ranked))
                return 0;

            // Custom multipliers for NoFail and SpunOut.
            double multiplier = 1.12; // This is being adjusted to keep the final pp value scaled around what it used to be when changing things

            if (mods.Any(m => m is OsuModNoFail))
                multiplier *= Math.Max(0.90, 1.0 - 0.02 * countMiss);

            if (mods.Any(m => m is OsuModSpunOut))
                multiplier *= 1.0 - Math.Pow((double)Attributes.SpinnerCount / totalHits, 0.85);

            double aimValue = computeAimValue(categoryRatings);
            double speedValue = computeSpeedValue(categoryRatings);
            double accuracyValue = computeAccuracyValue(categoryRatings);
            double totalValue =
                Math.Pow(
                    Math.Pow(aimValue, 1.1) +
                    Math.Pow(speedValue, 1.1) +
                    Math.Pow(accuracyValue, 1.1), 1.0 / 1.1
                ) * multiplier;

            if (categoryRatings != null)
            {
                categoryRatings.Add("OD", Attributes.OverallDifficulty);
                categoryRatings.Add("AR", Attributes.ApproachRate);
                categoryRatings.Add("Max Combo", Attributes.MaxCombo);
            }

            return totalValue;
        }

        private double comboStarRating(double[] comboDifficulties)
        {
            return LinearSpline.InterpolateSorted(OsuSkill.COMBO_PERCENTAGES, comboDifficulties).Interpolate(scoreMaxCombo / (double)Attributes.MaxCombo);
        }

        private double missCountStarRating(double[] missCounts, double difficulty)
        {
            double missCountMultiplier = (countMiss == 0) ? 1 : LinearSpline.InterpolateSorted(missCounts, OsuSkill.MISS_STAR_RATING_MULTIPLIERS).Interpolate(countMiss);
            return difficulty * missCountMultiplier;
        }

        private double computeAimValue(Dictionary<string, double> categoryRatings = null)
        {
            double aimComboStarRating = comboStarRating(Attributes.AimComboStarRatings);
            double aimMissCountStarRating = missCountStarRating(Attributes.AimMissCounts, Attributes.AimComboStarRatings.Last());

            double rawAim = Math.Pow(aimComboStarRating, combo_weight) * Math.Pow(aimMissCountStarRating, 1 - combo_weight);

            if (mods.Any(m => m is OsuModTouchDevice))
                rawAim = Math.Pow(rawAim, 0.8);

<<<<<<< HEAD
            // Penalize misses by assessing # of misses relative to the total # of objects. Default a 3% reduction for any # of misses.
            if (countMiss > 0)
                aimValue *= 0.97 * Math.Pow(1 - Math.Pow((double)countMiss / totalHits, 0.775), countMiss);
=======
            double aimValue = Math.Pow(5.0f * Math.Max(1.0f, rawAim / 0.0675f) - 4.0f, 3.0f) / 100000.0f;
>>>>>>> 8578a11d

            // Penalize misses by assessing # of misses relative to the total # of objects. Default a 3% reduction for any # of misses.
            if (effectiveMissCount > 0)
                aimValue *= 0.97 * Math.Pow(1 - Math.Pow((double)effectiveMissCount / totalHits, 0.775), effectiveMissCount);

            double approachRateFactor = 0.0;
            if (Attributes.ApproachRate > 10.33)
                approachRateFactor += 0.4 * (Attributes.ApproachRate - 10.33);
            else if (Attributes.ApproachRate < 8.0)
                approachRateFactor += 0.01 * (8.0 - Attributes.ApproachRate);

            aimValue *= 1.0 + Math.Min(approachRateFactor, approachRateFactor * (totalHits / 1000.0));

            // We want to give more reward for lower AR when it comes to aim and HD. This nerfs high AR and buffs lower AR.
            if (mods.Any(h => h is OsuModHidden))
                aimValue *= 1.0 + 0.04 * (12.0 - Attributes.ApproachRate);

            if (mods.Any(h => h is OsuModFlashlight))
            {
                // Apply object-based bonus for flashlight.
                aimValue *= 1.0 + 0.35 * Math.Min(1.0, totalHits / 200.0) +
                            (totalHits > 200
                                ? 0.3 * Math.Min(1.0, (totalHits - 200) / 300.0) +
                                  (totalHits > 500 ? (totalHits - 500) / 1200.0 : 0.0)
                                : 0.0);
            }

            // Scale the aim value with accuracy _slightly_
            aimValue *= 0.5 + accuracy / 2.0;
            // It is important to also consider accuracy difficulty when doing that
            aimValue *= 0.98 + Math.Pow(Attributes.OverallDifficulty, 2) / 2500;

            // Scale by % FC'd to encourage FC.
            aimValue *= 0.8 + 0.2 * ((double)Score.MaxCombo / (double)Attributes.MaxCombo);

            if (categoryRatings != null)
            {
                categoryRatings.Add("Aim", aimValue);
                categoryRatings.Add("Aim Combo Stars", aimComboStarRating);
                categoryRatings.Add("Aim Miss Count Stars", aimMissCountStarRating);
            }

            return aimValue;
        }

        private double computeSpeedValue(Dictionary<string, double> categoryRatings = null)
        {
            double speedComboStarRating = comboStarRating(Attributes.SpeedComboStarRatings);
            double speedMissCountStarRating = missCountStarRating(Attributes.SpeedMissCounts, Attributes.SpeedComboStarRatings.Last());

            double rawSpeed = Math.Pow(speedComboStarRating, combo_weight) * Math.Pow(speedMissCountStarRating, 1 - combo_weight);

<<<<<<< HEAD
            // Penalize misses by assessing # of misses relative to the total # of objects. Default a 3% reduction for any # of misses.
            if (countMiss > 0)
                speedValue *= 0.97 * Math.Pow(1 - Math.Pow((double)countMiss / totalHits, 0.775), Math.Pow(countMiss, .875));
=======
            double speedValue = Math.Pow(5.0f * Math.Max(1.0f, rawSpeed / 0.0675f) - 4.0f, 3.0f) / 100000.0f;
>>>>>>> 8578a11d

            // Penalize misses by assessing # of misses relative to the total # of objects. Default a 3% reduction for any # of misses.
            if (effectiveMissCount > 0)
                speedValue *= 0.97 * Math.Pow(1 - Math.Pow((double)effectiveMissCount / totalHits, 0.775), effectiveMissCount);

            double approachRateFactor = 0.0;
            if (Attributes.ApproachRate > 10.33)
                approachRateFactor += 0.4 * (Attributes.ApproachRate - 10.33);

            speedValue *= 1.0 + Math.Min(approachRateFactor, approachRateFactor);// * (totalHits / 1000.0));

            if (mods.Any(m => m is OsuModHidden))
                speedValue *= 1.0 + 0.04 * (12.0 - Attributes.ApproachRate);

            // Scale the speed value with accuracy and OD
<<<<<<< HEAD
            speedValue *= (0.95 + Math.Pow(Attributes.OverallDifficulty, 2) / 750) * Math.Pow(accuracy, (14.5 - Math.Max(Attributes.OverallDifficulty, 8)) / 2);
            // Scale the speed value with # of 50s to punish doubletapping.
            speedValue *= Math.Pow(0.98, countMeh < totalHits / 500.0 ? 0 : countMeh - totalHits / 500.0);
=======
            speedValue *= (.95 + Math.Pow(Attributes.OverallDifficulty, 2) / 750) * Math.Pow(accuracy, (14.5 - Math.Max(Attributes.OverallDifficulty, 8)) / 2);
            // Scale the speed value with # of 50s to punish doubletapping.
            speedValue *= Math.Pow(0.98, countMeh < totalHits / 500.0 ? 0.5 * countMeh : countMeh - totalHits / 500.0 * 0.5);

            // Scale by % FC'd to encourage FC.
            speedValue *= 0.9 + 0.1 * ((double)Score.MaxCombo / (double)Attributes.MaxCombo);

            if (categoryRatings != null)
            {
                categoryRatings.Add("Speed", speedValue);
                categoryRatings.Add("Speed Combo Stars", speedComboStarRating);
                categoryRatings.Add("Speed Miss Count Stars", speedMissCountStarRating);
            }
>>>>>>> 8578a11d

            return speedValue;
        }

        private double computeAccuracyValue(Dictionary<string, double> categoryRatings = null)
        {
            // This percentage only considers HitCircles of any value - in this part of the calculation we focus on hitting the timing hit window
            double betterAccuracyPercentage;
            int amountHitObjectsWithAccuracy = Attributes.HitCircleCount;

            if (amountHitObjectsWithAccuracy > 0)
                betterAccuracyPercentage = ((countGreat - (totalHits - amountHitObjectsWithAccuracy)) * 6 + countOk * 2 + countMeh) / (double)(amountHitObjectsWithAccuracy * 6);
            else
                betterAccuracyPercentage = 0;

            // It is possible to reach a negative accuracy with this formula. Cap it at zero - zero points
            if (betterAccuracyPercentage < 0)
                betterAccuracyPercentage = 0;

            // Lots of arbitrary values from testing.
            // Considering to use derivation from perfect accuracy in a probabilistic manner - assume normal distribution
            double accuracyValue = Math.Pow(1.52163, Attributes.OverallDifficulty) * Math.Pow(betterAccuracyPercentage, 24) * 2.83;

            // Bonus for many hitcircles - it's harder to keep good accuracy up for longer
            accuracyValue *= Math.Min(1.15, Math.Pow(amountHitObjectsWithAccuracy / 1000.0, 0.3));

            if (mods.Any(m => m is OsuModHidden))
                accuracyValue *= 1.08;
            if (mods.Any(m => m is OsuModFlashlight))
                accuracyValue *= 1.02;

            return accuracyValue;
        }

        private int totalHits => countGreat + countOk + countMeh + countMiss;
        private int totalSuccessfulHits => countGreat + countOk + countMeh;
    }
}<|MERGE_RESOLUTION|>--- conflicted
+++ resolved
@@ -70,7 +70,7 @@
                     comboBasedMissCount = Math.Pow((beatmapMaxCombo - scoreMaxCombo) / (0.1 * countSliders), 3);
             }
 
-            effectiveMissCount = Math.Max(countMiss, (int)comboBasedMissCount);
+            effectiveMissCount = countMiss; //Math.Max(countMiss, (int)comboBasedMissCount);
 
             // Don't count scores made with supposedly unranked mods
             if (mods.Any(m => !m.Ranked))
@@ -80,7 +80,7 @@
             double multiplier = 1.12; // This is being adjusted to keep the final pp value scaled around what it used to be when changing things
 
             if (mods.Any(m => m is OsuModNoFail))
-                multiplier *= Math.Max(0.90, 1.0 - 0.02 * countMiss);
+                multiplier *= 0.90;
 
             if (mods.Any(m => m is OsuModSpunOut))
                 multiplier *= 1.0 - Math.Pow((double)Attributes.SpinnerCount / totalHits, 0.85);
@@ -126,17 +126,11 @@
             if (mods.Any(m => m is OsuModTouchDevice))
                 rawAim = Math.Pow(rawAim, 0.8);
 
-<<<<<<< HEAD
-            // Penalize misses by assessing # of misses relative to the total # of objects. Default a 3% reduction for any # of misses.
-            if (countMiss > 0)
-                aimValue *= 0.97 * Math.Pow(1 - Math.Pow((double)countMiss / totalHits, 0.775), countMiss);
-=======
             double aimValue = Math.Pow(5.0f * Math.Max(1.0f, rawAim / 0.0675f) - 4.0f, 3.0f) / 100000.0f;
->>>>>>> 8578a11d
 
             // Penalize misses by assessing # of misses relative to the total # of objects. Default a 3% reduction for any # of misses.
             if (effectiveMissCount > 0)
-                aimValue *= 0.97 * Math.Pow(1 - Math.Pow((double)effectiveMissCount / totalHits, 0.775), effectiveMissCount);
+                aimValue *= Math.Pow(1 - Math.Pow((double)effectiveMissCount / totalHits, 0.775), effectiveMissCount);
 
             double approachRateFactor = 0.0;
             if (Attributes.ApproachRate > 10.33)
@@ -185,17 +179,11 @@
 
             double rawSpeed = Math.Pow(speedComboStarRating, combo_weight) * Math.Pow(speedMissCountStarRating, 1 - combo_weight);
 
-<<<<<<< HEAD
-            // Penalize misses by assessing # of misses relative to the total # of objects. Default a 3% reduction for any # of misses.
-            if (countMiss > 0)
-                speedValue *= 0.97 * Math.Pow(1 - Math.Pow((double)countMiss / totalHits, 0.775), Math.Pow(countMiss, .875));
-=======
             double speedValue = Math.Pow(5.0f * Math.Max(1.0f, rawSpeed / 0.0675f) - 4.0f, 3.0f) / 100000.0f;
->>>>>>> 8578a11d
 
             // Penalize misses by assessing # of misses relative to the total # of objects. Default a 3% reduction for any # of misses.
             if (effectiveMissCount > 0)
-                speedValue *= 0.97 * Math.Pow(1 - Math.Pow((double)effectiveMissCount / totalHits, 0.775), effectiveMissCount);
+                speedValue *= Math.Pow(1 - Math.Pow((double)effectiveMissCount / totalHits, 0.775), effectiveMissCount);
 
             double approachRateFactor = 0.0;
             if (Attributes.ApproachRate > 10.33)
@@ -207,11 +195,6 @@
                 speedValue *= 1.0 + 0.04 * (12.0 - Attributes.ApproachRate);
 
             // Scale the speed value with accuracy and OD
-<<<<<<< HEAD
-            speedValue *= (0.95 + Math.Pow(Attributes.OverallDifficulty, 2) / 750) * Math.Pow(accuracy, (14.5 - Math.Max(Attributes.OverallDifficulty, 8)) / 2);
-            // Scale the speed value with # of 50s to punish doubletapping.
-            speedValue *= Math.Pow(0.98, countMeh < totalHits / 500.0 ? 0 : countMeh - totalHits / 500.0);
-=======
             speedValue *= (.95 + Math.Pow(Attributes.OverallDifficulty, 2) / 750) * Math.Pow(accuracy, (14.5 - Math.Max(Attributes.OverallDifficulty, 8)) / 2);
             // Scale the speed value with # of 50s to punish doubletapping.
             speedValue *= Math.Pow(0.98, countMeh < totalHits / 500.0 ? 0.5 * countMeh : countMeh - totalHits / 500.0 * 0.5);
@@ -225,7 +208,6 @@
                 categoryRatings.Add("Speed Combo Stars", speedComboStarRating);
                 categoryRatings.Add("Speed Miss Count Stars", speedMissCountStarRating);
             }
->>>>>>> 8578a11d
 
             return speedValue;
         }
