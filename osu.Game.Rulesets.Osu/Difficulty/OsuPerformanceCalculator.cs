--- conflicted
+++ resolved
@@ -345,7 +345,6 @@
             return flashlightValue;
         }
 
-<<<<<<< HEAD
         private double scorev1Multiplier;
         private double relevantComboPerObject;
 
@@ -427,7 +426,6 @@
             x /= Math.Max(a + 2 * (b - 1), 1);
 
             return (double)x;
-=======
         private double calculateEstimatedSliderbreaks(double topWeightedSliderFactor, OsuDifficultyAttributes attributes)
         {
             if (!usingClassicSliderAccuracy || countOk == 0)
@@ -440,7 +438,6 @@
             double okAdjustment = ((countOk - estimatedSliderbreaks) + 0.5) / countOk;
 
             return estimatedSliderbreaks * okAdjustment * DifficultyCalculationUtils.Logistic(missedComboPercent, 0.33, 15);
->>>>>>> 3165b147
         }
 
         /// <summary>
