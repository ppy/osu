--- conflicted
+++ resolved
@@ -80,19 +80,6 @@
             countSliderTickMiss = score.Statistics.GetValueOrDefault(HitResult.LargeTickMiss);
             effectiveMissCount = countMiss;
 
-<<<<<<< HEAD
-            if (usingClassicSliderAccuracy && osuAttributes.SliderCount > 0)
-            {
-                // Consider that full combo is maximum combo minus dropped slider tails since they don't contribute to combo but also don't break it
-                // In classic scores we can't know the amount of dropped sliders so we estimate to 10% of all sliders on the map
-                double fullComboThreshold = attributes.MaxCombo - 0.1 * osuAttributes.SliderCount;
-
-                if (scoreMaxCombo < fullComboThreshold)
-                    effectiveMissCount = fullComboThreshold / Math.Max(1.0, scoreMaxCombo);
-
-                // In classic scores there can't be more misses than a sum of all non-perfect judgements
-                effectiveMissCount = Math.Min(effectiveMissCount, totalImperfectHits);
-=======
             var difficulty = score.BeatmapInfo!.Difficulty.Clone();
 
             score.Mods.OfType<IApplicableToDifficulty>().ForEach(m => m.ApplyToDifficulty(difficulty));
@@ -123,7 +110,6 @@
             {
                 // Use combo-based miss count if this isn't a legacy score
                 effectiveMissCount = comboBasedEstimatedMissCount;
->>>>>>> 28c846b4
             }
 
             effectiveMissCount = Math.Max(countMiss, effectiveMissCount);
@@ -374,16 +360,6 @@
                 if (sliderBreaks > maxPossibleSliderBreaks)
                     missCount = countMiss + maxPossibleSliderBreaks;
             }
-            else
-            {
-                double fullComboThreshold = attributes.MaxCombo - countSliderEndsDropped;
-
-                if (scoreMaxCombo < fullComboThreshold)
-                    missCount = fullComboThreshold / Math.Max(1.0, scoreMaxCombo);
-
-                // Combine regular misses with tick misses since tick misses break combo as well
-                missCount = Math.Min(missCount, countSliderTickMiss + countMiss);
-            }
 
             return missCount;
         }
