--- conflicted
+++ resolved
@@ -194,9 +194,6 @@
                                  (totalHits > 2000 ? Math.Log10(totalHits / 2000.0) * 0.5 : 0.0);
             aimValue *= lengthBonus;
 
-            if (effectiveMissCount > 0)
-<<<<<<< HEAD
-                aimValue *= 0.94 / ((effectiveMissCount / (2 * Math.Sqrt(attributes.AimDifficultStrainCount))) + 1);
 
             double approachRateFactor = 0.0;
             if (attributes.ApproachRate > 10.33)
@@ -208,12 +205,12 @@
                 approachRateFactor = 0.0;
 
             aimValue *= 1.0 + approachRateFactor * lengthBonus; // Buff for longer maps with high AR.
-=======
+            if (effectiveMissCount > 0)
             {
                 double estimatedSliderbreaks = calculateEstimatedSliderbreaks(attributes.AimTopWeightedSliderFactor, attributes);
-                aimValue *= calculateMissPenalty(effectiveMissCount + estimatedSliderbreaks, attributes.AimDifficultStrainCount);
-            }
->>>>>>> 9314ea94
+				double aimMisscount = effectiveMissCount + estimatedSliderbreaks;
+                aimValue *= 0.94 / ((aimMisscount / (2 * Math.Sqrt(attributes.AimDifficultStrainCount))) + 1);
+            }
 
             // TC bonuses are excluded when blinds is present as the increased visual difficulty is unimportant when notes cannot be seen.
             if (score.Mods.Any(m => m is OsuModBlinds))
@@ -240,9 +237,8 @@
                                  (totalHits > 2000 ? Math.Log10(totalHits / 2000.0) * 0.5 : 0.0);
             speedValue *= lengthBonus;
 
-            if (effectiveMissCount > 0)
-<<<<<<< HEAD
-                speedValue *= 0.96 / ((effectiveMissCount / (4 * Math.Pow(Math.Log(attributes.SpeedDifficultStrainCount), 0.94))) + 1);
+
+
 
             double approachRateFactor = 0.0;
             if (attributes.ApproachRate > 10.33)
@@ -252,12 +248,13 @@
                 approachRateFactor = 0.0;
 
             speedValue *= 1.0 + approachRateFactor * lengthBonus; // Buff for longer maps with high AR.
-=======
+			
+            if (effectiveMissCount > 0)
             {
                 double estimatedSliderbreaks = calculateEstimatedSliderbreaks(attributes.SpeedTopWeightedSliderFactor, attributes);
-                speedValue *= calculateMissPenalty(effectiveMissCount + estimatedSliderbreaks, attributes.SpeedDifficultStrainCount);
-            }
->>>>>>> 9314ea94
+				double speedMisscount = estimatedSliderbreaks + effectiveMissCount;
+                speedValue *= 0.96 / ((speedMisscount / (4 * Math.Pow(Math.Log(attributes.SpeedDifficultStrainCount), 0.94))) + 1);
+            }
 
             // TC bonuses are excluded when blinds is present as the increased visual difficulty is unimportant when notes cannot be seen.
             if (score.Mods.Any(m => m is OsuModBlinds))
