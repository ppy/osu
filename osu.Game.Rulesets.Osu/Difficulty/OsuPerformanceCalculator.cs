// Copyright (c) ppy Pty Ltd <contact@ppy.sh>. Licensed under the MIT Licence.
// See the LICENCE file in the repository root for full licence text.

#nullable disable

using System;
using System.Collections.Generic;
using System.Linq;
using osu.Game.Rulesets.Difficulty;
using osu.Game.Rulesets.Osu.Mods;
using osu.Game.Rulesets.Scoring;
using osu.Game.Scoring;

namespace osu.Game.Rulesets.Osu.Difficulty
{
    public class OsuPerformanceCalculator : PerformanceCalculator
    {
        public const double PERFORMANCE_BASE_MULTIPLIER = 1.14; // This is being adjusted to keep the final pp value scaled around what it used to be when changing things.

        private double accuracy;
        private int scoreMaxCombo;
        private int countGreat;
        private int countOk;
        private int countMeh;
        private int countMiss;

        private double effectiveMissCount;

        public OsuPerformanceCalculator()
            : base(new OsuRuleset())
        {
        }

        protected override PerformanceAttributes CreatePerformanceAttributes(ScoreInfo score, DifficultyAttributes attributes)
        {
            var osuAttributes = (OsuDifficultyAttributes)attributes;

            accuracy = score.Accuracy;
            scoreMaxCombo = score.MaxCombo;
            countGreat = score.Statistics.GetValueOrDefault(HitResult.Great);
            countOk = score.Statistics.GetValueOrDefault(HitResult.Ok);
            countMeh = score.Statistics.GetValueOrDefault(HitResult.Meh);
            countMiss = score.Statistics.GetValueOrDefault(HitResult.Miss);
            effectiveMissCount = calculateEffectiveMissCount(osuAttributes);

            double multiplier = PERFORMANCE_BASE_MULTIPLIER;

            if (score.Mods.Any(m => m is OsuModNoFail))
                multiplier *= Math.Max(0.90, 1.0 - 0.02 * effectiveMissCount);

            if (score.Mods.Any(m => m is OsuModSpunOut) && totalHits > 0)
                multiplier *= 1.0 - Math.Pow((double)osuAttributes.SpinnerCount / totalHits, 0.85);

            if (score.Mods.Any(h => h is OsuModRelax))
            {
                // https://www.desmos.com/calculator/bc9eybdthb
                // we use OD13.3 as maximum since it's the value at which great hitwidow becomes 0
                // this is well beyond currently maximum achievable OD which is 12.17 (DTx2 + DA with OD11)
                double okMultiplier = Math.Max(0.0, osuAttributes.OverallDifficulty > 0.0 ? 1 - Math.Pow(osuAttributes.OverallDifficulty / 13.33, 1.8) : 1.0);
                double mehMultiplier = Math.Max(0.0, osuAttributes.OverallDifficulty > 0.0 ? 1 - Math.Pow(osuAttributes.OverallDifficulty / 13.33, 5) : 1.0);

                // As we're adding Oks and Mehs to an approximated number of combo breaks the result can be higher than total hits in specific scenarios (which breaks some calculations) so we need to clamp it.
                effectiveMissCount = Math.Min(effectiveMissCount + countOk * okMultiplier + countMeh * mehMultiplier, totalHits);
            }

            double aimValue = computeAimValue(score, osuAttributes);
            double speedValue = computeSpeedValue(score, osuAttributes);
            double accuracyValue = computeAccuracyValue(score, osuAttributes);
            double flashlightValue = computeFlashlightValue(score, osuAttributes);
            double cognitionValue = computeCognitionValue(score, osuAttributes);
            double totalValue =
                Math.Pow(
                    Math.Pow(aimValue, 1.1) +
                    Math.Pow(speedValue, 1.1) +
                    Math.Pow(accuracyValue, 1.1) +
                    Math.Pow(flashlightValue, 1.1) +
                    Math.Pow(cognitionValue, 1.1), 1.0 / 1.1
                ) * multiplier;

            return new OsuPerformanceAttributes
            {
                Aim = aimValue,
                Speed = speedValue,
                Accuracy = accuracyValue,
                Flashlight = flashlightValue,
                Cognition = cognitionValue,
                EffectiveMissCount = effectiveMissCount,
                Total = totalValue
            };
        }

        private double computeAimValue(ScoreInfo score, OsuDifficultyAttributes attributes)
        {
            double rawAim = attributes.AimDifficulty;

            if (score.Mods.Any(m => m is OsuModTouchDevice))
                rawAim = Math.Pow(rawAim, 0.8);

            double aimValue = Math.Pow(5.0 * Math.Max(1.0, rawAim / 0.0675) - 4.0, 3.0) / 100000.0;

            double lengthBonus = 0.95 + 0.4 * Math.Min(1.0, totalHits / 2000.0) +
                                 (totalHits > 2000 ? Math.Log10(totalHits / 2000.0) * 0.5 : 0.0);
            aimValue *= lengthBonus;

            // Penalize misses by assessing # of misses relative to the total # of objects. Default a 3% reduction for any # of misses.
            if (effectiveMissCount > 0)
                aimValue *= 0.97 * Math.Pow(1 - Math.Pow(effectiveMissCount / totalHits, 0.775), effectiveMissCount);

            aimValue *= getComboScalingFactor(attributes);

<<<<<<< HEAD
=======
            double approachRateFactor = 0.0;
            if (attributes.ApproachRate > 10.33)
                approachRateFactor = 0.3 * (attributes.ApproachRate - 10.33);
            else if (attributes.ApproachRate < 8.0)
                approachRateFactor = 0.05 * (8.0 - attributes.ApproachRate);

            if (score.Mods.Any(h => h is OsuModRelax))
                approachRateFactor = 0.0;

            aimValue *= 1.0 + approachRateFactor * lengthBonus; // Buff for longer maps with high AR.

>>>>>>> b4af32ef
            if (score.Mods.Any(m => m is OsuModBlinds))
                aimValue *= 1.3 + (totalHits * (0.0016 / (1 + 2 * effectiveMissCount)) * Math.Pow(accuracy, 16)) * (1 - 0.003 * attributes.DrainRate * attributes.DrainRate);

            // We assume 15% of sliders in a map are difficult since there's no way to tell from the performance calculator.
            double estimateDifficultSliders = attributes.SliderCount * 0.15;

            if (attributes.SliderCount > 0)
            {
                double estimateSliderEndsDropped = Math.Clamp(Math.Min(countOk + countMeh + countMiss, attributes.MaxCombo - scoreMaxCombo), 0, estimateDifficultSliders);
                double sliderNerfFactor = (1 - attributes.SliderFactor) * Math.Pow(1 - estimateSliderEndsDropped / estimateDifficultSliders, 3) + attributes.SliderFactor;
                aimValue *= sliderNerfFactor;
            }

            aimValue *= accuracy;
            // It is important to consider accuracy difficulty when scaling with accuracy.
            aimValue *= 0.98 + Math.Pow(attributes.OverallDifficulty, 2) / 2500;

            return aimValue;
        }

        private double computeSpeedValue(ScoreInfo score, OsuDifficultyAttributes attributes)
        {
            if (score.Mods.Any(h => h is OsuModRelax))
                return 0.0;

            double speedValue = Math.Pow(5.0 * Math.Max(1.0, attributes.SpeedDifficulty / 0.0675) - 4.0, 3.0) / 100000.0;

            double lengthBonus = 0.95 + 0.4 * Math.Min(1.0, totalHits / 2000.0) +
                                 (totalHits > 2000 ? Math.Log10(totalHits / 2000.0) * 0.5 : 0.0);
            speedValue *= lengthBonus;

            // Penalize misses by assessing # of misses relative to the total # of objects. Default a 3% reduction for any # of misses.
            if (effectiveMissCount > 0)
                speedValue *= 0.97 * Math.Pow(1 - Math.Pow(effectiveMissCount / totalHits, 0.775), Math.Pow(effectiveMissCount, .875));

            speedValue *= getComboScalingFactor(attributes);

            if (score.Mods.Any(m => m is OsuModBlinds))
            {
                // Increasing the speed value by object count for Blinds isn't ideal, so the minimum buff is given.
                speedValue *= 1.12;
            }

            // Calculate accuracy assuming the worst case scenario
            double relevantTotalDiff = totalHits - attributes.SpeedNoteCount;
            double relevantCountGreat = Math.Max(0, countGreat - relevantTotalDiff);
            double relevantCountOk = Math.Max(0, countOk - Math.Max(0, relevantTotalDiff - countGreat));
            double relevantCountMeh = Math.Max(0, countMeh - Math.Max(0, relevantTotalDiff - countGreat - countOk));
            double relevantAccuracy = attributes.SpeedNoteCount == 0 ? 0 : (relevantCountGreat * 6.0 + relevantCountOk * 2.0 + relevantCountMeh) / (attributes.SpeedNoteCount * 6.0);

            // Scale the speed value with accuracy and OD.
            speedValue *= (0.95 + Math.Pow(attributes.OverallDifficulty, 2) / 750) * Math.Pow((accuracy + relevantAccuracy) / 2.0, (14.5 - Math.Max(attributes.OverallDifficulty, 8)) / 2);

            // Scale the speed value with # of 50s to punish doubletapping.
            speedValue *= Math.Pow(0.99, countMeh < totalHits / 500.0 ? 0 : countMeh - totalHits / 500.0);

            return speedValue;
        }

        private double computeAccuracyValue(ScoreInfo score, OsuDifficultyAttributes attributes)
        {
            if (score.Mods.Any(h => h is OsuModRelax))
                return 0.0;

            // This percentage only considers HitCircles of any value - in this part of the calculation we focus on hitting the timing hit window.
            double betterAccuracyPercentage;
            int amountHitObjectsWithAccuracy = attributes.HitCircleCount;

            if (amountHitObjectsWithAccuracy > 0)
                betterAccuracyPercentage = ((countGreat - (totalHits - amountHitObjectsWithAccuracy)) * 6 + countOk * 2 + countMeh) / (double)(amountHitObjectsWithAccuracy * 6);
            else
                betterAccuracyPercentage = 0;

            // It is possible to reach a negative accuracy with this formula. Cap it at zero - zero points.
            if (betterAccuracyPercentage < 0)
                betterAccuracyPercentage = 0;

            // Lots of arbitrary values from testing.
            // Considering to use derivation from perfect accuracy in a probabilistic manner - assume normal distribution.
            double accuracyValue = Math.Pow(1.52163, attributes.OverallDifficulty) * Math.Pow(betterAccuracyPercentage, 24) * 2.83;

            // Bonus for many hitcircles - it's harder to keep good accuracy up for longer.
            accuracyValue *= Math.Min(1.15, Math.Pow(amountHitObjectsWithAccuracy / 1000.0, 0.3));

            // Increasing the accuracy value by object count for Blinds isn't ideal, so the minimum buff is given.
            if (score.Mods.Any(m => m is OsuModBlinds))
                accuracyValue *= 1.14;

            if (score.Mods.Any(m => m is OsuModFlashlight))
                accuracyValue *= 1.02;

            return accuracyValue;
        }

        private double computeFlashlightValue(ScoreInfo score, OsuDifficultyAttributes attributes)
        {
            if (!score.Mods.Any(h => h is OsuModFlashlight))
                return 0.0;

            double rawFlashlight = attributes.FlashlightDifficulty;

            if (score.Mods.Any(m => m is OsuModTouchDevice))
                rawFlashlight = Math.Pow(rawFlashlight, 0.8);

            double flashlightValue = Math.Pow(rawFlashlight, 2.0) * 25.0;

            // Penalize misses by assessing # of misses relative to the total # of objects. Default a 3% reduction for any # of misses.
            if (effectiveMissCount > 0)
                flashlightValue *= 0.97 * Math.Pow(1 - Math.Pow(effectiveMissCount / totalHits, 0.775), Math.Pow(effectiveMissCount, .875));

            flashlightValue *= getComboScalingFactor(attributes);

            // Account for shorter maps having a higher ratio of 0 combo/100 combo flashlight radius.
            flashlightValue *= 0.7 + 0.1 * Math.Min(1.0, totalHits / 200.0) +
                               (totalHits > 200 ? 0.2 * Math.Min(1.0, (totalHits - 200) / 200.0) : 0.0);

            // Scale the flashlight value with accuracy _slightly_.
            flashlightValue *= 0.5 + accuracy / 2.0;
            // It is important to also consider accuracy difficulty when doing that.
            flashlightValue *= 0.98 + Math.Pow(attributes.OverallDifficulty, 2) / 2500;

            return flashlightValue;
        }

        private double computeCognitionValue(ScoreInfo score, OsuDifficultyAttributes attributes)
        {
            double rawCognition = attributes.CognitionDifficulty;

            if (score.Mods.Any(m => m is OsuModTouchDevice))
                rawCognition = Math.Pow(rawCognition, 0.8);

            double cognitionValue = Math.Pow(rawCognition, 2.0) * 25.0;

            // Penalize misses by assessing # of misses relative to the total # of objects. Default a 3% reduction for any # of misses.
            if (effectiveMissCount > 0)
                cognitionValue *= 0.97 * Math.Pow(1 - Math.Pow(effectiveMissCount / totalHits, 0.775), Math.Pow(effectiveMissCount, .875));

            cognitionValue *= getComboScalingFactor(attributes);

            // Scale the cognition value with accuracy _harshly_.
            cognitionValue *= accuracy * accuracy;
            // It is important to also consider accuracy difficulty when doing that.
            cognitionValue *= 0.98 + Math.Pow(attributes.OverallDifficulty, 2) / 2500;

            return cognitionValue;
        }

        private double calculateEffectiveMissCount(OsuDifficultyAttributes attributes)
        {
            // Guess the number of misses + slider breaks from combo
            double comboBasedMissCount = 0.0;

            if (attributes.SliderCount > 0)
            {
                double fullComboThreshold = attributes.MaxCombo - 0.1 * attributes.SliderCount;
                if (scoreMaxCombo < fullComboThreshold)
                    comboBasedMissCount = fullComboThreshold / Math.Max(1.0, scoreMaxCombo);
            }

            // Clamp miss count since it's derived from combo and can be higher than total hits and that breaks some calculations
            comboBasedMissCount = Math.Min(comboBasedMissCount, totalHits);

            return Math.Max(countMiss, comboBasedMissCount);
        }

        private double getComboScalingFactor(OsuDifficultyAttributes attributes) => attributes.MaxCombo <= 0 ? 1.0 : Math.Min(Math.Pow(scoreMaxCombo, 0.8) / Math.Pow(attributes.MaxCombo, 0.8), 1.0);
        private int totalHits => countGreat + countOk + countMeh + countMiss;
    }
}<|MERGE_RESOLUTION|>--- conflicted
+++ resolved
@@ -107,21 +107,7 @@
                 aimValue *= 0.97 * Math.Pow(1 - Math.Pow(effectiveMissCount / totalHits, 0.775), effectiveMissCount);
 
             aimValue *= getComboScalingFactor(attributes);
-
-<<<<<<< HEAD
-=======
-            double approachRateFactor = 0.0;
-            if (attributes.ApproachRate > 10.33)
-                approachRateFactor = 0.3 * (attributes.ApproachRate - 10.33);
-            else if (attributes.ApproachRate < 8.0)
-                approachRateFactor = 0.05 * (8.0 - attributes.ApproachRate);
-
-            if (score.Mods.Any(h => h is OsuModRelax))
-                approachRateFactor = 0.0;
-
-            aimValue *= 1.0 + approachRateFactor * lengthBonus; // Buff for longer maps with high AR.
-
->>>>>>> b4af32ef
+			
             if (score.Mods.Any(m => m is OsuModBlinds))
                 aimValue *= 1.3 + (totalHits * (0.0016 / (1 + 2 * effectiveMissCount)) * Math.Pow(accuracy, 16)) * (1 - 0.003 * attributes.DrainRate * attributes.DrainRate);
 
