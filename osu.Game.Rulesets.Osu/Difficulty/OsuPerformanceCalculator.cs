--- conflicted
+++ resolved
@@ -4,16 +4,9 @@
 using System;
 using System.Collections.Generic;
 using System.Linq;
-using MathNet.Numerics;
-using osu.Framework.Audio.Track;
-using osu.Framework.Extensions.IEnumerableExtensions;
 using osu.Game.Rulesets.Difficulty;
-<<<<<<< HEAD
 using osu.Game.Rulesets.Difficulty.Utils;
 using osu.Game.Rulesets.Osu.Difficulty.Skills;
-=======
-using osu.Game.Rulesets.Mods;
->>>>>>> c64ad60c
 using osu.Game.Rulesets.Osu.Mods;
 using osu.Game.Rulesets.Scoring;
 using osu.Game.Scoring;
@@ -49,13 +42,8 @@
         /// </summary>
         private double effectiveMissCount;
 
-<<<<<<< HEAD
         private double? deviation;
         private double? speedDeviation;
-=======
-        private double hitWindow300, hitWindow100, hitWindow50;
-        private double deviation, speedDeviation;
->>>>>>> c64ad60c
 
         public OsuPerformanceCalculator()
             : base(new OsuRuleset())
@@ -127,18 +115,8 @@
                 effectiveMissCount = Math.Min(effectiveMissCount + countOk * okMultiplier + countMeh * mehMultiplier, totalHits);
             }
 
-<<<<<<< HEAD
             speedDeviation = calculateSpeedDeviation(osuAttributes);
             deviation = calculateDeviation(score, osuAttributes);
-=======
-            double clockRate = getClockRate(score);
-            hitWindow300 = 80 - 6 * osuAttributes.OverallDifficulty;
-            hitWindow100 = (140 - 8 * ((80 - hitWindow300 * clockRate) / 6)) / clockRate;
-            hitWindow50 = (200 - 10 * ((80 - hitWindow300 * clockRate) / 6)) / clockRate;
-
-            deviation = calculateTotalDeviation(score, osuAttributes);
-            speedDeviation = calculateSpeedDeviation(score, osuAttributes);
->>>>>>> c64ad60c
 
             double aimValue = computeAimValue(score, osuAttributes);
             double speedValue = computeSpeedValue(score, osuAttributes);
@@ -160,10 +138,6 @@
                 Accuracy = accuracyValue,
                 Flashlight = flashlightValue,
                 EffectiveMissCount = effectiveMissCount,
-<<<<<<< HEAD
-=======
-                Deviation = deviation,
->>>>>>> c64ad60c
                 SpeedDeviation = speedDeviation,
                 Total = totalValue
             };
@@ -171,7 +145,6 @@
 
         private double computeAimValue(ScoreInfo score, OsuDifficultyAttributes attributes)
         {
-<<<<<<< HEAD
             if (score.Mods.Any(h => h is OsuModAutopilot) || deviation == null)
                 return 0.0;
 
@@ -199,12 +172,6 @@
             }
 
             double aimValue = OsuStrainSkill.DifficultyToPerformance(aimDifficulty);
-=======
-            if (deviation == double.PositiveInfinity)
-                return 0.0;
-
-            double aimValue = Math.Pow(5.0 * Math.Max(1.0, attributes.AimDifficulty / 0.0675) - 4.0, 3.0) / 100000.0;
->>>>>>> c64ad60c
 
             double lengthBonus = 0.95 + 0.4 * Math.Min(1.0, totalHits / 2000.0) +
                                  (totalHits > 2000 ? Math.Log10(totalHits / 2000.0) * 0.5 : 0.0);
@@ -235,38 +202,16 @@
             // OD 11.11 SS stays the same.
             aimValue *= 1 + 119 / 4050.0;
 
-<<<<<<< HEAD
             // Scale the aim value by how cheesable it is.
             double cheesedAimValue = aimValue * Math.Pow(attributes.CheeseFactor, 3);
             aimValue = double.Lerp(cheesedAimValue, aimValue, SpecialFunctions.Erf(20 / (Math.Sqrt(2) * (double)deviation)));
-=======
-            if (attributes.SliderCount > 0)
-            {
-                double estimateSliderEndsDropped = Math.Clamp(Math.Min(countOk + countMeh + countMiss, attributes.MaxCombo - scoreMaxCombo), 0, estimateDifficultSliders);
-                double sliderNerfFactor = (1 - attributes.SliderFactor) * Math.Pow(1 - estimateSliderEndsDropped / estimateDifficultSliders, 3) + attributes.SliderFactor;
-                aimValue *= sliderNerfFactor;
-            }
-
-            // Apply antirake nerf
-            double totalAntiRakeMultiplier = calculateTotalRakeNerf(attributes);
-            aimValue *= totalAntiRakeMultiplier;
-
-            // Scale the aim value with adjusted deviation
-            double adjustedDeviation = deviation * calculateDeviationArAdjust(attributes.ApproachRate);
-            aimValue *= SpecialFunctions.Erf(33 / (Math.Sqrt(2) * adjustedDeviation));
-            aimValue *= 0.98 + Math.Pow(100.0 / 9, 2) / 2500; // OD 11 SS stays the same.
->>>>>>> c64ad60c
 
             return aimValue;
         }
 
         private double computeSpeedValue(ScoreInfo score, OsuDifficultyAttributes attributes)
         {
-<<<<<<< HEAD
             if (score.Mods.Any(h => h is OsuModRelax) || speedDeviation == null)
-=======
-            if (score.Mods.Any(h => h is OsuModRelax) || speedDeviation == double.PositiveInfinity)
->>>>>>> c64ad60c
                 return 0.0;
 
             double speedValue = OsuStrainSkill.DifficultyToPerformance(attributes.SpeedDifficulty);
@@ -298,7 +243,6 @@
                 speedValue *= 1.0 + 0.04 * (12.0 - attributes.ApproachRate);
             }
 
-<<<<<<< HEAD
             double speedHighDeviationMultiplier = calculateSpeedHighDeviationNerf(attributes);
             speedValue *= speedHighDeviationMultiplier;
 
@@ -321,15 +265,6 @@
 
             // Scale speed value by normalized accuracy.
             speedValue *= Math.Pow(effectiveAccuracy, 2);
-=======
-            // Apply antirake nerf
-            double speedAntiRakeMultiplier = calculateSpeedRakeNerf(attributes);
-            speedValue *= speedAntiRakeMultiplier;
-
-            double adjustedSpeedDeviation = speedDeviation * calculateDeviationArAdjust(attributes.ApproachRate);
-            speedValue *= SpecialFunctions.Erf(22 / (Math.Sqrt(2) * adjustedSpeedDeviation * Math.Max(1, Math.Pow(attributes.SpeedDifficulty / 4.5, 1.2))));
-            speedValue *= 0.95 + Math.Pow(100.0 / 9, 2) / 750; // OD 11 SS stays the same.
->>>>>>> c64ad60c
 
             return speedValue;
         }
@@ -339,11 +274,7 @@
             if (score.Mods.Any(h => h is OsuModRelax) || deviation == null)
                 return 0.0;
 
-<<<<<<< HEAD
             double accuracyValue = 120 * Math.Pow(7.5 / (double)deviation, 2);
-=======
-            double accuracyValue = 120 * Math.Pow(7.5 / deviation, 2);
->>>>>>> c64ad60c
 
             // Increasing the accuracy value by object count for Blinds isn't ideal, so the minimum buff is given.
             if (score.Mods.Any(m => m is OsuModBlinds))
@@ -359,7 +290,7 @@
 
         private double computeFlashlightValue(ScoreInfo score, OsuDifficultyAttributes attributes)
         {
-            if (!score.Mods.Any(h => h is OsuModFlashlight) || deviation == double.PositiveInfinity)
+            if (!score.Mods.Any(h => h is OsuModFlashlight) || deviation == null)
                 return 0.0;
 
             double flashlightValue = Flashlight.DifficultyToPerformance(attributes.FlashlightDifficulty);
@@ -374,15 +305,8 @@
             flashlightValue *= 0.7 + 0.1 * Math.Min(1.0, totalHits / 200.0) +
                                (totalHits > 200 ? 0.2 * Math.Min(1.0, (totalHits - 200) / 200.0) : 0.0);
 
-<<<<<<< HEAD
             // OD 11.11 SS stays the same. No accuracy scaling.
             flashlightValue *= 1 + 119 / 4050.0;
-=======
-            // Scale the flashlight value with adjusted deviation
-            double adjustedDeviation = deviation * calculateDeviationArAdjust(attributes.ApproachRate);
-            flashlightValue *= SpecialFunctions.Erf(55 / (Math.Sqrt(2) * adjustedDeviation));
-            flashlightValue *= 0.98 + Math.Pow(100.0 / 9, 2) / 2500;  // OD 11 SS stays the same.
->>>>>>> c64ad60c
 
             return flashlightValue;
         }
@@ -391,10 +315,10 @@
         /// Estimates player's deviation on speed notes.
         /// Treats all speed notes as hit circles.
         /// </summary>
-        private double calculateSpeedDeviation(OsuDifficultyAttributes attributes)
+        private double? calculateSpeedDeviation(OsuDifficultyAttributes attributes)
         {
             if (totalSuccessfulHits == 0)
-                return double.PositiveInfinity;
+                return null;
 
             double hitWindow300 = attributes.GreatHitWindow;
             double hitWindow100 = attributes.OkHitWindow;
@@ -430,7 +354,7 @@
                 return deviationOnCircles;
             }
 
-            return double.PositiveInfinity;
+            return null;
         }
 
         /// <summary>
@@ -571,7 +495,6 @@
             return adjustedSpeedValue / speedValue;
         }
 
-<<<<<<< HEAD
         // Miss penalty assumes that a player will miss on the hardest parts of a map,
         // so we use the amount of relatively difficult sections to adjust miss penalty
         // to make it more punishing on maps with lower amount of hard sections.
@@ -581,183 +504,5 @@
         private int totalHits => countGreat + countOk + countMeh + countMiss;
         private int totalSuccessfulHits => countGreat + countOk + countMeh;
         private int totalImperfectHits => countOk + countMeh + countMiss;
-=======
-        /// <summary>
-        /// Using <see cref="calculateDeviation"/> estimates player's deviation on accuracy objects.
-        /// Returns deviation for circles and sliders if score was set with slideracc.
-        /// Returns the min between deviation of circles and deviation on circles and sliders (assuming slider hits are 50s), if score was set without slideracc.
-        /// </summary>
-        private double calculateTotalDeviation(ScoreInfo score, OsuDifficultyAttributes attributes)
-        {
-            if (totalSuccessfulHits == 0)
-                return double.PositiveInfinity;
-
-            int accuracyObjectCount = attributes.HitCircleCount;
-
-            // Assume worst case: all mistakes was on accuracy objects
-            int relevantCountMiss = Math.Min(countMiss, accuracyObjectCount);
-            int relevantCountMeh = Math.Min(countMeh, accuracyObjectCount - relevantCountMiss);
-            int relevantCountOk = Math.Min(countOk, accuracyObjectCount - relevantCountMiss - relevantCountMeh);
-            int relevantCountGreat = Math.Max(0, accuracyObjectCount - relevantCountMiss - relevantCountMeh - relevantCountOk);
-
-            // Calculate deviation on accuracy objects
-            double deviation = calculateDeviation(relevantCountGreat, relevantCountOk, relevantCountMeh, relevantCountMiss);
-
-            // If score was set without slider accuracy - also compute deviation with sliders
-            // Assume that all hits was 50s
-            int totalCountWithSliders = attributes.HitCircleCount + attributes.SliderCount;
-            int missCountWithSliders = Math.Min(totalCountWithSliders, countMiss);
-            int hitCountWithSliders = totalCountWithSliders - missCountWithSliders;
-
-            double hitProbabilityWithSliders = hitCountWithSliders / (totalCountWithSliders + 1.0);
-            double deviationWithSliders = hitWindow50 / (Math.Sqrt(2) * SpecialFunctions.ErfInv(hitProbabilityWithSliders));
-
-            // Min is needed for edgecase maps with 1 circle and 999 sliders, as deviation on sliders can be lower in this case
-            return Math.Min(deviation, deviationWithSliders);
-        }
-
-        /// <summary>
-        /// Using <see cref="calculateDeviation"/> estimates player's deviation on speed notes, assuming worst-case.
-        /// Treats all speed notes as hit circles. This is not good way to do this, but fixing this is impossible under the limitation of current speed pp.
-        /// If score was set with slideracc - tries to remove mistaps on sliders from total mistaps.
-        /// </summary>
-        /// <summary>
-        /// Does the same as <see cref="calculateDeviation"/>, but only for notes and inaccuracies that are relevant to speed difficulty.
-        /// Treats all difficult speed notes as circles, so this method can sometimes return a lower deviation than <see cref="calculateDeviation"/>.
-        /// This is fine though, since this method is only used to scale speed pp.
-        /// </summary>
-        /// <summary>
-        /// Using <see cref="calculateDeviation"/> estimates player's deviation on speed notes, assuming worst-case.
-        /// Treats all speed notes as hit circles. This is not good way to do this, but fixing this is impossible under the limitation of current speed pp.
-        /// If score was set with slideracc - tries to remove mistaps on sliders from total mistaps.
-        /// </summary>
-        private double calculateSpeedDeviation(ScoreInfo score, OsuDifficultyAttributes attributes)
-        {
-            if (totalSuccessfulHits == 0)
-                return double.PositiveInfinity;
-
-            // Calculate accuracy assuming the worst case scenario
-            double speedNoteCount = attributes.SpeedNoteCount;
-
-            // Assume worst case: all mistakes was on speed notes
-            double relevantCountMiss = Math.Min(countMiss, speedNoteCount);
-            double relevantCountMeh = Math.Min(countMeh, speedNoteCount - relevantCountMiss);
-            double relevantCountOk = Math.Min(countOk, speedNoteCount - relevantCountMiss - relevantCountMeh);
-            double relevantCountGreat = Math.Max(0, speedNoteCount - relevantCountMiss - relevantCountMeh - relevantCountOk);
-
-            // Calculate and return deviation on speed notes
-            return calculateDeviation(relevantCountGreat, relevantCountOk, relevantCountMeh, relevantCountMiss);
-        }
-
-        /// <summary>
-        /// Estimates the player's tap deviation based on the OD, given number of 300s, 100s, 50s and misses,
-        /// assuming the player's mean hit error is 0. The estimation is consistent in that two SS scores on the same map with the same settings
-        /// will always return the same deviation. Misses are ignored because they are usually due to misaiming.
-        /// 300s and 100s are assumed to follow a normal distribution, whereas 50s are assumed to follow a uniform distribution.
-        /// </summary>
-        private double calculateDeviation(double relevantCountGreat, double relevantCountOk, double relevantCountMeh, double relevantCountMiss)
-        {
-            if (relevantCountGreat + relevantCountOk + relevantCountMeh <= 0)
-                return double.PositiveInfinity;
-
-            double objectCount = relevantCountGreat + relevantCountOk + relevantCountMeh + relevantCountMiss;
-
-            //// The probability that a player hits a circle is unknown, but we can estimate it to be
-            //// the number of greats on circles divided by the number of circles, and then add one
-            //// to the number of circles as a bias correction.
-            double n = Math.Max(1, objectCount - relevantCountMiss - relevantCountMeh);
-            const double z = 2.32634787404; // 99% critical value for the normal distribution (one-tailed).
-
-            // Proportion of greats hit on circles, ignoring misses and 50s.
-            double p = relevantCountGreat / n;
-
-            // We can be 99% confident that p is at least this value.
-            double pLowerBound = (n * p + z * z / 2) / (n + z * z) - z / (n + z * z) * Math.Sqrt(n * p * (1 - p) + z * z / 4);
-
-            // Compute the deviation assuming 300s and 100s are normally distributed, and 50s are uniformly distributed.
-            // Begin with 300s and 100s first. Ignoring 50s, we can be 99% confident that the deviation is not higher than:
-            double deviation = hitWindow300 / (Math.Sqrt(2) * SpecialFunctions.ErfInv(pLowerBound));
-
-            double adjustFor100 = Math.Sqrt(2 / Math.PI) * hitWindow100 * Math.Exp(-0.5 * Math.Pow(hitWindow100 / deviation, 2))
-                / (deviation * SpecialFunctions.Erf(hitWindow100 / (Math.Sqrt(2) * deviation)));
-
-            deviation *= Math.Sqrt(1 - adjustFor100);
-
-            // Value deviation approach as greatCount approaches 0
-            double limitValue = hitWindow100 / Math.Sqrt(3);
-
-            // If precision is not enough to compute true deviation - use limit value
-            if (pLowerBound == 0 || adjustFor100 >= 1 || deviation > limitValue)
-                deviation = limitValue;
-
-            // Then compute the variance for 50s.
-            double mehVariance = (hitWindow50 * hitWindow50 + hitWindow100 * hitWindow50 + hitWindow100 * hitWindow100) / 3;
-
-            // Find the total deviation.
-            deviation = Math.Sqrt(((relevantCountGreat + relevantCountOk) * Math.Pow(deviation, 2) + relevantCountMeh * mehVariance) / (relevantCountGreat + relevantCountOk + relevantCountMeh));
-
-            return deviation;
-        }
-
-        // Calculates multiplier for speed accounting for rake based on the deviation and speed difficulty
-        // https://www.desmos.com/calculator/puc1mzdtfv
-        private double calculateSpeedRakeNerf(OsuDifficultyAttributes attributes)
-        {
-            // Base speed value
-            double speedValue = 4 * Math.Pow(attributes.SpeedDifficulty, 3);
-
-            // Starting from this pp amount - penalty will be applied
-            double abusePoint = 100 + 260 * Math.Pow(22 / speedDeviation, 5.8);
-
-            if (speedValue <= abusePoint)
-                return 1.0;
-
-            // Use log curve to make additional rise in difficulty unimpactful. Rescale values to make curve have correct steepness
-            const double scale = 50;
-            double adjustedSpeedValue = scale * (Math.Log((speedValue - abusePoint) / scale + 1) + abusePoint / scale);
-
-            double speedRakeNerf = adjustedSpeedValue / speedValue;
-
-            return Math.Min(speedRakeNerf, calculateTotalRakeNerf(attributes));
-        }
-
-        // Calculates multiplier for total pp accounting for rake based on the deviation and sliderless aim and speed difficulty
-        private double calculateTotalRakeNerf(OsuDifficultyAttributes attributes)
-        {
-            // Use adjusted deviation to not nerf EZHT aim maps
-            double adjustedDeviation = deviation * calculateDeviationArAdjust(attributes.ApproachRate);
-
-            // Base values
-            double aimNoSlidersValue = 4 * Math.Pow(attributes.AimDifficulty * attributes.SliderFactor, 3);
-            double speedValue = 4 * Math.Pow(attributes.SpeedDifficulty, 3);
-            double totalValue = Math.Pow(Math.Pow(aimNoSlidersValue, 1.1) + Math.Pow(speedValue, 1.1), 1 / 1.1);
-
-            // Starting from this pp amount - penalty will be applied
-            double abusePoint = 200 + 600 * Math.Pow(22 / adjustedDeviation, 4.2);
-
-            if (totalValue <= abusePoint)
-                return 1.0;
-
-            // Use relax penalty after the point to make values grow slower but still noticeably
-            double adjustedTotalValue = abusePoint + Math.Pow(0.9, 3) * (totalValue - abusePoint);
-
-            return adjustedTotalValue / totalValue;
-        }
-
-        // Bonus for low AR to account for the fact that it's more difficult to get low UR on low AR
-        private static double calculateDeviationArAdjust(double AR) => 0.475 + 0.7 / (1.0 + Math.Pow(1.73, 7.9 - AR));
-
-        private static double getClockRate(ScoreInfo score)
-        {
-            var track = new TrackVirtual(1);
-            score.Mods.OfType<IApplicableToTrack>().ForEach(m => m.ApplyToTrack(track));
-            return track.Rate;
-        }
-        private double getComboScalingFactor(OsuDifficultyAttributes attributes) => attributes.MaxCombo <= 0 ? 1.0 : Math.Min(Math.Pow(scoreMaxCombo, 0.8) / Math.Pow(attributes.MaxCombo, 0.8), 1.0);
-
-        private int totalHits => countGreat + countOk + countMeh + countMiss;
-
-        private int totalSuccessfulHits => countGreat + countOk + countMeh;
->>>>>>> c64ad60c
     }
 }