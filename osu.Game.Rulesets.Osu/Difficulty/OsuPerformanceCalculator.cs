﻿// Copyright (c) ppy Pty Ltd <contact@ppy.sh>. Licensed under the MIT Licence.
// See the LICENCE file in the repository root for full licence text.

using System;
using System.Collections.Generic;
using System.Linq;
using osu.Framework.Audio.Track;
using osu.Framework.Extensions.IEnumerableExtensions;
using osu.Game.Beatmaps;
using osu.Game.Rulesets.Difficulty;
using osu.Game.Rulesets.Difficulty.Utils;
using osu.Game.Rulesets.Mods;
using osu.Game.Rulesets.Osu.Difficulty.Skills;
using osu.Game.Rulesets.Osu.Mods;
using osu.Game.Rulesets.Osu.Scoring;
using osu.Game.Rulesets.Scoring;
using osu.Game.Scoring;

namespace osu.Game.Rulesets.Osu.Difficulty
{
    public class OsuPerformanceCalculator : PerformanceCalculator
    {
        public const double PERFORMANCE_BASE_MULTIPLIER = 1.145; // This is being adjusted to keep the final pp value scaled around what it used to be when changing things.

        private bool usingClassicSliderAccuracy;

        private double accuracy;
        private int scoreMaxCombo;
        private int countGreat;
        private int countOk;
        private int countMeh;
        private int countMiss;

        /// <summary>
        /// Missed slider ticks that includes missed reverse arrows. Will only be correct on non-classic scores
        /// </summary>
        private int countSliderTickMiss;

        /// <summary>
        /// Amount of missed slider tails that don't break combo. Will only be correct on non-classic scores
        /// </summary>
        private int countSliderEndsDropped;

        /// <summary>
        /// Estimated total amount of combo breaks
        /// </summary>
        private double effectiveMissCount;

        private double clockRate;
        private double greatHitWindow;
        private double okHitWindow;
        private double mehHitWindow;
        private double overallDifficulty;
        private double approachRate;

        private double? speedDeviation;

        public OsuPerformanceCalculator()
            : base(new OsuRuleset())
        {
        }

        protected override PerformanceAttributes CreatePerformanceAttributes(ScoreInfo score, DifficultyAttributes attributes)
        {
            var osuAttributes = (OsuDifficultyAttributes)attributes;

            usingClassicSliderAccuracy = score.Mods.OfType<OsuModClassic>().Any(m => m.NoSliderHeadAccuracy.Value);

            accuracy = score.Accuracy;
            scoreMaxCombo = score.MaxCombo;
            countGreat = score.Statistics.GetValueOrDefault(HitResult.Great);
            countOk = score.Statistics.GetValueOrDefault(HitResult.Ok);
            countMeh = score.Statistics.GetValueOrDefault(HitResult.Meh);
            countMiss = score.Statistics.GetValueOrDefault(HitResult.Miss);
            countSliderEndsDropped = osuAttributes.SliderCount - score.Statistics.GetValueOrDefault(HitResult.SliderTailHit);
            countSliderTickMiss = score.Statistics.GetValueOrDefault(HitResult.LargeTickMiss);
            effectiveMissCount = countMiss;

            var difficulty = score.BeatmapInfo!.Difficulty.Clone();

            score.Mods.OfType<IApplicableToDifficulty>().ForEach(m => m.ApplyToDifficulty(difficulty));

            var track = new TrackVirtual(10000);
            score.Mods.OfType<IApplicableToTrack>().ForEach(m => m.ApplyToTrack(track));
            clockRate = track.Rate;

            HitWindows hitWindows = new OsuHitWindows();
            hitWindows.SetDifficulty(difficulty.OverallDifficulty);

            greatHitWindow = hitWindows.WindowFor(HitResult.Great) / clockRate;
            okHitWindow = hitWindows.WindowFor(HitResult.Ok) / clockRate;
            mehHitWindow = hitWindows.WindowFor(HitResult.Meh) / clockRate;

            double preempt = IBeatmapDifficultyInfo.DifficultyRange(difficulty.ApproachRate, 1800, 1200, 450) / clockRate;

            overallDifficulty = (80 - greatHitWindow) / 6;
            approachRate = preempt > 1200 ? (1800 - preempt) / 120 : (1200 - preempt) / 150 + 5;

            if (osuAttributes.SliderCount > 0)
            {
                if (usingClassicSliderAccuracy)
                {
                    // Consider that full combo is maximum combo minus dropped slider tails since they don't contribute to combo but also don't break it
                    // In classic scores we can't know the amount of dropped sliders so we estimate to 10% of all sliders on the map
                    double fullComboThreshold = attributes.MaxCombo - 0.1 * osuAttributes.SliderCount;

                    if (scoreMaxCombo < fullComboThreshold)
                        effectiveMissCount = fullComboThreshold / Math.Max(1.0, scoreMaxCombo);

                    // In classic scores there can't be more misses than a sum of all non-perfect judgements
                    effectiveMissCount = Math.Min(effectiveMissCount, totalImperfectHits);
                }
                else
                {
                    double fullComboThreshold = attributes.MaxCombo - countSliderEndsDropped;

                    if (scoreMaxCombo < fullComboThreshold)
                        effectiveMissCount = fullComboThreshold / Math.Max(1.0, scoreMaxCombo);

                    // Combine regular misses with tick misses since tick misses break combo as well
                    effectiveMissCount = Math.Min(effectiveMissCount, countSliderTickMiss + countMiss);
                }
            }

            effectiveMissCount = Math.Max(countMiss, effectiveMissCount);
            effectiveMissCount = Math.Min(totalHits, effectiveMissCount);

            double multiplier = PERFORMANCE_BASE_MULTIPLIER;

            if (score.Mods.Any(m => m is OsuModNoFail))
                multiplier *= Math.Max(0.90, 1.0 - 0.02 * effectiveMissCount);

            if (score.Mods.Any(m => m is OsuModSpunOut) && totalHits > 0)
                multiplier *= 1.0 - Math.Pow((double)osuAttributes.SpinnerCount / totalHits, 0.85);

            if (score.Mods.Any(h => h is OsuModRelax))
            {
                // https://www.desmos.com/calculator/bc9eybdthb
                // we use OD13.3 as maximum since it's the value at which great hitwidow becomes 0
                // this is well beyond currently maximum achievable OD which is 12.17 (DTx2 + DA with OD11)
                double okMultiplier = Math.Max(0.0, overallDifficulty > 0.0 ? 1 - Math.Pow(overallDifficulty / 13.33, 1.8) : 1.0);
                double mehMultiplier = Math.Max(0.0, overallDifficulty > 0.0 ? 1 - Math.Pow(overallDifficulty / 13.33, 5) : 1.0);

                // As we're adding Oks and Mehs to an approximated number of combo breaks the result can be higher than total hits in specific scenarios (which breaks some calculations) so we need to clamp it.
                effectiveMissCount = Math.Min(effectiveMissCount + countOk * okMultiplier + countMeh * mehMultiplier, totalHits);
            }

            speedDeviation = calculateSpeedDeviation(osuAttributes);

            double aimValue = computeAimValue(score, osuAttributes);
            double speedValue = computeSpeedValue(score, osuAttributes);
            double accuracyValue = computeAccuracyValue(score, osuAttributes);
            double flashlightValue = computeFlashlightValue(score, osuAttributes);
            double readingValue = computeReadingValue(score, osuAttributes);
            double totalValue =
                Math.Pow(
                    Math.Pow(aimValue, 1.1) +
                    Math.Pow(speedValue, 1.1) +
                    Math.Pow(accuracyValue, 1.1) +
                    Math.Pow(flashlightValue, 1.1) +
                    Math.Pow(readingValue, 1.1), 1.0 / 1.1
                ) * multiplier;

            return new OsuPerformanceAttributes
            {
                Aim = aimValue,
                Speed = speedValue,
                Accuracy = accuracyValue,
                Flashlight = flashlightValue,
                Reading = readingValue,
                EffectiveMissCount = effectiveMissCount,
                SpeedDeviation = speedDeviation,
                Total = totalValue
            };
        }

        private double computeAimValue(ScoreInfo score, OsuDifficultyAttributes attributes)
        {
            if (score.Mods.Any(h => h is OsuModAutopilot))
                return 0.0;

            double aimDifficulty = attributes.AimDifficulty;

            if (attributes.SliderCount > 0 && attributes.AimDifficultSliderCount > 0)
            {
                double estimateImproperlyFollowedDifficultSliders;

                if (usingClassicSliderAccuracy)
                {
                    // When the score is considered classic (regardless if it was made on old client or not) we consider all missing combo to be dropped difficult sliders
                    int maximumPossibleDroppedSliders = totalImperfectHits;
                    estimateImproperlyFollowedDifficultSliders = Math.Clamp(Math.Min(maximumPossibleDroppedSliders, attributes.MaxCombo - scoreMaxCombo), 0, attributes.AimDifficultSliderCount);
                }
                else
                {
                    // We add tick misses here since they too mean that the player didn't follow the slider properly
                    // We however aren't adding misses here because missing slider heads has a harsh penalty by itself and doesn't mean that the rest of the slider wasn't followed properly
                    estimateImproperlyFollowedDifficultSliders = Math.Clamp(countSliderEndsDropped + countSliderTickMiss, 0, attributes.AimDifficultSliderCount);
                }

                double sliderNerfFactor = (1 - attributes.SliderFactor) * Math.Pow(1 - estimateImproperlyFollowedDifficultSliders / attributes.AimDifficultSliderCount, 3) + attributes.SliderFactor;
                aimDifficulty *= sliderNerfFactor;
            }

            double aimValue = OsuStrainSkill.DifficultyToPerformance(aimDifficulty);

            double lengthBonus = 0.95 + 0.4 * Math.Min(1.0, totalHits / 2000.0) +
                                 (totalHits > 2000 ? Math.Log10(totalHits / 2000.0) * 0.5 : 0.0);
            aimValue *= lengthBonus;

            if (effectiveMissCount > 0)
                aimValue *= calculateMissPenalty(effectiveMissCount, attributes.AimDifficultStrainCount);

<<<<<<< HEAD
            if (score.Mods.Any(m => m is OsuModBlinds))
                aimValue *= 1.3 + (totalHits * (0.0016 / (1 + 2 * effectiveMissCount)) * Math.Pow(accuracy, 16)) * (1 - 0.003 * attributes.DrainRate * attributes.DrainRate);
=======
            double approachRateFactor = 0.0;
            if (approachRate > 10.33)
                approachRateFactor = 0.3 * (approachRate - 10.33);
            else if (approachRate < 8.0)
                approachRateFactor = 0.05 * (8.0 - approachRate);

            if (score.Mods.Any(h => h is OsuModRelax))
                approachRateFactor = 0.0;

            aimValue *= 1.0 + approachRateFactor * lengthBonus; // Buff for longer maps with high AR.

            if (score.Mods.Any(m => m is OsuModBlinds))
                aimValue *= 1.3 + (totalHits * (0.0016 / (1 + 2 * effectiveMissCount)) * Math.Pow(accuracy, 16)) * (1 - 0.003 * attributes.DrainRate * attributes.DrainRate);
            else if (score.Mods.Any(m => m is OsuModHidden || m is OsuModTraceable))
            {
                // We want to give more reward for lower AR when it comes to aim and HD. This nerfs high AR and buffs lower AR.
                aimValue *= 1.0 + 0.04 * (12.0 - approachRate);
            }
>>>>>>> 87b6dddd

            aimValue *= accuracy;
            // It is important to consider accuracy difficulty when scaling with accuracy.
            aimValue *= 0.98 + Math.Pow(Math.Max(0, overallDifficulty), 2) / 2500;

            return aimValue;
        }

        private double computeSpeedValue(ScoreInfo score, OsuDifficultyAttributes attributes)
        {
            if (score.Mods.Any(h => h is OsuModRelax) || speedDeviation == null)
                return 0.0;

            double speedValue = OsuStrainSkill.DifficultyToPerformance(attributes.SpeedDifficulty);

            double lengthBonus = 0.95 + 0.4 * Math.Min(1.0, totalHits / 2000.0) +
                                 (totalHits > 2000 ? Math.Log10(totalHits / 2000.0) * 0.5 : 0.0);
            speedValue *= lengthBonus;

            if (effectiveMissCount > 0)
                speedValue *= calculateMissPenalty(effectiveMissCount, attributes.SpeedDifficultStrainCount);

<<<<<<< HEAD
=======
            double approachRateFactor = 0.0;
            if (approachRate > 10.33)
                approachRateFactor = 0.3 * (approachRate - 10.33);

            if (score.Mods.Any(h => h is OsuModAutopilot))
                approachRateFactor = 0.0;

            speedValue *= 1.0 + approachRateFactor * lengthBonus; // Buff for longer maps with high AR.

>>>>>>> 87b6dddd
            if (score.Mods.Any(m => m is OsuModBlinds))
            {
                // Increasing the speed value by object count for Blinds isn't ideal, so the minimum buff is given.
                speedValue *= 1.12;
            }
<<<<<<< HEAD
=======
            else if (score.Mods.Any(m => m is OsuModHidden || m is OsuModTraceable))
            {
                // We want to give more reward for lower AR when it comes to aim and HD. This nerfs high AR and buffs lower AR.
                speedValue *= 1.0 + 0.04 * (12.0 - approachRate);
            }
>>>>>>> 87b6dddd

            double speedHighDeviationMultiplier = calculateSpeedHighDeviationNerf(attributes);
            speedValue *= speedHighDeviationMultiplier;

            // Calculate accuracy assuming the worst case scenario
            double relevantTotalDiff = Math.Max(0, totalHits - attributes.SpeedNoteCount);
            double relevantCountGreat = Math.Max(0, countGreat - relevantTotalDiff);
            double relevantCountOk = Math.Max(0, countOk - Math.Max(0, relevantTotalDiff - countGreat));
            double relevantCountMeh = Math.Max(0, countMeh - Math.Max(0, relevantTotalDiff - countGreat - countOk));
            double relevantAccuracy = attributes.SpeedNoteCount == 0 ? 0 : (relevantCountGreat * 6.0 + relevantCountOk * 2.0 + relevantCountMeh) / (attributes.SpeedNoteCount * 6.0);

            // Scale the speed value with accuracy and OD.
            speedValue *= (0.95 + Math.Pow(Math.Max(0, overallDifficulty), 2) / 750) * Math.Pow((accuracy + relevantAccuracy) / 2.0, (14.5 - overallDifficulty) / 2);

            return speedValue;
        }

        private double computeAccuracyValue(ScoreInfo score, OsuDifficultyAttributes attributes)
        {
            if (score.Mods.Any(h => h is OsuModRelax))
                return 0.0;

            // This percentage only considers HitCircles of any value - in this part of the calculation we focus on hitting the timing hit window.
            double betterAccuracyPercentage;
            int amountHitObjectsWithAccuracy = attributes.HitCircleCount;
            if (!usingClassicSliderAccuracy)
                amountHitObjectsWithAccuracy += attributes.SliderCount;

            if (amountHitObjectsWithAccuracy > 0)
                betterAccuracyPercentage = ((countGreat - Math.Max(totalHits - amountHitObjectsWithAccuracy, 0)) * 6 + countOk * 2 + countMeh) / (double)(amountHitObjectsWithAccuracy * 6);
            else
                betterAccuracyPercentage = 0;

            // It is possible to reach a negative accuracy with this formula. Cap it at zero - zero points.
            if (betterAccuracyPercentage < 0)
                betterAccuracyPercentage = 0;

            // Lots of arbitrary values from testing.
            // Considering to use derivation from perfect accuracy in a probabilistic manner - assume normal distribution.
            double accuracyValue = Math.Pow(1.52163, overallDifficulty) * Math.Pow(betterAccuracyPercentage, 24) * 2.83;

            // Bonus for many hitcircles - it's harder to keep good accuracy up for longer.
            accuracyValue *= Math.Min(1.15, Math.Pow(amountHitObjectsWithAccuracy / 1000.0, 0.3));

            // Increasing the accuracy value by object count for Blinds isn't ideal, so the minimum buff is given.
            if (score.Mods.Any(m => m is OsuModBlinds))
                accuracyValue *= 1.14;

            if (score.Mods.Any(m => m is OsuModFlashlight))
                accuracyValue *= 1.02;

            return accuracyValue;
        }

        private double computeFlashlightValue(ScoreInfo score, OsuDifficultyAttributes attributes)
        {
            if (!score.Mods.Any(h => h is OsuModFlashlight))
                return 0.0;

            double flashlightValue = Flashlight.DifficultyToPerformance(attributes.FlashlightDifficulty);

            // Penalize misses by assessing # of misses relative to the total # of objects. Default a 3% reduction for any # of misses.
            if (effectiveMissCount > 0)
                flashlightValue *= 0.97 * Math.Pow(1 - Math.Pow(effectiveMissCount / totalHits, 0.775), Math.Pow(effectiveMissCount, .875));

            flashlightValue *= getComboScalingFactor(attributes);

            // Account for shorter maps having a higher ratio of 0 combo/100 combo flashlight radius.
            flashlightValue *= 0.7 + 0.1 * Math.Min(1.0, totalHits / 200.0) +
                               (totalHits > 200 ? 0.2 * Math.Min(1.0, (totalHits - 200) / 200.0) : 0.0);

            // Scale the flashlight value with accuracy _slightly_.
            flashlightValue *= 0.5 + accuracy / 2.0;
            // It is important to also consider accuracy difficulty when doing that.
            flashlightValue *= 0.98 + Math.Pow(Math.Max(0, overallDifficulty), 2) / 2500;

            return flashlightValue;
        }

        private double computeReadingValue(ScoreInfo score, OsuDifficultyAttributes attributes)
        {
            double readingValue = Reading.DifficultyToPerformance(attributes.ReadingDifficulty);

            if (effectiveMissCount > 0)
                readingValue *= calculateMissPenalty(effectiveMissCount, attributes.ReadingDifficultStrainCount);

            // Scale the reading value with accuracy _harshly_.
            readingValue *= accuracy * accuracy;
            // It is important to also consider accuracy difficulty when doing that.
            readingValue *= 0.98 + Math.Pow(attributes.OverallDifficulty, 2) / 2500;

            return readingValue;
        }

        /// <summary>
        /// Estimates player's deviation on speed notes using <see cref="calculateDeviation"/>, assuming worst-case.
        /// Treats all speed notes as hit circles.
        /// </summary>
        private double? calculateSpeedDeviation(OsuDifficultyAttributes attributes)
        {
            if (totalSuccessfulHits == 0)
                return null;

            // Calculate accuracy assuming the worst case scenario
            double speedNoteCount = attributes.SpeedNoteCount;
            speedNoteCount += (totalHits - attributes.SpeedNoteCount) * 0.1;

            // Assume worst case: all mistakes were on speed notes
            double relevantCountMiss = Math.Min(countMiss, speedNoteCount);
            double relevantCountMeh = Math.Min(countMeh, speedNoteCount - relevantCountMiss);
            double relevantCountOk = Math.Min(countOk, speedNoteCount - relevantCountMiss - relevantCountMeh);
            double relevantCountGreat = Math.Max(0, speedNoteCount - relevantCountMiss - relevantCountMeh - relevantCountOk);

            return calculateDeviation(attributes, relevantCountGreat, relevantCountOk, relevantCountMeh, relevantCountMiss);
        }

        /// <summary>
        /// Estimates the player's tap deviation based on the OD, given number of greats, oks, mehs and misses,
        /// assuming the player's mean hit error is 0. The estimation is consistent in that two SS scores on the same map with the same settings
        /// will always return the same deviation. Misses are ignored because they are usually due to misaiming.
        /// Greats and oks are assumed to follow a normal distribution, whereas mehs are assumed to follow a uniform distribution.
        /// </summary>
        private double? calculateDeviation(OsuDifficultyAttributes attributes, double relevantCountGreat, double relevantCountOk, double relevantCountMeh, double relevantCountMiss)
        {
            if (relevantCountGreat + relevantCountOk + relevantCountMeh <= 0)
                return null;

            double objectCount = relevantCountGreat + relevantCountOk + relevantCountMeh + relevantCountMiss;

            // The probability that a player hits a circle is unknown, but we can estimate it to be
            // the number of greats on circles divided by the number of circles, and then add one
            // to the number of circles as a bias correction.
            double n = Math.Max(1, objectCount - relevantCountMiss - relevantCountMeh);
            const double z = 2.32634787404; // 99% critical value for the normal distribution (one-tailed).

            // Proportion of greats hit on circles, ignoring misses and 50s.
            double p = relevantCountGreat / n;

            // We can be 99% confident that p is at least this value.
            double pLowerBound = (n * p + z * z / 2) / (n + z * z) - z / (n + z * z) * Math.Sqrt(n * p * (1 - p) + z * z / 4);

            // Compute the deviation assuming greats and oks are normally distributed, and mehs are uniformly distributed.
            // Begin with greats and oks first. Ignoring mehs, we can be 99% confident that the deviation is not higher than:
            double deviation = greatHitWindow / (Math.Sqrt(2) * DifficultyCalculationUtils.ErfInv(pLowerBound));

            double randomValue = Math.Sqrt(2 / Math.PI) * okHitWindow * Math.Exp(-0.5 * Math.Pow(okHitWindow / deviation, 2))
                                 / (deviation * DifficultyCalculationUtils.Erf(okHitWindow / (Math.Sqrt(2) * deviation)));

            deviation *= Math.Sqrt(1 - randomValue);

            // Value deviation approach as greatCount approaches 0
            double limitValue = okHitWindow / Math.Sqrt(3);

            // If precision is not enough to compute true deviation - use limit value
            if (pLowerBound == 0 || randomValue >= 1 || deviation > limitValue)
                deviation = limitValue;

            // Then compute the variance for mehs.
            double mehVariance = (mehHitWindow * mehHitWindow + okHitWindow * mehHitWindow + okHitWindow * okHitWindow) / 3;

            // Find the total deviation.
            deviation = Math.Sqrt(((relevantCountGreat + relevantCountOk) * Math.Pow(deviation, 2) + relevantCountMeh * mehVariance) / (relevantCountGreat + relevantCountOk + relevantCountMeh));

            return deviation;
        }

        // Calculates multiplier for speed to account for improper tapping based on the deviation and speed difficulty
        // https://www.desmos.com/calculator/dmogdhzofn
        private double calculateSpeedHighDeviationNerf(OsuDifficultyAttributes attributes)
        {
            if (speedDeviation == null)
                return 0;

            double speedValue = OsuStrainSkill.DifficultyToPerformance(attributes.SpeedDifficulty);

            // Decides a point where the PP value achieved compared to the speed deviation is assumed to be tapped improperly. Any PP above this point is considered "excess" speed difficulty.
            // This is used to cause PP above the cutoff to scale logarithmically towards the original speed value thus nerfing the value.
            double excessSpeedDifficultyCutoff = 100 + 220 * Math.Pow(22 / speedDeviation.Value, 6.5);

            if (speedValue <= excessSpeedDifficultyCutoff)
                return 1.0;

            const double scale = 50;
            double adjustedSpeedValue = scale * (Math.Log((speedValue - excessSpeedDifficultyCutoff) / scale + 1) + excessSpeedDifficultyCutoff / scale);

            // 220 UR and less are considered tapped correctly to ensure that normal scores will be punished as little as possible
            double lerp = 1 - DifficultyCalculationUtils.ReverseLerp(speedDeviation.Value, 22.0, 27.0);
            adjustedSpeedValue = double.Lerp(adjustedSpeedValue, speedValue, lerp);

            return adjustedSpeedValue / speedValue;
        }

        // Miss penalty assumes that a player will miss on the hardest parts of a map,
        // so we use the amount of relatively difficult sections to adjust miss penalty
        // to make it more punishing on maps with lower amount of hard sections.
        private double calculateMissPenalty(double missCount, double difficultStrainCount) => 0.96 / ((missCount / (4 * Math.Pow(Math.Log(difficultStrainCount), 0.94))) + 1);
        private double getComboScalingFactor(OsuDifficultyAttributes attributes) => attributes.MaxCombo <= 0 ? 1.0 : Math.Min(Math.Pow(scoreMaxCombo, 0.8) / Math.Pow(attributes.MaxCombo, 0.8), 1.0);

        private int totalHits => countGreat + countOk + countMeh + countMiss;
        private int totalSuccessfulHits => countGreat + countOk + countMeh;
        private int totalImperfectHits => countOk + countMeh + countMiss;
    }
}<|MERGE_RESOLUTION|>--- conflicted
+++ resolved
@@ -211,29 +211,8 @@
             if (effectiveMissCount > 0)
                 aimValue *= calculateMissPenalty(effectiveMissCount, attributes.AimDifficultStrainCount);
 
-<<<<<<< HEAD
             if (score.Mods.Any(m => m is OsuModBlinds))
                 aimValue *= 1.3 + (totalHits * (0.0016 / (1 + 2 * effectiveMissCount)) * Math.Pow(accuracy, 16)) * (1 - 0.003 * attributes.DrainRate * attributes.DrainRate);
-=======
-            double approachRateFactor = 0.0;
-            if (approachRate > 10.33)
-                approachRateFactor = 0.3 * (approachRate - 10.33);
-            else if (approachRate < 8.0)
-                approachRateFactor = 0.05 * (8.0 - approachRate);
-
-            if (score.Mods.Any(h => h is OsuModRelax))
-                approachRateFactor = 0.0;
-
-            aimValue *= 1.0 + approachRateFactor * lengthBonus; // Buff for longer maps with high AR.
-
-            if (score.Mods.Any(m => m is OsuModBlinds))
-                aimValue *= 1.3 + (totalHits * (0.0016 / (1 + 2 * effectiveMissCount)) * Math.Pow(accuracy, 16)) * (1 - 0.003 * attributes.DrainRate * attributes.DrainRate);
-            else if (score.Mods.Any(m => m is OsuModHidden || m is OsuModTraceable))
-            {
-                // We want to give more reward for lower AR when it comes to aim and HD. This nerfs high AR and buffs lower AR.
-                aimValue *= 1.0 + 0.04 * (12.0 - approachRate);
-            }
->>>>>>> 87b6dddd
 
             aimValue *= accuracy;
             // It is important to consider accuracy difficulty when scaling with accuracy.
@@ -256,31 +235,11 @@
             if (effectiveMissCount > 0)
                 speedValue *= calculateMissPenalty(effectiveMissCount, attributes.SpeedDifficultStrainCount);
 
-<<<<<<< HEAD
-=======
-            double approachRateFactor = 0.0;
-            if (approachRate > 10.33)
-                approachRateFactor = 0.3 * (approachRate - 10.33);
-
-            if (score.Mods.Any(h => h is OsuModAutopilot))
-                approachRateFactor = 0.0;
-
-            speedValue *= 1.0 + approachRateFactor * lengthBonus; // Buff for longer maps with high AR.
-
->>>>>>> 87b6dddd
             if (score.Mods.Any(m => m is OsuModBlinds))
             {
                 // Increasing the speed value by object count for Blinds isn't ideal, so the minimum buff is given.
                 speedValue *= 1.12;
             }
-<<<<<<< HEAD
-=======
-            else if (score.Mods.Any(m => m is OsuModHidden || m is OsuModTraceable))
-            {
-                // We want to give more reward for lower AR when it comes to aim and HD. This nerfs high AR and buffs lower AR.
-                speedValue *= 1.0 + 0.04 * (12.0 - approachRate);
-            }
->>>>>>> 87b6dddd
 
             double speedHighDeviationMultiplier = calculateSpeedHighDeviationNerf(attributes);
             speedValue *= speedHighDeviationMultiplier;
