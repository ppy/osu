﻿// Copyright (c) ppy Pty Ltd <contact@ppy.sh>. Licensed under the MIT Licence.
// See the LICENCE file in the repository root for full licence text.

using System;
using System.Collections.Generic;
using System.Linq;
using osu.Game.Rulesets.Difficulty;
using osu.Game.Rulesets.Osu.Difficulty.Skills;
using osu.Game.Rulesets.Osu.Mods;
using osu.Game.Rulesets.Scoring;
using osu.Game.Scoring;

namespace osu.Game.Rulesets.Osu.Difficulty
{
    public class OsuPerformanceCalculator : PerformanceCalculator
    {
        public const double PERFORMANCE_BASE_MULTIPLIER = 1.15; // This is being adjusted to keep the final pp value scaled around what it used to be when changing things.

        private bool usingClassicSliderAccuracy;

        private double accuracy;
        private int scoreMaxCombo;
        private int countGreat;
        private int countOk;
        private int countMeh;
        private int countMiss;

        /// <summary>
        /// Missed slider ticks that includes missed reverse arrows. Will only be correct on non-classic scores
        /// </summary>
        private int countSliderTickMiss;

        /// <summary>
        /// Amount of missed slider tails that don't break combo. Will only be correct on non-classic scores
        /// </summary>
        private int countSliderEndsDropped;

        /// <summary>
        /// Estimated total amount of combo breaks
        /// </summary>
        private double effectiveMissCount;

        public OsuPerformanceCalculator()
            : base(new OsuRuleset())
        {
        }

        protected override PerformanceAttributes CreatePerformanceAttributes(ScoreInfo score, DifficultyAttributes attributes)
        {
            var osuAttributes = (OsuDifficultyAttributes)attributes;

            usingClassicSliderAccuracy = score.Mods.OfType<OsuModClassic>().Any(m => m.NoSliderHeadAccuracy.Value);

            accuracy = score.Accuracy;
            scoreMaxCombo = score.MaxCombo;
            countGreat = score.Statistics.GetValueOrDefault(HitResult.Great);
            countOk = score.Statistics.GetValueOrDefault(HitResult.Ok);
            countMeh = score.Statistics.GetValueOrDefault(HitResult.Meh);
            countMiss = score.Statistics.GetValueOrDefault(HitResult.Miss);
            countSliderEndsDropped = osuAttributes.SliderCount - score.Statistics.GetValueOrDefault(HitResult.SliderTailHit);
            countSliderTickMiss = score.Statistics.GetValueOrDefault(HitResult.LargeTickMiss);

            if (osuAttributes.SliderCount > 0)
            {
                if (usingClassicSliderAccuracy)
                {
                    // Consider that full combo is maximum combo minus dropped slider tails since they don't contribute to combo but also don't break it
                    // In classic scores we can't know the amount of dropped sliders so we estimate to 10% of all sliders on the map
                    double fullComboThreshold = attributes.MaxCombo - 0.1 * osuAttributes.SliderCount;

                    if (scoreMaxCombo < fullComboThreshold)
                        effectiveMissCount = fullComboThreshold / Math.Max(1.0, scoreMaxCombo);

                    // In classic scores there can't be more misses than a sum of all non-perfect judgements
                    effectiveMissCount = Math.Min(effectiveMissCount, totalImperfectHits);
                }
                else
                {
                    double fullComboThreshold = attributes.MaxCombo - countSliderEndsDropped;

                    if (scoreMaxCombo < fullComboThreshold)
                        effectiveMissCount = fullComboThreshold / Math.Max(1.0, scoreMaxCombo);

                    // Combine regular misses with tick misses since tick misses break combo as well
                    effectiveMissCount = Math.Min(effectiveMissCount, countSliderTickMiss + countMiss);
                }
            }

            effectiveMissCount = Math.Max(countMiss, effectiveMissCount);

            double multiplier = PERFORMANCE_BASE_MULTIPLIER;

            if (score.Mods.Any(m => m is OsuModNoFail))
                multiplier *= Math.Max(0.90, 1.0 - 0.02 * effectiveMissCount);

            if (score.Mods.Any(m => m is OsuModSpunOut) && totalHits > 0)
                multiplier *= 1.0 - Math.Pow((double)osuAttributes.SpinnerCount / totalHits, 0.85);

            if (score.Mods.Any(h => h is OsuModRelax))
            {
                // https://www.desmos.com/calculator/bc9eybdthb
                // we use OD13.3 as maximum since it's the value at which great hitwidow becomes 0
                // this is well beyond currently maximum achievable OD which is 12.17 (DTx2 + DA with OD11)
                double okMultiplier = Math.Max(0.0, osuAttributes.OverallDifficulty > 0.0 ? 1 - Math.Pow(osuAttributes.OverallDifficulty / 13.33, 1.8) : 1.0);
                double mehMultiplier = Math.Max(0.0, osuAttributes.OverallDifficulty > 0.0 ? 1 - Math.Pow(osuAttributes.OverallDifficulty / 13.33, 5) : 1.0);

                // As we're adding Oks and Mehs to an approximated number of combo breaks the result can be higher than total hits in specific scenarios (which breaks some calculations) so we need to clamp it.
                effectiveMissCount = Math.Min(effectiveMissCount + countOk * okMultiplier + countMeh * mehMultiplier, totalHits);
            }

            double aimValue = computeAimValue(score, osuAttributes);
            double speedValue = computeSpeedValue(score, osuAttributes);
            double accuracyValue = computeAccuracyValue(score, osuAttributes);
            double flashlightValue = computeFlashlightValue(score, osuAttributes);

            double totalValue =
                Math.Pow(
                    Math.Pow(aimValue, 1.1) +
                    Math.Pow(speedValue, 1.1) +
                    Math.Pow(accuracyValue, 1.1) +
                    Math.Pow(flashlightValue, 1.1), 1.0 / 1.1
                ) * multiplier;

            return new OsuPerformanceAttributes
            {
                Aim = aimValue,
                Speed = speedValue,
                Accuracy = accuracyValue,
                Flashlight = flashlightValue,
                EffectiveMissCount = effectiveMissCount,
                Total = totalValue
            };
        }

        private double computeAimValue(ScoreInfo score, OsuDifficultyAttributes attributes)
        {
            double aimValue = OsuStrainSkill.DifficultyToPerformance(attributes.AimDifficulty);

            double lengthBonus = 0.95 + 0.4 * Math.Min(1.0, totalHits / 2000.0) +
                                 (totalHits > 2000 ? Math.Log10(totalHits / 2000.0) * 0.5 : 0.0);
            aimValue *= lengthBonus;

            if (effectiveMissCount > 0)
                aimValue *= calculateMissPenalty(effectiveMissCount, attributes.AimDifficultStrainCount);

            double approachRateFactor = 0.0;
            if (attributes.ApproachRate > 10.33)
                approachRateFactor = 0.3 * (attributes.ApproachRate - 10.33);
            else if (attributes.ApproachRate < 8.0)
                approachRateFactor = 0.05 * (8.0 - attributes.ApproachRate);

            if (score.Mods.Any(h => h is OsuModRelax))
                approachRateFactor = 0.0;

            aimValue *= 1.0 + approachRateFactor * lengthBonus; // Buff for longer maps with high AR.

            if (score.Mods.Any(m => m is OsuModBlinds))
                aimValue *= 1.3 + (totalHits * (0.0016 / (1 + 2 * effectiveMissCount)) * Math.Pow(accuracy, 16)) * (1 - 0.003 * attributes.DrainRate * attributes.DrainRate);
            else if (score.Mods.Any(m => m is OsuModHidden || m is OsuModTraceable))
            {
                // We want to give more reward for lower AR when it comes to aim and HD. This nerfs high AR and buffs lower AR.
                aimValue *= 1.0 + 0.04 * (12.0 - attributes.ApproachRate);
            }

            // We assume 15% of sliders in a map are difficult since there's no way to tell from the performance calculator.
            double estimateDifficultSliders = attributes.SliderCount * 0.15;

            if (attributes.SliderCount > 0)
            {
<<<<<<< HEAD
                double estimateSliderEndsDropped = Math.Clamp(Math.Min(countOk + countMeh + countMiss, attributes.MaxCombo - scoreMaxCombo), 0, estimateDifficultSliders);
                double sliderNerfFactor = (1 - attributes.SliderFactor) * (1 - estimateSliderEndsDropped / estimateDifficultSliders) + attributes.SliderFactor;
                aimValue *= Math.Pow(sliderNerfFactor, 3);
=======
                double estimateImproperlyFollowedDifficultSliders;

                if (usingClassicSliderAccuracy)
                {
                    // When the score is considered classic (regardless if it was made on old client or not) we consider all missing combo to be dropped difficult sliders
                    int maximumPossibleDroppedSliders = totalImperfectHits;
                    estimateImproperlyFollowedDifficultSliders = Math.Clamp(Math.Min(maximumPossibleDroppedSliders, attributes.MaxCombo - scoreMaxCombo), 0, estimateDifficultSliders);
                }
                else
                {
                    // We add tick misses here since they too mean that the player didn't follow the slider properly
                    // We however aren't adding misses here because missing slider heads has a harsh penalty by itself and doesn't mean that the rest of the slider wasn't followed properly
                    estimateImproperlyFollowedDifficultSliders = Math.Min(countSliderEndsDropped + countSliderTickMiss, estimateDifficultSliders);
                }

                double sliderNerfFactor = (1 - attributes.SliderFactor) * Math.Pow(1 - estimateImproperlyFollowedDifficultSliders / estimateDifficultSliders, 3) + attributes.SliderFactor;
                aimValue *= sliderNerfFactor;
>>>>>>> 98720975
            }

            aimValue *= accuracy;
            // It is important to consider accuracy difficulty when scaling with accuracy.
            aimValue *= 0.98 + Math.Pow(attributes.OverallDifficulty, 2) / 2500;

            return aimValue;
        }

        private double computeSpeedValue(ScoreInfo score, OsuDifficultyAttributes attributes)
        {
            if (score.Mods.Any(h => h is OsuModRelax))
                return 0.0;

            double speedValue = OsuStrainSkill.DifficultyToPerformance(attributes.SpeedDifficulty);

            double lengthBonus = 0.95 + 0.4 * Math.Min(1.0, totalHits / 2000.0) +
                                 (totalHits > 2000 ? Math.Log10(totalHits / 2000.0) * 0.5 : 0.0);
            speedValue *= lengthBonus;

            if (effectiveMissCount > 0)
                speedValue *= calculateMissPenalty(effectiveMissCount, attributes.SpeedDifficultStrainCount);

            double approachRateFactor = 0.0;
            if (attributes.ApproachRate > 10.33)
                approachRateFactor = 0.3 * (attributes.ApproachRate - 10.33);

            speedValue *= 1.0 + approachRateFactor * lengthBonus; // Buff for longer maps with high AR.

            if (score.Mods.Any(m => m is OsuModBlinds))
            {
                // Increasing the speed value by object count for Blinds isn't ideal, so the minimum buff is given.
                speedValue *= 1.12;
            }
            else if (score.Mods.Any(m => m is OsuModHidden || m is OsuModTraceable))
            {
                // We want to give more reward for lower AR when it comes to aim and HD. This nerfs high AR and buffs lower AR.
                speedValue *= 1.0 + 0.04 * (12.0 - attributes.ApproachRate);
            }

            // Calculate accuracy assuming the worst case scenario
            double relevantTotalDiff = totalHits - attributes.SpeedNoteCount;
            double relevantCountGreat = Math.Max(0, countGreat - relevantTotalDiff);
            double relevantCountOk = Math.Max(0, countOk - Math.Max(0, relevantTotalDiff - countGreat));
            double relevantCountMeh = Math.Max(0, countMeh - Math.Max(0, relevantTotalDiff - countGreat - countOk));
            double relevantAccuracy = attributes.SpeedNoteCount == 0 ? 0 : (relevantCountGreat * 6.0 + relevantCountOk * 2.0 + relevantCountMeh) / (attributes.SpeedNoteCount * 6.0);

            // Scale the speed value with accuracy and OD.
            speedValue *= (0.95 + Math.Pow(attributes.OverallDifficulty, 2) / 750) * Math.Pow((accuracy + relevantAccuracy) / 2.0, (14.5 - attributes.OverallDifficulty) / 2);

            // Scale the speed value with # of 50s to punish doubletapping.
            speedValue *= Math.Pow(0.99, countMeh < totalHits / 500.0 ? 0 : countMeh - totalHits / 500.0);

            return speedValue;
        }

        private double computeAccuracyValue(ScoreInfo score, OsuDifficultyAttributes attributes)
        {
            if (score.Mods.Any(h => h is OsuModRelax))
                return 0.0;

            // This percentage only considers HitCircles of any value - in this part of the calculation we focus on hitting the timing hit window.
            double betterAccuracyPercentage;
            int amountHitObjectsWithAccuracy = attributes.HitCircleCount;
            if (!usingClassicSliderAccuracy)
                amountHitObjectsWithAccuracy += attributes.SliderCount;

            if (amountHitObjectsWithAccuracy > 0)
                betterAccuracyPercentage = ((countGreat - (totalHits - amountHitObjectsWithAccuracy)) * 6 + countOk * 2 + countMeh) / (double)(amountHitObjectsWithAccuracy * 6);
            else
                betterAccuracyPercentage = 0;

            // It is possible to reach a negative accuracy with this formula. Cap it at zero - zero points.
            if (betterAccuracyPercentage < 0)
                betterAccuracyPercentage = 0;

            // Lots of arbitrary values from testing.
            // Considering to use derivation from perfect accuracy in a probabilistic manner - assume normal distribution.
            double accuracyValue = Math.Pow(1.52163, attributes.OverallDifficulty) * Math.Pow(betterAccuracyPercentage, 24) * 2.83;

            // Bonus for many hitcircles - it's harder to keep good accuracy up for longer.
            accuracyValue *= Math.Min(1.15, Math.Pow(amountHitObjectsWithAccuracy / 1000.0, 0.3));

            // Increasing the accuracy value by object count for Blinds isn't ideal, so the minimum buff is given.
            if (score.Mods.Any(m => m is OsuModBlinds))
                accuracyValue *= 1.14;
            else if (score.Mods.Any(m => m is OsuModHidden || m is OsuModTraceable))
                accuracyValue *= 1.08;

            if (score.Mods.Any(m => m is OsuModFlashlight))
                accuracyValue *= 1.02;

            return accuracyValue;
        }

        private double computeFlashlightValue(ScoreInfo score, OsuDifficultyAttributes attributes)
        {
            if (!score.Mods.Any(h => h is OsuModFlashlight))
                return 0.0;

            double flashlightValue = Flashlight.DifficultyToPerformance(attributes.FlashlightDifficulty);

            // Penalize misses by assessing # of misses relative to the total # of objects. Default a 3% reduction for any # of misses.
            if (effectiveMissCount > 0)
                flashlightValue *= 0.97 * Math.Pow(1 - Math.Pow(effectiveMissCount / totalHits, 0.775), Math.Pow(effectiveMissCount, .875));

            flashlightValue *= getComboScalingFactor(attributes);

            // Account for shorter maps having a higher ratio of 0 combo/100 combo flashlight radius.
            flashlightValue *= 0.7 + 0.1 * Math.Min(1.0, totalHits / 200.0) +
                               (totalHits > 200 ? 0.2 * Math.Min(1.0, (totalHits - 200) / 200.0) : 0.0);

            // Scale the flashlight value with accuracy _slightly_.
            flashlightValue *= 0.5 + accuracy / 2.0;
            // It is important to also consider accuracy difficulty when doing that.
            flashlightValue *= 0.98 + Math.Pow(attributes.OverallDifficulty, 2) / 2500;

            return flashlightValue;
        }

        // Miss penalty assumes that a player will miss on the hardest parts of a map,
        // so we use the amount of relatively difficult sections to adjust miss penalty
        // to make it more punishing on maps with lower amount of hard sections.
        private double calculateMissPenalty(double missCount, double difficultStrainCount) => 0.96 / ((missCount / (4 * Math.Pow(Math.Log(difficultStrainCount), 0.94))) + 1);
        private double getComboScalingFactor(OsuDifficultyAttributes attributes) => attributes.MaxCombo <= 0 ? 1.0 : Math.Min(Math.Pow(scoreMaxCombo, 0.8) / Math.Pow(attributes.MaxCombo, 0.8), 1.0);
        private int totalHits => countGreat + countOk + countMeh + countMiss;
        private int totalImperfectHits => countOk + countMeh + countMiss;
    }
}<|MERGE_RESOLUTION|>--- conflicted
+++ resolved
@@ -167,11 +167,6 @@
 
             if (attributes.SliderCount > 0)
             {
-<<<<<<< HEAD
-                double estimateSliderEndsDropped = Math.Clamp(Math.Min(countOk + countMeh + countMiss, attributes.MaxCombo - scoreMaxCombo), 0, estimateDifficultSliders);
-                double sliderNerfFactor = (1 - attributes.SliderFactor) * (1 - estimateSliderEndsDropped / estimateDifficultSliders) + attributes.SliderFactor;
-                aimValue *= Math.Pow(sliderNerfFactor, 3);
-=======
                 double estimateImproperlyFollowedDifficultSliders;
 
                 if (usingClassicSliderAccuracy)
@@ -187,9 +182,8 @@
                     estimateImproperlyFollowedDifficultSliders = Math.Min(countSliderEndsDropped + countSliderTickMiss, estimateDifficultSliders);
                 }
 
-                double sliderNerfFactor = (1 - attributes.SliderFactor) * Math.Pow(1 - estimateImproperlyFollowedDifficultSliders / estimateDifficultSliders, 3) + attributes.SliderFactor;
-                aimValue *= sliderNerfFactor;
->>>>>>> 98720975
+                double sliderNerfFactor = (1 - attributes.SliderFactor) * (1 - estimateImproperlyFollowedDifficultSliders / estimateDifficultSliders) + attributes.SliderFactor;
+                aimValue *= Math.Pow(sliderNerfFactor, 3);
             }
 
             aimValue *= accuracy;
