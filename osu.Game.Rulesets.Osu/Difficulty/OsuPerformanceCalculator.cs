﻿// Copyright (c) ppy Pty Ltd <contact@ppy.sh>. Licensed under the MIT Licence.
// See the LICENCE file in the repository root for full licence text.

using System;
using System.Collections.Generic;
using System.Linq;
using MathNet.Numerics;
using osu.Framework.Audio.Track;
using osu.Framework.Extensions.IEnumerableExtensions;
using osu.Game.Rulesets.Difficulty;
using osu.Game.Rulesets.Mods;
using osu.Game.Rulesets.Osu.Difficulty.Skills;
using osu.Game.Rulesets.Osu.Mods;
using osu.Game.Rulesets.Scoring;
using osu.Game.Scoring;

namespace osu.Game.Rulesets.Osu.Difficulty
{
    public class OsuPerformanceCalculator : PerformanceCalculator
    {
        public const double PERFORMANCE_BASE_MULTIPLIER = 1.15; // This is being adjusted to keep the final pp value scaled around what it used to be when changing things.

        private bool usingClassicSliderAccuracy;

        private double accuracy;
        private int scoreMaxCombo;
        private int countGreat;
        private int countOk;
        private int countMeh;
        private int countMiss;

        /// <summary>
        /// Missed slider ticks that includes missed reverse arrows. Will only be correct on non-classic scores
        /// </summary>
        private int countSliderTickMiss;

        /// <summary>
        /// Amount of missed slider tails that don't break combo. Will only be correct on non-classic scores
        /// </summary>
        private int countSliderEndsDropped;

        /// <summary>
        /// Estimated total amount of combo breaks
        /// </summary>
        private double effectiveMissCount;

        private double hitWindow300, hitWindow100, hitWindow50;
        private double speedDeviation;

        public OsuPerformanceCalculator()
            : base(new OsuRuleset())
        {
        }

        protected override PerformanceAttributes CreatePerformanceAttributes(ScoreInfo score, DifficultyAttributes attributes)
        {
            var osuAttributes = (OsuDifficultyAttributes)attributes;

            usingClassicSliderAccuracy = score.Mods.OfType<OsuModClassic>().Any(m => m.NoSliderHeadAccuracy.Value);

            accuracy = score.Accuracy;
            scoreMaxCombo = score.MaxCombo;
            countGreat = score.Statistics.GetValueOrDefault(HitResult.Great);
            countOk = score.Statistics.GetValueOrDefault(HitResult.Ok);
            countMeh = score.Statistics.GetValueOrDefault(HitResult.Meh);
            countMiss = score.Statistics.GetValueOrDefault(HitResult.Miss);
            countSliderEndsDropped = osuAttributes.SliderCount - score.Statistics.GetValueOrDefault(HitResult.SliderTailHit);
            countSliderTickMiss = score.Statistics.GetValueOrDefault(HitResult.LargeTickMiss);

            if (osuAttributes.SliderCount > 0)
            {
                if (usingClassicSliderAccuracy)
                {
                    // Consider that full combo is maximum combo minus dropped slider tails since they don't contribute to combo but also don't break it
                    // In classic scores we can't know the amount of dropped sliders so we estimate to 10% of all sliders on the map
                    double fullComboThreshold = attributes.MaxCombo - 0.1 * osuAttributes.SliderCount;

                    if (scoreMaxCombo < fullComboThreshold)
                        effectiveMissCount = fullComboThreshold / Math.Max(1.0, scoreMaxCombo);

                    // In classic scores there can't be more misses than a sum of all non-perfect judgements
                    effectiveMissCount = Math.Min(effectiveMissCount, totalImperfectHits);
                }
                else
                {
                    double fullComboThreshold = attributes.MaxCombo - countSliderEndsDropped;

                    if (scoreMaxCombo < fullComboThreshold)
                        effectiveMissCount = fullComboThreshold / Math.Max(1.0, scoreMaxCombo);

                    // Combine regular misses with tick misses since tick misses break combo as well
                    effectiveMissCount = Math.Min(effectiveMissCount, countSliderTickMiss + countMiss);
                }
            }

            effectiveMissCount = Math.Max(countMiss, effectiveMissCount);

            double multiplier = PERFORMANCE_BASE_MULTIPLIER;

            if (score.Mods.Any(m => m is OsuModNoFail))
                multiplier *= Math.Max(0.90, 1.0 - 0.02 * effectiveMissCount);

            if (score.Mods.Any(m => m is OsuModSpunOut) && totalHits > 0)
                multiplier *= 1.0 - Math.Pow((double)osuAttributes.SpinnerCount / totalHits, 0.85);

            if (score.Mods.Any(h => h is OsuModRelax))
            {
                // https://www.desmos.com/calculator/bc9eybdthb
                // we use OD13.3 as maximum since it's the value at which great hitwidow becomes 0
                // this is well beyond currently maximum achievable OD which is 12.17 (DTx2 + DA with OD11)
                double okMultiplier = Math.Max(0.0, osuAttributes.OverallDifficulty > 0.0 ? 1 - Math.Pow(osuAttributes.OverallDifficulty / 13.33, 1.8) : 1.0);
                double mehMultiplier = Math.Max(0.0, osuAttributes.OverallDifficulty > 0.0 ? 1 - Math.Pow(osuAttributes.OverallDifficulty / 13.33, 5) : 1.0);

                // As we're adding Oks and Mehs to an approximated number of combo breaks the result can be higher than total hits in specific scenarios (which breaks some calculations) so we need to clamp it.
                effectiveMissCount = Math.Min(effectiveMissCount + countOk * okMultiplier + countMeh * mehMultiplier, totalHits);
            }

            double clockRate = getClockRate(score);
            hitWindow300 = 80 - 6 * osuAttributes.OverallDifficulty;
            hitWindow100 = (140 - 8 * ((80 - hitWindow300 * clockRate) / 6)) / clockRate;
            hitWindow50 = (200 - 10 * ((80 - hitWindow300 * clockRate) / 6)) / clockRate;

            speedDeviation = calculateSpeedDeviation(score, osuAttributes);

            double aimValue = computeAimValue(score, osuAttributes);
            double speedValue = computeSpeedValue(score, osuAttributes);
            double accuracyValue = computeAccuracyValue(score, osuAttributes);
            double flashlightValue = computeFlashlightValue(score, osuAttributes);

            double totalValue =
                Math.Pow(
                    Math.Pow(aimValue, 1.1) +
                    Math.Pow(speedValue, 1.1) +
                    Math.Pow(accuracyValue, 1.1) +
                    Math.Pow(flashlightValue, 1.1), 1.0 / 1.1
                ) * multiplier;

            return new OsuPerformanceAttributes
            {
                Aim = aimValue,
                Speed = speedValue,
                Accuracy = accuracyValue,
                Flashlight = flashlightValue,
                EffectiveMissCount = effectiveMissCount,
                SpeedDeviation = speedDeviation,
                Total = totalValue
            };
        }

        private double computeAimValue(ScoreInfo score, OsuDifficultyAttributes attributes)
        {
            double aimValue = OsuStrainSkill.DifficultyToPerformance(attributes.AimDifficulty);

            double lengthBonus = 0.95 + 0.4 * Math.Min(1.0, totalHits / 2000.0) +
                                 (totalHits > 2000 ? Math.Log10(totalHits / 2000.0) * 0.5 : 0.0);
            aimValue *= lengthBonus;

            if (effectiveMissCount > 0)
                aimValue *= calculateMissPenalty(effectiveMissCount, attributes.AimDifficultStrainCount);

            double approachRateFactor = 0.0;
            if (attributes.ApproachRate > 10.33)
                approachRateFactor = 0.3 * (attributes.ApproachRate - 10.33);
            else if (attributes.ApproachRate < 8.0)
                approachRateFactor = 0.05 * (8.0 - attributes.ApproachRate);

            if (score.Mods.Any(h => h is OsuModRelax))
                approachRateFactor = 0.0;

            aimValue *= 1.0 + approachRateFactor * lengthBonus; // Buff for longer maps with high AR.

            if (score.Mods.Any(m => m is OsuModBlinds))
                aimValue *= 1.3 + (totalHits * (0.0016 / (1 + 2 * effectiveMissCount)) * Math.Pow(accuracy, 16)) * (1 - 0.003 * attributes.DrainRate * attributes.DrainRate);
            else if (score.Mods.Any(m => m is OsuModHidden || m is OsuModTraceable))
            {
                // We want to give more reward for lower AR when it comes to aim and HD. This nerfs high AR and buffs lower AR.
                aimValue *= 1.0 + 0.04 * (12.0 - attributes.ApproachRate);
            }

            // We assume 15% of sliders in a map are difficult since there's no way to tell from the performance calculator.
            double estimateDifficultSliders = attributes.SliderCount * 0.15;

            if (attributes.SliderCount > 0)
            {
                double estimateImproperlyFollowedDifficultSliders;

                if (usingClassicSliderAccuracy)
                {
                    // When the score is considered classic (regardless if it was made on old client or not) we consider all missing combo to be dropped difficult sliders
                    int maximumPossibleDroppedSliders = totalImperfectHits;
                    estimateImproperlyFollowedDifficultSliders = Math.Clamp(Math.Min(maximumPossibleDroppedSliders, attributes.MaxCombo - scoreMaxCombo), 0, estimateDifficultSliders);
                }
                else
                {
                    // We add tick misses here since they too mean that the player didn't follow the slider properly
                    // We however aren't adding misses here because missing slider heads has a harsh penalty by itself and doesn't mean that the rest of the slider wasn't followed properly
                    estimateImproperlyFollowedDifficultSliders = Math.Min(countSliderEndsDropped + countSliderTickMiss, estimateDifficultSliders);
                }

                double sliderNerfFactor = (1 - attributes.SliderFactor) * Math.Pow(1 - estimateImproperlyFollowedDifficultSliders / estimateDifficultSliders, 3) + attributes.SliderFactor;
                aimValue *= sliderNerfFactor;
            }

            aimValue *= accuracy;
            // It is important to consider accuracy difficulty when scaling with accuracy.
            aimValue *= 0.98 + Math.Pow(attributes.OverallDifficulty, 2) / 2500;

            return aimValue;
        }

        private double computeSpeedValue(ScoreInfo score, OsuDifficultyAttributes attributes)
        {
            if (score.Mods.Any(h => h is OsuModRelax) || speedDeviation == double.PositiveInfinity)
                return 0.0;

            double speedValue = OsuStrainSkill.DifficultyToPerformance(attributes.SpeedDifficulty);

            double lengthBonus = 0.95 + 0.4 * Math.Min(1.0, totalHits / 2000.0) +
                                 (totalHits > 2000 ? Math.Log10(totalHits / 2000.0) * 0.5 : 0.0);
            speedValue *= lengthBonus;

            if (effectiveMissCount > 0)
                speedValue *= calculateMissPenalty(effectiveMissCount, attributes.SpeedDifficultStrainCount);

            double approachRateFactor = 0.0;
            if (attributes.ApproachRate > 10.33)
                approachRateFactor = 0.3 * (attributes.ApproachRate - 10.33);

            speedValue *= 1.0 + approachRateFactor * lengthBonus; // Buff for longer maps with high AR.

            if (score.Mods.Any(m => m is OsuModBlinds))
            {
                // Increasing the speed value by object count for Blinds isn't ideal, so the minimum buff is given.
                speedValue *= 1.12;
            }
            else if (score.Mods.Any(m => m is OsuModHidden || m is OsuModTraceable))
            {
                // We want to give more reward for lower AR when it comes to aim and HD. This nerfs high AR and buffs lower AR.
                speedValue *= 1.0 + 0.04 * (12.0 - attributes.ApproachRate);
            }

            // Apply antirake nerf
            double speedAntiRakeMultiplier = calculateSpeedRakeNerf(attributes);
            speedValue *= speedAntiRakeMultiplier;

            // Calculate accuracy assuming the worst case scenario
            double relevantTotalDiff = totalHits - attributes.SpeedNoteCount;
            double relevantCountGreat = Math.Max(0, countGreat - relevantTotalDiff);
            double relevantCountOk = Math.Max(0, countOk - Math.Max(0, relevantTotalDiff - countGreat));
            double relevantCountMeh = Math.Max(0, countMeh - Math.Max(0, relevantTotalDiff - countGreat - countOk));
            double relevantAccuracy = attributes.SpeedNoteCount == 0 ? 0 : (relevantCountGreat * 6.0 + relevantCountOk * 2.0 + relevantCountMeh) / (attributes.SpeedNoteCount * 6.0);

            // Scale the speed value with accuracy and OD.
            speedValue *= (0.95 + Math.Pow(attributes.OverallDifficulty, 2) / 750) * Math.Pow((accuracy + relevantAccuracy) / 2.0, (14.5 - attributes.OverallDifficulty) / 2);

            // Scale the speed value with # of 50s to punish doubletapping.
            speedValue *= Math.Pow(0.99, countMeh < totalHits / 500.0 ? 0 : countMeh - totalHits / 500.0);

            return speedValue;
        }

        private double computeAccuracyValue(ScoreInfo score, OsuDifficultyAttributes attributes)
        {
            if (score.Mods.Any(h => h is OsuModRelax))
                return 0.0;

            // This percentage only considers HitCircles of any value - in this part of the calculation we focus on hitting the timing hit window.
            double betterAccuracyPercentage;
            int amountHitObjectsWithAccuracy = attributes.HitCircleCount;
            if (!usingClassicSliderAccuracy)
                amountHitObjectsWithAccuracy += attributes.SliderCount;

            if (amountHitObjectsWithAccuracy > 0)
                betterAccuracyPercentage = ((countGreat - (totalHits - amountHitObjectsWithAccuracy)) * 6 + countOk * 2 + countMeh) / (double)(amountHitObjectsWithAccuracy * 6);
            else
                betterAccuracyPercentage = 0;

            // It is possible to reach a negative accuracy with this formula. Cap it at zero - zero points.
            if (betterAccuracyPercentage < 0)
                betterAccuracyPercentage = 0;

            // Lots of arbitrary values from testing.
            // Considering to use derivation from perfect accuracy in a probabilistic manner - assume normal distribution.
            double accuracyValue = Math.Pow(1.52163, attributes.OverallDifficulty) * Math.Pow(betterAccuracyPercentage, 24) * 2.83;

            // Bonus for many hitcircles - it's harder to keep good accuracy up for longer.
            accuracyValue *= Math.Min(1.15, Math.Pow(amountHitObjectsWithAccuracy / 1000.0, 0.3));

            // Increasing the accuracy value by object count for Blinds isn't ideal, so the minimum buff is given.
            if (score.Mods.Any(m => m is OsuModBlinds))
                accuracyValue *= 1.14;
            else if (score.Mods.Any(m => m is OsuModHidden || m is OsuModTraceable))
                accuracyValue *= 1.08;

            if (score.Mods.Any(m => m is OsuModFlashlight))
                accuracyValue *= 1.02;

            return accuracyValue;
        }

        private double computeFlashlightValue(ScoreInfo score, OsuDifficultyAttributes attributes)
        {
            if (!score.Mods.Any(h => h is OsuModFlashlight))
                return 0.0;

            double flashlightValue = Flashlight.DifficultyToPerformance(attributes.FlashlightDifficulty);

            // Penalize misses by assessing # of misses relative to the total # of objects. Default a 3% reduction for any # of misses.
            if (effectiveMissCount > 0)
                flashlightValue *= 0.97 * Math.Pow(1 - Math.Pow(effectiveMissCount / totalHits, 0.775), Math.Pow(effectiveMissCount, .875));

            flashlightValue *= getComboScalingFactor(attributes);

            // Account for shorter maps having a higher ratio of 0 combo/100 combo flashlight radius.
            flashlightValue *= 0.7 + 0.1 * Math.Min(1.0, totalHits / 200.0) +
                               (totalHits > 200 ? 0.2 * Math.Min(1.0, (totalHits - 200) / 200.0) : 0.0);

            // Scale the flashlight value with accuracy _slightly_.
            flashlightValue *= 0.5 + accuracy / 2.0;
            // It is important to also consider accuracy difficulty when doing that.
            flashlightValue *= 0.98 + Math.Pow(attributes.OverallDifficulty, 2) / 2500;

            return flashlightValue;
        }

<<<<<<< HEAD
        private double calculateEffectiveMissCount(OsuDifficultyAttributes attributes)
        {
            // Guess the number of misses + slider breaks from combo
            double comboBasedMissCount = 0.0;

            if (attributes.SliderCount > 0)
            {
                double fullComboThreshold = attributes.MaxCombo - 0.1 * attributes.SliderCount;
                if (scoreMaxCombo < fullComboThreshold)
                    comboBasedMissCount = fullComboThreshold / Math.Max(1.0, scoreMaxCombo);
            }

            // Clamp miss count to maximum amount of possible breaks
            comboBasedMissCount = Math.Min(comboBasedMissCount, countOk + countMeh + countMiss);

            return Math.Max(countMiss, comboBasedMissCount);
        }

        /// <summary>
        /// Using <see cref="calculateDeviation"/> estimates player's deviation on speed notes, assuming worst-case.
        /// Treats all speed notes as hit circles. This is not good way to do this, but fixing this is impossible under the limitation of current speed pp.
        /// If score was set with slideracc - tries to remove mistaps on sliders from total mistaps.
        /// </summary>
        private double calculateSpeedDeviation(ScoreInfo score, OsuDifficultyAttributes attributes)
        {
            if (totalSuccessfulHits == 0)
                return double.PositiveInfinity;

            // Calculate accuracy assuming the worst case scenario
            double speedNoteCount = attributes.SpeedNoteCount;

            speedNoteCount += (totalHits - attributes.SpeedNoteCount) * 0.1;

            // Assume worst case: all mistakes was on speed notes
            double relevantCountMiss = Math.Min(countMiss, speedNoteCount);
            double relevantCountMeh = Math.Min(countMeh, speedNoteCount - relevantCountMiss);
            double relevantCountOk = Math.Min(countOk, speedNoteCount - relevantCountMiss - relevantCountMeh);
            double relevantCountGreat = Math.Max(0, speedNoteCount - relevantCountMiss - relevantCountMeh - relevantCountOk);

            // Calculate and return deviation on speed notes
            return calculateDeviation(relevantCountGreat, relevantCountOk, relevantCountMeh, relevantCountMiss);
        }

        /// <summary>
        /// Estimates the player's tap deviation based on the OD, given number of 300s, 100s, 50s and misses,
        /// assuming the player's mean hit error is 0. The estimation is consistent in that two SS scores on the same map with the same settings
        /// will always return the same deviation. Misses are ignored because they are usually due to misaiming.
        /// 300s and 100s are assumed to follow a normal distribution, whereas 50s are assumed to follow a uniform distribution.
        /// </summary>
        private double calculateDeviation(double relevantCountGreat, double relevantCountOk, double relevantCountMeh, double relevantCountMiss)
        {
            if (relevantCountGreat + relevantCountOk + relevantCountMeh <= 0)
                return double.PositiveInfinity;

            double objectCount = relevantCountGreat + relevantCountOk + relevantCountMeh + relevantCountMiss;

            //// The probability that a player hits a circle is unknown, but we can estimate it to be
            //// the number of greats on circles divided by the number of circles, and then add one
            //// to the number of circles as a bias correction.
            double n = Math.Max(1, objectCount - relevantCountMiss - relevantCountMeh);
            const double z = 2.32634787404; // 99% critical value for the normal distribution (one-tailed).

            // Proportion of greats hit on circles, ignoring misses and 50s.
            double p = relevantCountGreat / n;

            // We can be 99% confident that p is at least this value.
            double pLowerBound = (n * p + z * z / 2) / (n + z * z) - z / (n + z * z) * Math.Sqrt(n * p * (1 - p) + z * z / 4);

            // Compute the deviation assuming 300s and 100s are normally distributed, and 50s are uniformly distributed.
            // Begin with 300s and 100s first. Ignoring 50s, we can be 99% confident that the deviation is not higher than:
            double deviation = hitWindow300 / (Math.Sqrt(2) * SpecialFunctions.ErfInv(pLowerBound));

            double randomValue = Math.Sqrt(2 / Math.PI) * hitWindow100 * Math.Exp(-0.5 * Math.Pow(hitWindow100 / deviation, 2))
                / (deviation * SpecialFunctions.Erf(hitWindow100 / (Math.Sqrt(2) * deviation)));

            deviation *= Math.Sqrt(1 - randomValue);

            // Value deviation approach as greatCount approaches 0
            double limitValue = hitWindow100 / Math.Sqrt(3);

            // If precision is not enough to compute true deviation - use limit value
            if (pLowerBound == 0 || randomValue >= 1 || deviation > limitValue)
                deviation = limitValue;

            // Then compute the variance for 50s.
            double mehVariance = (hitWindow50 * hitWindow50 + hitWindow100 * hitWindow50 + hitWindow100 * hitWindow100) / 3;

            // Find the total deviation.
            deviation = Math.Sqrt(((relevantCountGreat + relevantCountOk) * Math.Pow(deviation, 2) + relevantCountMeh * mehVariance) / (relevantCountGreat + relevantCountOk + relevantCountMeh));

            return deviation;
        }

        // Calculates multiplier for speed accounting for rake based on the deviation and speed difficulty
        // https://www.desmos.com/calculator/dmogdhzofn
        private double calculateSpeedRakeNerf(OsuDifficultyAttributes attributes)
        {
            // Base speed value
            double speedValue = OsuStrainSkill.DifficultyToPerformance(attributes.SpeedDifficulty);

            // Starting from this pp amount - penalty will be applied
            double abusePoint = 100 + 220 * Math.Pow(22 / speedDeviation, 6.5);

            if (speedValue <= abusePoint)
                return 1.0;

            // Use log curve to make additional rise in difficulty unimpactful. Rescale values to make curve have correct steepness
            const double scale = 50;
            double adjustedSpeedValue = scale * (Math.Log((speedValue - abusePoint) / scale + 1) + abusePoint / scale);

            // 200 UR and less are considered not raked and will be punished only by normal acc scaling
            double lerp = 1 - Math.Clamp((speedDeviation - 20) / (24 - 20), 0, 1);
            adjustedSpeedValue = double.Lerp(adjustedSpeedValue, speedValue, lerp);

            return adjustedSpeedValue / speedValue;
        }

        private static double getClockRate(ScoreInfo score)
        {
            var track = new TrackVirtual(1);
            score.Mods.OfType<IApplicableToTrack>().ForEach(m => m.ApplyToTrack(track));
            return track.Rate;
        }

=======
        // Miss penalty assumes that a player will miss on the hardest parts of a map,
        // so we use the amount of relatively difficult sections to adjust miss penalty
        // to make it more punishing on maps with lower amount of hard sections.
        private double calculateMissPenalty(double missCount, double difficultStrainCount) => 0.96 / ((missCount / (4 * Math.Pow(Math.Log(difficultStrainCount), 0.94))) + 1);
>>>>>>> 7b2ca2f3
        private double getComboScalingFactor(OsuDifficultyAttributes attributes) => attributes.MaxCombo <= 0 ? 1.0 : Math.Min(Math.Pow(scoreMaxCombo, 0.8) / Math.Pow(attributes.MaxCombo, 0.8), 1.0);

        private int totalHits => countGreat + countOk + countMeh + countMiss;
<<<<<<< HEAD

        private int totalSuccessfulHits => countGreat + countOk + countMeh;
=======
        private int totalImperfectHits => countOk + countMeh + countMiss;
>>>>>>> 7b2ca2f3
    }
}<|MERGE_RESOLUTION|>--- conflicted
+++ resolved
@@ -323,7 +323,6 @@
             return flashlightValue;
         }
 
-<<<<<<< HEAD
         private double calculateEffectiveMissCount(OsuDifficultyAttributes attributes)
         {
             // Guess the number of misses + slider breaks from combo
@@ -448,20 +447,15 @@
             return track.Rate;
         }
 
-=======
         // Miss penalty assumes that a player will miss on the hardest parts of a map,
         // so we use the amount of relatively difficult sections to adjust miss penalty
         // to make it more punishing on maps with lower amount of hard sections.
         private double calculateMissPenalty(double missCount, double difficultStrainCount) => 0.96 / ((missCount / (4 * Math.Pow(Math.Log(difficultStrainCount), 0.94))) + 1);
->>>>>>> 7b2ca2f3
         private double getComboScalingFactor(OsuDifficultyAttributes attributes) => attributes.MaxCombo <= 0 ? 1.0 : Math.Min(Math.Pow(scoreMaxCombo, 0.8) / Math.Pow(attributes.MaxCombo, 0.8), 1.0);
 
         private int totalHits => countGreat + countOk + countMeh + countMiss;
-<<<<<<< HEAD
 
         private int totalSuccessfulHits => countGreat + countOk + countMeh;
-=======
         private int totalImperfectHits => countOk + countMeh + countMiss;
->>>>>>> 7b2ca2f3
     }
 }