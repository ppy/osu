--- conflicted
+++ resolved
@@ -167,37 +167,8 @@
 
         private double computeAimValue(ScoreInfo score, OsuDifficultyAttributes attributes)
         {
-<<<<<<< HEAD
-            double aimValue = OsuStrainSkill.DifficultyToPerformance(attributes.AimDifficulty);
-
-            double lengthBonus = 0.95 + 0.4 * Math.Min(1.0, totalHits / 2000.0) +
-                                 (totalHits > 2000 ? Math.Log10(totalHits / 2000.0) * 0.5 : 0.0);
-            aimValue *= lengthBonus;
-
-            if (effectiveMissCount > 0)
-                aimValue *= calculateMissPenalty(effectiveMissCount, attributes.AimDifficultStrainCount);
-
-            double approachRateFactor = 0.0;
-            if (attributes.ApproachRate > 10.33)
-                approachRateFactor = 0.3 * (attributes.ApproachRate - 10.33);
-            else if (attributes.ApproachRate < 8.0)
-                approachRateFactor = 0.05 * (8.0 - attributes.ApproachRate);
-
-            if (score.Mods.Any(h => h is OsuModRelax))
-                approachRateFactor = 0.0;
-
-            aimValue *= 1.0 + approachRateFactor * lengthBonus; // Buff for longer maps with high AR.
-
-            if (score.Mods.Any(m => m is OsuModBlinds))
-                aimValue *= 1.3 + (totalHits * (0.0016 / (1 + 2 * effectiveMissCount)) * Math.Pow(accuracy, 16)) * (1 - 0.003 * attributes.DrainRate * attributes.DrainRate);
-            else if (score.Mods.Any(m => m is OsuModHidden || m is OsuModTraceable))
-            {
-                aimValue *= 1.0 + 1.02 * calculateReadingModBonus(score, attributes) * (0.5 + 0.5 * Math.Pow(attributes.SliderFactor, 3));
-            }
-=======
             if (score.Mods.Any(h => h is OsuModAutopilot))
                 return 0.0;
->>>>>>> 60eaf088
 
             double aimDifficulty = attributes.AimDifficulty;
 
@@ -273,12 +244,7 @@
             }
             else if (score.Mods.Any(m => m is OsuModTraceable))
             {
-<<<<<<< HEAD
                 speedValue *= 1.0 + calculateReadingModBonus(score, attributes);
-=======
-                // We want to give more reward for lower AR when it comes to aim and HD. This nerfs high AR and buffs lower AR.
-                speedValue *= 1.0 + 0.04 * (12.0 - approachRate);
->>>>>>> 60eaf088
             }
 
             double speedHighDeviationMultiplier = calculateSpeedHighDeviationNerf(attributes);
@@ -355,27 +321,6 @@
             return flashlightValue;
         }
 
-<<<<<<< HEAD
-        private double calculateReadingModBonus(ScoreInfo score, OsuDifficultyAttributes attributes)
-        {
-            bool isFullyHidden = score.Mods.OfType<OsuModHidden>().Any(m => !m.OnlyFadeApproachCircles.Value);
-
-            if (attributes.ApproachRate >= 7)
-            {
-                // Normal curve for AR > 7, rewarding lower AR
-                return 0.04 * (12.0 - attributes.ApproachRate);
-            }
-            else if (attributes.ApproachRate >= 2)
-            {
-                // For fully hidden notes - add additional reward for extra low AR
-                return 0.2 + (isFullyHidden ? 0.06 : 0.04) * (7.0 - attributes.ApproachRate);
-            }
-            else
-            {
-                // Max bonus is 0.7 for fully hidden and 0.55 for half-hidden or traceable
-                return (isFullyHidden ? 0.5 : 0.4) + (isFullyHidden ? 0.2 : 0.15) * (1 - Math.Pow(1.5, attributes.ApproachRate - 2));
-            }
-=======
         private double calculateComboBasedEstimatedMissCount(OsuDifficultyAttributes attributes)
         {
             if (attributes.SliderCount <= 0)
@@ -522,7 +467,6 @@
             adjustedSpeedValue = double.Lerp(adjustedSpeedValue, speedValue, lerp);
 
             return adjustedSpeedValue / speedValue;
->>>>>>> 60eaf088
         }
 
         // Miss penalty assumes that a player will miss on the hardest parts of a map,
