﻿// Copyright (c) ppy Pty Ltd <contact@ppy.sh>. Licensed under the MIT Licence.
// See the LICENCE file in the repository root for full licence text.

using System;
using System.Collections.Generic;
using System.Linq;
using osu.Framework.Extensions.IEnumerableExtensions;
using osu.Framework.Utils;
using osu.Game.Beatmaps;
using osu.Game.Rulesets.Difficulty.Utils;
using osu.Game.Rulesets.Mods;
using osu.Game.Rulesets.Osu.Scoring;
using osu.Game.Rulesets.Difficulty;
using osu.Game.Rulesets.Osu.Difficulty.Skills;
using osu.Game.Rulesets.Osu.Mods;
using osu.Game.Rulesets.Scoring;
using osu.Game.Scoring;
using osu.Game.Utils;

namespace osu.Game.Rulesets.Osu.Difficulty
{
    public class OsuPerformanceCalculator : PerformanceCalculator
    {
        private bool usingClassicSliderAccuracy;
        private bool usingScoreV2;

        private double accuracy;
        private int scoreMaxCombo;
        private int countGreat;
        private int countOk;
        private int countMeh;
        private int countMiss;

        /// <summary>
        /// Missed slider ticks that includes missed reverse arrows. Will only be correct on non-classic scores
        /// </summary>
        private int countSliderTickMiss;

        /// <summary>
        /// Amount of missed slider tails that don't break combo. Will only be correct on non-classic scores
        /// </summary>
        private int countSliderEndsDropped;

        /// <summary>
        /// Estimated total amount of combo breaks
        /// </summary>
        private double effectiveMissCount;

        private double clockRate;
        private double greatHitWindow;
        private double okHitWindow;
        private double mehHitWindow;
        private double overallDifficulty;
        private double approachRate;

        private double? speedDeviation;

        public OsuPerformanceCalculator()
            : base(new OsuRuleset())
        {
        }

        protected override PerformanceAttributes CreatePerformanceAttributes(ScoreInfo score, DifficultyAttributes attributes)
        {
            var osuAttributes = (OsuDifficultyAttributes)attributes;

            usingClassicSliderAccuracy = score.Mods.OfType<OsuModClassic>().Any(m => m.NoSliderHeadAccuracy.Value);
            usingScoreV2 = score.Mods.Any(m => m is ModScoreV2);

            accuracy = score.Accuracy;
            scoreMaxCombo = score.MaxCombo;
            countGreat = score.Statistics.GetValueOrDefault(HitResult.Great);
            countOk = score.Statistics.GetValueOrDefault(HitResult.Ok);
            countMeh = score.Statistics.GetValueOrDefault(HitResult.Meh);
            countMiss = score.Statistics.GetValueOrDefault(HitResult.Miss);
            countSliderEndsDropped = osuAttributes.SliderCount - score.Statistics.GetValueOrDefault(HitResult.SliderTailHit);
            countSliderTickMiss = score.Statistics.GetValueOrDefault(HitResult.LargeTickMiss);
            effectiveMissCount = countMiss;

            var difficulty = score.BeatmapInfo!.Difficulty.Clone();

            score.Mods.OfType<IApplicableToDifficulty>().ForEach(m => m.ApplyToDifficulty(difficulty));

            clockRate = ModUtils.CalculateRateWithMods(score.Mods);

            HitWindows hitWindows = new OsuHitWindows();
            hitWindows.SetDifficulty(difficulty.OverallDifficulty);

            greatHitWindow = hitWindows.WindowFor(HitResult.Great) / clockRate;
            okHitWindow = hitWindows.WindowFor(HitResult.Ok) / clockRate;
            mehHitWindow = hitWindows.WindowFor(HitResult.Meh) / clockRate;

            double preempt = IBeatmapDifficultyInfo.DifficultyRange(difficulty.ApproachRate, 1800, 1200, 450) / clockRate;

            overallDifficulty = (80 - greatHitWindow) / 6;
            approachRate = preempt > 1200 ? (1800 - preempt) / 120 : (1200 - preempt) / 150 + 5;

            double comboBasedEstimatedMissCount = calculateComboBasedEstimatedMissCount(osuAttributes);
            double? scoreBasedEstimatedMissCount = null;

            if (usingClassicSliderAccuracy && score.LegacyTotalScore != null)
            {
                var legacyScoreMissCalculator = new OsuLegacyScoreMissCalculator(score, osuAttributes);
                scoreBasedEstimatedMissCount = legacyScoreMissCalculator.Calculate();

                effectiveMissCount = scoreBasedEstimatedMissCount.Value;
            }
            else
            {
                // Use combo-based miss count if this isn't a legacy score
                effectiveMissCount = comboBasedEstimatedMissCount;
            }

            effectiveMissCount = Math.Max(countMiss, effectiveMissCount);
            effectiveMissCount = Math.Min(totalHits, effectiveMissCount);

            double multiplier = OsuDifficultyCalculator.CalculateDifficultyMultiplier(score.Mods, totalHits, osuAttributes.SpinnerCount);

            if (score.Mods.Any(m => m is OsuModNoFail))
                multiplier *= Math.Max(0.90, 1.0 - 0.02 * effectiveMissCount);

            if (score.Mods.Any(h => h is OsuModRelax))
            {
                // https://www.desmos.com/calculator/vspzsop6td
                // we use OD13.3 as maximum since it's the value at which great hitwidow becomes 0
                // this is well beyond currently maximum achievable OD which is 12.17 (DTx2 + DA with OD11)
                double okMultiplier = 0.75 * Math.Max(0.0, overallDifficulty > 0.0 ? 1 - overallDifficulty / 13.33 : 1.0);
                double mehMultiplier = Math.Max(0.0, overallDifficulty > 0.0 ? 1 - Math.Pow(overallDifficulty / 13.33, 5) : 1.0);

                // As we're adding Oks and Mehs to an approximated number of combo breaks the result can be higher than total hits in specific scenarios (which breaks some calculations) so we need to clamp it.
                effectiveMissCount = Math.Min(effectiveMissCount + countOk * okMultiplier + countMeh * mehMultiplier, totalHits);
            }

            speedDeviation = calculateSpeedDeviation(osuAttributes);

            double aimValue = computeAimValue(score, osuAttributes);
            double speedValue = computeSpeedValue(score, osuAttributes);
            double accuracyValue = computeAccuracyValue(score, osuAttributes);
            double flashlightValue = computeFlashlightValue(score, osuAttributes);
            double readingValue = computeReadingValue(osuAttributes);
            double totalValue =
                Math.Pow(
                    Math.Pow(aimValue, 1.1) +
                    Math.Pow(speedValue, 1.1) +
                    Math.Pow(accuracyValue, 1.1) +
                    Math.Pow(flashlightValue, 1.1) +
                    Math.Pow(readingValue, 1.1), 1.0 / 1.1
                ) * multiplier;

            return new OsuPerformanceAttributes
            {
                Aim = aimValue,
                Speed = speedValue,
                Accuracy = accuracyValue,
                Flashlight = flashlightValue,
                Reading = readingValue,
                EffectiveMissCount = effectiveMissCount,
                ComboBasedEstimatedMissCount = comboBasedEstimatedMissCount,
                ScoreBasedEstimatedMissCount = scoreBasedEstimatedMissCount,
                SpeedDeviation = speedDeviation,
                Total = totalValue
            };
        }

        private double computeAimValue(ScoreInfo score, OsuDifficultyAttributes attributes)
        {
            if (score.Mods.Any(h => h is OsuModAutopilot))
                return 0.0;

            double aimDifficulty = attributes.AimDifficulty;

            if (attributes.SliderCount > 0 && attributes.AimDifficultSliderCount > 0)
            {
                double estimateImproperlyFollowedDifficultSliders;

                if (usingClassicSliderAccuracy)
                {
                    // When the score is considered classic (regardless if it was made on old client or not) we consider all missing combo to be dropped difficult sliders
                    int maximumPossibleDroppedSliders = totalImperfectHits;
                    estimateImproperlyFollowedDifficultSliders = Math.Clamp(Math.Min(maximumPossibleDroppedSliders, attributes.MaxCombo - scoreMaxCombo), 0, attributes.AimDifficultSliderCount);
                }
                else
                {
                    // We add tick misses here since they too mean that the player didn't follow the slider properly
                    // We however aren't adding misses here because missing slider heads has a harsh penalty by itself and doesn't mean that the rest of the slider wasn't followed properly
                    estimateImproperlyFollowedDifficultSliders = Math.Clamp(countSliderEndsDropped + countSliderTickMiss, 0, attributes.AimDifficultSliderCount);
                }

                double sliderNerfFactor = (1 - attributes.SliderFactor) * Math.Pow(1 - estimateImproperlyFollowedDifficultSliders / attributes.AimDifficultSliderCount, 3) + attributes.SliderFactor;
                aimDifficulty *= sliderNerfFactor;
            }

            double aimValue = OsuStrainSkill.DifficultyToPerformance(aimDifficulty);

            double lengthBonus = 0.95 + 0.4 * Math.Min(1.0, totalHits / 2000.0) +
                                 (totalHits > 2000 ? Math.Log10(totalHits / 2000.0) * 0.5 : 0.0);
            aimValue *= lengthBonus;

            if (effectiveMissCount > 0)
            {
                double estimatedSliderbreaks = calculateEstimatedSliderbreaks(attributes.AimTopWeightedSliderFactor, attributes);
                aimValue *= calculateMissPenalty(effectiveMissCount + estimatedSliderbreaks, attributes.AimDifficultStrainCount);
            }

            // TC bonuses are excluded when blinds is present as the increased visual difficulty is unimportant when notes cannot be seen.
            if (score.Mods.Any(m => m is OsuModBlinds))
                aimValue *= 1.3 + (totalHits * (0.0016 / (1 + 2 * effectiveMissCount)) * Math.Pow(accuracy, 16)) * (1 - 0.003 * attributes.DrainRate * attributes.DrainRate);
            else if (score.Mods.Any(m => m is OsuModTraceable))
            {
                // We want to give more reward for lower AR when it comes to aim and HD. This nerfs high AR and buffs lower AR.
                aimValue *= 1.0 + 0.04 * (12.0 - approachRate);
            }

            aimValue *= accuracy;

            return aimValue;
        }

        private double computeSpeedValue(ScoreInfo score, OsuDifficultyAttributes attributes)
        {
            if (score.Mods.Any(h => h is OsuModRelax) || speedDeviation == null)
                return 0.0;

            double speedValue = OsuStrainSkill.DifficultyToPerformance(attributes.SpeedDifficulty);

            double lengthBonus = 0.95 + 0.4 * Math.Min(1.0, totalHits / 2000.0) +
                                 (totalHits > 2000 ? Math.Log10(totalHits / 2000.0) * 0.5 : 0.0);
            speedValue *= lengthBonus;

            if (effectiveMissCount > 0)
            {
                double estimatedSliderbreaks = calculateEstimatedSliderbreaks(attributes.SpeedTopWeightedSliderFactor, attributes);
                speedValue *= calculateMissPenalty(effectiveMissCount + estimatedSliderbreaks, attributes.SpeedDifficultStrainCount);
            }

            // TC bonuses are excluded when blinds is present as the increased visual difficulty is unimportant when notes cannot be seen.
            if (score.Mods.Any(m => m is OsuModBlinds))
            {
                // Increasing the speed value by object count for Blinds isn't ideal, so the minimum buff is given.
                speedValue *= 1.12;
            }
            else if (score.Mods.Any(m => m is OsuModTraceable))
            {
                // We want to give more reward for lower AR when it comes to aim and HD. This nerfs high AR and buffs lower AR.
                speedValue *= 1.0 + 0.04 * (12.0 - approachRate);
            }

            double speedHighDeviationMultiplier = calculateSpeedHighDeviationNerf(attributes);
            speedValue *= speedHighDeviationMultiplier;

            // Calculate accuracy assuming the worst case scenario
            double relevantTotalDiff = Math.Max(0, totalHits - attributes.SpeedNoteCount);
            double relevantCountGreat = Math.Max(0, countGreat - relevantTotalDiff);
            double relevantCountOk = Math.Max(0, countOk - Math.Max(0, relevantTotalDiff - countGreat));
            double relevantCountMeh = Math.Max(0, countMeh - Math.Max(0, relevantTotalDiff - countGreat - countOk));
            double relevantAccuracy = attributes.SpeedNoteCount == 0 ? 0 : (relevantCountGreat * 6.0 + relevantCountOk * 2.0 + relevantCountMeh) / (attributes.SpeedNoteCount * 6.0);

            // Scale the speed value with accuracy and OD.
            speedValue *= Math.Pow((accuracy + relevantAccuracy) / 2.0, (14.5 - overallDifficulty) / 2);

            return speedValue;
        }

        private double computeAccuracyValue(ScoreInfo score, OsuDifficultyAttributes attributes)
        {
            if (score.Mods.Any(h => h is OsuModRelax))
                return 0.0;

            // This percentage only considers HitCircles of any value - in this part of the calculation we focus on hitting the timing hit window.
            double betterAccuracyPercentage;
            int amountHitObjectsWithAccuracy = attributes.HitCircleCount;
            if (!usingClassicSliderAccuracy || usingScoreV2)
                amountHitObjectsWithAccuracy += attributes.SliderCount;

            if (amountHitObjectsWithAccuracy > 0)
                betterAccuracyPercentage = ((countGreat - Math.Max(totalHits - amountHitObjectsWithAccuracy, 0)) * 6 + countOk * 2 + countMeh) / (double)(amountHitObjectsWithAccuracy * 6);
            else
                betterAccuracyPercentage = 0;

            // It is possible to reach a negative accuracy with this formula. Cap it at zero - zero points.
            if (betterAccuracyPercentage < 0)
                betterAccuracyPercentage = 0;

            // Lots of arbitrary values from testing.
            // Considering to use derivation from perfect accuracy in a probabilistic manner - assume normal distribution.
            double accuracyValue = Math.Pow(1.52163, overallDifficulty) * Math.Pow(betterAccuracyPercentage, 24) * 2.83;

            // Bonus for many hitcircles - it's harder to keep good accuracy up for longer.
            accuracyValue *= Math.Min(1.15, Math.Pow(amountHitObjectsWithAccuracy / 1000.0, 0.3));

            // Increasing the accuracy value by object count for Blinds isn't ideal, so the minimum buff is given.
            if (score.Mods.Any(m => m is OsuModBlinds))
                accuracyValue *= 1.14;

            if (score.Mods.Any(m => m is OsuModFlashlight))
                accuracyValue *= 1.02;

            return accuracyValue;
        }

        private double computeFlashlightValue(ScoreInfo score, OsuDifficultyAttributes attributes)
        {
            if (!score.Mods.Any(h => h is OsuModFlashlight))
                return 0.0;

            double flashlightValue = Flashlight.DifficultyToPerformance(attributes.FlashlightDifficulty);

            // Penalize misses by assessing # of misses relative to the total # of objects. Default a 3% reduction for any # of misses.
            if (effectiveMissCount > 0)
                flashlightValue *= 0.97 * Math.Pow(1 - Math.Pow(effectiveMissCount / totalHits, 0.775), Math.Pow(effectiveMissCount, .875));

            flashlightValue *= getComboScalingFactor(attributes);

            // Scale the flashlight value with accuracy _slightly_.
            flashlightValue *= 0.5 + accuracy / 2.0;

            return flashlightValue;
        }

<<<<<<< HEAD
        private double computeReadingValue(OsuDifficultyAttributes attributes)
        {
            double readingValue = Reading.DifficultyToPerformance(attributes.ReadingDifficulty);

            if (effectiveMissCount > 0)
                readingValue *= calculateMissPenalty(effectiveMissCount, attributes.ReadingDifficultStrainCount);

            // Scale the reading value with accuracy _harshly_.
            readingValue *= Math.Pow(accuracy, 3);

            return readingValue;
=======
        private double calculateComboBasedEstimatedMissCount(OsuDifficultyAttributes attributes)
        {
            if (attributes.SliderCount <= 0)
                return countMiss;

            double missCount = countMiss;

            if (usingClassicSliderAccuracy)
            {
                // Consider that full combo is maximum combo minus dropped slider tails since they don't contribute to combo but also don't break it
                // In classic scores we can't know the amount of dropped sliders so we estimate to 10% of all sliders on the map
                double fullComboThreshold = attributes.MaxCombo - 0.1 * attributes.SliderCount;

                if (scoreMaxCombo < fullComboThreshold)
                    missCount = fullComboThreshold / Math.Max(1.0, scoreMaxCombo);

                // In classic scores there can't be more misses than a sum of all non-perfect judgements
                missCount = Math.Min(missCount, totalImperfectHits);
            }
            else
            {
                double fullComboThreshold = attributes.MaxCombo - countSliderEndsDropped;

                if (scoreMaxCombo < fullComboThreshold)
                    missCount = fullComboThreshold / Math.Max(1.0, scoreMaxCombo);

                // Combine regular misses with tick misses since tick misses break combo as well
                missCount = Math.Min(missCount, countSliderTickMiss + countMiss);
            }

            return missCount;
>>>>>>> 9314ea94
        }

        private double calculateEstimatedSliderbreaks(double topWeightedSliderFactor, OsuDifficultyAttributes attributes)
        {
            if (!usingClassicSliderAccuracy || countOk == 0)
                return 0;

            double missedComboPercent = 1.0 - (double)scoreMaxCombo / attributes.MaxCombo;
            double estimatedSliderbreaks = Math.Min(countOk, effectiveMissCount * topWeightedSliderFactor);

            // scores with more oks are more likely to have sliderbreaks
            double okAdjustment = ((countOk - estimatedSliderbreaks) + 0.5) / countOk;

            // There is a low probability of extra slider breaks on effective miss counts close to 1, as score based calculations are good at indicating if only a single break occurred.
            estimatedSliderbreaks *= DifficultyCalculationUtils.Smoothstep(effectiveMissCount, 1, 2);

            return estimatedSliderbreaks * okAdjustment * DifficultyCalculationUtils.Logistic(missedComboPercent, 0.33, 15);
        }

        /// <summary>
        /// Estimates player's deviation on speed notes using <see cref="calculateDeviation"/>, assuming worst-case.
        /// Treats all speed notes as hit circles.
        /// </summary>
        private double? calculateSpeedDeviation(OsuDifficultyAttributes attributes)
        {
            if (totalSuccessfulHits == 0)
                return null;

            // Calculate accuracy assuming the worst case scenario
            double speedNoteCount = attributes.SpeedNoteCount;
            speedNoteCount += (totalHits - attributes.SpeedNoteCount) * 0.1;

            // Assume worst case: all mistakes were on speed notes
            double relevantCountMiss = Math.Min(countMiss, speedNoteCount);
            double relevantCountMeh = Math.Min(countMeh, speedNoteCount - relevantCountMiss);
            double relevantCountOk = Math.Min(countOk, speedNoteCount - relevantCountMiss - relevantCountMeh);
            double relevantCountGreat = Math.Max(0, speedNoteCount - relevantCountMiss - relevantCountMeh - relevantCountOk);

            return calculateDeviation(attributes, relevantCountGreat, relevantCountOk, relevantCountMeh, relevantCountMiss);
        }

        /// <summary>
        /// Estimates the player's tap deviation based on the OD, given number of greats, oks, mehs and misses,
        /// assuming the player's mean hit error is 0. The estimation is consistent in that two SS scores on the same map with the same settings
        /// will always return the same deviation. Misses are ignored because they are usually due to misaiming.
        /// Greats and oks are assumed to follow a normal distribution, whereas mehs are assumed to follow a uniform distribution.
        /// </summary>
        private double? calculateDeviation(OsuDifficultyAttributes attributes, double relevantCountGreat, double relevantCountOk, double relevantCountMeh, double relevantCountMiss)
        {
            if (relevantCountGreat + relevantCountOk + relevantCountMeh <= 0)
                return null;

            double objectCount = relevantCountGreat + relevantCountOk + relevantCountMeh + relevantCountMiss;

            // The probability that a player hits a circle is unknown, but we can estimate it to be
            // the number of greats on circles divided by the number of circles, and then add one
            // to the number of circles as a bias correction.
            double n = Math.Max(1, objectCount - relevantCountMiss - relevantCountMeh);
            const double z = 2.32634787404; // 99% critical value for the normal distribution (one-tailed).

            // Proportion of greats hit on circles, ignoring misses and 50s.
            double p = relevantCountGreat / n;

            // We can be 99% confident that p is at least this value.
            double pLowerBound = (n * p + z * z / 2) / (n + z * z) - z / (n + z * z) * Math.Sqrt(n * p * (1 - p) + z * z / 4);

            // Compute the deviation assuming greats and oks are normally distributed, and mehs are uniformly distributed.
            // Begin with greats and oks first. Ignoring mehs, we can be 99% confident that the deviation is not higher than:
            double deviation = greatHitWindow / (Math.Sqrt(2) * DifficultyCalculationUtils.ErfInv(pLowerBound));

            double randomValue = Math.Sqrt(2 / Math.PI) * okHitWindow * Math.Exp(-0.5 * Math.Pow(okHitWindow / deviation, 2))
                                 / (deviation * DifficultyCalculationUtils.Erf(okHitWindow / (Math.Sqrt(2) * deviation)));

            deviation *= Math.Sqrt(1 - randomValue);

            // Value deviation approach as greatCount approaches 0
            double limitValue = okHitWindow / Math.Sqrt(3);

            // If precision is not enough to compute true deviation - use limit value
            if (Precision.AlmostEquals(pLowerBound, 0.0) || randomValue >= 1 || deviation > limitValue)
                deviation = limitValue;

            // Then compute the variance for mehs.
            double mehVariance = (mehHitWindow * mehHitWindow + okHitWindow * mehHitWindow + okHitWindow * okHitWindow) / 3;

            // Find the total deviation.
            deviation = Math.Sqrt(((relevantCountGreat + relevantCountOk) * Math.Pow(deviation, 2) + relevantCountMeh * mehVariance) / (relevantCountGreat + relevantCountOk + relevantCountMeh));

            return deviation;
        }

        // Calculates multiplier for speed to account for improper tapping based on the deviation and speed difficulty
        // https://www.desmos.com/calculator/dmogdhzofn
        private double calculateSpeedHighDeviationNerf(OsuDifficultyAttributes attributes)
        {
            if (speedDeviation == null)
                return 0;

            double speedValue = OsuStrainSkill.DifficultyToPerformance(attributes.SpeedDifficulty);

            // Decides a point where the PP value achieved compared to the speed deviation is assumed to be tapped improperly. Any PP above this point is considered "excess" speed difficulty.
            // This is used to cause PP above the cutoff to scale logarithmically towards the original speed value thus nerfing the value.
            double excessSpeedDifficultyCutoff = 100 + 220 * Math.Pow(22 / speedDeviation.Value, 6.5);

            if (speedValue <= excessSpeedDifficultyCutoff)
                return 1.0;

            const double scale = 50;
            double adjustedSpeedValue = scale * (Math.Log((speedValue - excessSpeedDifficultyCutoff) / scale + 1) + excessSpeedDifficultyCutoff / scale);

            // 220 UR and less are considered tapped correctly to ensure that normal scores will be punished as little as possible
            double lerp = 1 - DifficultyCalculationUtils.ReverseLerp(speedDeviation.Value, 22.0, 27.0);
            adjustedSpeedValue = double.Lerp(adjustedSpeedValue, speedValue, lerp);

            return adjustedSpeedValue / speedValue;
        }

        // Miss penalty assumes that a player will miss on the hardest parts of a map,
        // so we use the amount of relatively difficult sections to adjust miss penalty
        // to make it more punishing on maps with lower amount of hard sections.
        private double calculateMissPenalty(double missCount, double difficultStrainCount) => 0.96 / ((missCount / (4 * Math.Pow(Math.Log(difficultStrainCount), 0.94))) + 1);
        private double getComboScalingFactor(OsuDifficultyAttributes attributes) => attributes.MaxCombo <= 0 ? 1.0 : Math.Min(Math.Pow(scoreMaxCombo, 0.8) / Math.Pow(attributes.MaxCombo, 0.8), 1.0);

        private int totalHits => countGreat + countOk + countMeh + countMiss;
        private int totalSuccessfulHits => countGreat + countOk + countMeh;
        private int totalImperfectHits => countOk + countMeh + countMiss;
    }
}<|MERGE_RESOLUTION|>--- conflicted
+++ resolved
@@ -317,7 +317,6 @@
             return flashlightValue;
         }
 
-<<<<<<< HEAD
         private double computeReadingValue(OsuDifficultyAttributes attributes)
         {
             double readingValue = Reading.DifficultyToPerformance(attributes.ReadingDifficulty);
@@ -329,7 +328,8 @@
             readingValue *= Math.Pow(accuracy, 3);
 
             return readingValue;
-=======
+        }
+
         private double calculateComboBasedEstimatedMissCount(OsuDifficultyAttributes attributes)
         {
             if (attributes.SliderCount <= 0)
@@ -361,7 +361,6 @@
             }
 
             return missCount;
->>>>>>> 9314ea94
         }
 
         private double calculateEstimatedSliderbreaks(double topWeightedSliderFactor, OsuDifficultyAttributes attributes)
