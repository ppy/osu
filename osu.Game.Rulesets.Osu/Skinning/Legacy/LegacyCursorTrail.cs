// Copyright (c) ppy Pty Ltd <contact@ppy.sh>. Licensed under the MIT Licence.
// See the LICENCE file in the repository root for full licence text.

using System;
using osu.Framework.Allocation;
using osu.Framework.Bindables;
using osu.Framework.Graphics;
using osu.Framework.Input.Events;
using osu.Game.Configuration;
using osu.Game.Rulesets.Osu.Configuration;
using osu.Game.Rulesets.Osu.UI.Cursor;
using osu.Game.Skinning;
using osuTK;

namespace osu.Game.Rulesets.Osu.Skinning.Legacy
{
    public partial class LegacyCursorTrail : CursorTrail
    {
        private readonly ISkin skin;
        private readonly BindableBool forceLong = new BindableBool();
        private const double disjoint_trail_time_separation = 1000 / 60.0;

        private bool disjointTrail;
        private double lastTrailTime;

        private IBindable<float> cursorSize = null!;

        private Vector2? currentPosition;

        public LegacyCursorTrail(ISkin skin)
        {
            this.skin = skin;
        }

        [Resolved]
        private OsuConfigManager config { get; set; }

        [BackgroundDependencyLoader]
        private void load(OsuRulesetConfigManager rulesetConfig)
        {
            cursorSize = config.GetBindable<float>(OsuSetting.GameplayCursorSize).GetBoundCopy();

            Texture = skin.GetTexture("cursortrail");
            rulesetConfig.BindWith(OsuRulesetSetting.CursorTrailForceLong, forceLong);
            forceLong.BindValueChanged(_ => updateDisjoint(), true);

            if (Texture != null)
            {
                // stable "magic ratio". see OsuPlayfieldAdjustmentContainer for full explanation.
                Texture.ScaleAdjust *= 1.6f;
            }

            cursorSize = config.GetBindable<float>(OsuSetting.GameplayCursorSize).GetBoundCopy();
        }

        private void updateDisjoint()
        {
            ResetTime();
            disjointTrail = skin.GetTexture("cursormiddle") == null && !forceLong.Value;

            if (disjointTrail)
            {
                bool centre = skin.GetConfig<OsuSkinConfiguration, bool>(OsuSkinConfiguration.CursorCentre)?.Value ?? true;

                TrailOrigin = centre ? Anchor.Centre : Anchor.TopLeft;
                Blending = BlendingParameters.Inherit;
            }
            else
            {
                Blending = BlendingParameters.Additive;
            }
<<<<<<< HEAD
=======

            if (Texture != null)
            {
                // stable "magic ratio". see OsuPlayfieldAdjustmentContainer for full explanation.
                Texture.ScaleAdjust *= 1.6f;
            }
>>>>>>> b7d2e0ae
        }

        protected override double FadeDuration => disjointTrail ? 150 : 500;
        protected override float FadeExponent => 1;

        protected override bool InterpolateMovements => !disjointTrail;

        protected override float IntervalMultiplier => 1 / Math.Max(cursorSize.Value, 1);
        protected override bool AvoidDrawingNearCursor => !disjointTrail;

        protected override void Update()
        {
            base.Update();

            if (!disjointTrail || !currentPosition.HasValue)
                return;

            if (Time.Current - lastTrailTime >= disjoint_trail_time_separation)
            {
                lastTrailTime = Time.Current;
                AddTrail(currentPosition.Value);
            }
        }

        protected override bool OnMouseMove(MouseMoveEvent e)
        {
            if (!disjointTrail)
                return base.OnMouseMove(e);

            currentPosition = e.ScreenSpaceMousePosition;

            // Intentionally block the base call as we're adding the trails ourselves.
            return false;
        }
    }
}<|MERGE_RESOLUTION|>--- conflicted
+++ resolved
@@ -69,15 +69,12 @@
             {
                 Blending = BlendingParameters.Additive;
             }
-<<<<<<< HEAD
-=======
 
             if (Texture != null)
             {
                 // stable "magic ratio". see OsuPlayfieldAdjustmentContainer for full explanation.
                 Texture.ScaleAdjust *= 1.6f;
             }
->>>>>>> b7d2e0ae
         }
 
         protected override double FadeDuration => disjointTrail ? 150 : 500;
