--- conflicted
+++ resolved
@@ -467,12 +467,9 @@
 
         private class WorkingObject
         {
-<<<<<<< HEAD
             public Vector2 EndPositionOriginal { get; }
-=======
             public float RotationOriginal { get; }
             public Vector2 PositionOriginal { get; }
->>>>>>> 5b9be3e6
             public Vector2 PositionModified { get; set; }
             public Vector2 EndPositionModified { get; set; }
 
@@ -482,14 +479,9 @@
             public WorkingObject(ObjectPositionInfo positionInfo)
             {
                 PositionInfo = positionInfo;
-<<<<<<< HEAD
-                PositionModified = HitObject.Position;
+                PositionModified = PositionOriginal = HitObject.Position;
                 EndPositionModified = EndPositionOriginal = HitObject.EndPosition;
-=======
                 RotationOriginal = HitObject is Slider slider ? getSliderRotation(slider) : 0;
-                PositionModified = PositionOriginal = HitObject.Position;
-                EndPositionModified = HitObject.EndPosition;
->>>>>>> 5b9be3e6
             }
         }
     }
