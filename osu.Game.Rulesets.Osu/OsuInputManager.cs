﻿// Copyright (c) ppy Pty Ltd <contact@ppy.sh>. Licensed under the MIT Licence.
// See the LICENCE file in the repository root for full licence text.

#nullable disable

using System.Collections.Generic;
using System.ComponentModel;
using osu.Framework.Input;
using osu.Framework.Input.Bindings;
using osu.Framework.Input.Events;
using osu.Framework.Input.StateChanges.Events;
using osu.Game.Rulesets.UI;

namespace osu.Game.Rulesets.Osu
{
    public class OsuInputManager : RulesetInputManager<OsuAction>
    {
        public IEnumerable<OsuAction> PressedActions => KeyBindingContainer.PressedActions;

        public bool AllowUserPresses
        {
            set => ((OsuKeyBindingContainer)KeyBindingContainer).AllowUserPresses = value;
        }

        /// <summary>
        /// Whether the user's cursor movement events should be accepted.
        /// Can be used to block only movement while still accepting button input.
        /// </summary>
        public bool AllowUserCursorMovement { get; set; } = true;

        protected override KeyBindingContainer<OsuAction> CreateKeyBindingContainer(RulesetInfo ruleset, int variant, SimultaneousBindingMode unique)
            => new OsuKeyBindingContainer(ruleset, variant, unique);

        public OsuInputManager(RulesetInfo ruleset)
            : base(ruleset, 0, SimultaneousBindingMode.Unique)
        {
        }

        protected override bool Handle(UIEvent e)
        {
            if ((e is MouseMoveEvent || e is TouchMoveEvent) && !AllowUserCursorMovement) return false;

            return base.Handle(e);
        }

        protected override bool HandleMouseTouchStateChange(TouchStateChangeEvent e)
        {
            if (!AllowUserCursorMovement)
            {
                // Still allow for forwarding of the "touch" part, but replace the positional data with that of the mouse.
                // Primarily relied upon by the "autopilot" osu! mod.
                var touch = new Touch(e.Touch.Source, CurrentState.Mouse.Position);
                e = new TouchStateChangeEvent(e.State, e.Input, touch, e.IsActive, null);
            }

            return base.HandleMouseTouchStateChange(e);
        }

        private class OsuKeyBindingContainer : RulesetKeyBindingContainer
        {
            public bool AllowUserPresses = true;

            public OsuKeyBindingContainer(RulesetInfo ruleset, int variant, SimultaneousBindingMode unique)
                : base(ruleset, variant, unique)
            {
            }

            protected override bool Handle(UIEvent e)
            {
                if (!AllowUserPresses) return false;

                return base.Handle(e);
            }
        }
    }

    public enum OsuAction
    {
        [Description("左键")]
        LeftButton,

<<<<<<< HEAD
        [Description("右键")]
        RightButton
=======
        [Description("Right button")]
        RightButton,

        [Description("Smoke")]
        Smoke,
>>>>>>> a1f96ad5
    }
}<|MERGE_RESOLUTION|>--- conflicted
+++ resolved
@@ -79,15 +79,10 @@
         [Description("左键")]
         LeftButton,
 
-<<<<<<< HEAD
         [Description("右键")]
-        RightButton
-=======
-        [Description("Right button")]
         RightButton,
 
         [Description("Smoke")]
         Smoke,
->>>>>>> a1f96ad5
     }
 }