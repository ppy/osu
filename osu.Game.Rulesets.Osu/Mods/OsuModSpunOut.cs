﻿// Copyright (c) ppy Pty Ltd <contact@ppy.sh>. Licensed under the MIT Licence.
// See the LICENCE file in the repository root for full licence text.

using System;
using osu.Framework.Graphics;
using osu.Framework.Graphics.Sprites;
using osu.Framework.Localisation;
using osu.Framework.Utils;
using osu.Game.Graphics;
using osu.Game.Rulesets.Mods;
using osu.Game.Rulesets.Objects.Drawables;
using osu.Game.Rulesets.Osu.Objects.Drawables;

namespace osu.Game.Rulesets.Osu.Mods
{
    public class OsuModSpunOut : Mod, IApplicableToDrawableHitObject
    {
        public override string Name => "自动转盘";
        public override string Acronym => "SO";
        public override IconUsage? Icon => OsuIcon.ModSpunOut;
        public override ModType Type => ModType.Automation;
<<<<<<< HEAD
        public override string Description => @"转盘会自动完成";
=======
        public override LocalisableString Description => @"Spinners will be automatically completed.";
>>>>>>> 96bcfea2
        public override double ScoreMultiplier => 0.9;
        public override Type[] IncompatibleMods => new[] { typeof(ModAutoplay), typeof(OsuModAutopilot), typeof(OsuModTarget) };

        public void ApplyToDrawableHitObject(DrawableHitObject hitObject)
        {
            if (hitObject is DrawableSpinner spinner)
            {
                spinner.HandleUserInput = false;
                spinner.OnUpdate += onSpinnerUpdate;
            }
        }

        private void onSpinnerUpdate(Drawable drawable)
        {
            var spinner = (DrawableSpinner)drawable;

            spinner.RotationTracker.Tracking = true;

            // early-return if we were paused to avoid division-by-zero in the subsequent calculations.
            if (Precision.AlmostEquals(spinner.Clock.Rate, 0))
                return;

            // because the spinner is under the gameplay clock, it is affected by rate adjustments on the track;
            // for that reason using ElapsedFrameTime directly leads to fewer SPM with Half Time and more SPM with Double Time.
            // for spinners we want the real (wall clock) elapsed time; to achieve that, unapply the clock rate locally here.
            double rateIndependentElapsedTime = spinner.Clock.ElapsedFrameTime / spinner.Clock.Rate;

            // multiply the SPM by 1.01 to ensure that the spinner is completed. if the calculation is left exact,
            // some spinners may not complete due to very minor decimal loss during calculation
            float rotationSpeed = (float)(1.01 * spinner.HitObject.SpinsRequired / spinner.HitObject.Duration);
            spinner.RotationTracker.AddRotation(MathUtils.RadiansToDegrees((float)rateIndependentElapsedTime * rotationSpeed * MathF.PI * 2.0f));
        }
    }
}<|MERGE_RESOLUTION|>--- conflicted
+++ resolved
@@ -15,15 +15,11 @@
 {
     public class OsuModSpunOut : Mod, IApplicableToDrawableHitObject
     {
-        public override string Name => "自动转盘";
+        public override string Name => "自旋";
         public override string Acronym => "SO";
         public override IconUsage? Icon => OsuIcon.ModSpunOut;
         public override ModType Type => ModType.Automation;
-<<<<<<< HEAD
-        public override string Description => @"转盘会自动完成";
-=======
-        public override LocalisableString Description => @"Spinners will be automatically completed.";
->>>>>>> 96bcfea2
+        public override LocalisableString Description => @"转盘会自动完成";
         public override double ScoreMultiplier => 0.9;
         public override Type[] IncompatibleMods => new[] { typeof(ModAutoplay), typeof(OsuModAutopilot), typeof(OsuModTarget) };
 
