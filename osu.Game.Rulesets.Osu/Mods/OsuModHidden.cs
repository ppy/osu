﻿// Copyright (c) ppy Pty Ltd <contact@ppy.sh>. Licensed under the MIT Licence.
// See the LICENCE file in the repository root for full licence text.

using System;
using System.Diagnostics;
using System.Linq;
using osu.Framework.Graphics;
using osu.Framework.Bindables;
using osu.Game.Configuration;
using osu.Game.Beatmaps;
using osu.Game.Rulesets.Mods;
using osu.Game.Rulesets.Objects;
using osu.Game.Rulesets.Objects.Drawables;
using osu.Game.Rulesets.Osu.Objects.Drawables;
using osu.Game.Rulesets.Osu.Objects;
using osu.Game.Rulesets.Osu.Skinning;

namespace osu.Game.Rulesets.Osu.Mods
{
    public class OsuModHidden : ModHidden, IHidesApproachCircles
    {
<<<<<<< HEAD
=======
        [SettingSource("Only fade approach circles", "The main object body will not fade when enabled.")]
        public Bindable<bool> OnlyFadeApproachCircles { get; } = new BindableBool();

        public override string Description => @"Play with no approach circles and fading circles/sliders.";
>>>>>>> f6c19c95
        public override double ScoreMultiplier => 1.06;

        public override Type[] IncompatibleMods => new[] { typeof(IRequiresApproachCircles), typeof(OsuModSpinIn) };

        private const double fade_in_duration_multiplier = 0.4;
        private const double fade_out_duration_multiplier = 0.3;

        protected override bool IsFirstAdjustableObject(HitObject hitObject) => !(hitObject is Spinner || hitObject is SpinnerTick);

        public override void ApplyToBeatmap(IBeatmap beatmap)
        {
            base.ApplyToBeatmap(beatmap);

            foreach (var obj in beatmap.HitObjects.OfType<OsuHitObject>())
                applyFadeInAdjustment(obj);

            static void applyFadeInAdjustment(OsuHitObject osuObject)
            {
                osuObject.TimeFadeIn = osuObject.TimePreempt * fade_in_duration_multiplier;
                foreach (var nested in osuObject.NestedHitObjects.OfType<OsuHitObject>())
                    applyFadeInAdjustment(nested);
            }
        }

        protected override void ApplyIncreasedVisibilityState(DrawableHitObject hitObject, ArmedState state)
        {
            applyHiddenState(hitObject, true);
        }

        protected override void ApplyNormalVisibilityState(DrawableHitObject hitObject, ArmedState state)
        {
            applyHiddenState(hitObject, false);
        }

        private void applyHiddenState(DrawableHitObject drawableObject, bool increaseVisibility)
        {
            if (!(drawableObject is DrawableOsuHitObject drawableOsuObject))
                return;

            OsuHitObject hitObject = drawableOsuObject.HitObject;

            (double fadeStartTime, double fadeDuration) = getFadeOutParameters(drawableOsuObject);

            // process approach circle hiding first (to allow for early return below).
            if (!increaseVisibility)
            {
                if (drawableObject is DrawableHitCircle circle)
                {
                    using (circle.BeginAbsoluteSequence(hitObject.StartTime - hitObject.TimePreempt))
                        circle.ApproachCircle.Hide();
                }
                else if (drawableObject is DrawableSpinner spinner)
                {
                    spinner.Body.OnSkinChanged += () => hideSpinnerApproachCircle(spinner);
                    hideSpinnerApproachCircle(spinner);
                }
            }

            if (OnlyFadeApproachCircles.Value)
                return;

            switch (drawableObject)
            {
                case DrawableSliderTail _:
                    using (drawableObject.BeginAbsoluteSequence(fadeStartTime))
                        drawableObject.FadeOut(fadeDuration);

                    break;

                case DrawableSliderRepeat sliderRepeat:
                    using (drawableObject.BeginAbsoluteSequence(fadeStartTime))
                        // only apply to circle piece – reverse arrow is not affected by hidden.
                        sliderRepeat.CirclePiece.FadeOut(fadeDuration);

                    break;

                case DrawableHitCircle circle:
                    Drawable fadeTarget = circle;

                    if (increaseVisibility)
                    {
                        // only fade the circle piece (not the approach circle) for the increased visibility object.
                        fadeTarget = circle.CirclePiece;
                    }

                    using (drawableObject.BeginAbsoluteSequence(fadeStartTime))
                        fadeTarget.FadeOut(fadeDuration);
                    break;

                case DrawableSlider slider:
                    using (slider.BeginAbsoluteSequence(fadeStartTime))
                        slider.Body.FadeOut(fadeDuration, Easing.Out);

                    break;

                case DrawableSliderTick sliderTick:
                    using (sliderTick.BeginAbsoluteSequence(fadeStartTime))
                        sliderTick.FadeOut(fadeDuration);

                    break;

                case DrawableSpinner spinner:
                    // hide elements we don't care about.
                    // todo: hide background

                    using (spinner.BeginAbsoluteSequence(fadeStartTime))
                        spinner.FadeOut(fadeDuration);

                    break;
            }
        }

        private (double fadeStartTime, double fadeDuration) getFadeOutParameters(DrawableOsuHitObject drawableObject)
        {
            switch (drawableObject)
            {
                case DrawableSliderTail tail:
                    // Use the same fade sequence as the slider head.
                    Debug.Assert(tail.Slider != null);
                    return getParameters(tail.Slider.HeadCircle);

                case DrawableSliderRepeat repeat:
                    // Use the same fade sequence as the slider head.
                    Debug.Assert(repeat.Slider != null);
                    return getParameters(repeat.Slider.HeadCircle);

                default:
                    return getParameters(drawableObject.HitObject);
            }

            static (double fadeStartTime, double fadeDuration) getParameters(OsuHitObject hitObject)
            {
                double fadeOutStartTime = hitObject.StartTime - hitObject.TimePreempt + hitObject.TimeFadeIn;
                double fadeOutDuration = hitObject.TimePreempt * fade_out_duration_multiplier;

                // new duration from completed fade in to end (before fading out)
                double longFadeDuration = hitObject.GetEndTime() - fadeOutStartTime;

                switch (hitObject)
                {
                    case Slider _:
                        return (fadeOutStartTime, longFadeDuration);

                    case SliderTick _:
                        double tickFadeOutDuration = Math.Min(hitObject.TimePreempt - DrawableSliderTick.ANIM_DURATION, 1000);
                        return (hitObject.StartTime - tickFadeOutDuration, tickFadeOutDuration);

                    case Spinner _:
                        return (fadeOutStartTime + longFadeDuration, fadeOutDuration);

                    default:
                        return (fadeOutStartTime, fadeOutDuration);
                }
            }
        }

        private static void hideSpinnerApproachCircle(DrawableSpinner spinner)
        {
            var approachCircle = (spinner.Body.Drawable as IHasApproachCircle)?.ApproachCircle;
            if (approachCircle == null)
                return;

            using (spinner.BeginAbsoluteSequence(spinner.HitObject.StartTime - spinner.HitObject.TimePreempt))
                approachCircle.Hide();
        }
    }
}<|MERGE_RESOLUTION|>--- conflicted
+++ resolved
@@ -19,13 +19,10 @@
 {
     public class OsuModHidden : ModHidden, IHidesApproachCircles
     {
-<<<<<<< HEAD
-=======
-        [SettingSource("Only fade approach circles", "The main object body will not fade when enabled.")]
+        [SettingSource("只消隐缩圈", "启用后, 物件本体不会随时间消隐。")]
         public Bindable<bool> OnlyFadeApproachCircles { get; } = new BindableBool();
 
-        public override string Description => @"Play with no approach circles and fading circles/sliders.";
->>>>>>> f6c19c95
+        //public override string Description => @"Play with no approach circles and fading circles/sliders.";
         public override double ScoreMultiplier => 1.06;
 
         public override Type[] IncompatibleMods => new[] { typeof(IRequiresApproachCircles), typeof(OsuModSpinIn) };
