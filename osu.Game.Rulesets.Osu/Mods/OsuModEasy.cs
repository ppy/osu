﻿// Copyright (c) ppy Pty Ltd <contact@ppy.sh>. Licensed under the MIT Licence.
// See the LICENCE file in the repository root for full licence text.

<<<<<<< HEAD
using osu.Game.Beatmaps;
=======
using osu.Framework.Localisation;
>>>>>>> 2b7b7715
using osu.Game.Rulesets.Mods;
using osu.Game.Rulesets.Objects;
using osu.Game.Rulesets.Osu.Objects;

namespace osu.Game.Rulesets.Osu.Mods
{
    public class OsuModEasy : ModEasyWithExtraLives, IApplicableToHitObject
    {
<<<<<<< HEAD
        public override string Description => @"Larger circles, more forgiving HP drain, less accuracy required, and three lives!";

        public override void ApplyToDifficulty(BeatmapDifficulty difficulty)
        {
            float currentCircleSize = difficulty.CircleSize;

            base.ApplyToDifficulty(difficulty);

            // Undo CS change.
            difficulty.CircleSize = currentCircleSize;
        }

        public void ApplyToHitObject(HitObject hitObject)
        {
            if (hitObject is OsuHitObject osuHitObject) {
                osuHitObject.Scale += 0.125f;
            }
        }
=======
        public override LocalisableString Description => @"Larger circles, more forgiving HP drain, less accuracy required, and three lives!";
>>>>>>> 2b7b7715
    }
}<|MERGE_RESOLUTION|>--- conflicted
+++ resolved
@@ -1,11 +1,8 @@
 ﻿// Copyright (c) ppy Pty Ltd <contact@ppy.sh>. Licensed under the MIT Licence.
 // See the LICENCE file in the repository root for full licence text.
 
-<<<<<<< HEAD
+using osu.Framework.Localisation;
 using osu.Game.Beatmaps;
-=======
-using osu.Framework.Localisation;
->>>>>>> 2b7b7715
 using osu.Game.Rulesets.Mods;
 using osu.Game.Rulesets.Objects;
 using osu.Game.Rulesets.Osu.Objects;
@@ -14,8 +11,7 @@
 {
     public class OsuModEasy : ModEasyWithExtraLives, IApplicableToHitObject
     {
-<<<<<<< HEAD
-        public override string Description => @"Larger circles, more forgiving HP drain, less accuracy required, and three lives!";
+        public override LocalisableString Description => @"Larger circles, more forgiving HP drain, less accuracy required, and three lives!";
 
         public override void ApplyToDifficulty(BeatmapDifficulty difficulty)
         {
@@ -33,8 +29,5 @@
                 osuHitObject.Scale += 0.125f;
             }
         }
-=======
-        public override LocalisableString Description => @"Larger circles, more forgiving HP drain, less accuracy required, and three lives!";
->>>>>>> 2b7b7715
     }
 }