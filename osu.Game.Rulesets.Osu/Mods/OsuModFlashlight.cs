--- conflicted
+++ resolved
@@ -22,7 +22,7 @@
 
         private const double default_follow_delay = 120;
 
-        [SettingSource("Follow delay", "Milliseconds until the flashlight reaches the cursor")]
+        [SettingSource("跟踪延迟", "从光标移动到电筒光抵达要花费多少毫秒")]
         public BindableNumber<double> FollowDelay { get; } = new BindableDouble(default_follow_delay)
         {
             MinValue = default_follow_delay,
@@ -30,7 +30,7 @@
             Precision = default_follow_delay,
         };
 
-        [SettingSource("Flashlight size", "Multiplier applied to the default flashlight size.")]
+        [SettingSource("电筒大小", "更改手电筒光照的大小")]
         public override BindableFloat SizeMultiplier { get; } = new BindableFloat
         {
             MinValue = 0.5f,
@@ -40,7 +40,7 @@
             Precision = 0.1f
         };
 
-        [SettingSource("Change size based on combo", "Decrease the flashlight size as combo increases.")]
+        [SettingSource("缩小范围", "在到达一定连击后缩小电筒范围")]
         public override BindableBool ComboBasedSize { get; } = new BindableBool
         {
             Default = true,
@@ -59,24 +59,6 @@
                 s.Tracking.ValueChanged += flashlight.OnSliderTrackingChange;
         }
 
-<<<<<<< HEAD
-        public override void ApplyToDrawableRuleset(DrawableRuleset<OsuHitObject> drawableRuleset)
-        {
-            base.ApplyToDrawableRuleset(drawableRuleset);
-
-            flashlight.FollowDelay = FollowDelay.Value;
-        }
-
-        [SettingSource("跟踪延迟", "从光标移动到电筒光抵达要花费多少毫秒")]
-        public BindableNumber<double> FollowDelay { get; } = new BindableDouble(default_follow_delay)
-        {
-            MinValue = default_follow_delay,
-            MaxValue = default_follow_delay * 10,
-            Precision = default_follow_delay,
-        };
-
-=======
->>>>>>> 885a285d
         private class OsuFlashlight : Flashlight, IRequireHighFrequencyMousePosition
         {
             private readonly double followDelay;
