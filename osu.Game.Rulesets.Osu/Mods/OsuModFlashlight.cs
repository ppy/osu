﻿// Copyright (c) ppy Pty Ltd <contact@ppy.sh>. Licensed under the MIT Licence.
// See the LICENCE file in the repository root for full licence text.

using System;
using System.Linq;
using osu.Framework.Bindables;
using osu.Framework.Graphics;
using osu.Framework.Input;
using osu.Framework.Input.Events;
using osu.Framework.Utils;
using osu.Game.Configuration;
using osu.Game.Rulesets.Mods;
using osu.Game.Rulesets.Objects.Drawables;
using osu.Game.Rulesets.Osu.Objects;
using osu.Game.Rulesets.Osu.Objects.Drawables;
using osuTK;

namespace osu.Game.Rulesets.Osu.Mods
{
    public partial class OsuModFlashlight : ModFlashlight<OsuHitObject>, IApplicableToDrawableHitObject
    {
        public override double ScoreMultiplier => UsesDefaultConfiguration ? 1.12 : 1;
        public override Type[] IncompatibleMods => base.IncompatibleMods.Append(typeof(OsuModBlinds)).ToArray();

        private const double default_follow_delay = 120;

        [SettingSource("Follow delay", "Milliseconds until the flashlight reaches the cursor")]
        public BindableNumber<double> FollowDelay { get; } = new BindableDouble(default_follow_delay)
        {
            MinValue = default_follow_delay,
            MaxValue = default_follow_delay * 10,
            Precision = default_follow_delay,
        };

        public override BindableFloat SizeMultiplier { get; } = new BindableFloat(1)
        {
            MinValue = 0.5f,
            MaxValue = 2f,
            Precision = 0.1f
        };

        public override BindableBool ComboBasedSize { get; } = new BindableBool(true);

        public override float DefaultFlashlightSize => 200;

        private OsuFlashlight flashlight = null!;

        protected override Flashlight CreateFlashlight() => flashlight = new OsuFlashlight(this);

        public void ApplyToDrawableHitObject(DrawableHitObject drawable)
        {
            if (drawable is DrawableSlider s)
                s.OnUpdate += _ => flashlight.OnSliderTrackingChange(s);
        }

        private partial class OsuFlashlight : Flashlight, IRequireHighFrequencyMousePosition
        {
            private readonly double followDelay;

            public OsuFlashlight(OsuModFlashlight modFlashlight)
                : base(modFlashlight)
            {
                followDelay = modFlashlight.FollowDelay.Value;

                FlashlightSize = new Vector2(0, GetSize());
                FlashlightSmoothness = 1.4f;
            }

            public void OnSliderTrackingChange(DrawableSlider e)
            {
<<<<<<< HEAD
                if (IsDisabled.Value)
                    return;
                // If a slider is in a tracking state, a further dim should be applied to the (remaining) visible portion of the playfield over a brief duration.
                this.TransformTo(nameof(FlashlightDim), e.NewValue ? 0.8f : 0.0f, 50);
=======
                // If a slider is in a tracking state, a further dim should be applied to the (remaining) visible portion of the playfield.
                FlashlightDim = Time.Current >= e.HitObject.StartTime && e.Tracking.Value ? 0.8f : 0.0f;
>>>>>>> c64d414d
            }

            protected override bool OnMouseMove(MouseMoveEvent e)
            {
                var position = FlashlightPosition;
                var destination = e.MousePosition;

                FlashlightPosition = Interpolation.ValueAt(
                    Math.Min(Math.Abs(Clock.ElapsedFrameTime), followDelay), position, destination, 0, followDelay, Easing.Out);

                return base.OnMouseMove(e);
            }

            protected override void UpdateFlashlightSize(float size)
            {
                this.TransformTo(nameof(FlashlightSize), new Vector2(0, size), FLASHLIGHT_FADE_DURATION);
            }

            protected override string FragmentShader => "CircularFlashlight";
        }
    }
}<|MERGE_RESOLUTION|>--- conflicted
+++ resolved
@@ -68,15 +68,11 @@
 
             public void OnSliderTrackingChange(DrawableSlider e)
             {
-<<<<<<< HEAD
                 if (IsDisabled.Value)
                     return;
-                // If a slider is in a tracking state, a further dim should be applied to the (remaining) visible portion of the playfield over a brief duration.
-                this.TransformTo(nameof(FlashlightDim), e.NewValue ? 0.8f : 0.0f, 50);
-=======
+
                 // If a slider is in a tracking state, a further dim should be applied to the (remaining) visible portion of the playfield.
                 FlashlightDim = Time.Current >= e.HitObject.StartTime && e.Tracking.Value ? 0.8f : 0.0f;
->>>>>>> c64d414d
             }
 
             protected override bool OnMouseMove(MouseMoveEvent e)
