﻿// Copyright (c) ppy Pty Ltd <contact@ppy.sh>. Licensed under the MIT Licence.
// See the LICENCE file in the repository root for full licence text.

using System;
using osu.Framework.Extensions.Color4Extensions;
using osu.Framework.Graphics;
using osu.Framework.Localisation;
using osu.Game.Rulesets.Mods;
using osu.Game.Rulesets.Objects.Drawables;
using osu.Game.Rulesets.Osu.Objects.Drawables;
using osu.Game.Rulesets.Osu.Skinning.Default;

namespace osu.Game.Rulesets.Osu.Mods
{
    public class OsuModTraceable : ModWithVisibilityAdjustment, IRequiresApproachCircles
    {
        public override string Name => "追溯";
        public override string Acronym => "TC";
        public override ModType Type => ModType.Fun;
<<<<<<< HEAD
        public override string Description => "注意缩圈,意念打图";
=======
        public override LocalisableString Description => "Put your faith in the approach circles...";
>>>>>>> 96bcfea2
        public override double ScoreMultiplier => 1;

        public override Type[] IncompatibleMods => new[] { typeof(IHidesApproachCircles) };

        protected override void ApplyIncreasedVisibilityState(DrawableHitObject hitObject, ArmedState state)
        {
        }

        protected override void ApplyNormalVisibilityState(DrawableHitObject hitObject, ArmedState state) => applyTraceableState(hitObject, state);

        private void applyTraceableState(DrawableHitObject drawable, ArmedState state)
        {
            if (!(drawable is DrawableOsuHitObject))
                return;

            //todo: expose and hide spinner background somehow

            switch (drawable)
            {
                case DrawableHitCircle circle:
                    // we only want to see the approach circle
                    applyCirclePieceState(circle, circle.CirclePiece);
                    break;

                case DrawableSliderTail sliderTail:
                    applyCirclePieceState(sliderTail);
                    break;

                case DrawableSliderRepeat sliderRepeat:
                    // show only the repeat arrow
                    applyCirclePieceState(sliderRepeat, sliderRepeat.CirclePiece);
                    break;

                case DrawableSlider slider:
                    slider.Body.OnSkinChanged += () => applySliderState(slider);
                    applySliderState(slider);
                    break;
            }
        }

        private void applyCirclePieceState(DrawableOsuHitObject hitObject, IDrawable? hitCircle = null)
        {
            var h = hitObject.HitObject;
            using (hitObject.BeginAbsoluteSequence(h.StartTime - h.TimePreempt))
                (hitCircle ?? hitObject).Hide();
        }

        private void applySliderState(DrawableSlider slider)
        {
            ((PlaySliderBody)slider.Body.Drawable).AccentColour = slider.AccentColour.Value.Opacity(0);
            ((PlaySliderBody)slider.Body.Drawable).BorderColour = slider.AccentColour.Value;
        }
    }
}<|MERGE_RESOLUTION|>--- conflicted
+++ resolved
@@ -17,11 +17,7 @@
         public override string Name => "追溯";
         public override string Acronym => "TC";
         public override ModType Type => ModType.Fun;
-<<<<<<< HEAD
-        public override string Description => "注意缩圈,意念打图";
-=======
-        public override LocalisableString Description => "Put your faith in the approach circles...";
->>>>>>> 96bcfea2
+        public override LocalisableString Description => "将命运抵在缩圈上...";
         public override double ScoreMultiplier => 1;
 
         public override Type[] IncompatibleMods => new[] { typeof(IHidesApproachCircles) };
