--- conflicted
+++ resolved
@@ -31,13 +31,8 @@
             MaxValue = 10,
         };
 
-<<<<<<< HEAD
         [SettingSource("风格", "更改缩圈的动画模式。", 1)]
-        public Bindable<AnimationStyle> Style { get; } = new Bindable<AnimationStyle>();
-=======
-        [SettingSource("Style", "Change the animation style of the approach circles.", 1)]
         public Bindable<AnimationStyle> Style { get; } = new Bindable<AnimationStyle>(AnimationStyle.Gravity);
->>>>>>> b2a83f0a
 
         public void ApplyToDrawableHitObject(DrawableHitObject drawable)
         {
@@ -95,12 +90,12 @@
 
         public enum AnimationStyle
         {
-<<<<<<< HEAD
+            [Description("线性")]
+            Linear,
+
             [Description("重力")]
-=======
-            Linear,
->>>>>>> b2a83f0a
             Gravity,
+
             InOut1,
             InOut2,
 
