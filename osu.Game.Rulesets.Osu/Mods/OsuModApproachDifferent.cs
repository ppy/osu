// Copyright (c) ppy Pty Ltd <contact@ppy.sh>. Licensed under the MIT Licence.
// See the LICENCE file in the repository root for full licence text.

using System;
using System.ComponentModel;
using osu.Framework.Bindables;
using osu.Framework.Graphics;
using osu.Framework.Graphics.Sprites;
using osu.Framework.Localisation;
using osu.Game.Configuration;
using osu.Game.Rulesets.Mods;
using osu.Game.Rulesets.Objects.Drawables;
using osu.Game.Rulesets.Osu.Objects.Drawables;

namespace osu.Game.Rulesets.Osu.Mods
{
    public class OsuModApproachDifferent : Mod, IApplicableToDrawableHitObject, IRequiresApproachCircles
    {
        public override string Name => "嗦圈";
        public override string Acronym => "AD";
<<<<<<< HEAD
        public override string Description => "永远，不要相信，缩圈";
=======
        public override LocalisableString Description => "Never trust the approach circles...";
>>>>>>> 96bcfea2
        public override double ScoreMultiplier => 1;
        public override IconUsage? Icon { get; } = FontAwesome.Regular.Circle;

        public override Type[] IncompatibleMods => new[] { typeof(IHidesApproachCircles) };

        [SettingSource("初始大小", "更改缩圈相较与圆圈的的初始大小。", 0)]
        public BindableFloat Scale { get; } = new BindableFloat(4)
        {
            Precision = 0.1f,
            MinValue = 1.5f,
            MaxValue = 10,
        };

        [SettingSource("风格", "更改缩圈的动画模式。", 1)]
        public Bindable<AnimationStyle> Style { get; } = new Bindable<AnimationStyle>(AnimationStyle.Gravity);

        public void ApplyToDrawableHitObject(DrawableHitObject drawable)
        {
            drawable.ApplyCustomUpdateState += (drawableObject, _) =>
            {
                if (!(drawableObject is DrawableHitCircle drawableHitCircle)) return;

                var hitCircle = drawableHitCircle.HitObject;

                drawableHitCircle.ApproachCircle.ClearTransforms(targetMember: nameof(Scale));

                using (drawableHitCircle.BeginAbsoluteSequence(hitCircle.StartTime - hitCircle.TimePreempt))
                    drawableHitCircle.ApproachCircle.ScaleTo(Scale.Value).ScaleTo(1f, hitCircle.TimePreempt, getEasing(Style.Value));
            };
        }

        private Easing getEasing(AnimationStyle style)
        {
            switch (style)
            {
                case AnimationStyle.Linear:
                    return Easing.None;

                case AnimationStyle.Gravity:
                    return Easing.InBack;

                case AnimationStyle.InOut1:
                    return Easing.InOutCubic;

                case AnimationStyle.InOut2:
                    return Easing.InOutQuint;

                case AnimationStyle.Accelerate1:
                    return Easing.In;

                case AnimationStyle.Accelerate2:
                    return Easing.InCubic;

                case AnimationStyle.Accelerate3:
                    return Easing.InQuint;

                case AnimationStyle.Decelerate1:
                    return Easing.Out;

                case AnimationStyle.Decelerate2:
                    return Easing.OutCubic;

                case AnimationStyle.Decelerate3:
                    return Easing.OutQuint;

                default:
                    throw new ArgumentOutOfRangeException(nameof(style), style, @"Unsupported animation style");
            }
        }

        public enum AnimationStyle
        {
            [Description("线性")]
            Linear,

            [Description("重力")]
            Gravity,

            InOut1,
            InOut2,

            [Description("加速1")]
            Accelerate1,

            [Description("加速2")]
            Accelerate2,

            [Description("加速3")]
            Accelerate3,

            [Description("减速1")]
            Decelerate1,

            [Description("减速2")]
            Decelerate2,

            [Description("减速3")]
            Decelerate3,
        }
    }
}<|MERGE_RESOLUTION|>--- conflicted
+++ resolved
@@ -18,11 +18,7 @@
     {
         public override string Name => "嗦圈";
         public override string Acronym => "AD";
-<<<<<<< HEAD
-        public override string Description => "永远，不要相信，缩圈";
-=======
-        public override LocalisableString Description => "Never trust the approach circles...";
->>>>>>> 96bcfea2
+        public override LocalisableString Description => "永远，不要相信，缩圈";
         public override double ScoreMultiplier => 1;
         public override IconUsage? Icon { get; } = FontAwesome.Regular.Circle;
 
