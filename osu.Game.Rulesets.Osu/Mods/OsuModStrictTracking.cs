// Copyright (c) ppy Pty Ltd <contact@ppy.sh>. Licensed under the MIT Licence.
// See the LICENCE file in the repository root for full licence text.

using System;
using System.Linq;
using System.Threading;
using osu.Framework.Localisation;
using osu.Game.Beatmaps;
using osu.Game.Rulesets.Judgements;
using osu.Game.Rulesets.Mods;
using osu.Game.Rulesets.Objects;
using osu.Game.Rulesets.Objects.Drawables;
using osu.Game.Rulesets.Objects.Types;
using osu.Game.Rulesets.Osu.Beatmaps;
using osu.Game.Rulesets.Osu.Judgements;
using osu.Game.Rulesets.Osu.Objects;
using osu.Game.Rulesets.Osu.Objects.Drawables;
using osu.Game.Rulesets.UI;

namespace osu.Game.Rulesets.Osu.Mods
{
    public class OsuModStrictTracking : Mod, IApplicableAfterBeatmapConversion, IApplicableToDrawableHitObject, IApplicableToDrawableRuleset<OsuHitObject>
    {
        public override string Name => @"紧随";
        public override string Acronym => @"ST";
        public override ModType Type => ModType.DifficultyIncrease;
<<<<<<< HEAD
        public override string Description => @"不要断滑条哦";
=======
        public override LocalisableString Description => @"Once you start a slider, follow precisely or get a miss.";
>>>>>>> 96bcfea2
        public override double ScoreMultiplier => 1.0;
        public override Type[] IncompatibleMods => new[] { typeof(ModClassic), typeof(OsuModTarget) };

        public void ApplyToDrawableHitObject(DrawableHitObject drawable)
        {
            if (drawable is DrawableSlider slider)
            {
                slider.Tracking.ValueChanged += e =>
                {
                    if (e.NewValue || slider.Judged) return;

                    var tail = slider.NestedHitObjects.OfType<StrictTrackingDrawableSliderTail>().First();

                    if (!tail.Judged)
                        tail.MissForcefully();
                };
            }
        }

        public void ApplyToBeatmap(IBeatmap beatmap)
        {
            var osuBeatmap = (OsuBeatmap)beatmap;

            if (osuBeatmap.HitObjects.Count == 0) return;

            var hitObjects = osuBeatmap.HitObjects.Select(ho =>
            {
                if (ho is Slider slider)
                {
                    var newSlider = new StrictTrackingSlider(slider);
                    return newSlider;
                }

                return ho;
            }).ToList();

            osuBeatmap.HitObjects = hitObjects;
        }

        public void ApplyToDrawableRuleset(DrawableRuleset<OsuHitObject> drawableRuleset)
        {
            drawableRuleset.Playfield.RegisterPool<StrictTrackingSliderTailCircle, StrictTrackingDrawableSliderTail>(10, 100);
        }

        private class StrictTrackingSliderTailCircle : SliderTailCircle
        {
            public StrictTrackingSliderTailCircle(Slider slider)
                : base(slider)
            {
            }

            public override Judgement CreateJudgement() => new OsuJudgement();
        }

        private class StrictTrackingDrawableSliderTail : DrawableSliderTail
        {
            public override bool DisplayResult => true;
        }

        private class StrictTrackingSlider : Slider
        {
            public StrictTrackingSlider(Slider original)
            {
                StartTime = original.StartTime;
                Samples = original.Samples;
                Path = original.Path;
                NodeSamples = original.NodeSamples;
                RepeatCount = original.RepeatCount;
                Position = original.Position;
                NewCombo = original.NewCombo;
                ComboOffset = original.ComboOffset;
                LegacyLastTickOffset = original.LegacyLastTickOffset;
                TickDistanceMultiplier = original.TickDistanceMultiplier;
            }

            protected override void CreateNestedHitObjects(CancellationToken cancellationToken)
            {
                var sliderEvents = SliderEventGenerator.Generate(StartTime, SpanDuration, Velocity, TickDistance, Path.Distance, this.SpanCount(), LegacyLastTickOffset, cancellationToken);

                foreach (var e in sliderEvents)
                {
                    switch (e.Type)
                    {
                        case SliderEventType.Tick:
                            AddNested(new SliderTick
                            {
                                SpanIndex = e.SpanIndex,
                                SpanStartTime = e.SpanStartTime,
                                StartTime = e.Time,
                                Position = Position + Path.PositionAt(e.PathProgress),
                                StackHeight = StackHeight,
                                Scale = Scale,
                            });
                            break;

                        case SliderEventType.Head:
                            AddNested(HeadCircle = new SliderHeadCircle
                            {
                                StartTime = e.Time,
                                Position = Position,
                                StackHeight = StackHeight,
                            });
                            break;

                        case SliderEventType.LegacyLastTick:
                            AddNested(TailCircle = new StrictTrackingSliderTailCircle(this)
                            {
                                RepeatIndex = e.SpanIndex,
                                StartTime = e.Time,
                                Position = EndPosition,
                                StackHeight = StackHeight
                            });
                            break;

                        case SliderEventType.Repeat:
                            AddNested(new SliderRepeat(this)
                            {
                                RepeatIndex = e.SpanIndex,
                                StartTime = StartTime + (e.SpanIndex + 1) * SpanDuration,
                                Position = Position + Path.PositionAt(e.PathProgress),
                                StackHeight = StackHeight,
                                Scale = Scale,
                            });
                            break;
                    }
                }

                UpdateNestedSamples();
            }
        }
    }
}<|MERGE_RESOLUTION|>--- conflicted
+++ resolved
@@ -24,11 +24,7 @@
         public override string Name => @"紧随";
         public override string Acronym => @"ST";
         public override ModType Type => ModType.DifficultyIncrease;
-<<<<<<< HEAD
-        public override string Description => @"不要断滑条哦";
-=======
-        public override LocalisableString Description => @"Once you start a slider, follow precisely or get a miss.";
->>>>>>> 96bcfea2
+        public override LocalisableString Description => @"不要提前松手哦";
         public override double ScoreMultiplier => 1.0;
         public override Type[] IncompatibleMods => new[] { typeof(ModClassic), typeof(OsuModTarget) };
 
