--- conflicted
+++ resolved
@@ -30,7 +30,7 @@
 
         private OsuInputManager osuInputManager;
 
-        private ReplayState<OsuAction> state;
+        private GameplayInputState<OsuAction> state;
         private double lastStateChangeTime;
 
         public void ApplyToDrawableRuleset(DrawableRuleset<OsuHitObject> drawableRuleset)
@@ -97,11 +97,7 @@
                 requiresHit |= circle.HitObject.HitWindows.CanBeHit(time - circle.HitObject.StartTime);
             }
 
-<<<<<<< HEAD
-            var state = new GameplayInputState<OsuAction>
-=======
             void changeState(bool down)
->>>>>>> 268f3333
             {
                 if (isDownState == down)
                     return;
@@ -109,7 +105,7 @@
                 isDownState = down;
                 lastStateChangeTime = time;
 
-                state = new ReplayState<OsuAction>
+                state = new GameplayInputState<OsuAction>
                 {
                     PressedActions = new List<OsuAction>()
                 };
