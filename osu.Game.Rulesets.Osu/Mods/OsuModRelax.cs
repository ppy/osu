﻿// Copyright (c) ppy Pty Ltd <contact@ppy.sh>. Licensed under the MIT Licence.
// See the LICENCE file in the repository root for full licence text.

using System;
using System.Collections.Generic;
using System.Diagnostics;
using System.Linq;
using osu.Game.Rulesets.Mods;
using osu.Game.Rulesets.Objects.Types;
using osu.Game.Rulesets.Osu.Objects;
using osu.Game.Rulesets.Osu.Objects.Drawables;
using osu.Game.Rulesets.Replays;
using osu.Game.Rulesets.UI;
using osu.Game.Screens.Play;
using static osu.Game.Input.Handlers.ReplayInputHandler;

namespace osu.Game.Rulesets.Osu.Mods
{
    public class OsuModRelax : ModRelax, IUpdatableByPlayfield, IApplicableToDrawableRuleset<OsuHitObject>, IApplicableToPlayer
    {
<<<<<<< HEAD
        public override string Description => @"你不用点击, 只需移动, 让你用来点击的手指放松一下";
        public override Type[] IncompatibleMods => base.IncompatibleMods.Concat(new[] { typeof(OsuModAutopilot), typeof(OsuModAimAssist) }).ToArray();
=======
        public override string Description => @"You don't need to click. Give your clicking/tapping fingers a break from the heat of things.";
        public override Type[] IncompatibleMods => base.IncompatibleMods.Concat(new[] { typeof(OsuModAutopilot), typeof(OsuModMagnetised) }).ToArray();
>>>>>>> ed894d64

        /// <summary>
        /// How early before a hitobject's start time to trigger a hit.
        /// </summary>
        private const float relax_leniency = 3;

        private bool isDownState;
        private bool wasLeft;

        private OsuInputManager osuInputManager;

        private ReplayState<OsuAction> state;
        private double lastStateChangeTime;

        private bool hasReplay;

        public void ApplyToDrawableRuleset(DrawableRuleset<OsuHitObject> drawableRuleset)
        {
            // grab the input manager for future use.
            osuInputManager = (OsuInputManager)drawableRuleset.KeyBindingInputManager;
        }

        public void ApplyToPlayer(Player player)
        {
            if (osuInputManager.ReplayInputHandler != null)
            {
                hasReplay = true;
                return;
            }

            osuInputManager.AllowUserPresses = false;
        }

        public void Update(Playfield playfield)
        {
            if (hasReplay)
                return;

            bool requiresHold = false;
            bool requiresHit = false;

            double time = playfield.Clock.CurrentTime;

            foreach (var h in playfield.HitObjectContainer.AliveObjects.OfType<DrawableOsuHitObject>())
            {
                // we are not yet close enough to the object.
                if (time < h.HitObject.StartTime - relax_leniency)
                    break;

                // already hit or beyond the hittable end time.
                if (h.IsHit || (h.HitObject is IHasDuration hasEnd && time > hasEnd.EndTime))
                    continue;

                switch (h)
                {
                    case DrawableHitCircle circle:
                        handleHitCircle(circle);
                        break;

                    case DrawableSlider slider:
                        // Handles cases like "2B" beatmaps, where sliders may be overlapping and simply holding is not enough.
                        if (!slider.HeadCircle.IsHit)
                            handleHitCircle(slider.HeadCircle);

                        requiresHold |= slider.Ball.IsHovered || h.IsHovered;
                        break;

                    case DrawableSpinner spinner:
                        requiresHold |= spinner.HitObject.SpinsRequired > 0;
                        break;
                }
            }

            if (requiresHit)
            {
                changeState(false);
                changeState(true);
            }

            if (requiresHold)
                changeState(true);
            else if (isDownState && time - lastStateChangeTime > AutoGenerator.KEY_UP_DELAY)
                changeState(false);

            void handleHitCircle(DrawableHitCircle circle)
            {
                if (!circle.HitArea.IsHovered)
                    return;

                Debug.Assert(circle.HitObject.HitWindows != null);
                requiresHit |= circle.HitObject.HitWindows.CanBeHit(time - circle.HitObject.StartTime);
            }

            void changeState(bool down)
            {
                if (isDownState == down)
                    return;

                isDownState = down;
                lastStateChangeTime = time;

                state = new ReplayState<OsuAction>
                {
                    PressedActions = new List<OsuAction>()
                };

                if (down)
                {
                    state.PressedActions.Add(wasLeft ? OsuAction.LeftButton : OsuAction.RightButton);
                    wasLeft = !wasLeft;
                }

                state?.Apply(osuInputManager.CurrentState, osuInputManager);
            }
        }
    }
}<|MERGE_RESOLUTION|>--- conflicted
+++ resolved
@@ -18,13 +18,8 @@
 {
     public class OsuModRelax : ModRelax, IUpdatableByPlayfield, IApplicableToDrawableRuleset<OsuHitObject>, IApplicableToPlayer
     {
-<<<<<<< HEAD
         public override string Description => @"你不用点击, 只需移动, 让你用来点击的手指放松一下";
-        public override Type[] IncompatibleMods => base.IncompatibleMods.Concat(new[] { typeof(OsuModAutopilot), typeof(OsuModAimAssist) }).ToArray();
-=======
-        public override string Description => @"You don't need to click. Give your clicking/tapping fingers a break from the heat of things.";
         public override Type[] IncompatibleMods => base.IncompatibleMods.Concat(new[] { typeof(OsuModAutopilot), typeof(OsuModMagnetised) }).ToArray();
->>>>>>> ed894d64
 
         /// <summary>
         /// How early before a hitobject's start time to trigger a hit.
