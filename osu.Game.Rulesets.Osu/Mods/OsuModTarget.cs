﻿// Copyright (c) ppy Pty Ltd <contact@ppy.sh>. Licensed under the MIT Licence.
// See the LICENCE file in the repository root for full licence text.

using System;
using System.Collections.Generic;
using System.Linq;
using osu.Framework.Bindables;
using osu.Framework.Graphics;
using osu.Framework.Graphics.Sprites;
using osu.Framework.Localisation;
using osu.Framework.Utils;
using osu.Game.Audio;
using osu.Game.Beatmaps;
using osu.Game.Beatmaps.ControlPoints;
using osu.Game.Beatmaps.Timing;
using osu.Game.Configuration;
using osu.Game.Graphics;
using osu.Game.Overlays.Settings;
using osu.Game.Rulesets.Mods;
using osu.Game.Rulesets.Objects;
using osu.Game.Rulesets.Objects.Drawables;
using osu.Game.Rulesets.Objects.Types;
using osu.Game.Rulesets.Osu.Beatmaps;
using osu.Game.Rulesets.Osu.Objects;
using osu.Game.Rulesets.Osu.Objects.Drawables;
using osu.Game.Rulesets.Osu.UI;
using osu.Game.Rulesets.Osu.Utils;
using osu.Game.Rulesets.Scoring;
using osu.Game.Rulesets.UI;
using osuTK;
using osuTK.Graphics;

namespace osu.Game.Rulesets.Osu.Mods
{
    public class OsuModTarget : ModWithVisibilityAdjustment, IApplicableToDrawableRuleset<OsuHitObject>,
                                IApplicableToHealthProcessor, IApplicableToDifficulty, IApplicableFailOverride,
                                IHasSeed, IHidesApproachCircles
    {
        public override string Name => "打靶";
        public override string Acronym => "TP";
        public override ModType Type => ModType.Conversion;
        public override IconUsage? Icon => OsuIcon.ModTarget;
<<<<<<< HEAD
        public override string Description => @"练习跟上歌曲的节奏!";
=======
        public override LocalisableString Description => @"Practice keeping up with the beat of the song.";
>>>>>>> 96bcfea2
        public override double ScoreMultiplier => 1;

        public override Type[] IncompatibleMods => base.IncompatibleMods.Concat(new[]
        {
            typeof(IRequiresApproachCircles),
            typeof(OsuModRandom),
            typeof(OsuModSpunOut),
            typeof(OsuModStrictTracking),
            typeof(OsuModSuddenDeath)
        }).ToArray();

        [SettingSource("Seed", "Use a custom seed instead of a random one", SettingControlType = typeof(SettingsNumberBox))]
        public Bindable<int?> Seed { get; } = new Bindable<int?>
        {
            Default = null,
            Value = null
        };

        [SettingSource("Metronome ticks", "Whether a metronome beat should play in the background")]
        public Bindable<bool> Metronome { get; } = new BindableBool(true);

        #region Constants

        /// <summary>
        /// Jump distance for circles in the last combo
        /// </summary>
        private const float max_base_distance = 333f;

        /// <summary>
        /// The maximum allowed jump distance after multipliers are applied
        /// </summary>
        private const float distance_cap = 380f;

        /// <summary>
        /// The extent of rotation towards playfield centre when a circle is near the edge
        /// </summary>
        private const float edge_rotation_multiplier = 0.75f;

        /// <summary>
        /// Number of recent circles to check for overlap
        /// </summary>
        private const int overlap_check_count = 5;

        /// <summary>
        /// Duration of the undimming animation
        /// </summary>
        private const double undim_duration = 96;

        /// <summary>
        /// Acceptable difference for timing comparisons
        /// </summary>
        private const double timing_precision = 1;

        #endregion

        #region Private Fields

        private ControlPointInfo controlPointInfo = null!;

        #endregion

        #region Sudden Death (IApplicableFailOverride)

        public bool PerformFail() => true;

        public bool RestartOnFail => false;

        public void ApplyToHealthProcessor(HealthProcessor healthProcessor)
        {
            // Sudden death
            healthProcessor.FailConditions += (_, result)
                => result.Type.AffectsCombo()
                   && !result.IsHit;
        }

        #endregion

        #region Reduce AR (IApplicableToDifficulty)

        public void ReadFromDifficulty(IBeatmapDifficultyInfo difficulty)
        {
        }

        public void ApplyToDifficulty(BeatmapDifficulty difficulty)
        {
            // Decrease AR to increase preempt time
            difficulty.ApproachRate *= 0.5f;
        }

        #endregion

        #region Circle Transforms (ModWithVisibilityAdjustment)

        protected override void ApplyIncreasedVisibilityState(DrawableHitObject drawable, ArmedState state)
        {
        }

        protected override void ApplyNormalVisibilityState(DrawableHitObject drawable, ArmedState state)
        {
            if (!(drawable is DrawableHitCircle circle)) return;

            double startTime = circle.HitObject.StartTime;
            double preempt = circle.HitObject.TimePreempt;

            using (circle.BeginAbsoluteSequence(startTime - preempt))
            {
                // initial state
                circle.ScaleTo(0.5f)
                      .FadeColour(OsuColour.Gray(0.5f));

                // scale to final size
                circle.ScaleTo(1f, preempt);

                // Remove approach circles
                circle.ApproachCircle.Hide();
            }

            using (circle.BeginAbsoluteSequence(startTime - controlPointInfo.TimingPointAt(startTime).BeatLength - undim_duration))
                circle.FadeColour(Color4.White, undim_duration);
        }

        #endregion

        #region Beatmap Generation (IApplicableToBeatmap)

        public override void ApplyToBeatmap(IBeatmap beatmap)
        {
            Seed.Value ??= RNG.Next();

            var rng = new Random(Seed.Value.Value);

            var osuBeatmap = (OsuBeatmap)beatmap;

            if (osuBeatmap.HitObjects.Count == 0) return;

            controlPointInfo = osuBeatmap.ControlPointInfo;

            var originalHitObjects = osuBeatmap.HitObjects.OrderBy(x => x.StartTime).ToList();
            var hitObjects = generateBeats(osuBeatmap, originalHitObjects)
                             .Select(beat =>
                             {
                                 var newCircle = new HitCircle();
                                 newCircle.ApplyDefaults(controlPointInfo, osuBeatmap.Difficulty);
                                 newCircle.StartTime = beat;
                                 return (OsuHitObject)newCircle;
                             }).ToList();

            addHitSamples(hitObjects, originalHitObjects);

            fixComboInfo(hitObjects, originalHitObjects);

            randomizeCirclePos(hitObjects, rng);

            osuBeatmap.HitObjects = hitObjects;

            base.ApplyToBeatmap(beatmap);
        }

        private IEnumerable<double> generateBeats(IBeatmap beatmap, IReadOnlyCollection<OsuHitObject> originalHitObjects)
        {
            double startTime = originalHitObjects.First().StartTime;
            double endTime = originalHitObjects.Last().GetEndTime();

            var beats = beatmap.ControlPointInfo.TimingPoints
                               // Ignore timing points after endTime
                               .Where(timingPoint => !definitelyBigger(timingPoint.Time, endTime))
                               // Generate the beats
                               .SelectMany(timingPoint => getBeatsForTimingPoint(timingPoint, endTime))
                               // Remove beats before startTime
                               .Where(beat => almostBigger(beat, startTime))
                               // Remove beats during breaks
                               .Where(beat => !isInsideBreakPeriod(originalHitObjects, beatmap.Breaks, beat))
                               .ToList();

            // Remove beats that are too close to the next one (e.g. due to timing point changes)
            for (int i = beats.Count - 2; i >= 0; i--)
            {
                double beat = beats[i];

                if (!definitelyBigger(beats[i + 1] - beat, beatmap.ControlPointInfo.TimingPointAt(beat).BeatLength / 2))
                    beats.RemoveAt(i);
            }

            return beats;
        }

        private void addHitSamples(IEnumerable<OsuHitObject> hitObjects, List<OsuHitObject> originalHitObjects)
        {
            foreach (var obj in hitObjects)
            {
                var samples = getSamplesAtTime(originalHitObjects, obj.StartTime);

                // If samples aren't available at the exact start time of the object,
                // use samples (without additions) in the closest original hit object instead
                obj.Samples = samples ?? getClosestHitObject(originalHitObjects, obj.StartTime).Samples.Where(s => !HitSampleInfo.AllAdditions.Contains(s.Name)).ToList();
            }
        }

        private void fixComboInfo(List<OsuHitObject> hitObjects, List<OsuHitObject> originalHitObjects)
        {
            // Copy combo indices from an original object at the same time or from the closest preceding object
            // (Objects lying between two combos are assumed to belong to the preceding combo)
            hitObjects.ForEach(newObj =>
            {
                var closestOrigObj = originalHitObjects.FindLast(y => almostBigger(newObj.StartTime, y.StartTime));

                // It shouldn't be possible for closestOrigObj to be null
                // But if it is, obj should be in the first combo
                newObj.ComboIndex = closestOrigObj?.ComboIndex ?? 0;
            });

            // The copied combo indices may not be continuous if the original map starts and ends a combo in between beats
            // e.g. A stream with each object starting a new combo
            // So combo indices need to be reprocessed to ensure continuity
            // Other kinds of combo info are also added in the process
            var combos = hitObjects.GroupBy(x => x.ComboIndex).ToList();

            for (int i = 0; i < combos.Count; i++)
            {
                var group = combos[i].ToList();
                group.First().NewCombo = true;
                group.Last().LastInCombo = true;

                for (int j = 0; j < group.Count; j++)
                {
                    var x = group[j];
                    x.ComboIndex = i;
                    x.IndexInCurrentCombo = j;
                }
            }
        }

        private void randomizeCirclePos(IReadOnlyList<OsuHitObject> hitObjects, Random rng)
        {
            if (hitObjects.Count == 0) return;

            float nextSingle(float max = 1f) => (float)(rng.NextDouble() * max);

            const float two_pi = MathF.PI * 2;

            float direction = two_pi * nextSingle();
            int maxComboIndex = hitObjects.Last().ComboIndex;

            for (int i = 0; i < hitObjects.Count; i++)
            {
                var obj = hitObjects[i];
                var lastPos = i == 0
                    ? Vector2.Divide(OsuPlayfield.BASE_SIZE, 2)
                    : hitObjects[i - 1].Position;

                float distance = maxComboIndex == 0
                    ? (float)obj.Radius
                    : mapRange(obj.ComboIndex, 0, maxComboIndex, (float)obj.Radius, max_base_distance);
                if (obj.NewCombo) distance *= 1.5f;
                if (obj.Kiai) distance *= 1.2f;
                distance = Math.Min(distance_cap, distance);

                // Attempt to place the circle at a place that does not overlap with previous ones

                int tryCount = 0;

                // for checking overlap
                var precedingObjects = hitObjects.SkipLast(hitObjects.Count - i).TakeLast(overlap_check_count).ToList();

                do
                {
                    if (tryCount > 0) direction = two_pi * nextSingle();

                    var relativePos = new Vector2(
                        distance * MathF.Cos(direction),
                        distance * MathF.Sin(direction)
                    );
                    // Rotate the new circle away from playfield border
                    relativePos = OsuHitObjectGenerationUtils.RotateAwayFromEdge(lastPos, relativePos, edge_rotation_multiplier);
                    direction = MathF.Atan2(relativePos.Y, relativePos.X);

                    var newPosition = Vector2.Add(lastPos, relativePos);

                    obj.Position = newPosition;

                    clampToPlayfield(obj);

                    tryCount++;
                    if (tryCount % 10 == 0) distance *= 0.9f;
                } while (distance >= obj.Radius * 2 && checkForOverlap(precedingObjects, obj));

                if (obj.LastInCombo)
                    direction = two_pi * nextSingle();
                else
                    direction += distance / distance_cap * (nextSingle() * two_pi - MathF.PI);
            }
        }

        #endregion

        #region Metronome (IApplicableToDrawableRuleset)

        public void ApplyToDrawableRuleset(DrawableRuleset<OsuHitObject> drawableRuleset)
        {
            if (Metronome.Value)
                drawableRuleset.Overlays.Add(new MetronomeBeat(drawableRuleset.Beatmap.HitObjects.First().StartTime));
        }

        #endregion

        #region Helper Subroutines

        /// <summary>
        /// Check if a given time is inside a <see cref="BreakPeriod"/>.
        /// </summary>
        /// <remarks>
        /// The given time is also considered to be inside a break if it is earlier than the
        /// start time of the first original hit object after the break.
        /// </remarks>
        /// <param name="originalHitObjects">Hit objects order by time.</param>
        /// <param name="breaks">The breaks of the beatmap.</param>
        /// <param name="time">The time to be checked.</param>=
        private bool isInsideBreakPeriod(IReadOnlyCollection<OsuHitObject> originalHitObjects, IEnumerable<BreakPeriod> breaks, double time)
        {
            return breaks.Any(breakPeriod =>
            {
                OsuHitObject? firstObjAfterBreak = originalHitObjects.FirstOrDefault(obj => almostBigger(obj.StartTime, breakPeriod.EndTime));

                return almostBigger(time, breakPeriod.StartTime)
                       // There should never really be a break section with no objects after it, but we've seen crashes from users with malformed beatmaps,
                       // so it's best to guard against this.
                       && (firstObjAfterBreak == null || definitelyBigger(firstObjAfterBreak.StartTime, time));
            });
        }

        private IEnumerable<double> getBeatsForTimingPoint(TimingControlPoint timingPoint, double mapEndTime)
        {
            var beats = new List<double>();
            int i = 0;
            double currentTime = timingPoint.Time;

            while (!definitelyBigger(currentTime, mapEndTime) && ReferenceEquals(controlPointInfo.TimingPointAt(currentTime), timingPoint))
            {
                beats.Add(Math.Floor(currentTime));
                i++;
                currentTime = timingPoint.Time + i * timingPoint.BeatLength;
            }

            return beats;
        }

        private OsuHitObject getClosestHitObject(List<OsuHitObject> hitObjects, double time)
        {
            int precedingIndex = hitObjects.FindLastIndex(h => h.StartTime < time);

            if (precedingIndex == hitObjects.Count - 1) return hitObjects[precedingIndex];

            // return the closest preceding/succeeding hit object, whoever is closer in time
            return hitObjects[precedingIndex + 1].StartTime - time < time - hitObjects[precedingIndex].StartTime
                ? hitObjects[precedingIndex + 1]
                : hitObjects[precedingIndex];
        }

        /// <summary>
        /// Get samples (if any) for a specific point in time.
        /// </summary>
        /// <remarks>
        /// Samples will be returned if a hit circle or a slider node exists at that point of time.
        /// </remarks>
        /// <param name="hitObjects">The list of hit objects in a beatmap, ordered by StartTime</param>
        /// <param name="time">The point in time to get samples for</param>
        /// <returns>Hit samples</returns>
        private IList<HitSampleInfo>? getSamplesAtTime(IEnumerable<OsuHitObject> hitObjects, double time)
        {
            // Get a hit object that
            //   either has StartTime equal to the target time
            //   or has a repeat node at the target time
            var sampleObj = hitObjects.FirstOrDefault(hitObject =>
            {
                if (almostEquals(time, hitObject.StartTime))
                    return true;

                if (!(hitObject is IHasRepeats s))
                    return false;
                // If time is outside the duration of the IHasRepeats,
                // then this hitObject isn't the one we want
                if (!almostBigger(time, hitObject.StartTime)
                    || !almostBigger(s.EndTime, time))
                    return false;

                return nodeIndexFromTime(s, time - hitObject.StartTime) != -1;
            });
            if (sampleObj == null) return null;

            IList<HitSampleInfo> samples;

            if (sampleObj is IHasRepeats slider)
                samples = slider.NodeSamples[nodeIndexFromTime(slider, time - sampleObj.StartTime)];
            else
                samples = sampleObj.Samples;

            return samples;
        }

        /// <summary>
        /// Get the repeat node at a point in time.
        /// </summary>
        /// <param name="curve">The slider.</param>
        /// <param name="timeSinceStart">The time since the start time of the slider.</param>
        /// <returns>Index of the node. -1 if there isn't a node at the specific time.</returns>
        private int nodeIndexFromTime(IHasRepeats curve, double timeSinceStart)
        {
            double spanDuration = curve.Duration / curve.SpanCount();
            double nodeIndex = timeSinceStart / spanDuration;

            if (almostEquals(nodeIndex, Math.Round(nodeIndex)))
                return (int)Math.Round(nodeIndex);

            return -1;
        }

        private bool checkForOverlap(IEnumerable<OsuHitObject> objectsToCheck, OsuHitObject target)
        {
            return objectsToCheck.Any(h => Vector2.Distance(h.Position, target.Position) < target.Radius * 2);
        }

        /// <summary>
        /// Move the hit object into playfield, taking its radius into account.
        /// </summary>
        /// <param name="obj">The hit object to be clamped.</param>
        private void clampToPlayfield(OsuHitObject obj)
        {
            var position = obj.Position;
            float radius = (float)obj.Radius;

            if (position.Y < radius)
                position.Y = radius;
            else if (position.Y > OsuPlayfield.BASE_SIZE.Y - radius)
                position.Y = OsuPlayfield.BASE_SIZE.Y - radius;

            if (position.X < radius)
                position.X = radius;
            else if (position.X > OsuPlayfield.BASE_SIZE.X - radius)
                position.X = OsuPlayfield.BASE_SIZE.X - radius;

            obj.Position = position;
        }

        /// <summary>
        /// Re-maps a number from one range to another.
        /// </summary>
        /// <param name="value">The number to be re-mapped.</param>
        /// <param name="fromLow">Beginning of the original range.</param>
        /// <param name="fromHigh">End of the original range.</param>
        /// <param name="toLow">Beginning of the new range.</param>
        /// <param name="toHigh">End of the new range.</param>
        /// <returns>The re-mapped number.</returns>
        private static float mapRange(float value, float fromLow, float fromHigh, float toLow, float toHigh)
        {
            return (value - fromLow) * (toHigh - toLow) / (fromHigh - fromLow) + toLow;
        }

        private static bool almostBigger(double value1, double value2)
        {
            return Precision.AlmostBigger(value1, value2, timing_precision);
        }

        private static bool definitelyBigger(double value1, double value2)
        {
            return Precision.DefinitelyBigger(value1, value2, timing_precision);
        }

        private static bool almostEquals(double value1, double value2)
        {
            return Precision.AlmostEquals(value1, value2, timing_precision);
        }

        #endregion
    }
}<|MERGE_RESOLUTION|>--- conflicted
+++ resolved
@@ -40,11 +40,7 @@
         public override string Acronym => "TP";
         public override ModType Type => ModType.Conversion;
         public override IconUsage? Icon => OsuIcon.ModTarget;
-<<<<<<< HEAD
-        public override string Description => @"练习跟上歌曲的节奏!";
-=======
-        public override LocalisableString Description => @"Practice keeping up with the beat of the song.";
->>>>>>> 96bcfea2
+        public override LocalisableString Description => @"练习跟上歌曲的节奏!";
         public override double ScoreMultiplier => 1;
 
         public override Type[] IncompatibleMods => base.IncompatibleMods.Concat(new[]
