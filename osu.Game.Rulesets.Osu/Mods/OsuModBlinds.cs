﻿// Copyright (c) ppy Pty Ltd <contact@ppy.sh>. Licensed under the MIT Licence.
// See the LICENCE file in the repository root for full licence text.

using System;
using osu.Framework.Allocation;
using osu.Framework.Graphics;
using osu.Framework.Graphics.Containers;
using osu.Framework.Graphics.Shapes;
using osu.Framework.Graphics.Sprites;
using osu.Framework.Graphics.Textures;
using osu.Framework.Localisation;
using osu.Framework.Utils;
using osu.Game.Beatmaps;
using osu.Game.Rulesets.Mods;
using osu.Game.Rulesets.Osu.Objects;
using osu.Game.Rulesets.Scoring;
using osu.Game.Rulesets.UI;
using osu.Game.Scoring;
using osuTK.Graphics;

namespace osu.Game.Rulesets.Osu.Mods
{
    public class OsuModBlinds : Mod, IApplicableToDrawableRuleset<OsuHitObject>, IApplicableToHealthProcessor
    {
<<<<<<< HEAD
        public override string Name => "致盲";
        public override string Description => "蒙上你的眼睛";
=======
        public override string Name => "Blinds";
        public override LocalisableString Description => "Play with blinds on your screen.";
>>>>>>> 96bcfea2
        public override string Acronym => "BL";

        public override IconUsage? Icon => FontAwesome.Solid.Adjust;
        public override ModType Type => ModType.DifficultyIncrease;

        public override double ScoreMultiplier => UsesDefaultConfiguration ? 1.12 : 1;
        public override Type[] IncompatibleMods => new[] { typeof(OsuModFlashlight) };

        private DrawableOsuBlinds blinds = null!;

        public void ApplyToDrawableRuleset(DrawableRuleset<OsuHitObject> drawableRuleset)
        {
            drawableRuleset.Overlays.Add(blinds = new DrawableOsuBlinds(drawableRuleset.Playfield, drawableRuleset.Beatmap));
        }

        public void ApplyToHealthProcessor(HealthProcessor healthProcessor)
        {
            healthProcessor.Health.ValueChanged += health => { blinds.AnimateClosedness((float)health.NewValue); };
        }

        public ScoreRank AdjustRank(ScoreRank rank, double accuracy) => rank;

        /// <summary>
        /// Element for the Blinds mod drawing 2 black boxes covering the whole screen which resize inside a restricted area with some leniency.
        /// </summary>
        public class DrawableOsuBlinds : Container
        {
            /// <summary>
            /// Black background boxes behind blind panel textures.
            /// </summary>
            private Box blackBoxLeft = null!, blackBoxRight = null!;

            private Drawable panelLeft = null!;
            private Drawable panelRight = null!;
            private Drawable bgPanelLeft = null!;
            private Drawable bgPanelRight = null!;

            private readonly Beatmap<OsuHitObject> beatmap;

            /// <summary>
            /// Value between 0 and 1 setting a maximum "closedness" for the blinds.
            /// Useful for animating how far the blinds can be opened while keeping them at the original position if they are wider open than this.
            /// </summary>
            private const float target_clamp = 1;

            private readonly float targetBreakMultiplier;
            private readonly float easing;

            private readonly CompositeDrawable restrictTo;

            /// <summary>
            /// <para>
            /// Percentage of playfield to extend blinds over. Basically moves the origin points where the blinds start.
            /// </para>
            /// <para>
            /// -1 would mean the blinds always cover the whole screen no matter health.
            /// 0 would mean the blinds will only ever be on the edge of the playfield on 0% health.
            /// 1 would mean the blinds are fully outside the playfield on 50% health.
            /// Infinity would mean the blinds are always outside the playfield except on 100% health.
            /// </para>
            /// </summary>
            private const float leniency = 0.1f;

            public DrawableOsuBlinds(CompositeDrawable restrictTo, Beatmap<OsuHitObject> beatmap)
            {
                this.restrictTo = restrictTo;
                this.beatmap = beatmap;

                targetBreakMultiplier = 0;
                easing = 1;
            }

            [BackgroundDependencyLoader]
            private void load()
            {
                RelativeSizeAxes = Axes.Both;

                Children = new[]
                {
                    blackBoxLeft = new Box
                    {
                        Anchor = Anchor.TopLeft,
                        Origin = Anchor.TopLeft,
                        Colour = Color4.Black,
                        RelativeSizeAxes = Axes.Y,
                    },
                    blackBoxRight = new Box
                    {
                        Anchor = Anchor.TopRight,
                        Origin = Anchor.TopRight,
                        Colour = Color4.Black,
                        RelativeSizeAxes = Axes.Y,
                    },
                    bgPanelLeft = new ModBlindsPanel
                    {
                        Origin = Anchor.TopRight,
                        Colour = Color4.Gray,
                    },
                    panelLeft = new ModBlindsPanel { Origin = Anchor.TopRight, },
                    bgPanelRight = new ModBlindsPanel { Colour = Color4.Gray },
                    panelRight = new ModBlindsPanel()
                };
            }

            private float calculateGap(float value) => Math.Clamp(value, 0, target_clamp) * targetBreakMultiplier;

            // lagrange polinominal for (0,0) (0.6,0.4) (1,1) should make a good curve
            private static float applyAdjustmentCurve(float value) => 0.6f * value * value + 0.4f * value;

            protected override void Update()
            {
                float start, end;

                if (Precision.AlmostEquals(restrictTo.Rotation, 0))
                {
                    start = Parent.ToLocalSpace(restrictTo.ScreenSpaceDrawQuad.TopLeft).X;
                    end = Parent.ToLocalSpace(restrictTo.ScreenSpaceDrawQuad.TopRight).X;
                }
                else
                {
                    float center = restrictTo.ToSpaceOfOtherDrawable(restrictTo.OriginPosition, Parent).X;
                    float halfDiagonal = (restrictTo.DrawSize / 2).LengthFast;

                    start = center - halfDiagonal;
                    end = center + halfDiagonal;
                }

                float rawWidth = end - start;

                start -= rawWidth * leniency * 0.5f;
                end += rawWidth * leniency * 0.5f;

                float width = (end - start) * 0.5f * applyAdjustmentCurve(calculateGap(easing));

                // different values in case the playfield ever moves from center to somewhere else.
                blackBoxLeft.Width = start + width;
                blackBoxRight.Width = DrawWidth - end + width;

                panelLeft.X = start + width;
                panelRight.X = end - width;
                bgPanelLeft.X = start;
                bgPanelRight.X = end;
            }

            protected override void LoadComplete()
            {
                const float break_open_early = 500;
                const float break_close_late = 250;

                base.LoadComplete();

                var firstObj = beatmap.HitObjects[0];
                double startDelay = firstObj.StartTime - firstObj.TimePreempt;

                using (BeginAbsoluteSequence(startDelay + break_close_late))
                    leaveBreak();

                foreach (var breakInfo in beatmap.Breaks)
                {
                    if (breakInfo.HasEffect)
                    {
                        using (BeginAbsoluteSequence(breakInfo.StartTime - break_open_early))
                        {
                            enterBreak();
                            using (BeginDelayedSequence(breakInfo.Duration + break_open_early + break_close_late))
                                leaveBreak();
                        }
                    }
                }
            }

            private void enterBreak() => this.TransformTo(nameof(targetBreakMultiplier), 0f, 1000, Easing.OutSine);

            private void leaveBreak() => this.TransformTo(nameof(targetBreakMultiplier), 1f, 2500, Easing.OutBounce);

            /// <summary>
            /// 0 is open, 1 is closed.
            /// </summary>
            public void AnimateClosedness(float value) => this.TransformTo(nameof(easing), value, 200, Easing.OutQuint);

            public class ModBlindsPanel : Sprite
            {
                [BackgroundDependencyLoader]
                private void load(TextureStore textures)
                {
                    Texture = textures.Get("Gameplay/osu/blinds-panel");
                }
            }
        }
    }
}<|MERGE_RESOLUTION|>--- conflicted
+++ resolved
@@ -22,13 +22,8 @@
 {
     public class OsuModBlinds : Mod, IApplicableToDrawableRuleset<OsuHitObject>, IApplicableToHealthProcessor
     {
-<<<<<<< HEAD
         public override string Name => "致盲";
-        public override string Description => "蒙上你的眼睛";
-=======
-        public override string Name => "Blinds";
-        public override LocalisableString Description => "Play with blinds on your screen.";
->>>>>>> 96bcfea2
+        public override LocalisableString Description => "蒙上你的眼睛";
         public override string Acronym => "BL";
 
         public override IconUsage? Icon => FontAwesome.Solid.Adjust;
