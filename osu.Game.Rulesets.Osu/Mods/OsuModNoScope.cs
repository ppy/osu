﻿// Copyright (c) ppy Pty Ltd <contact@ppy.sh>. Licensed under the MIT Licence.
// See the LICENCE file in the repository root for full licence text.

using System;
using System.Linq;
using osu.Framework.Bindables;
using osu.Framework.Localisation;
using osu.Framework.Utils;
using osu.Game.Beatmaps;
using osu.Game.Rulesets.Mods;
using osu.Game.Rulesets.Osu.Objects;
using osu.Game.Rulesets.UI;
using osu.Game.Utils;

namespace osu.Game.Rulesets.Osu.Mods
{
    public class OsuModNoScope : ModNoScope, IUpdatableByPlayfield, IApplicableToBeatmap
    {
        public override LocalisableString Description => "光标在哪里?";

        private PeriodTracker spinnerPeriods = null!;

<<<<<<< HEAD
        [SettingSource(
            "隐藏连击",
            "使光标彻底隐藏的连击数",
            SettingControlType = typeof(SettingsSlider<int, HiddenComboSlider>)
        )]
        public override BindableInt HiddenComboCount { get; } = new BindableInt
=======
        public override BindableInt HiddenComboCount { get; } = new BindableInt(10)
>>>>>>> a1f96ad5
        {
            MinValue = 0,
            MaxValue = 50,
        };

        public void ApplyToBeatmap(IBeatmap beatmap)
        {
            spinnerPeriods = new PeriodTracker(beatmap.HitObjects.OfType<Spinner>().Select(b => new Period(b.StartTime - TRANSITION_DURATION, b.EndTime)));
        }

        public void Update(Playfield playfield)
        {
            bool shouldAlwaysShowCursor = IsBreakTime.Value || spinnerPeriods.IsInAny(playfield.Clock.CurrentTime);
            float targetAlpha = shouldAlwaysShowCursor ? 1 : ComboBasedAlpha;
            playfield.Cursor.Alpha = (float)Interpolation.Lerp(playfield.Cursor.Alpha, targetAlpha, Math.Clamp(playfield.Time.Elapsed / TRANSITION_DURATION, 0, 1));
        }
    }
}<|MERGE_RESOLUTION|>--- conflicted
+++ resolved
@@ -20,16 +20,7 @@
 
         private PeriodTracker spinnerPeriods = null!;
 
-<<<<<<< HEAD
-        [SettingSource(
-            "隐藏连击",
-            "使光标彻底隐藏的连击数",
-            SettingControlType = typeof(SettingsSlider<int, HiddenComboSlider>)
-        )]
-        public override BindableInt HiddenComboCount { get; } = new BindableInt
-=======
         public override BindableInt HiddenComboCount { get; } = new BindableInt(10)
->>>>>>> a1f96ad5
         {
             MinValue = 0,
             MaxValue = 50,
