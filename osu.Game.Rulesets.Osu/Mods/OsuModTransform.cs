--- conflicted
+++ resolved
@@ -6,12 +6,9 @@
 using osu.Framework.Bindables;
 using osu.Framework.Graphics;
 using osu.Framework.Graphics.Sprites;
-<<<<<<< HEAD
 using osu.Game.Beatmaps;
 using osu.Game.Configuration;
-=======
 using osu.Framework.Localisation;
->>>>>>> 1914c41d
 using osu.Game.Rulesets.Mods;
 using osu.Game.Rulesets.Objects.Drawables;
 using osu.Game.Rulesets.Osu.Objects;
@@ -27,11 +24,7 @@
         public override string Acronym => "TR";
         public override IconUsage? Icon => FontAwesome.Solid.ArrowsAlt;
         public override ModType Type => ModType.Fun;
-<<<<<<< HEAD
-        public override string Description => "Everything moves. EVERYTHING.";
-=======
-        public override LocalisableString Description => "Everything rotates. EVERYTHING.";
->>>>>>> 1914c41d
+        public override LocalisableString Description => "Everything moves. EVERYTHING.";
         public override double ScoreMultiplier => 1;
         public override Type[] IncompatibleMods => new[] { typeof(OsuModWiggle), typeof(OsuModMagnetised), typeof(OsuModRepel) };
 
