--- conflicted
+++ resolved
@@ -22,11 +22,7 @@
         public override ModType Type => ModType.Automation;
         public override string Description => @"Automatic cursor movement - just follow the rhythm.";
         public override double ScoreMultiplier => 1;
-<<<<<<< HEAD
-        public override Type[] IncompatibleMods => new[] { typeof(OsuModSpunOut), typeof(ModRelax), typeof(ModSuddenDeath), typeof(ModNoFail), typeof(ModAutoplay), typeof(OsuModAimAssist) };
-=======
-        public override Type[] IncompatibleMods => new[] { typeof(OsuModSpunOut), typeof(ModRelax), typeof(ModFailCondition), typeof(ModNoFail), typeof(ModAutoplay) };
->>>>>>> 39650ce7
+        public override Type[] IncompatibleMods => new[] { typeof(OsuModSpunOut), typeof(ModRelax), typeof(ModFailCondition), typeof(ModNoFail), typeof(ModAutoplay), typeof(OsuModAimAssist) };
 
         public bool PerformFail() => false;
 
