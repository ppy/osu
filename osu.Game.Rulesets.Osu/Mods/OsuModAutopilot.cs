--- conflicted
+++ resolved
@@ -21,15 +21,9 @@
         public override string Acronym => "AP";
         public override IconUsage? Icon => OsuIcon.ModAutopilot;
         public override ModType Type => ModType.Automation;
-<<<<<<< HEAD
-        public override string Description => @"跟着节奏点就好,无需移动光标.";
-        public override double ScoreMultiplier => 1;
-        public override Type[] IncompatibleMods => new[] { typeof(OsuModSpunOut), typeof(ModRelax), typeof(ModFailCondition), typeof(ModNoFail), typeof(ModAutoplay), typeof(OsuModMagnetised) };
-=======
-        public override LocalisableString Description => @"Automatic cursor movement - just follow the rhythm.";
+        public override LocalisableString Description => @"跟着节奏点就好，光标会自动移动";
         public override double ScoreMultiplier => 0.1;
         public override Type[] IncompatibleMods => new[] { typeof(OsuModSpunOut), typeof(ModRelax), typeof(ModFailCondition), typeof(ModNoFail), typeof(ModAutoplay), typeof(OsuModMagnetised), typeof(OsuModRepel) };
->>>>>>> 96bcfea2
 
         public bool PerformFail() => false;
 
