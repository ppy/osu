// Copyright (c) ppy Pty Ltd <contact@ppy.sh>. Licensed under the MIT Licence.
// See the LICENCE file in the repository root for full licence text.

using System;
using System.ComponentModel;
using osu.Framework.Bindables;
using osu.Framework.Localisation;
using osu.Game.Configuration;
using osu.Game.Rulesets.Mods;
using osu.Game.Rulesets.Objects;
using osu.Game.Rulesets.Osu.Objects;
using osu.Game.Rulesets.Osu.Utils;

namespace osu.Game.Rulesets.Osu.Mods
{
    public class OsuModMirror : ModMirror, IApplicableToHitObject
    {
<<<<<<< HEAD
        public override string Description => "在所选方向上旋转物件。";
=======
        public override LocalisableString Description => "Flip objects on the chosen axes.";
>>>>>>> 96bcfea2
        public override Type[] IncompatibleMods => new[] { typeof(ModHardRock) };

        [SettingSource("旋转方向", "选择物件要旋转的方向。")]
        public Bindable<MirrorType> Reflection { get; } = new Bindable<MirrorType>();

        public void ApplyToHitObject(HitObject hitObject)
        {
            var osuObject = (OsuHitObject)hitObject;

            switch (Reflection.Value)
            {
                case MirrorType.Horizontal:
                    OsuHitObjectGenerationUtils.ReflectHorizontally(osuObject);
                    break;

                case MirrorType.Vertical:
                    OsuHitObjectGenerationUtils.ReflectVertically(osuObject);
                    break;

                case MirrorType.Both:
                    OsuHitObjectGenerationUtils.ReflectHorizontally(osuObject);
                    OsuHitObjectGenerationUtils.ReflectVertically(osuObject);
                    break;
            }
        }

        public enum MirrorType
        {
            [Description("水平")]
            Horizontal,

            [Description("垂直")]
            Vertical,

            [Description("水平和垂直")]
            Both
        }
    }
}<|MERGE_RESOLUTION|>--- conflicted
+++ resolved
@@ -15,11 +15,7 @@
 {
     public class OsuModMirror : ModMirror, IApplicableToHitObject
     {
-<<<<<<< HEAD
-        public override string Description => "在所选方向上旋转物件。";
-=======
-        public override LocalisableString Description => "Flip objects on the chosen axes.";
->>>>>>> 96bcfea2
+        public override LocalisableString Description => "在所选方向上旋转物件。";
         public override Type[] IncompatibleMods => new[] { typeof(ModHardRock) };
 
         [SettingSource("旋转方向", "选择物件要旋转的方向。")]
