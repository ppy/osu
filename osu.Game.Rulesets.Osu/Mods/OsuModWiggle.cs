--- conflicted
+++ resolved
@@ -21,17 +21,13 @@
         public override string Acronym => "WG";
         public override IconUsage? Icon => FontAwesome.Solid.Certificate;
         public override ModType Type => ModType.Fun;
-<<<<<<< HEAD
-        public override string Description => "他们不会就那样老老实实的待着...";
-=======
-        public override LocalisableString Description => "They just won't stay still...";
->>>>>>> 96bcfea2
+        public override LocalisableString Description => "他们不会就那样老老实实的待着...";
         public override double ScoreMultiplier => 1;
         public override Type[] IncompatibleMods => new[] { typeof(OsuModTransform), typeof(OsuModMagnetised), typeof(OsuModRepel) };
 
         private const int wiggle_duration = 100; // (ms) Higher = fewer wiggles
 
-        [SettingSource("Strength", "Multiplier applied to the wiggling strength.")]
+        [SettingSource("摇晃幅度", "Multiplier applied to the wiggling strength.")]
         public BindableDouble Strength { get; } = new BindableDouble(1)
         {
             MinValue = 0.1f,
