// Copyright (c) ppy Pty Ltd <contact@ppy.sh>. Licensed under the MIT Licence.
// See the LICENCE file in the repository root for full licence text.

#nullable disable

using System;
using System.Linq;
using osu.Framework.Bindables;
using osu.Game.Configuration;
using osu.Game.Rulesets.Mods;
using osu.Game.Rulesets.Objects;
using osu.Game.Rulesets.Objects.Drawables;
using osu.Game.Rulesets.Osu.Objects;
using osu.Game.Rulesets.Osu.Objects.Drawables;
using osu.Game.Rulesets.Osu.UI;
using osu.Game.Rulesets.UI;

namespace osu.Game.Rulesets.Osu.Mods
{
    public class OsuModClassic : ModClassic, IApplicableToHitObject, IApplicableToDrawableHitObject, IApplicableToDrawableRuleset<OsuHitObject>
    {
        public override Type[] IncompatibleMods => base.IncompatibleMods.Append(typeof(OsuModStrictTracking)).ToArray();

        [SettingSource("去除滑条头的准确率要求", "滑条分数与其命中的滑条刻成比例。")]
        public Bindable<bool> NoSliderHeadAccuracy { get; } = new BindableBool(true);

        [SettingSource("不要移动滑条头", "无论何时，都将滑条头固定在其起始位置。")]
        public Bindable<bool> NoSliderHeadMovement { get; } = new BindableBool(true);

        [SettingSource("应用v1 note锁", "将note锁应用与完整的打击窗口。")]
        public Bindable<bool> ClassicNoteLock { get; } = new BindableBool(true);

<<<<<<< HEAD
        [SettingSource("固定滑条球打击区域", "使滑条球始终跟踪其最终大小。")]
        public Bindable<bool> FixedFollowCircleHitArea { get; } = new BindableBool(true);

        [SettingSource("永远播放滑条尾音效", "总是播放滑条尾音效，无论该滑条是否已经画完")]
=======
        [SettingSource("Always play a slider's tail sample", "Always plays a slider's tail sample regardless of whether it was hit or not.")]
>>>>>>> 315a73fb
        public Bindable<bool> AlwaysPlayTailSample { get; } = new BindableBool(true);

        public void ApplyToHitObject(HitObject hitObject)
        {
            switch (hitObject)
            {
                case Slider slider:
                    slider.OnlyJudgeNestedObjects = !NoSliderHeadAccuracy.Value;

                    foreach (var head in slider.NestedHitObjects.OfType<SliderHeadCircle>())
                        head.JudgeAsNormalHitCircle = !NoSliderHeadAccuracy.Value;

                    break;
            }
        }

        public void ApplyToDrawableRuleset(DrawableRuleset<OsuHitObject> drawableRuleset)
        {
            var osuRuleset = (DrawableOsuRuleset)drawableRuleset;

            if (ClassicNoteLock.Value)
                osuRuleset.Playfield.HitPolicy = new ObjectOrderedHitPolicy();
        }

        public void ApplyToDrawableHitObject(DrawableHitObject obj)
        {
            switch (obj)
            {
                case DrawableSliderHead head:
                    head.TrackFollowCircle = !NoSliderHeadMovement.Value;
                    break;

                case DrawableSliderTail tail:
                    tail.SamplePlaysOnlyOnHit = !AlwaysPlayTailSample.Value;
                    break;
            }
        }
    }
}<|MERGE_RESOLUTION|>--- conflicted
+++ resolved
@@ -30,14 +30,7 @@
         [SettingSource("应用v1 note锁", "将note锁应用与完整的打击窗口。")]
         public Bindable<bool> ClassicNoteLock { get; } = new BindableBool(true);
 
-<<<<<<< HEAD
-        [SettingSource("固定滑条球打击区域", "使滑条球始终跟踪其最终大小。")]
-        public Bindable<bool> FixedFollowCircleHitArea { get; } = new BindableBool(true);
-
-        [SettingSource("永远播放滑条尾音效", "总是播放滑条尾音效，无论该滑条是否已经画完")]
-=======
-        [SettingSource("Always play a slider's tail sample", "Always plays a slider's tail sample regardless of whether it was hit or not.")]
->>>>>>> 315a73fb
+        [SettingSource("永远播放滑条尾音效", "总是播放滑条尾音效，无论该滑条是否已经滑完")]
         public Bindable<bool> AlwaysPlayTailSample { get; } = new BindableBool(true);
 
         public void ApplyToHitObject(HitObject hitObject)
