--- conflicted
+++ resolved
@@ -17,25 +17,7 @@
 {
     public class OsuModClassic : ModClassic, IApplicableToHitObject, IApplicableToDrawableHitObjects, IApplicableToDrawableRuleset<OsuHitObject>
     {
-<<<<<<< HEAD
-        public override string Name => "怀旧";
-
-        public override string Acronym => "CL";
-
-        public override double ScoreMultiplier => 1;
-
-        public override IconUsage? Icon => FontAwesome.Solid.History;
-
-        public override string Description => "梦 回 V 1";
-
-        public override bool Ranked => false;
-
-        public override ModType Type => ModType.Conversion;
-
         [SettingSource("去除滑条头的准确率要求", "滑条分数与其命中的滑条刻成比例。")]
-=======
-        [SettingSource("No slider head accuracy requirement", "Scores sliders proportionally to the number of ticks hit.")]
->>>>>>> 6b6f4479
         public Bindable<bool> NoSliderHeadAccuracy { get; } = new BindableBool(true);
 
         [SettingSource("不要移动滑条头", "无论何时，都将滑条头固定在其起始位置。")]
@@ -47,7 +29,7 @@
         [SettingSource("固定滑条球打击区域", "使滑条球始终跟踪其最终大小。")]
         public Bindable<bool> FixedFollowCircleHitArea { get; } = new BindableBool(true);
 
-        [SettingSource("Always play a slider's tail sample", "Always plays a slider's tail sample regardless of whether it was hit or not.")]
+        [SettingSource("永远播放滑条尾音效", "总是播放滑条尾音效，无论该滑条是否已经画完")]
         public Bindable<bool> AlwaysPlayTailSample { get; } = new BindableBool(true);
 
         public void ApplyToHitObject(HitObject hitObject)
