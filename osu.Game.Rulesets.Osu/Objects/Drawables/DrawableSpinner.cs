﻿// Copyright (c) ppy Pty Ltd <contact@ppy.sh>. Licensed under the MIT Licence.
// See the LICENCE file in the repository root for full licence text.

using System.Linq;
using osu.Framework.Graphics;
using osu.Framework.Graphics.Containers;
using osu.Game.Rulesets.Objects.Drawables;
using osu.Game.Rulesets.Osu.Objects.Drawables.Pieces;
using osuTK;
using osuTK.Graphics;
using osu.Game.Graphics;
using osu.Framework.Extensions.Color4Extensions;
using osu.Framework.Allocation;
using osu.Framework.Audio;
using osu.Framework.Bindables;
using osu.Framework.Graphics.Sprites;
<<<<<<< HEAD
using osu.Game.Audio;
using osu.Game.Screens.Ranking;
using osu.Game.Rulesets.Scoring;
using osu.Game.Skinning;
=======
using osu.Game.Rulesets.Scoring;
using osu.Game.Screens.Ranking;
>>>>>>> fd3e2375

namespace osu.Game.Rulesets.Osu.Objects.Drawables
{
    public class DrawableSpinner : DrawableOsuHitObject
    {
        protected readonly Spinner Spinner;

        public readonly SpinnerDisc Disc;
        public readonly SpinnerTicks Ticks;
        private readonly SpinnerSpmCounter spmCounter;

        private readonly Container mainContainer;

        public readonly SpinnerBackground Background;
        private readonly Container circleContainer;
        private readonly CirclePiece circle;
        private readonly GlowPiece glow;

        private readonly SpriteIcon symbol;

        private readonly Color4 baseColour = OsuColour.FromHex(@"002c3c");
        private readonly Color4 fillColour = OsuColour.FromHex(@"005b7c");

        private readonly IBindable<Vector2> positionBindable = new Bindable<Vector2>();

        private Color4 normalColour;
        private Color4 completeColour;

        private SkinnableSound spinningSample;
        private BindableDouble spinRate;

        public DrawableSpinner(Spinner s)
            : base(s)
        {
            Origin = Anchor.Centre;
            Position = s.Position;

            RelativeSizeAxes = Axes.Both;

            // we are slightly bigger than our parent, to clip the top and bottom of the circle
            Height = 1.3f;

            Spinner = s;

            InternalChildren = new Drawable[]
            {
                circleContainer = new Container
                {
                    AutoSizeAxes = Axes.Both,
                    Anchor = Anchor.Centre,
                    Origin = Anchor.Centre,
                    Children = new Drawable[]
                    {
                        glow = new GlowPiece(),
                        circle = new CirclePiece
                        {
                            Position = Vector2.Zero,
                            Anchor = Anchor.Centre,
                        },
                        new RingPiece(),
                        symbol = new SpriteIcon
                        {
                            Anchor = Anchor.Centre,
                            Origin = Anchor.Centre,
                            Size = new Vector2(48),
                            Icon = FontAwesome.Solid.Asterisk,
                            Shadow = false,
                        },
                    }
                },
                mainContainer = new AspectContainer
                {
                    Anchor = Anchor.Centre,
                    Origin = Anchor.Centre,
                    RelativeSizeAxes = Axes.Y,
                    Children = new[]
                    {
                        Background = new SpinnerBackground
                        {
                            Alpha = 0.6f,
                            Anchor = Anchor.Centre,
                            Origin = Anchor.Centre,
                        },
                        Disc = new SpinnerDisc(Spinner)
                        {
                            Scale = Vector2.Zero,
                            Anchor = Anchor.Centre,
                            Origin = Anchor.Centre,
                        },
                        circleContainer.CreateProxy(),
                        Ticks = new SpinnerTicks
                        {
                            Anchor = Anchor.Centre,
                            Origin = Anchor.Centre,
                        },
                    }
                },
                spmCounter = new SpinnerSpmCounter
                {
                    Anchor = Anchor.Centre,
                    Origin = Anchor.Centre,
                    Y = 120,
                    Alpha = 0
                }
            };
        }

        [BackgroundDependencyLoader]
        private void load(OsuColour colours)
        {
            normalColour = baseColour;

            Background.AccentColour = normalColour;

            completeColour = colours.YellowLight.Opacity(0.75f);

            Disc.AccentColour = fillColour;
            circle.Colour = colours.BlueDark;
            glow.Colour = colours.BlueDark;

            positionBindable.BindValueChanged(pos => Position = pos.NewValue);
            positionBindable.BindTo(HitObject.PositionBindable);

            AddInternal(spinningSample = new SkinnableSound(HitObject.SampleControlPoint.ApplyTo(new HitSampleInfo { Name = "spinnerspin" }))
            {
                Looping = true
            });
            spinningSample.AddAdjustment(AdjustableProperty.Frequency, spinRate = new BindableDouble());
        }

        public float Progress => MathHelper.Clamp(Disc.RotationAbsolute / 360 / Spinner.SpinsRequired, 0, 1);

        protected override void CheckForResult(bool userTriggered, double timeOffset)
        {
            if (Time.Current < HitObject.StartTime) return;

            if (Progress >= 1 && !Disc.Complete)
            {
                Disc.Complete = true;

                const float duration = 200;

                Disc.FadeAccent(completeColour, duration);

                Background.FadeAccent(completeColour, duration);
                Background.FadeOut(duration);

                circle.FadeColour(completeColour, duration);
                glow.FadeColour(completeColour, duration);
            }

            if (userTriggered || Time.Current < Spinner.EndTime)
                return;

            ApplyResult(r =>
            {
                if (Progress >= 1)
                    r.Type = HitResult.Great;
                else if (Progress > .9)
                    r.Type = HitResult.Good;
                else if (Progress > .75)
                    r.Type = HitResult.Meh;
                else if (Time.Current >= Spinner.EndTime)
                    r.Type = HitResult.Miss;
            });
        }

        protected override void Update()
        {
            Disc.Tracking = OsuActionInputManager?.PressedActions.Any(x => x == OsuAction.LeftButton || x == OsuAction.RightButton) ?? false;
            if (!spmCounter.IsPresent && Disc.Tracking)
                spmCounter.FadeIn(HitObject.TimeFadeIn);

            base.Update();
        }

        protected override void UpdateAfterChildren()
        {
            base.UpdateAfterChildren();

            circle.Rotation = Disc.Rotation;
            Ticks.Rotation = Disc.Rotation;
            spmCounter.SetRotation(Disc.RotationAbsolute);

            spinRate.Value = (spmCounter.SpinsPerMinute / 180) * Progress;

            float relativeCircleScale = Spinner.Scale * circle.DrawHeight / mainContainer.DrawHeight;
            Disc.ScaleTo(relativeCircleScale + (1 - relativeCircleScale) * Progress, 200, Easing.OutQuint);

            symbol.RotateTo(Disc.Rotation / 2, 500, Easing.OutQuint);
        }

        protected override void UpdateInitialTransforms()
        {
            base.UpdateInitialTransforms();

            spinningSample.Play();

            circleContainer.ScaleTo(Spinner.Scale * 0.3f);
            circleContainer.ScaleTo(Spinner.Scale, HitObject.TimePreempt / 1.4f, Easing.OutQuint);

            Disc.RotateTo(-720);
            symbol.RotateTo(-720);

            mainContainer
                .ScaleTo(0)
                .ScaleTo(Spinner.Scale * circle.DrawHeight / DrawHeight * 1.4f, HitObject.TimePreempt - 150, Easing.OutQuint)
                .Then()
                .ScaleTo(1, 500, Easing.OutQuint);
        }

        protected override void UpdateStateTransforms(ArmedState state)
        {
            base.UpdateStateTransforms(state);

            var sequence = this.Delay(Spinner.Duration).FadeOut(160);

            switch (state)
            {
                case ArmedState.Hit:
                    sequence.ScaleTo(Scale * 1.2f, 320, Easing.Out);
                    break;

                case ArmedState.Miss:
                    sequence.ScaleTo(Scale * 0.8f, 320, Easing.In);
                    break;
            }
<<<<<<< HEAD

            Schedule(() =>
            {
                if (State.Value != ArmedState.Idle)
                    spinningSample.Stop();
            });

            Expire();
=======
>>>>>>> fd3e2375
        }
    }
}<|MERGE_RESOLUTION|>--- conflicted
+++ resolved
@@ -14,15 +14,10 @@
 using osu.Framework.Audio;
 using osu.Framework.Bindables;
 using osu.Framework.Graphics.Sprites;
-<<<<<<< HEAD
 using osu.Game.Audio;
-using osu.Game.Screens.Ranking;
-using osu.Game.Rulesets.Scoring;
-using osu.Game.Skinning;
-=======
 using osu.Game.Rulesets.Scoring;
 using osu.Game.Screens.Ranking;
->>>>>>> fd3e2375
+using osu.Game.Skinning;
 
 namespace osu.Game.Rulesets.Osu.Objects.Drawables
 {
@@ -159,6 +154,8 @@
         {
             if (Time.Current < HitObject.StartTime) return;
 
+            spinningSample.Play();
+
             if (Progress >= 1 && !Disc.Complete)
             {
                 Disc.Complete = true;
@@ -176,6 +173,8 @@
 
             if (userTriggered || Time.Current < Spinner.EndTime)
                 return;
+
+            spinningSample.Stop();
 
             ApplyResult(r =>
             {
@@ -219,8 +218,6 @@
         {
             base.UpdateInitialTransforms();
 
-            spinningSample.Play();
-
             circleContainer.ScaleTo(Spinner.Scale * 0.3f);
             circleContainer.ScaleTo(Spinner.Scale, HitObject.TimePreempt / 1.4f, Easing.OutQuint);
 
@@ -250,17 +247,8 @@
                     sequence.ScaleTo(Scale * 0.8f, 320, Easing.In);
                     break;
             }
-<<<<<<< HEAD
-
-            Schedule(() =>
-            {
-                if (State.Value != ArmedState.Idle)
-                    spinningSample.Stop();
-            });
 
             Expire();
-=======
->>>>>>> fd3e2375
         }
     }
 }