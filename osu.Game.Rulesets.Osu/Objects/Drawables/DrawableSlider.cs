﻿// Copyright (c) 2007-2018 ppy Pty Ltd <contact@ppy.sh>.
// Licensed under the MIT Licence - https://raw.githubusercontent.com/ppy/osu/master/LICENCE

using OpenTK;
using osu.Framework.Graphics;
using osu.Game.Rulesets.Objects.Drawables;
using osu.Game.Rulesets.Osu.Objects.Drawables.Pieces;
using System.Collections.Generic;
using System.Linq;
using osu.Framework.Allocation;
using osu.Framework.Graphics.Containers;
using osu.Game.Rulesets.Osu.Judgements;
using osu.Framework.Graphics.Primitives;
<<<<<<< HEAD
using osu.Game.Configuration;
using osu.Game.Rulesets.Objects.Types;
=======
>>>>>>> 8ffb5e2a
using osu.Game.Rulesets.Scoring;

namespace osu.Game.Rulesets.Osu.Objects.Drawables
{
    public class DrawableSlider : DrawableOsuHitObject, IDrawableHitObjectWithProxiedApproach
    {
        private readonly Slider slider;
        private readonly List<Drawable> components = new List<Drawable>();

        public readonly DrawableHitCircle HeadCircle;
        public readonly SliderBody Body;
        public readonly SliderBall Ball;

        public DrawableSlider(Slider s)
            : base(s)
        {
            slider = s;

            DrawableSliderTail tail;
            Container<DrawableSliderTick> ticks;
            Container<DrawableRepeatPoint> repeatPoints;

            Children = new Drawable[]
            {
                Body = new SliderBody(s)
                {
                    AccentColour = AccentColour,
                    Position = s.StackedPosition,
                    PathWidth = s.Scale * 64,
                },
                ticks = new Container<DrawableSliderTick>(),
                repeatPoints = new Container<DrawableRepeatPoint>(),
                Ball = new SliderBall(s)
                {
                    Scale = new Vector2(s.Scale),
                    AccentColour = AccentColour,
                    AlwaysPresent = true,
                    Alpha = 0
                },
                HeadCircle = new DrawableHitCircle(s.HeadCircle),
                tail = new DrawableSliderTail(s.TailCircle)
            };

            components.Add(Body);
            components.Add(Ball);

            AddNested(HeadCircle);

            AddNested(tail);
            components.Add(tail);

            foreach (var tick in s.NestedHitObjects.OfType<SliderTick>())
            {
                var drawableTick = new DrawableSliderTick(tick)
                {
                    Position = tick.StackedPosition
                };

                ticks.Add(drawableTick);
                components.Add(drawableTick);
                AddNested(drawableTick);
            }

            foreach (var repeatPoint in s.NestedHitObjects.OfType<RepeatPoint>())
            {
                var drawableRepeatPoint = new DrawableRepeatPoint(repeatPoint, this)
                {
                    Position = repeatPoint.StackedPosition
                };

                repeatPoints.Add(drawableRepeatPoint);
                components.Add(drawableRepeatPoint);
                AddNested(drawableRepeatPoint);
            }
        }

<<<<<<< HEAD
        [BackgroundDependencyLoader]
        private void load(OsuConfigManager config)
        {
            config.BindWith(OsuSetting.SnakingInSliders, Body.SnakingIn);
            config.BindWith(OsuSetting.SnakingOutSliders, Body.SnakingOut);
        }

        private int currentSpan;
=======
>>>>>>> 8ffb5e2a
        public bool Tracking;

        protected override void Update()
        {
            base.Update();

            Tracking = Ball.Tracking;

            double completionProgress = MathHelper.Clamp((Time.Current - slider.StartTime) / slider.Duration, 0, 1);

            //todo: we probably want to reconsider this before adding scoring, but it looks and feels nice.
            if (!HeadCircle.IsHit)
                HeadCircle.Position = slider.StackedPositionAt(completionProgress);

            foreach (var c in components.OfType<ISliderProgress>()) c.UpdateProgress(completionProgress);
            foreach (var c in components.OfType<ITrackSnaking>()) c.UpdateSnakingPosition(slider.Curve.PositionAt(Body.SnakedStart ?? 0), slider.Curve.PositionAt(Body.SnakedEnd ?? 0));
            foreach (var t in components.OfType<IRequireTracking>()) t.Tracking = Ball.Tracking;
        }

        protected override void CheckForJudgements(bool userTriggered, double timeOffset)
        {
            if (!userTriggered && Time.Current >= slider.EndTime)
            {
                var judgementsCount = NestedHitObjects.Count;
                var judgementsHit = NestedHitObjects.Count(h => h.IsHit);

                var hitFraction = (double)judgementsHit / judgementsCount;
                if (hitFraction == 1 && HeadCircle.Judgements.Any(j => j.Result == HitResult.Great))
                    AddJudgement(new OsuJudgement { Result = HitResult.Great });
                else if (hitFraction >= 0.5 && HeadCircle.Judgements.Any(j => j.Result >= HitResult.Good))
                    AddJudgement(new OsuJudgement { Result = HitResult.Good });
                else if (hitFraction > 0)
                    AddJudgement(new OsuJudgement { Result = HitResult.Meh });
                else
                    AddJudgement(new OsuJudgement { Result = HitResult.Miss });
            }
        }

        protected override void UpdateCurrentState(ArmedState state)
        {
            Ball.FadeIn();
            Ball.ScaleTo(HitObject.Scale);

            using (BeginDelayedSequence(slider.Duration, true))
            {
                const float fade_out_time = 450;

                // intentionally pile on an extra FadeOut to make it happen much faster.
                Ball.FadeOut(fade_out_time / 4, Easing.Out);

                switch (state)
                {
                    case ArmedState.Hit:
                        Ball.ScaleTo(HitObject.Scale * 1.4f, fade_out_time, Easing.Out);
                        break;
                }

                this.FadeOut(fade_out_time, Easing.OutQuint).Expire();
            }
        }

        public Drawable ProxiedLayer => HeadCircle.ApproachCircle;

        public override bool ReceiveMouseInputAt(Vector2 screenSpacePos) => Body.ReceiveMouseInputAt(screenSpacePos);

        public override Vector2 SelectionPoint => ToScreenSpace(Body.Position);
        public override Quad SelectionQuad => Body.PathDrawQuad;
    }
}
<|MERGE_RESOLUTION|>--- conflicted
+++ resolved
@@ -1,174 +1,166 @@
-﻿// Copyright (c) 2007-2018 ppy Pty Ltd <contact@ppy.sh>.
-// Licensed under the MIT Licence - https://raw.githubusercontent.com/ppy/osu/master/LICENCE
-
-using OpenTK;
-using osu.Framework.Graphics;
-using osu.Game.Rulesets.Objects.Drawables;
-using osu.Game.Rulesets.Osu.Objects.Drawables.Pieces;
-using System.Collections.Generic;
-using System.Linq;
-using osu.Framework.Allocation;
-using osu.Framework.Graphics.Containers;
-using osu.Game.Rulesets.Osu.Judgements;
-using osu.Framework.Graphics.Primitives;
-<<<<<<< HEAD
-using osu.Game.Configuration;
-using osu.Game.Rulesets.Objects.Types;
-=======
->>>>>>> 8ffb5e2a
-using osu.Game.Rulesets.Scoring;
-
-namespace osu.Game.Rulesets.Osu.Objects.Drawables
-{
-    public class DrawableSlider : DrawableOsuHitObject, IDrawableHitObjectWithProxiedApproach
-    {
-        private readonly Slider slider;
-        private readonly List<Drawable> components = new List<Drawable>();
-
-        public readonly DrawableHitCircle HeadCircle;
-        public readonly SliderBody Body;
-        public readonly SliderBall Ball;
-
-        public DrawableSlider(Slider s)
-            : base(s)
-        {
-            slider = s;
-
-            DrawableSliderTail tail;
-            Container<DrawableSliderTick> ticks;
-            Container<DrawableRepeatPoint> repeatPoints;
-
-            Children = new Drawable[]
-            {
-                Body = new SliderBody(s)
-                {
-                    AccentColour = AccentColour,
-                    Position = s.StackedPosition,
-                    PathWidth = s.Scale * 64,
-                },
-                ticks = new Container<DrawableSliderTick>(),
-                repeatPoints = new Container<DrawableRepeatPoint>(),
-                Ball = new SliderBall(s)
-                {
-                    Scale = new Vector2(s.Scale),
-                    AccentColour = AccentColour,
-                    AlwaysPresent = true,
-                    Alpha = 0
-                },
-                HeadCircle = new DrawableHitCircle(s.HeadCircle),
-                tail = new DrawableSliderTail(s.TailCircle)
-            };
-
-            components.Add(Body);
-            components.Add(Ball);
-
-            AddNested(HeadCircle);
-
-            AddNested(tail);
-            components.Add(tail);
-
-            foreach (var tick in s.NestedHitObjects.OfType<SliderTick>())
-            {
-                var drawableTick = new DrawableSliderTick(tick)
-                {
-                    Position = tick.StackedPosition
-                };
-
-                ticks.Add(drawableTick);
-                components.Add(drawableTick);
-                AddNested(drawableTick);
-            }
-
-            foreach (var repeatPoint in s.NestedHitObjects.OfType<RepeatPoint>())
-            {
-                var drawableRepeatPoint = new DrawableRepeatPoint(repeatPoint, this)
-                {
-                    Position = repeatPoint.StackedPosition
-                };
-
-                repeatPoints.Add(drawableRepeatPoint);
-                components.Add(drawableRepeatPoint);
-                AddNested(drawableRepeatPoint);
-            }
-        }
-
-<<<<<<< HEAD
-        [BackgroundDependencyLoader]
-        private void load(OsuConfigManager config)
-        {
-            config.BindWith(OsuSetting.SnakingInSliders, Body.SnakingIn);
-            config.BindWith(OsuSetting.SnakingOutSliders, Body.SnakingOut);
-        }
-
-        private int currentSpan;
-=======
->>>>>>> 8ffb5e2a
-        public bool Tracking;
-
-        protected override void Update()
-        {
-            base.Update();
-
-            Tracking = Ball.Tracking;
-
-            double completionProgress = MathHelper.Clamp((Time.Current - slider.StartTime) / slider.Duration, 0, 1);
-
-            //todo: we probably want to reconsider this before adding scoring, but it looks and feels nice.
-            if (!HeadCircle.IsHit)
-                HeadCircle.Position = slider.StackedPositionAt(completionProgress);
-
-            foreach (var c in components.OfType<ISliderProgress>()) c.UpdateProgress(completionProgress);
-            foreach (var c in components.OfType<ITrackSnaking>()) c.UpdateSnakingPosition(slider.Curve.PositionAt(Body.SnakedStart ?? 0), slider.Curve.PositionAt(Body.SnakedEnd ?? 0));
-            foreach (var t in components.OfType<IRequireTracking>()) t.Tracking = Ball.Tracking;
-        }
-
-        protected override void CheckForJudgements(bool userTriggered, double timeOffset)
-        {
-            if (!userTriggered && Time.Current >= slider.EndTime)
-            {
-                var judgementsCount = NestedHitObjects.Count;
-                var judgementsHit = NestedHitObjects.Count(h => h.IsHit);
-
-                var hitFraction = (double)judgementsHit / judgementsCount;
-                if (hitFraction == 1 && HeadCircle.Judgements.Any(j => j.Result == HitResult.Great))
-                    AddJudgement(new OsuJudgement { Result = HitResult.Great });
-                else if (hitFraction >= 0.5 && HeadCircle.Judgements.Any(j => j.Result >= HitResult.Good))
-                    AddJudgement(new OsuJudgement { Result = HitResult.Good });
-                else if (hitFraction > 0)
-                    AddJudgement(new OsuJudgement { Result = HitResult.Meh });
-                else
-                    AddJudgement(new OsuJudgement { Result = HitResult.Miss });
-            }
-        }
-
-        protected override void UpdateCurrentState(ArmedState state)
-        {
-            Ball.FadeIn();
-            Ball.ScaleTo(HitObject.Scale);
-
-            using (BeginDelayedSequence(slider.Duration, true))
-            {
-                const float fade_out_time = 450;
-
-                // intentionally pile on an extra FadeOut to make it happen much faster.
-                Ball.FadeOut(fade_out_time / 4, Easing.Out);
-
-                switch (state)
-                {
-                    case ArmedState.Hit:
-                        Ball.ScaleTo(HitObject.Scale * 1.4f, fade_out_time, Easing.Out);
-                        break;
-                }
-
-                this.FadeOut(fade_out_time, Easing.OutQuint).Expire();
-            }
-        }
-
-        public Drawable ProxiedLayer => HeadCircle.ApproachCircle;
-
-        public override bool ReceiveMouseInputAt(Vector2 screenSpacePos) => Body.ReceiveMouseInputAt(screenSpacePos);
-
-        public override Vector2 SelectionPoint => ToScreenSpace(Body.Position);
-        public override Quad SelectionQuad => Body.PathDrawQuad;
-    }
-}
+﻿// Copyright (c) 2007-2018 ppy Pty Ltd <contact@ppy.sh>.
+// Licensed under the MIT Licence - https://raw.githubusercontent.com/ppy/osu/master/LICENCE
+
+using OpenTK;
+using osu.Framework.Graphics;
+using osu.Game.Rulesets.Objects.Drawables;
+using osu.Game.Rulesets.Osu.Objects.Drawables.Pieces;
+using System.Collections.Generic;
+using System.Linq;
+using osu.Framework.Allocation;
+using osu.Framework.Graphics.Containers;
+using osu.Game.Rulesets.Osu.Judgements;
+using osu.Framework.Graphics.Primitives;
+using osu.Game.Configuration;
+using osu.Game.Rulesets.Scoring;
+
+namespace osu.Game.Rulesets.Osu.Objects.Drawables
+{
+    public class DrawableSlider : DrawableOsuHitObject, IDrawableHitObjectWithProxiedApproach
+    {
+        private readonly Slider slider;
+        private readonly List<Drawable> components = new List<Drawable>();
+
+        public readonly DrawableHitCircle HeadCircle;
+        public readonly SliderBody Body;
+        public readonly SliderBall Ball;
+
+        public DrawableSlider(Slider s)
+            : base(s)
+        {
+            slider = s;
+
+            DrawableSliderTail tail;
+            Container<DrawableSliderTick> ticks;
+            Container<DrawableRepeatPoint> repeatPoints;
+
+            Children = new Drawable[]
+            {
+                Body = new SliderBody(s)
+                {
+                    AccentColour = AccentColour,
+                    Position = s.StackedPosition,
+                    PathWidth = s.Scale * 64,
+                },
+                ticks = new Container<DrawableSliderTick>(),
+                repeatPoints = new Container<DrawableRepeatPoint>(),
+                Ball = new SliderBall(s)
+                {
+                    Scale = new Vector2(s.Scale),
+                    AccentColour = AccentColour,
+                    AlwaysPresent = true,
+                    Alpha = 0
+                },
+                HeadCircle = new DrawableHitCircle(s.HeadCircle),
+                tail = new DrawableSliderTail(s.TailCircle)
+            };
+
+            components.Add(Body);
+            components.Add(Ball);
+
+            AddNested(HeadCircle);
+
+            AddNested(tail);
+            components.Add(tail);
+
+            foreach (var tick in s.NestedHitObjects.OfType<SliderTick>())
+            {
+                var drawableTick = new DrawableSliderTick(tick)
+                {
+                    Position = tick.StackedPosition
+                };
+
+                ticks.Add(drawableTick);
+                components.Add(drawableTick);
+                AddNested(drawableTick);
+            }
+
+            foreach (var repeatPoint in s.NestedHitObjects.OfType<RepeatPoint>())
+            {
+                var drawableRepeatPoint = new DrawableRepeatPoint(repeatPoint, this)
+                {
+                    Position = repeatPoint.StackedPosition
+                };
+
+                repeatPoints.Add(drawableRepeatPoint);
+                components.Add(drawableRepeatPoint);
+                AddNested(drawableRepeatPoint);
+            }
+        }
+
+        [BackgroundDependencyLoader]
+        private void load(OsuConfigManager config)
+        {
+            config.BindWith(OsuSetting.SnakingInSliders, Body.SnakingIn);
+            config.BindWith(OsuSetting.SnakingOutSliders, Body.SnakingOut);
+        }
+
+        public bool Tracking;
+
+        protected override void Update()
+        {
+            base.Update();
+
+            Tracking = Ball.Tracking;
+
+            double completionProgress = MathHelper.Clamp((Time.Current - slider.StartTime) / slider.Duration, 0, 1);
+
+            //todo: we probably want to reconsider this before adding scoring, but it looks and feels nice.
+            if (!HeadCircle.IsHit)
+                HeadCircle.Position = slider.StackedPositionAt(completionProgress);
+
+            foreach (var c in components.OfType<ISliderProgress>()) c.UpdateProgress(completionProgress);
+            foreach (var c in components.OfType<ITrackSnaking>()) c.UpdateSnakingPosition(slider.Curve.PositionAt(Body.SnakedStart ?? 0), slider.Curve.PositionAt(Body.SnakedEnd ?? 0));
+            foreach (var t in components.OfType<IRequireTracking>()) t.Tracking = Ball.Tracking;
+        }
+
+        protected override void CheckForJudgements(bool userTriggered, double timeOffset)
+        {
+            if (!userTriggered && Time.Current >= slider.EndTime)
+            {
+                var judgementsCount = NestedHitObjects.Count;
+                var judgementsHit = NestedHitObjects.Count(h => h.IsHit);
+
+                var hitFraction = (double)judgementsHit / judgementsCount;
+                if (hitFraction == 1 && HeadCircle.Judgements.Any(j => j.Result == HitResult.Great))
+                    AddJudgement(new OsuJudgement { Result = HitResult.Great });
+                else if (hitFraction >= 0.5 && HeadCircle.Judgements.Any(j => j.Result >= HitResult.Good))
+                    AddJudgement(new OsuJudgement { Result = HitResult.Good });
+                else if (hitFraction > 0)
+                    AddJudgement(new OsuJudgement { Result = HitResult.Meh });
+                else
+                    AddJudgement(new OsuJudgement { Result = HitResult.Miss });
+            }
+        }
+
+        protected override void UpdateCurrentState(ArmedState state)
+        {
+            Ball.FadeIn();
+            Ball.ScaleTo(HitObject.Scale);
+
+            using (BeginDelayedSequence(slider.Duration, true))
+            {
+                const float fade_out_time = 450;
+
+                // intentionally pile on an extra FadeOut to make it happen much faster.
+                Ball.FadeOut(fade_out_time / 4, Easing.Out);
+
+                switch (state)
+                {
+                    case ArmedState.Hit:
+                        Ball.ScaleTo(HitObject.Scale * 1.4f, fade_out_time, Easing.Out);
+                        break;
+                }
+
+                this.FadeOut(fade_out_time, Easing.OutQuint).Expire();
+            }
+        }
+
+        public Drawable ProxiedLayer => HeadCircle.ApproachCircle;
+
+        public override bool ReceiveMouseInputAt(Vector2 screenSpacePos) => Body.ReceiveMouseInputAt(screenSpacePos);
+
+        public override Vector2 SelectionPoint => ToScreenSpace(Body.Position);
+        public override Quad SelectionQuad => Body.PathDrawQuad;
+    }
+}