--- conflicted
+++ resolved
@@ -1,186 +1,182 @@
-﻿// Copyright (c) 2007-2017 ppy Pty Ltd <contact@ppy.sh>.
-// Licensed under the MIT Licence - https://raw.githubusercontent.com/ppy/osu/master/LICENCE
-
-using OpenTK;
-using osu.Framework.Graphics;
-using osu.Game.Rulesets.Objects.Drawables;
-using osu.Game.Rulesets.Osu.Objects.Drawables.Pieces;
-using System.Collections.Generic;
-using System.Linq;
-using osu.Framework.Graphics.Containers;
-using osu.Game.Rulesets.Osu.Judgements;
-using osu.Framework.Graphics.Primitives;
-
-namespace osu.Game.Rulesets.Osu.Objects.Drawables
-{
-    public class DrawableSlider : DrawableOsuHitObject, IDrawableHitObjectWithProxiedApproach
-    {
-        private readonly Slider slider;
-
-        public readonly DrawableHitCircle InitialCircle;
-
-        private readonly List<ISliderProgress> components = new List<ISliderProgress>();
-
-        private readonly Container<DrawableSliderTick> ticks;
-        private readonly Container<DrawableRepeatPoint> repeatPoints;
-
-        private readonly SliderBody body;
-        private readonly SliderBall ball;
-
-        public DrawableSlider(Slider s) : base(s)
-        {
-            slider = s;
-
-            Children = new Drawable[]
-            {
-                body = new SliderBody(s)
-                {
-                    AccentColour = AccentColour,
-                    Position = s.StackedPosition,
-                    PathWidth = s.Scale * 64,
-                },
-                ticks = new Container<DrawableSliderTick>(),
-                repeatPoints = new Container<DrawableRepeatPoint>(),
-                ball = new SliderBall(s)
-                {
-                    Scale = new Vector2(s.Scale),
-                    AccentColour = AccentColour,
-                    AlwaysPresent = true,
-                    Alpha = 0
-                },
-                InitialCircle = new DrawableHitCircle(new HitCircle
-                {
-                    //todo: avoid creating this temporary HitCircle.
-                    StartTime = s.StartTime,
-                    Position = s.StackedPosition,
-                    ComboIndex = s.ComboIndex,
-                    Scale = s.Scale,
-                    ComboColour = s.ComboColour,
-<<<<<<< HEAD
-                    Samples = s.Samples
-=======
-                    Samples = s.Samples,
-                    SoundControlPoint = s.SoundControlPoint
->>>>>>> 751fcf3c
-                })
-            };
-
-            components.Add(body);
-            components.Add(ball);
-
-            AddNested(InitialCircle);
-
-            var repeatDuration = s.Curve.Distance / s.Velocity;
-            foreach (var tick in s.NestedHitObjects.OfType<SliderTick>())
-            {
-                var repeatStartTime = s.StartTime + tick.RepeatIndex * repeatDuration;
-                var fadeInTime = repeatStartTime + (tick.StartTime - repeatStartTime) / 2 - (tick.RepeatIndex == 0 ? TIME_FADEIN : TIME_FADEIN / 2);
-                var fadeOutTime = repeatStartTime + repeatDuration;
-
-                var drawableTick = new DrawableSliderTick(tick)
-                {
-                    FadeInTime = fadeInTime,
-                    FadeOutTime = fadeOutTime,
-                    Position = tick.Position,
-                };
-
-                ticks.Add(drawableTick);
-                AddNested(drawableTick);
-            }
-
-            foreach (var repeatPoint in s.NestedHitObjects.OfType<RepeatPoint>())
-            {
-                var repeatStartTime = s.StartTime + repeatPoint.RepeatIndex * repeatDuration;
-                var fadeInTime = repeatStartTime + (repeatPoint.StartTime - repeatStartTime) / 2 - (repeatPoint.RepeatIndex == 0 ? TIME_FADEIN : TIME_FADEIN / 2);
-                var fadeOutTime = repeatStartTime + repeatDuration;
-
-                var drawableRepeatPoint = new DrawableRepeatPoint(repeatPoint, this)
-                {
-                    FadeInTime = fadeInTime,
-                    FadeOutTime = fadeOutTime,
-                    Position = repeatPoint.Position,
-                };
-
-                repeatPoints.Add(drawableRepeatPoint);
-                AddNested(drawableRepeatPoint);
-            }
-        }
-
-        private int currentRepeat;
-        public bool Tracking;
-
-        protected override void Update()
-        {
-            base.Update();
-
-            Tracking = ball.Tracking;
-
-            double progress = MathHelper.Clamp((Time.Current - slider.StartTime) / slider.Duration, 0, 1);
-
-            int repeat = slider.RepeatAt(progress);
-            progress = slider.ProgressAt(progress);
-
-            if (repeat > currentRepeat)
-            {
-                if (repeat < slider.RepeatCount && ball.Tracking)
-                    PlaySamples();
-                currentRepeat = repeat;
-            }
-
-            //todo: we probably want to reconsider this before adding scoring, but it looks and feels nice.
-            if (!InitialCircle.Judgements.Any(j => j.IsHit))
-                InitialCircle.Position = slider.Curve.PositionAt(progress);
-
-            foreach (var c in components) c.UpdateProgress(progress, repeat);
-            foreach (var t in ticks.Children) t.Tracking = ball.Tracking;
-        }
-
-        protected override void CheckForJudgements(bool userTriggered, double timeOffset)
-        {
-            if (!userTriggered && Time.Current >= slider.EndTime)
-            {
-                var judgementsCount = ticks.Children.Count + repeatPoints.Children.Count + 1;
-                var judgementsHit = ticks.Children.Count(t => t.Judgements.Any(j => j.IsHit)) + repeatPoints.Children.Count(t => t.Judgements.Any(j => j.IsHit));
-                if (InitialCircle.Judgements.Any(j => j.IsHit))
-                    judgementsHit++;
-
-                var hitFraction = (double)judgementsHit / judgementsCount;
-                if (hitFraction == 1 && InitialCircle.Judgements.Any(j => j.Result == HitResult.Great))
-                    AddJudgement(new OsuJudgement { Result = HitResult.Great });
-                else if (hitFraction >= 0.5 && InitialCircle.Judgements.Any(j => j.Result >= HitResult.Good))
-                    AddJudgement(new OsuJudgement { Result = HitResult.Good });
-                else if (hitFraction > 0)
-                    AddJudgement(new OsuJudgement { Result = HitResult.Meh });
-                else
-                    AddJudgement(new OsuJudgement { Result = HitResult.Miss });
-            }
-        }
-
-        protected override void UpdateCurrentState(ArmedState state)
-        {
-            ball.FadeIn();
-
-            if (HiddenMod)
-                body.FadeOut(slider.Duration + ExpireAfter, Easing.Out);
-
-            using (BeginDelayedSequence(slider.Duration + ExpireAfter, true))
-            {
-                if (!HiddenMod)
-                    body.FadeOut(160 * FadeOutSpeedMultiplier);
-                ball.FadeOut(160 * FadeOutSpeedMultiplier);
-
-                this.FadeOut(800 * FadeOutSpeedMultiplier).Expire();
-            }
-        }
-
-        public Drawable ProxiedLayer => InitialCircle.ApproachCircle;
-
-        public override Vector2 SelectionPoint => ToScreenSpace(body.Position);
-        public override Quad SelectionQuad => body.PathDrawQuad;
-    }
-
-    internal interface ISliderProgress
-    {
-        void UpdateProgress(double progress, int repeat);
-    }
-}
+﻿// Copyright (c) 2007-2017 ppy Pty Ltd <contact@ppy.sh>.
+// Licensed under the MIT Licence - https://raw.githubusercontent.com/ppy/osu/master/LICENCE
+
+using OpenTK;
+using osu.Framework.Graphics;
+using osu.Game.Rulesets.Objects.Drawables;
+using osu.Game.Rulesets.Osu.Objects.Drawables.Pieces;
+using System.Collections.Generic;
+using System.Linq;
+using osu.Framework.Graphics.Containers;
+using osu.Game.Rulesets.Osu.Judgements;
+using osu.Framework.Graphics.Primitives;
+
+namespace osu.Game.Rulesets.Osu.Objects.Drawables
+{
+    public class DrawableSlider : DrawableOsuHitObject, IDrawableHitObjectWithProxiedApproach
+    {
+        private readonly Slider slider;
+
+        public readonly DrawableHitCircle InitialCircle;
+
+        private readonly List<ISliderProgress> components = new List<ISliderProgress>();
+
+        private readonly Container<DrawableSliderTick> ticks;
+        private readonly Container<DrawableRepeatPoint> repeatPoints;
+
+        private readonly SliderBody body;
+        private readonly SliderBall ball;
+
+        public DrawableSlider(Slider s) : base(s)
+        {
+            slider = s;
+
+            Children = new Drawable[]
+            {
+                body = new SliderBody(s)
+                {
+                    AccentColour = AccentColour,
+                    Position = s.StackedPosition,
+                    PathWidth = s.Scale * 64,
+                },
+                ticks = new Container<DrawableSliderTick>(),
+                repeatPoints = new Container<DrawableRepeatPoint>(),
+                ball = new SliderBall(s)
+                {
+                    Scale = new Vector2(s.Scale),
+                    AccentColour = AccentColour,
+                    AlwaysPresent = true,
+                    Alpha = 0
+                },
+                InitialCircle = new DrawableHitCircle(new HitCircle
+                {
+                    //todo: avoid creating this temporary HitCircle.
+                    StartTime = s.StartTime,
+                    Position = s.StackedPosition,
+                    ComboIndex = s.ComboIndex,
+                    Scale = s.Scale,
+                    ComboColour = s.ComboColour,
+                    Samples = s.Samples,
+                    SoundControlPoint = s.SoundControlPoint
+                })
+            };
+
+            components.Add(body);
+            components.Add(ball);
+
+            AddNested(InitialCircle);
+
+            var repeatDuration = s.Curve.Distance / s.Velocity;
+            foreach (var tick in s.NestedHitObjects.OfType<SliderTick>())
+            {
+                var repeatStartTime = s.StartTime + tick.RepeatIndex * repeatDuration;
+                var fadeInTime = repeatStartTime + (tick.StartTime - repeatStartTime) / 2 - (tick.RepeatIndex == 0 ? TIME_FADEIN : TIME_FADEIN / 2);
+                var fadeOutTime = repeatStartTime + repeatDuration;
+
+                var drawableTick = new DrawableSliderTick(tick)
+                {
+                    FadeInTime = fadeInTime,
+                    FadeOutTime = fadeOutTime,
+                    Position = tick.Position,
+                };
+
+                ticks.Add(drawableTick);
+                AddNested(drawableTick);
+            }
+
+            foreach (var repeatPoint in s.NestedHitObjects.OfType<RepeatPoint>())
+            {
+                var repeatStartTime = s.StartTime + repeatPoint.RepeatIndex * repeatDuration;
+                var fadeInTime = repeatStartTime + (repeatPoint.StartTime - repeatStartTime) / 2 - (repeatPoint.RepeatIndex == 0 ? TIME_FADEIN : TIME_FADEIN / 2);
+                var fadeOutTime = repeatStartTime + repeatDuration;
+
+                var drawableRepeatPoint = new DrawableRepeatPoint(repeatPoint, this)
+                {
+                    FadeInTime = fadeInTime,
+                    FadeOutTime = fadeOutTime,
+                    Position = repeatPoint.Position,
+                };
+
+                repeatPoints.Add(drawableRepeatPoint);
+                AddNested(drawableRepeatPoint);
+            }
+        }
+
+        private int currentRepeat;
+        public bool Tracking;
+
+        protected override void Update()
+        {
+            base.Update();
+
+            Tracking = ball.Tracking;
+
+            double progress = MathHelper.Clamp((Time.Current - slider.StartTime) / slider.Duration, 0, 1);
+
+            int repeat = slider.RepeatAt(progress);
+            progress = slider.ProgressAt(progress);
+
+            if (repeat > currentRepeat)
+            {
+                if (repeat < slider.RepeatCount && ball.Tracking)
+                    PlaySamples();
+                currentRepeat = repeat;
+            }
+
+            //todo: we probably want to reconsider this before adding scoring, but it looks and feels nice.
+            if (!InitialCircle.Judgements.Any(j => j.IsHit))
+                InitialCircle.Position = slider.Curve.PositionAt(progress);
+
+            foreach (var c in components) c.UpdateProgress(progress, repeat);
+            foreach (var t in ticks.Children) t.Tracking = ball.Tracking;
+        }
+
+        protected override void CheckForJudgements(bool userTriggered, double timeOffset)
+        {
+            if (!userTriggered && Time.Current >= slider.EndTime)
+            {
+                var judgementsCount = ticks.Children.Count + repeatPoints.Children.Count + 1;
+                var judgementsHit = ticks.Children.Count(t => t.Judgements.Any(j => j.IsHit)) + repeatPoints.Children.Count(t => t.Judgements.Any(j => j.IsHit));
+                if (InitialCircle.Judgements.Any(j => j.IsHit))
+                    judgementsHit++;
+
+                var hitFraction = (double)judgementsHit / judgementsCount;
+                if (hitFraction == 1 && InitialCircle.Judgements.Any(j => j.Result == HitResult.Great))
+                    AddJudgement(new OsuJudgement { Result = HitResult.Great });
+                else if (hitFraction >= 0.5 && InitialCircle.Judgements.Any(j => j.Result >= HitResult.Good))
+                    AddJudgement(new OsuJudgement { Result = HitResult.Good });
+                else if (hitFraction > 0)
+                    AddJudgement(new OsuJudgement { Result = HitResult.Meh });
+                else
+                    AddJudgement(new OsuJudgement { Result = HitResult.Miss });
+            }
+        }
+
+        protected override void UpdateCurrentState(ArmedState state)
+        {
+            ball.FadeIn();
+
+            if (HiddenMod)
+                body.FadeOut(slider.Duration + ExpireAfter, Easing.Out);
+
+            using (BeginDelayedSequence(slider.Duration + ExpireAfter, true))
+            {
+                if (!HiddenMod)
+                    body.FadeOut(160 * FadeOutSpeedMultiplier);
+                ball.FadeOut(160 * FadeOutSpeedMultiplier);
+
+                this.FadeOut(800 * FadeOutSpeedMultiplier).Expire();
+            }
+        }
+
+        public Drawable ProxiedLayer => InitialCircle.ApproachCircle;
+
+        public override Vector2 SelectionPoint => ToScreenSpace(body.Position);
+        public override Quad SelectionQuad => body.PathDrawQuad;
+    }
+
+    internal interface ISliderProgress
+    {
+        void UpdateProgress(double progress, int repeat);
+    }
+}