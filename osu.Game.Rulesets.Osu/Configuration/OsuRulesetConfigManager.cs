--- conflicted
+++ resolved
@@ -21,29 +21,22 @@
         protected override void InitialiseDefaults()
         {
             base.InitialiseDefaults();
-<<<<<<< HEAD
-            Set(OsuRulesetSetting.SnakingInSliders, true);
-            Set(OsuRulesetSetting.SnakingOutSliders, true);
-            Set(OsuRulesetSetting.ShowCursorTrail, true);
-            Set(OsuRulesetSetting.ReplayFramerate, 120f, 24f, 990f, 2f);
-            Set(OsuRulesetSetting.DanceMover, OsuDanceMover.Momentum);
-            Set(OsuRulesetSetting.AngleOffset, 8f / 18f, 0f, 2f, float.Epsilon);
-            Set(OsuRulesetSetting.JumpMulti, 2f / 3f, 0f, 2f, float.Epsilon);
-            Set(OsuRulesetSetting.NextJumpMulti, 2f / 3f, 0f, 2f, float.Epsilon);
-            Set(OsuRulesetSetting.SkipStackAngles, true);
-            Set(OsuRulesetSetting.BorderBounce, true);
-            Set(OsuRulesetSetting.PlayfieldBorderStyle, PlayfieldBorderStyle.None);
-
-            Set(OsuRulesetSetting.SpinnerDance, true);
-            Set(OsuRulesetSetting.SliderDance, true);
-            Set(OsuRulesetSetting.SpinnerRadiusStart, 235f, 10f, 350f, 1f);
-            Set(OsuRulesetSetting.SpinnerRadiusEnd, 15f, 10f, 250f, 1f);
-=======
             SetDefault(OsuRulesetSetting.SnakingInSliders, true);
             SetDefault(OsuRulesetSetting.SnakingOutSliders, true);
             SetDefault(OsuRulesetSetting.ShowCursorTrail, true);
             SetDefault(OsuRulesetSetting.PlayfieldBorderStyle, PlayfieldBorderStyle.None);
->>>>>>> b9b35131
+
+            SetDefault(OsuRulesetSetting.ReplayFramerate, 120f, 24f, 990f, 2f);
+            SetDefault(OsuRulesetSetting.DanceMover, OsuDanceMover.Momentum);
+            SetDefault(OsuRulesetSetting.AngleOffset, 8f / 18f, 0f, 2f, float.Epsilon);
+            SetDefault(OsuRulesetSetting.JumpMulti, 2f / 3f, 0f, 2f, float.Epsilon);
+            SetDefault(OsuRulesetSetting.NextJumpMulti, 2f / 3f, 0f, 2f, float.Epsilon);
+            SetDefault(OsuRulesetSetting.SkipStackAngles, true);
+            SetDefault(OsuRulesetSetting.BorderBounce, true);
+            SetDefault(OsuRulesetSetting.SpinnerDance, true);
+            SetDefault(OsuRulesetSetting.SliderDance, true);
+            SetDefault(OsuRulesetSetting.SpinnerRadiusStart, 235f, 10f, 350f, 1f);
+            SetDefault(OsuRulesetSetting.SpinnerRadiusEnd, 15f, 10f, 250f, 1f);
         }
     }
 
